--- conflicted
+++ resolved
@@ -319,9 +319,9 @@
                             result.AddShaderChunk("#endif // Shader Graph Keywords");
                         if (conditional != null)
                             result.AddShaderChunk("#endif // " + conditional);
-                    }
-                }
-            }
+                        }
+                    }
+                }
             result.Deindent();
             result.AddShaderChunk("};");
 
@@ -341,7 +341,7 @@
                             value.Item2.Add(instance.permutationIndex);
                         else
                             generatedPackedTypes.Add(key, (instanceGenerator, new List<int> { instance.permutationIndex }));
-                    }
+            }
 
                     var isFirst = true;
                     foreach (var generated in generatedPackedTypes)
@@ -350,7 +350,7 @@
                         {
                             isFirst = false;
                             result.AddShaderChunk(KeywordUtil.GetKeywordPermutationSetConditional(generated.Value.Item2));
-                        }
+        }
                         else
                             result.AddShaderChunk(KeywordUtil.GetKeywordPermutationSetConditional(generated.Value.Item2).Replace("#if", "#elif"));
 
@@ -803,34 +803,34 @@
                 {
                     // eval if(param)
                     if (activeFields.baseInstance.Contains(fieldName))
-                    {
-                        // predicate is active
+                {
+                    // predicate is active
+                    // append everything before the beginning of the escape sequence
+                    AppendSubstring(predicate.s, cur, true, predicate.start-1, false);
+
+                    // continue parsing the rest of the line, starting with the first nonwhitespace character
+                    cur = nonwhitespace;
+                    return true;
+                }
+                else
+                {
+                    // predicate is not active
+                    if (debugOutput)
+                    {
                         // append everything before the beginning of the escape sequence
                         AppendSubstring(predicate.s, cur, true, predicate.start-1, false);
-
-                        // continue parsing the rest of the line, starting with the first nonwhitespace character
-                        cur = nonwhitespace;
-                        return true;
+                        // append the rest of the line, commented out
+                        result.Append("// ");
+                        AppendSubstring(predicate.s, nonwhitespace, true, endLine, false);
                     }
                     else
                     {
-                        // predicate is not active
-                        if (debugOutput)
-                        {
-                            // append everything before the beginning of the escape sequence
-                            AppendSubstring(predicate.s, cur, true, predicate.start-1, false);
-                            // append the rest of the line, commented out
-                            result.Append("// ");
-                            AppendSubstring(predicate.s, nonwhitespace, true, endLine, false);
-                        }
-                        else
-                        {
-                            // don't append anything
-                            appendEndln = false;
-                        }
-                        return false;
-                    }
-                }
+                        // don't append anything
+                        appendEndln = false;
+                    }
+                    return false;
+                }
+            }
             }
 
             private Token ParseIdentifier(string code, int start, int end)
@@ -1418,27 +1418,9 @@
                 surfaceDescriptionFunction.AppendLine("{0} surface = ({0})0;", surfaceDescriptionName);
                 for(int i = 0; i < nodes.Count; i++)
                 {
-<<<<<<< HEAD
-                    if (activeNode is IGeneratesFunction functionNode)
-                    {
-                        functionRegistry.builder.currentNode = activeNode;
-                        functionNode.GenerateNodeFunction(functionRegistry, mode);
-                        functionRegistry.builder.ReplaceInCurrentMapping(PrecisionUtil.Token, activeNode.concretePrecision.ToShaderString());
-                    }
-
-                    if (activeNode is IGeneratesBodyCode bodyNode)
-                    {
-                        surfaceDescriptionFunction.currentNode = activeNode;
-                        bodyNode.GenerateNodeCode(surfaceDescriptionFunction, mode);
-                        surfaceDescriptionFunction.ReplaceInCurrentMapping(PrecisionUtil.Token, activeNode.concretePrecision.ToShaderString());
-                    }
-
-                    activeNode.CollectShaderProperties(shaderProperties, mode);
-=======
                     GenerateDescriptionForNode(nodes[i], keywordPermutationsPerNode[i], functionRegistry, surfaceDescriptionFunction,
                         shaderProperties, shaderKeywords,
-                        graph, graphContext, mode);
->>>>>>> 66beaf52
+                        graph, mode);
                 }
 
                 functionRegistry.builder.currentNode = null;
@@ -1459,26 +1441,28 @@
             PropertyCollector shaderProperties,
             KeywordCollector shaderKeywords,
             GraphData graph,
-            GraphContext graphContext,
             GenerationMode mode)
         {
             if (activeNode is IGeneratesFunction functionNode)
             {
                 functionRegistry.builder.currentNode = activeNode;
-                functionNode.GenerateNodeFunction(functionRegistry, graphContext, mode);
-                functionRegistry.builder.ReplaceInCurrentMapping(PrecisionUtil.Token, activeNode.concretePrecision.ToShaderString());
+                functionNode.GenerateNodeFunction(functionRegistry, mode);
+                functionRegistry.builder.ReplaceInCurrentMapping(PrecisionUtil.Token,
+                    activeNode.concretePrecision.ToShaderString());
             }
 
             if (activeNode is IGeneratesBodyCode bodyNode)
             {
-                if(keywordPermutations != null)
-                    descriptionFunction.AppendLine(KeywordUtil.GetKeywordPermutationSetConditional(keywordPermutations));
+                if (keywordPermutations != null)
+                    descriptionFunction.AppendLine(
+                        KeywordUtil.GetKeywordPermutationSetConditional(keywordPermutations));
 
                 descriptionFunction.currentNode = activeNode;
-                bodyNode.GenerateNodeCode(descriptionFunction, graphContext, mode);
-                descriptionFunction.ReplaceInCurrentMapping(PrecisionUtil.Token, activeNode.concretePrecision.ToShaderString());
-
-                if(keywordPermutations != null)
+                bodyNode.GenerateNodeCode(descriptionFunction, mode);
+                descriptionFunction.ReplaceInCurrentMapping(PrecisionUtil.Token,
+                    activeNode.concretePrecision.ToShaderString());
+
+                if (keywordPermutations != null)
                     descriptionFunction.AppendLine("#endif");
             }
 
@@ -1497,43 +1481,43 @@
             ShaderStringBuilder surfaceDescriptionFunction,
             GenerationMode mode)
         {
-            if (rootNode is IMasterNode || rootNode is SubGraphOutputNode)
-            {
-                var usedSlots = slots ?? rootNode.GetInputSlots<MaterialSlot>();
-                foreach (var input in usedSlots)
-                {
-                    if (input != null)
-                    {
-                        var foundEdges = graph.GetEdges(input.slotReference).ToArray();
-                        var hlslName = NodeUtils.GetHLSLSafeName(input.shaderOutputName);
-                        if (rootNode is SubGraphOutputNode)
+                if (rootNode is IMasterNode || rootNode is SubGraphOutputNode)
+                {
+                    var usedSlots = slots ?? rootNode.GetInputSlots<MaterialSlot>();
+                    foreach (var input in usedSlots)
+                    {
+                        if (input != null)
                         {
-                            hlslName = $"{hlslName}_{input.id}";
+                            var foundEdges = graph.GetEdges(input.slotReference).ToArray();
+                            var hlslName = NodeUtils.GetHLSLSafeName(input.shaderOutputName);
+                            if (rootNode is SubGraphOutputNode)
+                            {
+                                hlslName = $"{hlslName}_{input.id}";
+                            }
+                            if (foundEdges.Any())
+                            {
+                                surfaceDescriptionFunction.AppendLine("surface.{0} = {1};",
+                                    hlslName,
+                                    rootNode.GetSlotValue(input.id, mode, rootNode.concretePrecision));
+                            }
+                            else
+                            {
+                                surfaceDescriptionFunction.AppendLine("surface.{0} = {1};",
+                                    hlslName, input.GetDefaultValue(mode, rootNode.concretePrecision));
+                            }
                         }
-                        if (foundEdges.Any())
-                        {
-                            surfaceDescriptionFunction.AppendLine("surface.{0} = {1};",
-                                hlslName,
-                                rootNode.GetSlotValue(input.id, mode, rootNode.concretePrecision));
-                        }
-                        else
-                        {
-                            surfaceDescriptionFunction.AppendLine("surface.{0} = {1};",
-                                hlslName, input.GetDefaultValue(mode, rootNode.concretePrecision));
-                        }
-                    }
-                }
-            }
-            else if (rootNode.hasPreview)
-            {
-                var slot = rootNode.GetOutputSlots<MaterialSlot>().FirstOrDefault();
-                if (slot != null)
-                {
-                    var hlslSafeName = $"{NodeUtils.GetHLSLSafeName(slot.shaderOutputName)}_{slot.id}";
-                    surfaceDescriptionFunction.AppendLine("surface.{0} = {1};",
-                        hlslSafeName, rootNode.GetSlotValue(slot.id, mode, rootNode.concretePrecision));
-                }
-            }
+                    }
+                }
+                else if (rootNode.hasPreview)
+                {
+                    var slot = rootNode.GetOutputSlots<MaterialSlot>().FirstOrDefault();
+                    if (slot != null)
+                    {
+                        var hlslSafeName = $"{NodeUtils.GetHLSLSafeName(slot.shaderOutputName)}_{slot.id}";
+                        surfaceDescriptionFunction.AppendLine("surface.{0} = {1};",
+                            hlslSafeName, rootNode.GetSlotValue(slot.id, mode, rootNode.concretePrecision));
+                    }
+                }
         }
 
         const string k_VertexDescriptionStructName = "VertexDescription";
@@ -1581,26 +1565,9 @@
                 builder.AppendLine("{0} description = ({0})0;", graphOutputStructName);
                 for(int i = 0; i < nodes.Count; i++)
                 {
-<<<<<<< HEAD
-                    if (node is IGeneratesFunction generatesFunction)
-                    {
-                        functionRegistry.builder.currentNode = node;
-                        generatesFunction.GenerateNodeFunction(functionRegistry, mode);
-                        functionRegistry.builder.ReplaceInCurrentMapping(PrecisionUtil.Token, node.concretePrecision.ToShaderString());
-                    }
-
-                    if (node is IGeneratesBodyCode generatesBodyCode)
-                    {
-                        builder.currentNode = node;
-                        generatesBodyCode.GenerateNodeCode(builder, mode);
-                        builder.ReplaceInCurrentMapping(PrecisionUtil.Token, node.concretePrecision.ToShaderString());
-                    }
-                    node.CollectShaderProperties(shaderProperties, mode);
-=======
                     GenerateDescriptionForNode(nodes[i], keywordPermutationsPerNode[i], functionRegistry, builder,
                         shaderProperties, shaderKeywords,
-                        graph, graphContext, mode);
->>>>>>> 66beaf52
+                        graph, mode);
                 }
 
                 functionRegistry.builder.currentNode = null;
