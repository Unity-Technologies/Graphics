using System.Linq;
using UnityEngine;
using UnityEditor.Graphing;
using UnityEditor.ShaderGraph.Drawing.Controls;
using UnityEditor.ShaderGraph.Internal;

namespace UnityEditor.ShaderGraph
{
    [Title("Input", "Texture", "Texel Size")]
    class Texture2DPropertiesNode : AbstractMaterialNode, IGeneratesBodyCode, IMayRequireMeshUV
    {
        public const int OutputSlotWId = 0;
        public const int OutputSlotHId = 2;
        public const int TextureInputId = 1;
        const string kOutputSlotWName = "Width";
        const string kOutputSlotHName = "Height";
        const string kTextureInputName = "Texture";

        public override bool hasPreview { get { return false; } }

        public Texture2DPropertiesNode()
        {
            name = "Texel Size";
            UpdateNodeAfterDeserialization();
        }

        public sealed override void UpdateNodeAfterDeserialization()
        {
            AddSlot(new Vector1MaterialSlot(OutputSlotWId, kOutputSlotWName, kOutputSlotWName, SlotType.Output, 0, ShaderStageCapability.Fragment));
            AddSlot(new Vector1MaterialSlot(OutputSlotHId, kOutputSlotHName, kOutputSlotHName, SlotType.Output, 0, ShaderStageCapability.Fragment));
            AddSlot(new Texture2DInputMaterialSlot(TextureInputId, kTextureInputName, kTextureInputName));
            RemoveSlotsNameNotMatching(new[] { OutputSlotWId, OutputSlotHId, TextureInputId });
        }

        // Node generations
        public virtual void GenerateNodeCode(ShaderStringBuilder sb, GenerationMode generationMode)
        {
<<<<<<< HEAD
            sb.AppendLine(string.Format("$precision {0} = {1}.texelSize.z;", GetVariableNameForSlot(OutputSlotWId), GetSlotValue(TextureInputId, generationMode)));
            sb.AppendLine(string.Format("$precision {0} = {1}.texelSize.w;", GetVariableNameForSlot(OutputSlotHId), GetSlotValue(TextureInputId, generationMode)));
=======
            sb.AppendLine(string.Format("$precision {0} = {1}_TexelSize.z;", GetVariableNameForSlot(OutputSlotWId), GetSlotValue(TextureInputId, generationMode)));
            sb.AppendLine(string.Format("$precision {0} = {1}_TexelSize.w;", GetVariableNameForSlot(OutputSlotHId), GetSlotValue(TextureInputId, generationMode)));
>>>>>>> 30d75d04
        }

        public bool RequiresMeshUV(UVChannel channel, ShaderStageCapability stageCapability)
        {
            return true;
        }
    }
}<|MERGE_RESOLUTION|>--- conflicted
+++ resolved
@@ -1,4 +1,4 @@
-using System.Linq;
+﻿using System.Linq;
 using UnityEngine;
 using UnityEditor.Graphing;
 using UnityEditor.ShaderGraph.Drawing.Controls;
@@ -35,13 +35,8 @@
         // Node generations
         public virtual void GenerateNodeCode(ShaderStringBuilder sb, GenerationMode generationMode)
         {
-<<<<<<< HEAD
             sb.AppendLine(string.Format("$precision {0} = {1}.texelSize.z;", GetVariableNameForSlot(OutputSlotWId), GetSlotValue(TextureInputId, generationMode)));
             sb.AppendLine(string.Format("$precision {0} = {1}.texelSize.w;", GetVariableNameForSlot(OutputSlotHId), GetSlotValue(TextureInputId, generationMode)));
-=======
-            sb.AppendLine(string.Format("$precision {0} = {1}_TexelSize.z;", GetVariableNameForSlot(OutputSlotWId), GetSlotValue(TextureInputId, generationMode)));
-            sb.AppendLine(string.Format("$precision {0} = {1}_TexelSize.w;", GetVariableNameForSlot(OutputSlotHId), GetSlotValue(TextureInputId, generationMode)));
->>>>>>> 30d75d04
         }
 
         public bool RequiresMeshUV(UVChannel channel, ShaderStageCapability stageCapability)
