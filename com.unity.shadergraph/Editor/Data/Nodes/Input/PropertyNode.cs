using System;
using System.Linq;
using UnityEngine;
using UnityEditor.Graphing;
using UnityEditor.ShaderGraph.Internal;
using UnityEditor.ShaderGraph.Serialization;

namespace UnityEditor.ShaderGraph
{
    [Serializable]
    [Title("Input", "Property")]
    class PropertyNode : AbstractMaterialNode, IGeneratesBodyCode, IOnAssetEnabled
    {
        public PropertyNode()
        {
            name = "Property";
            UpdateNodeAfterDeserialization();
        }
<<<<<<< HEAD
=======

        [SerializeField]
        string m_PropertyGuidSerialized;
>>>>>>> 8fefabda

        [SerializeField]
        JsonRef<AbstractShaderProperty> m_Property;

<<<<<<< HEAD
        public AbstractShaderProperty property
=======
        public override void UpdateNodeAfterDeserialization()
        {
            base.UpdateNodeAfterDeserialization();

            if (owner == null)
                return;

            // Get property from graphData
            var property = owner.properties.FirstOrDefault(x => x.guid == propertyGuid);
            if (property == null)
                throw new NullReferenceException();

            if (property is Vector1ShaderProperty vector1ShaderProperty && vector1ShaderProperty.floatType == FloatType.Slider)
            {
                // Previously, the Slider vector1 property allowed the min value to be greater than the max
                // We no longer want to support that behavior so if such a property is encountered, swap the values
                if (vector1ShaderProperty.rangeValues.x > vector1ShaderProperty.rangeValues.y)
                {
                    vector1ShaderProperty.rangeValues = new Vector2(vector1ShaderProperty.rangeValues.y, vector1ShaderProperty.rangeValues.x);
                    Dirty(ModificationScope.Graph);
                }
            }
        }

        public Guid propertyGuid
>>>>>>> 8fefabda
        {
            get { return m_Property; }
            set
            {
<<<<<<< HEAD
                if (m_Property == value)
                    return;

                m_Property = value;
                AddOutputSlot();
                Dirty(ModificationScope.Topological);
            }
        }

=======
                if (m_PropertyGuid == value)
                    return;

                m_PropertyGuid = value;
                var property = owner.properties.FirstOrDefault(x => x.guid == value);
                if (property == null)
                    return;

                AddOutputSlot(property);
                Dirty(ModificationScope.Topological);
            }
        }
>>>>>>> 8fefabda
        public override bool canSetPrecision => false;

        public void OnEnable()
        {
            AddOutputSlot();
        }

        public const int OutputSlotId = 0;

        void AddOutputSlot()
        {
            switch(property.concreteShaderValueType)
            {
                case ConcreteSlotValueType.Boolean:
                    AddSlot(new BooleanMaterialSlot(OutputSlotId, property.displayName, "Out", SlotType.Output, false));
                    RemoveSlotsNameNotMatching(new[] { OutputSlotId });
                    break;
                case ConcreteSlotValueType.Vector1:
                AddSlot(new Vector1MaterialSlot(OutputSlotId, property.displayName, "Out", SlotType.Output, 0));
                RemoveSlotsNameNotMatching(new[] {OutputSlotId});
                    break;
                case ConcreteSlotValueType.Vector2:
                AddSlot(new Vector2MaterialSlot(OutputSlotId, property.displayName, "Out", SlotType.Output, Vector4.zero));
                RemoveSlotsNameNotMatching(new[] {OutputSlotId});
                    break;
                case ConcreteSlotValueType.Vector3:
                AddSlot(new Vector3MaterialSlot(OutputSlotId, property.displayName, "Out", SlotType.Output, Vector4.zero));
                RemoveSlotsNameNotMatching(new[] {OutputSlotId});
                    break;
                case ConcreteSlotValueType.Vector4:
                AddSlot(new Vector4MaterialSlot(OutputSlotId, property.displayName, "Out", SlotType.Output, Vector4.zero));
                RemoveSlotsNameNotMatching(new[] {OutputSlotId});
                    break;
                case ConcreteSlotValueType.Matrix2:
                    AddSlot(new Matrix2MaterialSlot(OutputSlotId, property.displayName, "Out", SlotType.Output));
                    RemoveSlotsNameNotMatching(new[] { OutputSlotId });
                    break;
                case ConcreteSlotValueType.Matrix3:
                    AddSlot(new Matrix3MaterialSlot(OutputSlotId, property.displayName, "Out", SlotType.Output));
                    RemoveSlotsNameNotMatching(new[] { OutputSlotId });
                    break;
                case ConcreteSlotValueType.Matrix4:
                    AddSlot(new Matrix4MaterialSlot(OutputSlotId, property.displayName, "Out", SlotType.Output));
                    RemoveSlotsNameNotMatching(new[] { OutputSlotId });
                    break;
                case ConcreteSlotValueType.Texture2D:
                AddSlot(new Texture2DMaterialSlot(OutputSlotId, property.displayName, "Out", SlotType.Output));
                RemoveSlotsNameNotMatching(new[] {OutputSlotId});
                    break;
                case ConcreteSlotValueType.Texture2DArray:
                AddSlot(new Texture2DArrayMaterialSlot(OutputSlotId, property.displayName, "Out", SlotType.Output));
                RemoveSlotsNameNotMatching(new[] {OutputSlotId});
                    break;
                case ConcreteSlotValueType.Texture3D:
                AddSlot(new Texture3DMaterialSlot(OutputSlotId, property.displayName, "Out", SlotType.Output));
                RemoveSlotsNameNotMatching(new[] {OutputSlotId});
                    break;
                case ConcreteSlotValueType.Cubemap:
                AddSlot(new CubemapMaterialSlot(OutputSlotId, property.displayName, "Out", SlotType.Output));
                RemoveSlotsNameNotMatching(new[] { OutputSlotId });
                    break;
                case ConcreteSlotValueType.SamplerState:
                AddSlot(new SamplerStateMaterialSlot(OutputSlotId, property.displayName, "Out", SlotType.Output));
                RemoveSlotsNameNotMatching(new[] { OutputSlotId });
                    break;
                case ConcreteSlotValueType.Gradient:
                AddSlot(new GradientMaterialSlot(OutputSlotId, property.displayName, "Out", SlotType.Output));
                RemoveSlotsNameNotMatching(new[] { OutputSlotId });
                    break;
                default:
                    throw new ArgumentOutOfRangeException();
            }
        }

        public void GenerateNodeCode(ShaderStringBuilder sb, GenerationMode generationMode)
        {
<<<<<<< HEAD
=======
            var property = owner.properties.FirstOrDefault(x => x.guid == propertyGuid);
            if (property == null)
                return;

>>>>>>> 8fefabda
            switch(property.propertyType)
            {
                case PropertyType.Boolean:
                    sb.AppendLine($"$precision {GetVariableNameForSlot(OutputSlotId)} = {property.referenceName};");
                    break;
                case PropertyType.Vector1:
                    sb.AppendLine($"$precision {GetVariableNameForSlot(OutputSlotId)} = {property.referenceName};");
                    break;
                case PropertyType.Vector2:
                    sb.AppendLine($"$precision2 {GetVariableNameForSlot(OutputSlotId)} = {property.referenceName};");
                    break;
                case PropertyType.Vector3:
                    sb.AppendLine($"$precision3 {GetVariableNameForSlot(OutputSlotId)} = {property.referenceName};");
                    break;
                case PropertyType.Vector4:
                    sb.AppendLine($"$precision4 {GetVariableNameForSlot(OutputSlotId)} = {property.referenceName};");
                    break;
                case PropertyType.Color:
                    sb.AppendLine($"$precision4 {GetVariableNameForSlot(OutputSlotId)} = {property.referenceName};");
                    break;
                case PropertyType.Matrix2:
                    sb.AppendLine($"$precision2x2 {GetVariableNameForSlot(OutputSlotId)} = {property.referenceName};");
                    break;
                case PropertyType.Matrix3:
                    sb.AppendLine($"$precision3x3 {GetVariableNameForSlot(OutputSlotId)} = {property.referenceName};");
                    break;
                case PropertyType.Matrix4:
                    sb.AppendLine($"$precision4x4 {GetVariableNameForSlot(OutputSlotId)} = {property.referenceName};");
                    break;
                case PropertyType.SamplerState:
                    sb.AppendLine($"SamplerState {GetVariableNameForSlot(OutputSlotId)} = {property.referenceName};");
                    break;
                case PropertyType.Gradient:
                if(generationMode == GenerationMode.Preview)
                        sb.AppendLine($"Gradient {GetVariableNameForSlot(OutputSlotId)} = {GradientUtil.GetGradientForPreview(property.referenceName)};");
                else
                        sb.AppendLine($"Gradient {GetVariableNameForSlot(OutputSlotId)} = {property.referenceName};");
                break;
            }
        }

        public override string GetVariableNameForSlot(int slotId)
        {
<<<<<<< HEAD
=======
            var property = owner.properties.FirstOrDefault(x => x.guid == propertyGuid);
                if (property == null)
                throw new NullReferenceException();

>>>>>>> 8fefabda
            if (!(property is Texture2DShaderProperty) &&
                !(property is Texture2DArrayShaderProperty) &&
                !(property is Texture3DShaderProperty) &&
                !(property is CubemapShaderProperty))
                return base.GetVariableNameForSlot(slotId);

            return property.referenceName;
        }

        protected override void CalculateNodeHasError()
        {
            if (property == null || !owner.properties.Any(x => x == property))
            {
                owner.AddConcretizationError(objectId, "Property Node has no associated Blackboard property.");
            }
        }

        public override void EvaluateConcretePrecision()
        {
            // Get precision from Property
            if (property == null)
            {
                owner.AddConcretizationError(objectId, string.Format("No matching poperty found on owner for node {0}", objectId));
                hasError = true;
                return;
            }
            // If Property has a precision override use that
            precision = property.precision;
            if (precision != Precision.Inherit)
                concretePrecision = precision.ToConcrete();
            else
                concretePrecision = owner.concretePrecision;
<<<<<<< HEAD
=======
        }

        public override void OnBeforeSerialize()
        {
            base.OnBeforeSerialize();
            m_PropertyGuidSerialized = m_PropertyGuid.ToString();
        }

        public override void OnAfterDeserialize()
        {
            base.OnAfterDeserialize();
            if (!string.IsNullOrEmpty(m_PropertyGuidSerialized))
                m_PropertyGuid = new Guid(m_PropertyGuidSerialized);
>>>>>>> 8fefabda
        }

    }
}<|MERGE_RESOLUTION|>--- conflicted
+++ resolved
@@ -16,19 +16,7 @@
             name = "Property";
             UpdateNodeAfterDeserialization();
         }
-<<<<<<< HEAD
-=======
-
-        [SerializeField]
-        string m_PropertyGuidSerialized;
->>>>>>> 8fefabda
-
-        [SerializeField]
-        JsonRef<AbstractShaderProperty> m_Property;
-
-<<<<<<< HEAD
-        public AbstractShaderProperty property
-=======
+
         public override void UpdateNodeAfterDeserialization()
         {
             base.UpdateNodeAfterDeserialization();
@@ -53,13 +41,14 @@
             }
         }
 
-        public Guid propertyGuid
->>>>>>> 8fefabda
+        [SerializeField]
+        JsonRef<AbstractShaderProperty> m_Property;
+
+        public AbstractShaderProperty property
         {
             get { return m_Property; }
             set
             {
-<<<<<<< HEAD
                 if (m_Property == value)
                     return;
 
@@ -69,20 +58,6 @@
             }
         }
 
-=======
-                if (m_PropertyGuid == value)
-                    return;
-
-                m_PropertyGuid = value;
-                var property = owner.properties.FirstOrDefault(x => x.guid == value);
-                if (property == null)
-                    return;
-
-                AddOutputSlot(property);
-                Dirty(ModificationScope.Topological);
-            }
-        }
->>>>>>> 8fefabda
         public override bool canSetPrecision => false;
 
         public void OnEnable()
@@ -159,13 +134,6 @@
 
         public void GenerateNodeCode(ShaderStringBuilder sb, GenerationMode generationMode)
         {
-<<<<<<< HEAD
-=======
-            var property = owner.properties.FirstOrDefault(x => x.guid == propertyGuid);
-            if (property == null)
-                return;
-
->>>>>>> 8fefabda
             switch(property.propertyType)
             {
                 case PropertyType.Boolean:
@@ -203,19 +171,12 @@
                         sb.AppendLine($"Gradient {GetVariableNameForSlot(OutputSlotId)} = {GradientUtil.GetGradientForPreview(property.referenceName)};");
                 else
                         sb.AppendLine($"Gradient {GetVariableNameForSlot(OutputSlotId)} = {property.referenceName};");
-                break;
+                    break;
             }
         }
 
         public override string GetVariableNameForSlot(int slotId)
         {
-<<<<<<< HEAD
-=======
-            var property = owner.properties.FirstOrDefault(x => x.guid == propertyGuid);
-                if (property == null)
-                throw new NullReferenceException();
-
->>>>>>> 8fefabda
             if (!(property is Texture2DShaderProperty) &&
                 !(property is Texture2DArrayShaderProperty) &&
                 !(property is Texture3DShaderProperty) &&
@@ -248,23 +209,7 @@
                 concretePrecision = precision.ToConcrete();
             else
                 concretePrecision = owner.concretePrecision;
-<<<<<<< HEAD
-=======
-        }
-
-        public override void OnBeforeSerialize()
-        {
-            base.OnBeforeSerialize();
-            m_PropertyGuidSerialized = m_PropertyGuid.ToString();
-        }
-
-        public override void OnAfterDeserialize()
-        {
-            base.OnAfterDeserialize();
-            if (!string.IsNullOrEmpty(m_PropertyGuidSerialized))
-                m_PropertyGuid = new Guid(m_PropertyGuidSerialized);
->>>>>>> 8fefabda
-        }
+            }
 
     }
 }