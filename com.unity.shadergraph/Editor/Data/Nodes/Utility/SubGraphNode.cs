--- conflicted
+++ resolved
@@ -589,12 +589,10 @@
             if (asset == null || hasError)
                 return;
 
-<<<<<<< HEAD
+            registry.RequiresIncludes(asset.includes);
+
             var graphData = registry.builder.currentNode.owner;
             var graphConcretePrecision = graphData.concretePrecision;
-=======
-            registry.RequiresIncludes(asset.includes);
->>>>>>> f5291952
 
             foreach (var function in asset.functions)
             {
