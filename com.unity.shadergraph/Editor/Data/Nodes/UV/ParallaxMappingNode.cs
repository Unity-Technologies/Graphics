--- conflicted
+++ resolved
@@ -50,14 +50,6 @@
             });
         }
 
-<<<<<<< HEAD
-        string GetFunctionName()
-        {
-            return $"Unity_ParallaxMapping";
-        }
-
-=======
->>>>>>> f5291952
         public override void Setup()
         {
             base.Setup();
