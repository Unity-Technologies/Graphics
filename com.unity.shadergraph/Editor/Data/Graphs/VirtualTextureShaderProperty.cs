using System;
using System.Text;
using System.Collections.Generic;
using System.Linq;
using UnityEditor.ShaderGraph.Drawing.Controls;
using UnityEngine;
using UnityEditor.Graphing;
using UnityEditor.ShaderGraph.Internal;

namespace UnityEditor.ShaderGraph
{
    [Serializable]
    [BlackboardInputInfo(60)]
    class VirtualTextureShaderProperty : AbstractShaderProperty<SerializableVirtualTexture>
    {
        public VirtualTextureShaderProperty()
        {
            displayName = "VirtualTexture";
            value = new SerializableVirtualTexture();

            // add at least one layer
            value.layers = new List<SerializableVirtualTextureLayer>();
            value.layers.Add(new SerializableVirtualTextureLayer("Layer0", new SerializableTexture()));
            value.layers.Add(new SerializableVirtualTextureLayer("Layer1", new SerializableTexture()));
        }

        public override PropertyType propertyType => PropertyType.VirtualTexture;

        internal override bool isExposable => true;         // the textures are exposable at least..
        internal override bool isRenamable => true;

        internal override void GetPropertyReferenceNames(List<string> result)
        {
            result.Add(referenceName);
            for (int layer = 0; layer < value.layers.Count; layer++)
            {
                result.Add(value.layers[layer].layerRefName);
            }
        }
        internal override void GetPropertyDisplayNames(List<string> result)
        {
            result.Add(displayName);
            for (int layer = 0; layer < value.layers.Count; layer++)
            {
                result.Add(value.layers[layer].layerName);
            }
        }

        // this is used for properties exposed to the Material in the shaderlab Properties{} block
        internal override void AppendPropertyBlockStrings(ShaderStringBuilder builder)
        {
            if (!value.procedural)
            {
                // adds properties in this format so: [TextureStack.MyStack(0)] [NoScaleOffset] Layer0("Layer0", 2D) = "white" {}
                for (int layer = 0; layer < value.layers.Count; layer++)
                {
                    string layerName = value.layers[layer].layerName;
                    string layerRefName = value.layers[layer].layerRefName;
                    builder.AppendLine($"{hideTagString}[TextureStack.{referenceName}({layer})][NoScaleOffset]{layerRefName}(\"{layerName}\", 2D) = \"white\" {{}}");
                }
            }
        }

        internal override string GetPropertyBlockString()
        {
            // this should not be called, as it is replaced by the Append*PropertyBlockStrings function above
            throw new NotSupportedException();
        }

        internal override bool AllowHLSLDeclaration(HLSLDeclaration decl) => false; // disable UI, nothing to choose

        internal override void ForeachHLSLProperty(Action<HLSLProperty> action)
        {
            int numLayers = value.layers.Count;
            if (numLayers > 0)
            {
<<<<<<< HEAD
                action(new HLSLProperty(HLSLType._CUSTOM, referenceName + "_CBDecl", HLSLDeclaration.UnityPerMaterial, concretePrecision)
=======
                HLSLDeclaration decl = HLSLDeclaration.UnityPerMaterial;
                if (value.procedural)
                    decl = GetDefaultHLSLDeclaration();

                action(new HLSLProperty(HLSLType._CUSTOM, referenceName, decl, concretePrecision)
>>>>>>> e4117c07
                {
                    customDeclaration = (ssb) =>
                    {
                        ssb.AppendIndentation();
                        ssb.Append("DECLARE_STACK_CB(");
                        ssb.Append(referenceName);
                        ssb.Append(");");
                        ssb.AppendNewLine();
                    }
                });

                if (!value.procedural)
                {
                    // declare regular texture properties (for fallback case)
                    for (int i = 0; i < numLayers; i++)
                    {
                        string layerRefName = value.layers[i].layerRefName;
                        action(new HLSLProperty(HLSLType._Texture2D, layerRefName, HLSLDeclaration.Global));
                        action(new HLSLProperty(HLSLType._SamplerState, "sampler" + layerRefName, HLSLDeclaration.Global));
                    }
                }

                Action<ShaderStringBuilder> customDecl = (builder) =>
                {
                    // declare texture stack
                    builder.AppendIndentation();
                    builder.Append("DECLARE_STACK");
                    builder.Append((numLayers <= 1) ? "" : numLayers.ToString());
                    builder.Append("(");
                    builder.Append(referenceName);
                    builder.Append(",");
                    for (int i = 0; i < value.layers.Count; i++)
                    {
                        if (i != 0) builder.Append(",");
                        builder.Append(value.layers[i].layerRefName);
                    }
                    builder.Append(");");
                    builder.AppendNewLine();

                    // declare the actual virtual texture property "variable" as a macro define to the BuildVTProperties function
                    builder.AppendIndentation();
                    builder.Append("#define ");
                    builder.Append(referenceName);
                    builder.Append(" AddTextureType(BuildVTProperties_");
                    builder.Append(referenceName);
                    builder.Append("()");
                    for (int i = 0; i < value.layers.Count; i++)
                    {
                        builder.Append(",");
                        builder.Append("TEXTURETYPE_");
                        builder.Append(value.layers[i].layerTextureType.ToString().ToUpper());
                    }
                    builder.Append(")");
                    builder.AppendNewLine();
                };

                action(new HLSLProperty(HLSLType._CUSTOM, referenceName + "_Global", HLSLDeclaration.Global, concretePrecision)
                {
                    customDeclaration = customDecl
                });
            }
        }

        // argument string used to pass this property to a subgraph
        internal override string GetPropertyAsArgumentString()
        {
            return "VTPropertyWithTextureType " + referenceName;
        }

        // if a blackboard property is deleted, or copy/pasted, all node instances of it are replaced with this:
        internal override AbstractMaterialNode ToConcreteNode()
        {
            return null;    // return null to indicate there is NO concrete form of a VT property
        }

        internal override PreviewProperty GetPreviewMaterialProperty()
        {
            return new PreviewProperty(propertyType)
            {
                name = referenceName,
                vtProperty = this
            };
        }

        internal override ShaderInput Copy()
        {
            var vt =  new VirtualTextureShaderProperty
            {
                displayName = displayName,
                hidden = hidden,
                value = new SerializableVirtualTexture(),
                precision = precision
            };

            // duplicate layer data, but reset reference names (they should be unique)
            for (int layer = 0; layer < value.layers.Count; layer++)
            {
                var guid = Guid.NewGuid();
                vt.value.layers.Add(new SerializableVirtualTextureLayer(value.layers[layer]));
            }

            return vt;
        }

        internal void AddTextureInfo(List<PropertyCollector.TextureInfo> infos)
        {
            for (int layer = 0; layer < value.layers.Count; layer++)
            {
                string layerRefName = value.layers[layer].layerRefName;
                var layerTexture = value.layers[layer].layerTexture;
                var texture = layerTexture != null ? layerTexture.texture : null;

                var textureInfo = new PropertyCollector.TextureInfo
                {
                    name = layerRefName,
                    textureId = texture != null ? texture.GetInstanceID() : 0,
                    dimension = texture != null ? texture.dimension : UnityEngine.Rendering.TextureDimension.Any,
                    modifiable = true
                };
                infos.Add(textureInfo);
            }
        }

        internal override bool isAlwaysExposed => true;

        public override void OnAfterDeserialize(string json)
        {
            // VT shader properties must always be exposed
            generatePropertyBlock = true;
        }
    }
}<|MERGE_RESOLUTION|>--- conflicted
+++ resolved
@@ -74,15 +74,11 @@
             int numLayers = value.layers.Count;
             if (numLayers > 0)
             {
-<<<<<<< HEAD
-                action(new HLSLProperty(HLSLType._CUSTOM, referenceName + "_CBDecl", HLSLDeclaration.UnityPerMaterial, concretePrecision)
-=======
                 HLSLDeclaration decl = HLSLDeclaration.UnityPerMaterial;
                 if (value.procedural)
                     decl = GetDefaultHLSLDeclaration();
 
-                action(new HLSLProperty(HLSLType._CUSTOM, referenceName, decl, concretePrecision)
->>>>>>> e4117c07
+                action(new HLSLProperty(HLSLType._CUSTOM, referenceName + "_CBDecl", decl, concretePrecision)
                 {
                     customDeclaration = (ssb) =>
                     {
