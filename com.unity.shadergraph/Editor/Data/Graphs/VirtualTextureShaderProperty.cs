--- conflicted
+++ resolved
@@ -118,13 +118,8 @@
 
                 Action<ShaderStringBuilder> customDecl = (builder) =>
                 {
-<<<<<<< HEAD
-                    builder.AppendIndentation();
-                    // declare texture stack
-=======
                     // declare texture stack
                     builder.TryAppendIndentation();
->>>>>>> a8abe4c5
                     builder.Append("DECLARE_STACK");
                     builder.Append((numLayers <= 1) ? "" : numLayers.ToString());
                     builder.Append("(");
