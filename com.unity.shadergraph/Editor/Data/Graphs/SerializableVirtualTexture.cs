--- conflicted
+++ resolved
@@ -30,11 +30,7 @@
     }
 
     [Serializable]
-<<<<<<< HEAD
-    public sealed class SerializableVirtualTexture
-=======
-    internal sealed class SerializableVirtualTexture : ISerializationCallbackReceiver
->>>>>>> 170e059c
+    internal sealed class SerializableVirtualTexture
     {
         [SerializeField]
         public List<SerializableVirtualTextureLayer> layers = new List<SerializableVirtualTextureLayer>();
