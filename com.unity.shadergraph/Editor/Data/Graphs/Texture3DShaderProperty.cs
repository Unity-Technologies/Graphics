using System;
using System.Text;
using UnityEditor.Graphing;
using UnityEngine;

namespace UnityEditor.ShaderGraph
{
    [Serializable]
    class Texture3DShaderProperty : AbstractShaderProperty<SerializableTexture>
    {
        public Texture3DShaderProperty()
        {
            displayName = "Texture3D";
            value = new SerializableTexture();
        }
        
        public override PropertyType propertyType => PropertyType.Texture3D;
        
        public override bool isBatchable => false;
        public override bool isExposable => true;
        public override bool isRenamable => true;
        
        public string modifiableTagString => modifiable ? "" : "[NonModifiableTextureData]";

        public override string GetPropertyBlockString()
        {
            return $"{hideTagString}{modifiableTagString}[NoScaleOffset]{referenceName}(\"{displayName}\", 3D) = \"white\" {{}}";
        }
        
        public override string GetPropertyDeclarationString(string delimiter = ";")
        {
            return $"TEXTURE3D({referenceName}){delimiter} SAMPLER(sampler{referenceName}){delimiter}";
        }

        public override string GetPropertyAsArgumentString()
        {
            return $"TEXTURE3D_PARAM({referenceName}, sampler{referenceName})";
        }
        
        [SerializeField]
<<<<<<< HEAD
        private bool m_Modifiable = true;
=======
        bool m_Modifiable = true;
>>>>>>> 47046808

        public bool modifiable
        {
            get => m_Modifiable;
            set => m_Modifiable = value;
        }
        
        public override AbstractMaterialNode ToConcreteNode()
        {
            return new Texture3DAssetNode { texture = value.texture as Texture3D };
        }

        public override PreviewProperty GetPreviewMaterialProperty()
        {
            return new PreviewProperty(propertyType)
            {
                name = referenceName,
                textureValue = value.texture
            };
        }

        public override ShaderInput Copy()
        {
            return new Texture3DShaderProperty()
            {
                displayName = displayName,
                hidden = hidden,
                value = value
            };
        }
    }
}<|MERGE_RESOLUTION|>--- conflicted
+++ resolved
@@ -38,11 +38,7 @@
         }
         
         [SerializeField]
-<<<<<<< HEAD
-        private bool m_Modifiable = true;
-=======
         bool m_Modifiable = true;
->>>>>>> 47046808
 
         public bool modifiable
         {
