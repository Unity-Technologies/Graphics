using System;
using UnityEditor.Graphing;
using UnityEngine;

namespace UnityEditor.ShaderGraph
{
    [Serializable]
    class Matrix2ShaderProperty : MatrixShaderProperty
    {
        public Matrix2ShaderProperty()
        {
            displayName = "Matrix2x2";
            value = Matrix4x4.identity;
        }
        
        public override PropertyType propertyType => PropertyType.Matrix2;
<<<<<<< HEAD
        
        public override AbstractMaterialNode ToConcreteNode()
        {
=======

        public override string GetPropertyAsArgumentString()
        {
            return $"{concretePrecision.ToShaderString()}2x2 {referenceName}";
        }
        
        public override AbstractMaterialNode ToConcreteNode()
        {
>>>>>>> 47046808
            return new Matrix2Node
            {
                row0 = new Vector2(value.m00, value.m01),
                row1 = new Vector2(value.m10, value.m11)
            };
        }

        public override PreviewProperty GetPreviewMaterialProperty()
        {
            return new PreviewProperty(propertyType)
            {
                name = referenceName,
                matrixValue = value
            };
        }

        public override ShaderInput Copy()
        {
            return new Matrix2ShaderProperty()
            {
                displayName = displayName,
                hidden = hidden,
                value = value
            };
        }
    }
}<|MERGE_RESOLUTION|>--- conflicted
+++ resolved
@@ -14,11 +14,6 @@
         }
         
         public override PropertyType propertyType => PropertyType.Matrix2;
-<<<<<<< HEAD
-        
-        public override AbstractMaterialNode ToConcreteNode()
-        {
-=======
 
         public override string GetPropertyAsArgumentString()
         {
@@ -27,7 +22,6 @@
         
         public override AbstractMaterialNode ToConcreteNode()
         {
->>>>>>> 47046808
             return new Matrix2Node
             {
                 row0 = new Vector2(value.m00, value.m01),
