--- conflicted
+++ resolved
@@ -1123,7 +1123,6 @@
             return edges;
         }
 
-<<<<<<< HEAD
         public void GetEdges(AbstractMaterialNode node, List<IEdge> foundEdges)
         {
             if (m_NodeEdges.TryGetValue(node.objectId, out var edges))
@@ -1137,12 +1136,12 @@
             List<IEdge> edges = new List<IEdge>();
             GetEdges(node, edges);
             return edges;
-=======
+        }
+
         public void ForeachHLSLProperty(Action<HLSLProperty> action)
         {
             foreach (var prop in properties)
                 prop.ForeachHLSLProperty(action);
->>>>>>> fc0b51b7
         }
 
         public void CollectShaderProperties(PropertyCollector collector, GenerationMode generationMode)
