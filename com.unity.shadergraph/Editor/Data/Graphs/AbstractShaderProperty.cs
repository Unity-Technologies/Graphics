using System;
using System.Collections.Generic;
using UnityEngine;

namespace UnityEditor.ShaderGraph.Internal
{
    [Serializable]
    public abstract class AbstractShaderProperty : ShaderInput
    {
        public abstract PropertyType propertyType { get; }

        internal override ConcreteSlotValueType concreteShaderValueType => propertyType.ToConcreteShaderValueType();

        // user selected precision setting
        [SerializeField]
        Precision m_Precision = Precision.Inherit;

        [Obsolete("AbstractShaderProperty.gpuInstanced is no longer used")]
        public bool gpuInstanced
        {
            get { return false; }
            set {}
        }

        internal virtual string GetHLSLVariableName(bool isSubgraphProperty, GenerationMode mode)
        {
            if (mode == GenerationMode.VFX)
            {
                // Per-element exposed properties are provided by the properties structure filled by VFX.
                if (overrideHLSLDeclaration)
                    return $"PROP.{referenceName}";
                // For un-exposed global properties, just read from the cbuffer.
                else
                    return referenceName;
            }

            return referenceName;
        }

        internal virtual string GetHLSLVariableName(bool isSubgraphProperty)
        {
            return GetHLSLVariableName(isSubgraphProperty, GenerationMode.ForReals);
        }

<<<<<<< HEAD
=======
        internal string GetConnectionStateHLSLVariableName()
        {
            return GetConnectionStateVariableName(referenceName + "_" + objectId);
        }

>>>>>>> 2826ce5c
        // NOTE: this does not tell you the HLSLDeclaration of the entire property...
        // instead, it tells you what the DEFAULT HLSL Declaration would be, IF the property makes use of the default
        // to check ACTUAL HLSL Declaration types, enumerate the HLSL Properties and check their HLSLDeclarations...
        internal virtual HLSLDeclaration GetDefaultHLSLDeclaration()
        {
            if (overrideHLSLDeclaration)
                return hlslDeclarationOverride;
            // default Behavior switches between UnityPerMaterial and Global based on Exposed checkbox
            if (generatePropertyBlock)
                return HLSLDeclaration.UnityPerMaterial;
            else
                return HLSLDeclaration.Global;
        }

        // by default we disallow UI from choosing "DoNotDeclare"
        // it needs a bit more UI support to disable property node output slots before we make it public
        internal virtual bool AllowHLSLDeclaration(HLSLDeclaration decl) => (decl != HLSLDeclaration.DoNotDeclare);

        [SerializeField]
        internal bool overrideHLSLDeclaration = false;

        [SerializeField]
        internal HLSLDeclaration hlslDeclarationOverride;

        internal Precision precision
        {
            get => m_Precision;
            set => m_Precision = value;
        }

        ConcretePrecision m_ConcretePrecision = ConcretePrecision.Single;
        public ConcretePrecision concretePrecision => m_ConcretePrecision;
        internal void SetupConcretePrecision(ConcretePrecision defaultPrecision)
        {
            m_ConcretePrecision = precision.ToConcrete(defaultPrecision, defaultPrecision);
        }

        [SerializeField]
        bool m_Hidden = false;
        public bool hidden
        {
            get => m_Hidden;
            set => m_Hidden = value;
        }

        internal string hideTagString => hidden ? "[HideInInspector]" : "";

        // reference names are the HLSL declaration name / property block ref name
        internal virtual void GetPropertyReferenceNames(List<string> result)
        {
            result.Add(referenceName);
        }

        // display names are used as the UI name in the property block / show up in the Material Inspector
        internal virtual void GetPropertyDisplayNames(List<string> result)
        {
            result.Add(displayName);
        }

        // the simple interface for simple properties
        internal virtual string GetPropertyBlockString()
        {
            return string.Empty;
        }

        // the more complex interface for complex properties (defaulted for simple properties)
        internal virtual void AppendPropertyBlockStrings(ShaderStringBuilder builder)
        {
            builder.AppendLine(GetPropertyBlockString());
        }

        internal abstract void ForeachHLSLProperty(Action<HLSLProperty> action);

        internal virtual string GetPropertyAsArgumentStringForVFX(string precisionString)
        {
            return GetPropertyAsArgumentString(precisionString);
        }

        internal abstract string GetPropertyAsArgumentString(string precisionString);
        internal abstract AbstractMaterialNode ToConcreteNode();
        internal abstract PreviewProperty GetPreviewMaterialProperty();

        public virtual string GetPropertyTypeString()
        {
            string depString = $" (Deprecated{(ShaderGraphPreferences.allowDeprecatedBehaviors ? " V" + sgVersion : "" )})";
            return propertyType.ToString() + (sgVersion < latestVersion ? depString : "");
        }
    }

    [Serializable]
    public abstract class AbstractShaderProperty<T> : AbstractShaderProperty
    {
        [SerializeField]
        T m_Value;

        public virtual T value
        {
            get => m_Value;
            set => m_Value = value;
        }
    }

    // class for extracting deprecated data from older versions of AbstractShaderProperty
    class LegacyShaderPropertyData
    {
        // indicates user wishes to support the HYBRID renderer GPU instanced path
        [SerializeField]
        public bool m_GPUInstanced = false;

        // converts the old m_GPUInstanced data into the new override HLSLDeclaration system.
        public static void UpgradeToHLSLDeclarationOverride(string json, AbstractShaderProperty property)
        {
            // this maintains the old behavior for versioned properties:
            //      old exposed GPUInstanced properties are declared hybrid (becomes override in new system)
            //      old unexposed GPUInstanced properties are declared global (becomes override in new system)
            //      old exposed properties are declared UnityPerMaterial (default behavior, no override necessary)
            //      old unexposed properties are declared Global (default behavior, no override necessary)
            // moving forward, users can use the overrides directly to control what it does

            var legacyShaderPropertyData = new LegacyShaderPropertyData();
            JsonUtility.FromJsonOverwrite(json, legacyShaderPropertyData);
            if (legacyShaderPropertyData.m_GPUInstanced)
            {
                property.overrideHLSLDeclaration = true;
                if (property.generatePropertyBlock)
                    property.hlslDeclarationOverride = HLSLDeclaration.HybridPerInstance;
                else
                    property.hlslDeclarationOverride = HLSLDeclaration.Global;
            }
        }
    }

    public enum HLSLType
    {
        // value types
        _float,
        _float2,
        _float3,
        _float4,
        _matrix4x4,

        // object types
        FirstObjectType,
        _Texture2D = FirstObjectType,
        _Texture3D,
        _TextureCube,
        _Texture2DArray,
        _SamplerState,

        // custom type
        _CUSTOM
    }

    // describes the different ways we can generate HLSL declarations
    [Flags]
    internal enum HLSLDeclaration
    {
        DoNotDeclare,               // NOT declared in HLSL
        Global,                     // declared in the global scope, mainly for use with state coming from Shader.SetGlobal*()
        UnityPerMaterial,           // declared in the UnityPerMaterial cbuffer, populated by Material or MaterialPropertyBlock
        HybridPerInstance,          // declared using HybridRenderer path (v1 or v2) to get DOTS GPU instancing
    }

    internal struct HLSLProperty
    {
        public string name;
        public HLSLType type;
        public ConcretePrecision precision;
        public HLSLDeclaration declaration;
        public Action<ShaderStringBuilder> customDeclaration;

        public HLSLProperty(HLSLType type, string name, HLSLDeclaration declaration, ConcretePrecision precision = ConcretePrecision.Single)
        {
            this.type = type;
            this.name = name;
            this.declaration = declaration;
            this.precision = precision;
            this.customDeclaration = null;
        }

        static string[,] kValueTypeStrings = new string[(int)HLSLType.FirstObjectType, 2]
        {
            {"float", "half"},
            {"float2", "half2"},
            {"float3", "half3"},
            {"float4", "half4"},
            {"float4x4", "half4x4"}
        };

        static string[] kObjectTypeStrings = new string[(int)HLSLType._CUSTOM - (int)HLSLType.FirstObjectType]
        {
            "TEXTURE2D",
            "TEXTURE3D",
            "TEXTURECUBE",
            "TEXTURE2D_ARRAY",
            "SAMPLER",
        };

        public bool IsObjectType()
        {
            return type == HLSLType._SamplerState ||
                type == HLSLType._Texture2D    ||
                type == HLSLType._Texture3D    ||
                type == HLSLType._TextureCube  ||
                type == HLSLType._Texture2DArray;
        }

        public string GetValueTypeString()
        {
            if (type < HLSLType.FirstObjectType)
                return kValueTypeStrings[(int)type, (int)precision];
            return null;
        }

        public void AppendTo(ShaderStringBuilder ssb, Func<string, string> nameModifier = null)
        {
            var mName = nameModifier?.Invoke(name) ?? name;

            if (type < HLSLType.FirstObjectType)
            {
                ssb.Append(kValueTypeStrings[(int)type, (int)precision]);
                ssb.Append(" ");
                ssb.Append(mName);
                ssb.Append(";");
            }
            else if (type < HLSLType._CUSTOM)
            {
                ssb.Append(kObjectTypeStrings[type - HLSLType.FirstObjectType]);
                ssb.Append("(");
                ssb.Append(mName);
                ssb.Append(");");
            }
            else
            {
                customDeclaration(ssb);
            }
            //ssb.Append(" // ");
            //ssb.Append(declaration.ToString());
            ssb.AppendNewLine();
        }
    }
}<|MERGE_RESOLUTION|>--- conflicted
+++ resolved
@@ -42,14 +42,11 @@
             return GetHLSLVariableName(isSubgraphProperty, GenerationMode.ForReals);
         }
 
-<<<<<<< HEAD
-=======
         internal string GetConnectionStateHLSLVariableName()
         {
             return GetConnectionStateVariableName(referenceName + "_" + objectId);
         }
 
->>>>>>> 2826ce5c
         // NOTE: this does not tell you the HLSLDeclaration of the entire property...
         // instead, it tells you what the DEFAULT HLSL Declaration would be, IF the property makes use of the default
         // to check ACTUAL HLSL Declaration types, enumerate the HLSL Properties and check their HLSLDeclarations...
