--- conflicted
+++ resolved
@@ -5,11 +5,7 @@
 using UnityEngine;
 using UnityEditor.Graphing;
 using UnityEditor.Graphing.Util;
-<<<<<<< HEAD
 using Random = UnityEngine.Random;
-=======
-using Edge = UnityEditor.Graphing.Edge;
->>>>>>> 0cd33220
 
 namespace UnityEditor.ShaderGraph
 {
@@ -227,7 +223,6 @@
             }
         }
 
-<<<<<<< HEAD
         public List<NodeTypeState> nodeTypeStates { get; } = new List<NodeTypeState>();
 
         int m_CurrentContextId = 1;
@@ -244,6 +239,8 @@
 
         public AbstractMaterialGraph()
         {
+            m_GroupNodes[Guid.Empty] = new List<AbstractMaterialNode>();
+            
             foreach (var assembly in AppDomain.CurrentDomain.GetAssemblies())
             {
                 foreach (var type in assembly.GetTypes())
@@ -320,11 +317,6 @@
                     }
                 }
             }
-=======
-        public AbstractMaterialGraph()
-        {
-            m_GroupNodes[Guid.Empty] = new List<AbstractMaterialNode>();
->>>>>>> 0cd33220
         }
 
         public void ClearChanges()
@@ -438,7 +430,7 @@
             }
             m_NodeDictionary.Add(materialNode.guid, materialNode);
             m_AddedNodes.Add(materialNode);
-<<<<<<< HEAD
+            m_GroupNodes[materialNode.groupGuid].Add(materialNode);
 
             if (node is ProxyShaderNode proxyNode)
             {
@@ -450,9 +442,6 @@
                     proxyNode.isNew = false;
                 }
             }
-=======
-            m_GroupNodes[materialNode.groupGuid].Add(materialNode);
->>>>>>> 0cd33220
         }
 
         public void RemoveNode(INode node)
@@ -478,9 +467,6 @@
             m_FreeNodeTempIds.Push(materialNode.tempId);
             m_NodeDictionary.Remove(materialNode.guid);
             m_RemovedNodes.Add(materialNode);
-<<<<<<< HEAD
-            materialNode.owner = null;
-=======
 
             if (m_GroupNodes.TryGetValue(materialNode.groupGuid, out var nodes))
             {
@@ -490,7 +476,7 @@
                     RemoveGroupNoValidate(m_Groups.First(x => x.guid == materialNode.groupGuid));
                 }
             }
->>>>>>> 0cd33220
+            materialNode.owner = null;
         }
 
         void AddEdgeToNodeEdges(ShaderEdge edge)
@@ -563,11 +549,7 @@
             ValidateGraph();
         }
 
-<<<<<<< HEAD
-        public void RemoveElements(IEnumerable<INode> nodes, IEnumerable<ShaderEdge> edges)
-=======
-        public void RemoveElements(IEnumerable<INode> nodes, IEnumerable<IEdge> edges, IEnumerable<GroupData> groups)
->>>>>>> 0cd33220
+        public void RemoveElements(IEnumerable<INode> nodes, IEnumerable<ShaderEdge> edges, IEnumerable<GroupData> groups)
         {
             foreach (var edge in edges.ToArray())
                 RemoveEdgeNoValidate(edge);
@@ -847,9 +829,6 @@
 
             // Current tactic is to remove all nodes and edges and then re-add them, such that depending systems
             // will re-initialize with new references.
-<<<<<<< HEAD
-            using (var pooledList = ListPool<ShaderEdge>.GetDisposable())
-=======
 
             using (var removedGroupsPooledObject = ListPool<GroupData>.GetDisposable())
             {
@@ -861,8 +840,7 @@
                 }
             }
 
-            using (var pooledList = ListPool<IEdge>.GetDisposable())
->>>>>>> 0cd33220
+            using (var pooledList = ListPool<ShaderEdge>.GetDisposable())
             {
                 var removedNodeEdges = pooledList.value;
                 removedNodeEdges.AddRange(m_Edges);
@@ -1001,15 +979,9 @@
         public virtual void OnAfterDeserialize()
         {
             // have to deserialize 'globals' before nodes
-<<<<<<< HEAD
             var legacyTypeRemapping = GraphUtil.GetLegacyTypeRemapping();
             m_Properties = SerializationHelper.Deserialize<IShaderProperty>(m_SerializedProperties, legacyTypeRemapping);
             var nodes = SerializationHelper.Deserialize<INode>(m_SerializableNodes, legacyTypeRemapping);
-=======
-            m_Properties = SerializationHelper.Deserialize<IShaderProperty>(m_SerializedProperties, GraphUtil.GetLegacyTypeRemapping());
-
-            var nodes = SerializationHelper.Deserialize<INode>(m_SerializableNodes, GraphUtil.GetLegacyTypeRemapping());
->>>>>>> 0cd33220
             m_Nodes = new List<AbstractMaterialNode>(nodes.Count);
             m_NodeDictionary = new Dictionary<Guid, INode>(nodes.Count);
             foreach (var node in nodes.OfType<AbstractMaterialNode>())
