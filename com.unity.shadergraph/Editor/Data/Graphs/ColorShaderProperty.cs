using System;
using System.Text;
using UnityEditor.Graphing;
using UnityEngine;

namespace UnityEditor.ShaderGraph.Internal
{
    [Serializable]
    [FormerName("UnityEditor.ShaderGraph.ColorShaderProperty")]
    [BlackboardInputInfo(10)]
    public sealed class ColorShaderProperty : AbstractShaderProperty<Color>
    {
        // 0 - original (broken color space)
        // 1 - fixed color space
        // 2 - original (broken color space) with HLSLDeclaration override
        // 3 - fixed color space with HLSLDeclaration override
        public override int latestVersion => 3;
        public const int deprecatedVersion = 2;

        internal ColorShaderProperty()
        {
            displayName = "Color";
        }

        internal ColorShaderProperty(int version) : this()
        {
            this.sgVersion = version;
        }

        public override PropertyType propertyType => PropertyType.Color;

        internal override bool isExposable => true;
        internal override bool isRenamable => true;

        internal string hdrTagString => colorMode == ColorMode.HDR ? "[HDR]" : "";

        internal override string GetPropertyBlockString()
        {
            return $"{hideTagString}{hdrTagString}{referenceName}(\"{displayName}\", Color) = ({NodeUtils.FloatToShaderValue(value.r)}, {NodeUtils.FloatToShaderValue(value.g)}, {NodeUtils.FloatToShaderValue(value.b)}, {NodeUtils.FloatToShaderValue(value.a)})";
        }

        internal override string GetPropertyAsArgumentString()
        {
            return $"{concreteShaderValueType.ToShaderString(concretePrecision.ToShaderString())} {referenceName}";
        }

        internal override void ForeachHLSLProperty(Action<HLSLProperty> action)
        {
            HLSLDeclaration decl = GetDefaultHLSLDeclaration();
            action(new HLSLProperty(HLSLType._float4, referenceName, decl, concretePrecision));
        }

        public override string GetDefaultReferenceName()
        {
            return $"Color_{objectId}";
        }

        [SerializeField]
        ColorMode m_ColorMode;

        public ColorMode colorMode
        {
            get => m_ColorMode;
            set => m_ColorMode = value;
        }

        internal override AbstractMaterialNode ToConcreteNode()
        {
            return new ColorNode { color = new ColorNode.Color(value, colorMode) };
        }

        internal override PreviewProperty GetPreviewMaterialProperty()
        {
            UnityEngine.Color propColor = value;
            if (colorMode == ColorMode.Default)
            {
                if (PlayerSettings.colorSpace == ColorSpace.Linear)
                    propColor = propColor.linear;
            }
            else if (colorMode == ColorMode.HDR)
            {
                // conversion from linear to active color space is handled in the shader code (see PropertyNode.cs)
            }

            // we use Vector4 type to avoid all of the automatic color conversions of PropertyType.Color
            return new PreviewProperty(PropertyType.Vector4)
            {
                name = referenceName,
                vector4Value = propColor
            };
<<<<<<< HEAD

=======
>>>>>>> 30d75d04
        }

        internal override ShaderInput Copy()
        {
            return new ColorShaderProperty()
            {
                sgVersion = sgVersion,
                displayName = displayName,
                hidden = hidden,
                value = value,
                colorMode = colorMode,
                precision = precision,
                overrideHLSLDeclaration = overrideHLSLDeclaration,
                hlslDeclarationOverride = hlslDeclarationOverride
            };
        }

        public override void OnAfterDeserialize(string json)
        {
            if (sgVersion < 2)
            {
                LegacyShaderPropertyData.UpgradeToHLSLDeclarationOverride(json, this);
                // version 0 upgrades to 2
                // version 1 upgrades to 3
                ChangeVersion((sgVersion == 0) ? 2 : 3);
            }
        }
    }
}<|MERGE_RESOLUTION|>--- conflicted
+++ resolved
@@ -88,10 +88,6 @@
                 name = referenceName,
                 vector4Value = propColor
             };
-<<<<<<< HEAD
-
-=======
->>>>>>> 30d75d04
         }
 
         internal override ShaderInput Copy()
