--- conflicted
+++ resolved
@@ -5,11 +5,7 @@
 using UnityEditor.ShaderFoundry;
 using UnityEditor.ShaderGraph.Registry;
 using UnityEditor.ShaderGraph.Registry.Defs;
-<<<<<<< HEAD
 using UnityEditor.ShaderGraph.Registry.Types;
-=======
-using UnityEngine;
->>>>>>> 65a744d3
 
 namespace UnityEditor.ShaderGraph.GraphDelta.UnitTests
 {
@@ -106,7 +102,6 @@
             [Test]
             public void CanAddTwoNodesAndConnect()
             {
-<<<<<<< HEAD
                 var fooNode = graphHandler.AddNode(Registry.Registry.ResolveKey<TestNode>(), "foo", registry);
                 fooNode.AddPort("A",   true,  true);
                 fooNode.AddPort("B",   true,  true);
@@ -151,26 +146,6 @@
                 var concretePortTypeField = concreteAddPort.Children[0];
                 Assert.NotNull(concretePortTypeField);
                 Assert.IsTrue(concretePortTypeField.Children.Count == 8);
-=======
-                GraphDelta graphHandler = new GraphHandler().graphDelta;
-                using (INodeWriter foo = graphHandler.AddNode("Foo"))
-                using (INodeWriter bar = graphHandler.AddNode("Bar"))
-                {
-                    Assert.IsTrue(foo.TryAddPort("A", true, true, out IPortWriter _));
-                    Assert.IsTrue(foo.TryAddPort("B", true, true, out IPortWriter _));
-                    Assert.IsTrue(foo.TryAddPort("Out", false, true, out IPortWriter output));
-                    Assert.IsTrue(bar.TryAddPort("A", true, true, out IPortWriter input));
-                    Assert.IsNotNull(output);
-                    Assert.IsNotNull(input);
-                    Assert.IsTrue(output.TryAddConnection(input));
-                }
-                var thruEdgeName = (graphHandler.m_data.Search("Foo.Out._Output") as Element<List<string>>).data[0];
-                var thruEdge = graphHandler.m_data.Search(thruEdgeName);
-                var normSearch = graphHandler.m_data.Search("Bar.A");
-                Assert.NotNull(thruEdge);
-                Assert.NotNull(normSearch);
-                Assert.AreEqual(thruEdge, normSearch);
->>>>>>> 65a744d3
             }
 
             public class TestDescriptor : Registry.Defs.IContextDescriptor
@@ -220,45 +195,44 @@
             [Test]
             public void CanDeserializeNodeAndPorts()
             {
-                GraphHandler graphHandler = new GraphHandler();
                 GraphDelta graphDelta = graphHandler.graphDelta;
-                using (INodeWriter node = graphDelta.AddNode("Add"))
-                {
-                    node.TryAddPort("A", true, true, out IPortWriter _);
-                    node.TryAddPort("B", true, true, out IPortWriter _);
-                    node.TryAddPort("Out", false, true, out IPortWriter _);
-                }
-
-                var nodeRef = graphDelta.GetNodeReader("Add");
+                NodeHandler node = graphDelta.AddNode<TestNode>("Add", registry);
+                
+                node.AddPort("A", true, true);
+                node.AddPort("B", true, true);
+                node.AddPort("Out", false, true);
+                
+
+                var nodeRef = graphHandler.GetNodeReader("Add");
                 Assert.NotNull(nodeRef);
-                Assert.IsTrue(nodeRef.TryGetPort("A", out IPortReader portReader));
-                Assert.NotNull(portReader);
-                Assert.NotNull(portReader.GetNode());
-                Assert.AreEqual(portReader.GetNode().GetName(), "Add");
-                Assert.IsTrue(nodeRef.TryGetPort("B", out portReader));
-                Assert.NotNull(portReader);
-                Assert.NotNull(portReader.GetNode());
-                Assert.AreEqual(portReader.GetNode().GetName(), "Add");
-                Assert.IsTrue(nodeRef.TryGetPort("Out", out portReader));
+                var portReader = nodeRef.GetPort("A");
+                Assert.NotNull(portReader);
+                Assert.NotNull(portReader.GetNode());
+                Assert.AreEqual(portReader.GetNode().GetName(), "Add");
+                portReader = nodeRef.GetPort("B");
+                Assert.NotNull(portReader);
+                Assert.NotNull(portReader.GetNode());
+                Assert.AreEqual(portReader.GetNode().GetName(), "Add");
+                portReader = nodeRef.GetPort("Out");
                 Assert.NotNull(portReader);
                 Assert.NotNull(portReader.GetNode());
                 Assert.AreEqual(portReader.GetNode().GetName(), "Add");
 
                 var roundTrip = graphHandler.ToSerializedFormat();
-                var deserializedHandler = new GraphHandler(roundTrip).graphDelta;
+                var deserializedHandler = new GraphHandler(roundTrip);
 
                 // Rerun tests on the deserialized version
                 nodeRef = deserializedHandler.GetNodeReader("Add");
                 Assert.NotNull(nodeRef);
-                Assert.IsTrue(nodeRef.TryGetPort("A", out portReader));
-                Assert.NotNull(portReader);
-                Assert.NotNull(portReader.GetNode());
-                Assert.AreEqual(portReader.GetNode().GetName(), "Add");
-                Assert.IsTrue(nodeRef.TryGetPort("B", out portReader));
-                Assert.NotNull(portReader);
-                Assert.NotNull(portReader.GetNode());
-                Assert.AreEqual(portReader.GetNode().GetName(), "Add");
-                Assert.IsTrue(nodeRef.TryGetPort("Out", out portReader));
+                portReader = nodeRef.GetPort("A");
+                Assert.NotNull(portReader);
+                Assert.NotNull(portReader.GetNode());
+                Assert.AreEqual(portReader.GetNode().GetName(), "Add");
+                portReader = nodeRef.GetPort("B");
+                Assert.NotNull(portReader);
+                Assert.NotNull(portReader.GetNode());
+                Assert.AreEqual(portReader.GetNode().GetName(), "Add");
+                portReader = nodeRef.GetPort("Out");
                 Assert.NotNull(portReader);
                 Assert.NotNull(portReader.GetNode());
                 Assert.AreEqual(portReader.GetNode().GetName(), "Add");
@@ -268,25 +242,19 @@
             [Test]
             public void CanDeserializeConnections()
             {
-                GraphHandler graphHandler = new GraphHandler();
                 GraphDelta graphDelta = graphHandler.graphDelta;
-                using (INodeWriter foo = graphDelta.AddNode("Foo"))
-                using (INodeWriter bar = graphDelta.AddNode("Bar"))
-                {
-                    Assert.IsTrue(foo.TryAddPort("A", true, true, out IPortWriter _));
-                    Assert.IsTrue(foo.TryAddPort("B", true, true, out IPortWriter _));
-                    Assert.IsTrue(foo.TryAddPort("Out", false, true, out IPortWriter output));
-                    Assert.IsTrue(bar.TryAddPort("A", true, true, out IPortWriter input));
-                    Assert.IsNotNull(output);
-                    Assert.IsNotNull(input);
-                    Assert.IsTrue(output.TryAddConnection(input));
-                }
-                var thruEdgeName = (graphDelta.m_data.Search("Foo.Out._Output") as Element<List<string>>).data[0];
-                var thruEdge = graphDelta.m_data.Search(thruEdgeName);
-                var normSearch = graphDelta.m_data.Search("Bar.A");
+                NodeHandler foo = graphDelta.AddNode<TestNode>("Foo", registry);
+                NodeHandler bar = graphDelta.AddNode<TestNode>("Bar", registry);
+                Assert.IsTrue(foo.AddPort("A", true, true) != null);
+                Assert.IsTrue(foo.AddPort("B", true, true) != null);
+                var output = foo.AddPort("Out", false, true);
+                var input = bar.AddPort("A", true, true);
+                Assert.IsNotNull(output);
+                Assert.IsNotNull(input);
+                Assert.IsTrue(graphHandler.AddEdge(output.ID, input.ID) != null);
+                var thruEdge = graphDelta.GetConnectedPorts("Foo.Out").FirstOrDefault();
                 Assert.NotNull(thruEdge);
-                Assert.NotNull(normSearch);
-                Assert.AreEqual(thruEdge, normSearch);
+                Assert.IsTrue(thruEdge.ID.Equals("Bar.A"));
 
 
                 var roundTrip = graphHandler.ToSerializedFormat();
@@ -295,17 +263,14 @@
                 // rerun tests on the serialized version
                 try
                 {
-                    thruEdgeName = (deserializedHandler.m_data.Search("Foo.Out._Output") as Element<List<string>>).data[0];
-                    thruEdge = deserializedHandler.m_data.Search(thruEdgeName);
-                    normSearch = deserializedHandler.m_data.Search("Bar.A");
+                    thruEdge = deserializedHandler.GetConnectedPorts("Foo.Out").FirstOrDefault();
                 }
                 catch(System.Exception)
                 {
                     Assert.Fail("Connected element could not be found.");
                 }
                 Assert.NotNull(thruEdge);
-                Assert.NotNull(normSearch);
-                Assert.AreEqual(thruEdge, normSearch);
+                Assert.IsTrue(thruEdge.ID.Equals("Bar.A"));
             }
 
             [Test]
@@ -320,7 +285,7 @@
                 // should default concretize length to 4.
                 graph.AddNode<Registry.Types.AddNode>("Add1", registry);
                 var reader = graph.GetNodeReader("Add1");
-                reader.GetField("In1.Length", out Registry.Types.GraphType.Length len);
+                var len = reader.GetPort("In1").GetTypeField().GetSubField<GraphType.Length>("Length").GetData();
                 Assert.AreEqual(4, (int)len);
 
                 var roundTrip = graph.ToSerializedFormat();
@@ -328,7 +293,7 @@
                 deserializedHandler.ReconcretizeAll(registry);
 
                 reader = deserializedHandler.GetNodeReader("Add1");
-                reader.GetField("In2.Length", out len);
+                len = reader.GetPort("In2").GetTypeField().GetSubField<GraphType.Length>("Length").GetData();
 
                 Assert.AreEqual(4, (int)len);
             }
