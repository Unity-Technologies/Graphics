using NUnit.Framework;
using com.unity.shadergraph.defs;
using System.Collections.Generic;
using static UnityEditor.ShaderGraph.Registry.Types.GraphType;
<<<<<<< HEAD
using UnityEditor.ShaderGraph.GraphDelta;
=======
using UnityEngine.TestTools.Utils;
>>>>>>> 846f9071

namespace UnityEditor.ShaderGraph.Registry.UnitTests
{
    [TestFixture]
    class RegistryPlaceholderFixture
    {
        [Test]
        public void RegistryPlaceholderTest()
        {
            var graph = new GraphHandler();
            var registry = new Registry();

            registry.Register<Types.GraphType>();
            registry.Register<Types.AddNode>();
            registry.Register<Types.GraphTypeAssignment>();

            // should default concretize length to 4.
            graph.AddNode<Types.AddNode>("Add1", registry);
            var reader = graph.GetNodeReader("Add1");
            reader.GetField("In1.Length", out Length len);
            Assert.AreEqual(4, (int)len);

            // Set the length of input port 1 to 1.
            var nodeWriter = graph.GetNodeWriter("Add1");
            nodeWriter.SetPortField("In1", "Length", Length.One);

            // After reconcretization, the node definition should propagate the length.
            graph.ReconcretizeNode("Add1", registry);
            reader = graph.GetNodeReader("Add1");
            reader.GetField("In1.Length", out len);
            Assert.AreEqual(1, (int)len);
            reader.GetField("In2.Length", out len);
            Assert.AreEqual(1, (int)len);
            reader.GetField("Out.Length", out len);
            Assert.AreEqual(1, (int)len);

            // Add a second Add Node, with length 2 this time.
            var node2 = graph.AddNode<Types.AddNode>("Add2", registry);
            node2.SetPortField("In2", "Length", Length.Two);
            graph.ReconcretizeNode("Add2", registry);
            reader = graph.GetNodeReader("Add2");
            reader.GetField("In1.Length", out len);
            Assert.AreEqual(2, (int)len);
            reader.GetField("In2.Length", out len);
            Assert.AreEqual(2, (int)len);
            reader.GetField("Out.Length", out len);
            Assert.AreEqual(2, (int)len);

            // Connecting Out to In should clobber the inlined length with the new length.
            graph.TryConnect("Add2", "Out", "Add1", "In1", registry);
            graph.ReconcretizeNode("Add1", registry);
            reader = graph.GetNodeReader("Add1");
            reader.TryGetPort("In1", out var portReader);
            portReader.GetField("Length", out len);
            Assert.AreEqual(2, (int)len);
            reader.GetField("In2.Length", out len);
            Assert.AreEqual(2, (int)len);
            reader.GetField("Out.Length", out len);
            Assert.AreEqual(2, (int)len);
        }

        [Test]
        public void RegisterFunctionDescriptorTest()
        {
            // create the registry
            var registry = new Registry();
            registry.Register<Types.GraphType>();

            // create the graph
            var graph = new GraphHandler();
            FunctionDescriptor fd = new(
                1,
                "Test",
                "Out = In;",
                new ParameterDescriptor("In", TYPE.Vector, Usage.In),
                new ParameterDescriptor("Out", TYPE.Vector, Usage.Out)
            );
            RegistryKey registryKey = registry.Register(fd);

            // add a single node to the graph
            string nodeName = $"{fd.Name}-01";
            graph.AddNode(registryKey, nodeName, registry);

            // check that the node was added
            var nodeReader = graph.GetNodeReader(nodeName);
            bool didRead = nodeReader.GetField("In.Length", out Length len);
            Assert.IsTrue(didRead);

            // EXPECT that both In and Out are concretized into length = 4 (default)
            Assert.AreEqual(Length.Four, len);
            didRead = nodeReader.GetField("Out.Length", out len);
            Assert.IsTrue(didRead);
            Assert.AreEqual(Length.Four, len);
        }

        [Test]
        public void CanDefineNodeWithDefaultParameters()
        {
            // create registry
            var registry = new Registry();
            // register the GraphType (other types are based on it)
            registry.Register<Types.GraphType>();
            // create a graph
            var graph = GraphDelta.GraphUtil.CreateGraph();

            // define a function with an in field that has defaults
            FunctionDescriptor fd = new(
                1,
                "Test",
                "Out = In;",
                new ParameterDescriptor(
                    "In",
                    TYPE.Vector,
                    Usage.In,
                    new float[] { 1F, 1F, 3F, 1F }
                ),
                new ParameterDescriptor("Out", TYPE.Vector, Usage.Out)
            );
            RegistryKey registryKey = registry.Register(fd);

            // add an instance of the node to the graph
            string nodeName = "{fd.Name}-test-1";
            graph.AddNode(registryKey, nodeName, registry);

            // check that the node was added
            var nodeReader = graph.GetNodeReader(nodeName);
            bool didRead = nodeReader.GetField("In.Length", out Length len);
            Assert.IsTrue(didRead);

            // check that the value for the port made from the in param is correct
            var comparer = new FloatEqualityComparer(10e-6f);
            nodeReader.GetField("In.c0", out float v);
            Assert.That(v, Is.EqualTo(1F).Using(comparer));
            nodeReader.GetField("In.c1", out v);
            Assert.That(v, Is.EqualTo(1F).Using(comparer));
            nodeReader.GetField("In.c2", out v);
            Assert.That(v, Is.EqualTo(3F).Using(comparer));
            nodeReader.GetField("In.c3", out v);
            Assert.That(v, Is.EqualTo(1F).Using(comparer));
        }
    }
}<|MERGE_RESOLUTION|>--- conflicted
+++ resolved
@@ -2,11 +2,9 @@
 using com.unity.shadergraph.defs;
 using System.Collections.Generic;
 using static UnityEditor.ShaderGraph.Registry.Types.GraphType;
-<<<<<<< HEAD
+using UnityEngine.TestTools.Utils;
 using UnityEditor.ShaderGraph.GraphDelta;
-=======
-using UnityEngine.TestTools.Utils;
->>>>>>> 846f9071
+
 
 namespace UnityEditor.ShaderGraph.Registry.UnitTests
 {
@@ -110,7 +108,7 @@
             // register the GraphType (other types are based on it)
             registry.Register<Types.GraphType>();
             // create a graph
-            var graph = GraphDelta.GraphUtil.CreateGraph();
+            var graph = new GraphHandler();
 
             // define a function with an in field that has defaults
             FunctionDescriptor fd = new(
