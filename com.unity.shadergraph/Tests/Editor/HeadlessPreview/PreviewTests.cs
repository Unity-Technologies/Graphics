using System;
using NUnit.Framework;
using System.Collections.Generic;
using System.IO;
using UnityEditor.ShaderGraph.Registry;
using UnityEditor.ShaderGraph.GraphDelta;
using UnityEditor.ShaderGraph.Registry.Defs;
using UnityEngine;
using Types = UnityEditor.ShaderGraph.Registry.Types;
using com.unity.shadergraph.defs;

namespace UnityEditor.ShaderGraph.HeadlessPreview.UnitTests
{
    // TODO: Move to preview manager and then rely on the name from the registry key for the context node/master preview data name
    class TestDescriptor : IContextDescriptor
    {
        public IReadOnlyCollection<IContextDescriptor.ContextEntry> GetEntries()
        {
            return new List<IContextDescriptor.ContextEntry>()
            {
                new ()
                {
                    fieldName = "BaseColor",
                    primitive = Types.GraphType.Primitive.Float,
                    precision = Types.GraphType.Precision.Fixed,
                    height = Types.GraphType.Height.One,
                    length = Types.GraphType.Length.One,
                }
            };
        }

        public RegistryFlags GetRegistryFlags()
        {
           return RegistryFlags.Base;
        }

        public RegistryKey GetRegistryKey()
        {
            // Defines the name of the context node on the graph
            return new RegistryKey() { Name = "TestContextDescriptor", Version = 1 };
        }
    }


    // TODO: Consider async compile/rendering, need to wait until thread is done and results are returned
    // https://forum.unity.com/threads/support-for-async-await-in-tests.787853/#post-6838493

    [TestFixture]
    class PreviewTestFixture
    {
        HeadlessPreviewManager m_PreviewManager = new ();

        Registry.Registry m_RegistryInstance = new ();

        GraphHandler m_InterpreterTestsGraph;

        [OneTimeSetUp]
        public void Setup()
        {
            m_RegistryInstance.Register<TestDescriptor>();
            m_RegistryInstance.Register<Types.GraphType>();
            m_RegistryInstance.Register<Types.AddNode>();
            m_RegistryInstance.Register<Types.GraphTypeAssignment>();

            // Setup a separate graph for the interpreter tests
            m_InterpreterTestsGraph = new GraphHandler();
            m_InterpreterTestsGraph.AddNode<Types.AddNode>("Add1", m_RegistryInstance).SetPortField("In1", "c0", 1f); //(1,0,0,0)
            m_InterpreterTestsGraph.AddNode<Types.AddNode>("Add2", m_RegistryInstance).SetPortField("In2", "c1", 1f); //(0,1,0,0)
            m_InterpreterTestsGraph.AddNode<Types.AddNode>("Add3", m_RegistryInstance);
            m_InterpreterTestsGraph.TryConnect("Add1", "Out", "Add3", "In1", m_RegistryInstance);
            m_InterpreterTestsGraph.TryConnect("Add2", "Out", "Add3", "In2", m_RegistryInstance); //should be (1,1,0,0)
        }

        [TearDown]
        public void TestCleanup()
        {
            // Consider flushing the cached state of the preview manager between tests, depending on the test in question
            // And/or having a separate test fixture for the contiguous/standalone tests
        }

        static Texture2D DrawShaderToTexture(Shader shader)
        {
            var rt = RenderTexture.GetTemporary(4,4,0,RenderTextureFormat.ARGB32, RenderTextureReadWrite.Linear);
            var prevActive = RenderTexture.active;
            RenderTexture.active = rt;
            Graphics.Blit(null, rt, new Material(shader));
            Texture2D output = new Texture2D(4, 4, TextureFormat.ARGB32, false);
            output.ReadPixels(new Rect(0, 0, 4, 4), 0, 0);
            RenderTexture.active = prevActive;
            rt.Release();
            return output;
        }

        static Texture2D DrawRTToTexture(RenderTexture renderTexture)
        {
            var prevActive = RenderTexture.active;
            RenderTexture.active = renderTexture;
            Texture2D output = new Texture2D(renderTexture.width, renderTexture.height, TextureFormat.ARGB32, false);
            Rect readPixels = new Rect(0, 0, output.width, output.height);
            output.ReadPixels(readPixels, 0, 0);
            output.Apply();
            RenderTexture.active = prevActive;
            renderTexture.Release();
            return output;
        }


        static Color SampleMaterialColor(Material material)
        {
            var outputTexture = DrawShaderToTexture(material.shader);
            try
            {
                return outputTexture.GetPixel(0, 0);
            }
            catch (Exception e)
            {
                Console.WriteLine(e);
                throw;
            }
        }

        static Color SampleImageColor(Texture image)
        {
            try
            {
                var renderTexture = image as RenderTexture;
                var outputTexture = DrawRTToTexture(renderTexture);
                return outputTexture.GetPixel(0, 0);
            }
            catch (Exception e)
            {
                Console.WriteLine(e);
                throw;
            }
        }

        /*
        [Test]
        public void MasterPreview_SingleColor()
        {
            // Instantiate a graph
            var graphHandler = GraphUtil.CreateGraph();

            m_PreviewManager.SetActiveGraph(graphHandler);
            m_PreviewManager.SetActiveRegistry(m_RegistryInstance);

            // Create an add node on the graph
            graphHandler.AddNode<Types.AddNode>("Add1", m_RegistryInstance);
            var nodeWriter = graphHandler.GetNodeWriter("Add1");

            // Set the X component of the A input to 1, which makes the value Red
            nodeWriter.SetPortField("In1", "c0", 1.0f);
            m_PreviewManager.SetLocalProperty("Add1", "In1", 1);

            // Seems weird we need to cast down for this...
            var graphDelta = graphHandler as GraphDelta.GraphDelta;
            graphDelta.SetupContextNodes(new List<IContextDescriptor>() { new TestDescriptor() }, m_RegistryInstance);

            // Verify context node is not null
            var contextNode = graphHandler.GetNodeReader("TestContextDescriptor");
            Assert.IsNotNull(contextNode);

            // Connect output of the Add node to the context node
            graphDelta.TryConnect("Add1", "Out", "TestContextDescriptor", "BaseColor", m_RegistryInstance);
            m_PreviewManager.NotifyNodeFlowChanged("TestContextDescriptor");

            // Request master preview material once the graph has been setup correctly
            m_PreviewManager.RequestMasterPreviewMaterial(400, 400, out var masterPreviewMaterial, out var shaderMessages);
            Assert.IsNotNull(masterPreviewMaterial);
            Assert.AreEqual(Color.red, SampleMaterialColor(masterPreviewMaterial));
        }


        [Test]
        public void MasterPreview_AddTwoColors()
        {
            // Instantiate a graph
            var graphHandler = GraphUtil.CreateGraph();

            m_PreviewManager.SetActiveGraph(graphHandler);
            m_PreviewManager.SetActiveRegistry(m_RegistryInstance);

            // Create an add node on the graph
            graphHandler.AddNode<Types.AddNode>("Add1", m_RegistryInstance);
            var nodeWriter = graphHandler.GetNodeWriter("Add1");

            // Set the X component of the A input to 1, which makes the value Red
            nodeWriter.SetPortField("In1", "c0", 1f);
            m_PreviewManager.SetLocalProperty("Add1", "In1", 1);

            // Set the Y component of the B input to 1, which makes the value Green
            nodeWriter.SetPortField("In2", "c1", 1f);
            m_PreviewManager.SetLocalProperty("Add1", "In2", 1);

            // Seems weird we need to cast down for this...
            var graphDelta = graphHandler as GraphDelta.GraphDelta;
            graphDelta.SetupContextNodes(new List<Registry.Defs.IContextDescriptor>() { new TestDescriptor() }, m_RegistryInstance);

            // Verify context node is not null
            var contextNode = graphHandler.GetNodeReader("TestContextDescriptor");
            Assert.IsNotNull(contextNode);

            // Connect output of the Add node to the context node
            graphDelta.TryConnect("Add1", "Out", "TestContextDescriptor", "BaseColor", m_RegistryInstance);
            m_PreviewManager.NotifyNodeFlowChanged("TestContextDescriptor");

            // Request master preview material once the graph has been setup correctly
            m_PreviewManager.RequestMasterPreviewMaterial(400, 400, out var masterPreviewMaterial, out var shaderMessages);
            Assert.AreEqual(new Color(1, 1, 0, 1), SampleMaterialColor(masterPreviewMaterial));
        }

        [Test]
        public void MasterPreview_SubtractTwoColors()
        {
            // Instantiate a graph
            var graphHandler = GraphUtil.CreateGraph();

            m_PreviewManager.SetActiveGraph(graphHandler);
            m_PreviewManager.SetActiveRegistry(m_RegistryInstance);

            // Create an add node on the graph
            graphHandler.AddNode<Types.AddNode>("Add1", m_RegistryInstance);
            var nodeWriter = graphHandler.GetNodeWriter("Add1");

            // Set the X component of the A input to 1
            nodeWriter.SetPortField("In1", "c0", 1f);
            m_PreviewManager.SetLocalProperty("Add1", "In1", 1);

            // Set the X component of the B input to -1
            nodeWriter.SetPortField("In2", "c0", -1f);
            m_PreviewManager.SetLocalProperty("Add1", "In2", -1);

            // Seems weird we need to cast down for this...
            var graphDelta = graphHandler as GraphDelta.GraphDelta;
            graphDelta.SetupContextNodes(new List<Registry.Defs.IContextDescriptor>() { new TestDescriptor() }, m_RegistryInstance);

            // Verify context node is not null
            var contextNode = graphHandler.GetNodeReader("TestContextDescriptor");
            Assert.IsNotNull(contextNode);

            // Connect output of the Add node to the context node
            graphDelta.TryConnect("Add1", "Out", "TestContextDescriptor", "BaseColor", m_RegistryInstance);
            m_PreviewManager.NotifyNodeFlowChanged("TestContextDescriptor");

            // Request master preview material once the graph has been setup correctly
            m_PreviewManager.RequestMasterPreviewMaterial(400, 400, out var masterPreviewMaterial, out var shaderMessages);
            Assert.AreEqual(Color.black, SampleMaterialColor(masterPreviewMaterial));
        }

        [Test]
        public void NodePreview_SingleColorMaterial()
        {
            // Instantiate a graph
            var graphHandler = GraphUtil.CreateGraph();

            m_PreviewManager.SetActiveGraph(graphHandler);
            m_PreviewManager.SetActiveRegistry(m_RegistryInstance);

            // Create an add node on the graph
            graphHandler.AddNode<Types.AddNode>("Add1", m_RegistryInstance);
            var nodeWriter = graphHandler.GetNodeWriter("Add1");

            // Set the X component of the A input to 1, which makes the value Red
            nodeWriter.SetPortField("In1", "c0", 1f);
            m_PreviewManager.SetLocalProperty("Add1", "In1", 1);

            // Request node preview material once the graph has been setup correctly
            var nodePreviewMaterial = m_PreviewManager.RequestNodePreviewMaterial("Add1");
            Assert.IsNotNull(nodePreviewMaterial);
            Assert.AreEqual(Color.red, SampleMaterialColor(nodePreviewMaterial));
        }

        [Test]
        public void NodePreview_SingleColorImage()
        {
            // Instantiate a graph
            var graphHandler = GraphUtil.CreateGraph();

            m_PreviewManager.SetActiveGraph(graphHandler);
            m_PreviewManager.SetActiveRegistry(m_RegistryInstance);

            // Create an add node on the graph
            graphHandler.AddNode<Types.AddNode>("Add1", m_RegistryInstance);
            var nodeWriter = graphHandler.GetNodeWriter("Add1");

            // Set the X component of the A input to 1, which makes the value Red
            nodeWriter.SetPortField("In1", "c0", 1.0f);
            m_PreviewManager.SetLocalProperty("Add1", "In1", 1);

            // Request node preview image once the graph has been setup correctly
            m_PreviewManager.RequestNodePreviewImage("Add1", out var nodeRenderOutput, out var shaderMessages);
            Assert.IsNotNull(nodeRenderOutput);
            Assert.AreEqual(Color.red, SampleImageColor(nodeRenderOutput));
        }

        [Test]
        public void NodePreview_AddTwoColors()
        {
            // Instantiate a graph
            var graphHandler = GraphUtil.CreateGraph();

            m_PreviewManager.SetActiveGraph(graphHandler);
            m_PreviewManager.SetActiveRegistry(m_RegistryInstance);

            // Create an add node on the graph
            graphHandler.AddNode<Types.AddNode>("Add1", m_RegistryInstance);
            var nodeWriter = graphHandler.GetNodeWriter("Add1");

            // Set the X component of the A input to 1, which makes the value Red
            nodeWriter.SetPortField("In1", "c0", 1f);
            m_PreviewManager.SetLocalProperty("Add1", "In1", 1);

            // Set the Y component of the B input to 1, which makes the value Green
            nodeWriter.SetPortField("In2", "c1", 1f);
            m_PreviewManager.SetLocalProperty("Add1", "In2", 1);

            // Request node preview material once the graph has been setup correctly
            var nodePreviewMaterial = m_PreviewManager.RequestNodePreviewMaterial("Add1");
            Assert.IsNotNull(nodePreviewMaterial);
            Assert.AreEqual(new Color(1, 1, 0, 1), SampleMaterialColor(nodePreviewMaterial));
        }

        [Test]
        public void NodePreview_SubtractTwoColors()
        {
            // Instantiate a graph
            var graphHandler = GraphUtil.CreateGraph();

            m_PreviewManager.SetActiveGraph(graphHandler);
            m_PreviewManager.SetActiveRegistry(m_RegistryInstance);

            // Create an add node on the graph
            graphHandler.AddNode<Types.AddNode>("Add1", m_RegistryInstance);
            var nodeWriter = graphHandler.GetNodeWriter("Add1");

            // Set the X component of the A input to 1
            nodeWriter.SetPortField("In1", "c0", 1f);
            m_PreviewManager.SetLocalProperty("Add1", "In1", 1);

            // Set the Y component of the B input to -1
            nodeWriter.SetPortField("In2", "c0", -1f);
            m_PreviewManager.SetLocalProperty("Add1", "I2", -1);

            // Request node preview material once the graph has been setup correctly
            var nodePreviewMaterial = m_PreviewManager.RequestNodePreviewMaterial("Add1");
            Assert.IsNotNull(nodePreviewMaterial);
            Assert.AreEqual(Color.black, SampleMaterialColor(nodePreviewMaterial));
        }

        [Test]
        public void NodePreview_ValidShaderCode()
        {
            // Instantiate a graph
            var graphHandler = GraphUtil.CreateGraph();

            m_PreviewManager.SetActiveGraph(graphHandler);
            m_PreviewManager.SetActiveRegistry(m_RegistryInstance);

            // Create an add node on the graph
            graphHandler.AddNode<Types.AddNode>("Add1", m_RegistryInstance);
            var nodeWriter = graphHandler.GetNodeWriter("Add1");

            // Set the X component of the A input to 1
            nodeWriter.SetPortField("In1", "c0", 1f);

            // Set the Y component of the B input to -1
            nodeWriter.SetPortField("In2", "c0", -1f);

            // Request node preview material once the graph has been setup correctly
            var nodePreviewShaderCode = m_PreviewManager.RequestNodePreviewShaderCode("Add1", out var shaderMessages);
            Shader testShaderOutput = ShaderUtil.CreateShaderAsset(nodePreviewShaderCode, true);

            Assert.IsFalse(ShaderUtil.ShaderHasError(testShaderOutput), shaderMessages.ToString());
        }

        [Test]
        public void NodePreview_CodeChange()
        {
            // Instantiate a graph
            var graphHandler = GraphUtil.CreateGraph();

            m_PreviewManager.SetActiveGraph(graphHandler);
            m_PreviewManager.SetActiveRegistry(m_RegistryInstance);

            // Create an add node on the graph
            graphHandler.AddNode<Types.AddNode>("Add1", m_RegistryInstance);
            var nodeWriter = graphHandler.GetNodeWriter("Add1");

            // Get code for node, first version
            var nodeCodev1 = m_PreviewManager.RequestNodePreviewShaderCode("Add1", out var shaderMessages1);
            Assert.IsTrue(nodeCodev1 != String.Empty);

            // Make some change
            nodeWriter.SetPortField("In1", "c0", 1f);
            m_PreviewManager.SetLocalProperty("Add1", "In1", 1);

            // Get code for node, second version
            var nodeCodev2 = m_PreviewManager.RequestNodePreviewShaderCode("Add1", out var shaderMessages2);
            Assert.IsTrue(nodeCodev2 != String.Empty);

            // Code generated should be different after a change was made
            Assert.IsTrue(nodeCodev1 != nodeCodev2);
        }

        [Test]
        public void MasterPreview_CodeChange()
        {
            // Instantiate a graph
            var graphHandler = GraphUtil.CreateGraph();

            m_PreviewManager.SetActiveGraph(graphHandler);
            m_PreviewManager.SetActiveRegistry(m_RegistryInstance);

            // Create an add node on the graph
            graphHandler.AddNode<Types.AddNode>("Add1", m_RegistryInstance);
            var nodeWriter = graphHandler.GetNodeWriter("Add1");

            // Seems weird we need to cast down for this...
            var graphDelta = graphHandler as GraphDelta.GraphDelta;
            // Throws an exception right now
            graphDelta.SetupContextNodes(new List<Registry.Defs.IContextDescriptor>() { new TestDescriptor() }, m_RegistryInstance);

            // Verify context node is not null
            var contextNode = graphHandler.GetNodeReader("TestContextDescriptor");
            Assert.IsNotNull(contextNode);

            // Connect output of the Add node to the context node - throws exception
            graphDelta.TryConnect("Add1", "Out", "TestContextDescriptor", "BaseColor", m_RegistryInstance);

            // Request master preview material once the graph has been setup correctly
            m_PreviewManager.RequestMasterPreviewShaderCode(out var shaderCodev1, out var shaderMessages1);
            Assert.IsTrue(shaderCodev1 != String.Empty);

            // Make some change
            nodeWriter.SetPortField("In1", "c0", 1f);
            m_PreviewManager.SetLocalProperty("Add1", "In1", 1);

            // Request master preview material once the graph has been setup correctly
            m_PreviewManager.RequestMasterPreviewShaderCode(out var shaderCodev2, out var shaderMessages2);
            Assert.IsTrue(shaderCodev2 != String.Empty);

            // Code generated should be different after a change was made
            Assert.IsTrue(shaderCodev1 != shaderCodev2);
        }


        [Test]
        public void MasterPreview_ValidShaderCode()
        {
            // Instantiate a graph
            var graphHandler = GraphUtil.CreateGraph();

            m_PreviewManager.SetActiveGraph(graphHandler);
            m_PreviewManager.SetActiveRegistry(m_RegistryInstance);

            // Create an add node on the graph
            graphHandler.AddNode<Types.AddNode>("Add1", m_RegistryInstance);
            var nodeWriter = graphHandler.GetNodeWriter("Add1");

            // Set the X component of the A input to 1, which makes the value Red
            nodeWriter.SetPortField("In1", "c0", 1f);

            // Set the Y component of the B input to 1, which makes the value Green
            nodeWriter.SetPortField("In2", "c1", 1f);

            // Seems weird we need to cast down for this...
            var graphDelta = graphHandler as GraphDelta.GraphDelta;
            // Throws an exception right now
            graphDelta.SetupContextNodes(new List<Registry.Defs.IContextDescriptor>() { new TestDescriptor() }, m_RegistryInstance);

            // Verify context node is not null
            var contextNode = graphHandler.GetNodeReader("TestContextDescriptor");
            Assert.IsNotNull(contextNode);

            // Connect output of the Add node to the context node - throws exception
            graphDelta.TryConnect("Add1", "Out", "TestContextDescriptor", "BaseColor", m_RegistryInstance);

            // Request master preview material once the graph has been setup correctly
            m_PreviewManager.RequestMasterPreviewShaderCode(out var shaderCode, out var shaderMessages);
            Shader testShaderOutput = ShaderUtil.CreateShaderAsset(shaderCode, true);

            Assert.IsFalse(ShaderUtil.ShaderHasError(testShaderOutput), shaderMessages.ToString());

            //var previewShader = m_PreviewManager.RequestMasterPreviewShaderCode();
            // Q) Possible test ideas:
            //      5) Testing if the material being generated and its shader code matches the cached shader code
            //      6) Testing if the material render output (graph & node) matches the desired state after making some property changes
            //      7) Testing if a given property exists in the material property block?
            //      8) Testing if a property is at a given value in the MPB after setting the property
        }

        static object[] interpreterTestCases = new object[]
        {
            ("Add1", new Color(1,0,0,1)), //Colors with Alpha 1 since target is opaque
            ("Add2", new Color(0,1,0,1)),
            ("Add3", new Color(1,1,0,1)),
        };

        [Test]
        [TestCaseSource("interpreterTestCases")]
        public void InterpreterTests((string nodeToCompile, Color expectedColor) input)
        {
            m_PreviewManager.SetActiveGraph(m_InterpreterTestsGraph);
            m_PreviewManager.SetActiveRegistry(m_RegistryInstance);

            var shaderString = m_PreviewManager.RequestNodePreviewShaderCode(m_InterpreterTestsGraph.GetNodeReader(input.nodeToCompile).GetName(), out var shaderMessages);
            bool tmp = ShaderUtil.allowAsyncCompilation;
            ShaderUtil.allowAsyncCompilation = false;
            Shader shaderObject = ShaderUtil.CreateShaderAsset(shaderString, true);
            ShaderUtil.allowAsyncCompilation = tmp;
            var rt = DrawShaderToTexture(shaderObject);
            Assert.AreEqual(input.expectedColor, rt.GetPixel(0, 0));
        }
<<<<<<< HEAD
        */
=======

        [Test]
        public void NodePreview_GetFuncAndBlockShaderCode()
        {
            FunctionDescriptor passThroughFD = new FunctionDescriptor(1, "PassThrough",
                "Out = In.x;",
                new ParameterDescriptor("Out", TYPE.Float, Types.GraphType.Usage.Out),
                new ParameterDescriptor("In", TYPE.Float, Types.GraphType.Usage.In));

            var graphHandler = GraphUtil.CreateGraph();
            var registry = new Registry.Registry();
            var previewMgr = new HeadlessPreviewManager();

            registry.Register<Types.GraphType>();
            registry.Register<Types.GraphTypeAssignment>();
            var passKey = registry.Register(passThroughFD);

            previewMgr.SetActiveGraph(graphHandler);
            previewMgr.SetActiveRegistry(registry);

            var passWriter = graphHandler.AddNode(passKey, "PassNodeInst", registry);

            passWriter.SetPortField("In", "c0", 1f);
            previewMgr.SetLocalProperty("PassNodeInst", "In", 1f);

            previewMgr.RequestNodePreviewShaderCodeStrings("PassNodeInst", out _, out _, out var blockCode, out var funcCode);

            // this block code is generated by the interpreter and is welcome to be modified if expectations of the interpreter change.
            string expectedBlock = "void PassThrough(out float1 Out, float1 In)\n{\nOut = In.x;\n}\nShaderGraphBlockOutput SYNTAX_PassNodeInstMain(ShaderGraphBlockInput In)\n{\nfloat1 SYNTAX_PassNodeInst_Out = float1(0);\nPassThrough(SYNTAX_PassNodeInst_Out, float1(1));\nShaderGraphBlockOutput output;\noutput.BaseColor = float3(SYNTAX_PassNodeInst_Out, SYNTAX_PassNodeInst_Out, SYNTAX_PassNodeInst_Out);\nreturn output;\n}\n";
            string expectedFunc = "void PassThrough(out float1 Out, float1 In)\n{\nOut = In.x;\n}\n";

            Assert.AreEqual(expectedFunc, funcCode);
            Assert.AreEqual(expectedBlock, blockCode);
        }

        [Test]
        public void FunctionDescriptor_PreviewOutputTypes()
        {
            FunctionDescriptor truncate = new FunctionDescriptor(1, "Truncate",
                "Out = In.x;",
                new ParameterDescriptor("Out", TYPE.Float, Types.GraphType.Usage.Out),
                new ParameterDescriptor("In", TYPE.Vector, Types.GraphType.Usage.In));

            FunctionDescriptor make = new FunctionDescriptor(1, "Make",
                "Out.x = X; Out.y = Y;",
                new ParameterDescriptor("Out", TYPE.Vec2, Types.GraphType.Usage.Out),
                new ParameterDescriptor("X", TYPE.Float, Types.GraphType.Usage.In),
                new ParameterDescriptor("Y", TYPE.Float, Types.GraphType.Usage.In));

            FunctionDescriptor append = new FunctionDescriptor(1, "Append",
                "Out.xy = In; Out.z = Z;",
                new ParameterDescriptor("Out", TYPE.Vec3, Types.GraphType.Usage.Out),
                new ParameterDescriptor("In", TYPE.Vec2, Types.GraphType.Usage.In),
                new ParameterDescriptor("Z", TYPE.Float, Types.GraphType.Usage.In));

            var graphHandler = GraphUtil.CreateGraph();
            var registry = new Registry.Registry();
            var previewMgr = new HeadlessPreviewManager();

            registry.Register<Types.GraphType>();
            registry.Register<Types.GraphTypeAssignment>();
            var makeKey = registry.Register(make);
            var appendKey = registry.Register(append);
            var scalarKey = registry.Register(truncate);

            previewMgr.SetActiveGraph(graphHandler);
            previewMgr.SetActiveRegistry(registry);

            var scalarWriter = graphHandler.AddNode(scalarKey, "TruncateNodeInstance", registry);
            var makeWriter = graphHandler.AddNode(makeKey, "MakeNodeInstance", registry);
            var appendWriter = graphHandler.AddNode(appendKey, "AppendNodeInstance", registry);

            // White, float output duplicates across all components
            scalarWriter.SetPortField("In", "c0", 1f);
            previewMgr.SetLocalProperty("TruncateNodeInstance", "In", 1f);
            var nodePreviewMaterial = previewMgr.RequestNodePreviewMaterial("TruncateNodeInstance");
            Assert.AreEqual(new Color(1, 1, 1, 1), SampleMaterialColor(nodePreviewMaterial));

            // Yellow, X set to 1, Y comes from the output of the truncate node.
            makeWriter.SetPortField("X", "c0", 1f);
            previewMgr.SetLocalProperty("MakeNodeInstance", "X", 1f);
            graphHandler.TryConnect("TruncateNodeInstance", "Out", "MakeNodeInstance", "Y", registry);
            previewMgr.NotifyNodeFlowChanged("AppendNodeInstance");
            nodePreviewMaterial = previewMgr.RequestNodePreviewMaterial("MakeNodeInstance");
            Assert.AreEqual(new Color(1,1,0,1), SampleMaterialColor(nodePreviewMaterial));

            // White, Z is set to 1, XY comes from the vec2 output of the make node.
            appendWriter.SetPortField("Z", "c0", 1f);
            previewMgr.SetLocalProperty("AppendNodeInstance", "Z", 1f);
            graphHandler.TryConnect("MakeNodeInstance","Out","AppendNodeInstance", "In", registry);
            previewMgr.NotifyNodeFlowChanged("AppendNodeInstance");
            nodePreviewMaterial = previewMgr.RequestNodePreviewMaterial("AppendNodeInstance");
            Assert.AreEqual(new Color(1, 1, 1, 1), SampleMaterialColor(nodePreviewMaterial));
        }
>>>>>>> 846f9071
    }
}<|MERGE_RESOLUTION|>--- conflicted
+++ resolved
@@ -511,10 +511,6 @@
             var rt = DrawShaderToTexture(shaderObject);
             Assert.AreEqual(input.expectedColor, rt.GetPixel(0, 0));
         }
-<<<<<<< HEAD
-        */
-=======
-
         [Test]
         public void NodePreview_GetFuncAndBlockShaderCode()
         {
@@ -608,6 +604,6 @@
             nodePreviewMaterial = previewMgr.RequestNodePreviewMaterial("AppendNodeInstance");
             Assert.AreEqual(new Color(1, 1, 1, 1), SampleMaterialColor(nodePreviewMaterial));
         }
->>>>>>> 846f9071
+		*/
     }
 }