using System;
using System.Collections.Generic;
using System.Linq;
using NUnit.Framework;
using UnityEngine;

namespace UnityEditor.ContextLayeredDataStorage
{
    [TestFixture]
    class ElementIDTests
    {
        [Test]
        public void EmptyID()
        {
            ElementID test = new ElementID("");
            Assert.AreEqual(test.FullPath, "");
            Assert.AreEqual(test.LocalPath, "");
        }
<<<<<<< HEAD

=======
    
>>>>>>> b5d6b75f
        [Test]
        [TestCase("foo")]
        [TestCase("$.^")]
        public void SimpleID(string path)
        {
            ElementID test = new ElementID(path);
            Assert.AreEqual(test.FullPath, path);
            Assert.AreEqual(test.LocalPath, path);
        }
<<<<<<< HEAD

=======
    
>>>>>>> b5d6b75f
        [Test]
        [TestCase(new string[] { }, "", "")]
        [TestCase(new string[] {""}, "", "")]
        [TestCase(new string[] {"foo"}, "foo", "foo")]
        [TestCase(new string[] {"foo", "bar"}, "foo.bar", "bar")]
        [TestCase(new string[] {"foo", "bar", "baz"}, "foo.bar.baz", "baz")]
        public void SimpleIDMulti(string[] path, string expectedFullPath, string expectedLocalPath)
        {
            ElementID test = new ElementID(path);
            Assert.AreEqual(test.FullPath, expectedFullPath);
            Assert.AreEqual(test.LocalPath, expectedLocalPath);
<<<<<<< HEAD
=======
        }
    
        [Test]
        [TestCase("", "")]
        [TestCase("Foo", "")]
        [TestCase("Foo.Bar", "Foo")]
        [TestCase("Foo.Bar.Baz", "Foo.Bar")]
        public void ParentID(string fullPath, string expectedParentPath)
        {
            ElementID test = fullPath;
            Assert.AreEqual(expectedParentPath, test.ParentPath); 
>>>>>>> b5d6b75f
        }
    }

        [Serializable]
        public class TestClass
        {
            public ElementID id;
        }

        [Test]
        [TestCase("")]
        [TestCase("Foo")]
        [TestCase("Foo.Bar")]
        public void TestSerialization(string testCase)
        {
            ElementID test = testCase;
            var testClass = new TestClass();
            testClass.id = test;
            string serializationString = EditorJsonUtility.ToJson(testClass);
            var roundTrip = new TestClass();
            EditorJsonUtility.FromJsonOverwrite(serializationString, roundTrip);
            Assert.AreEqual(testCase, roundTrip.id.FullPath);
        }
    }

    public class TestReader : DataReader
    {
        public TestReader(Element element) : base(element) { }

        public override IEnumerable<DataReader> GetChildren()
        {
            foreach(var (key, value) in Owner.FlatStructureLookup)
            {
                if(Element.ID.IsSubpathOf(key))
                {
                    yield return new DataReader(value);
                }
            }
        }
    }

    public class TestHeader : DataHeader
    {
        public override DataReader GetReader(Element element)
        {
            return new TestReader(element);
        }
    }

    public class TestStorage : ContextLayeredDataStorage
    {
        protected override void AddDefaultLayers()
        {
            AddLayer(0, "TestRoot", true);
        }

        [TestFixture]
        class CLDSInternalTests
        {

            [Test]
            public void CanCreateDataStore()
            {
                TestStorage store = new TestStorage();
                Assert.NotNull(store);
            }

            [Test]
            public void CanAddDataToStore()
            {
                TestStorage store = new TestStorage();
                store.AddData("foo", 10);
            }

            [Test]
            public void CanAddAndGetDataFromStoreSimple()
            {
                TestStorage store = new TestStorage();
                store.AddData("foo");
                var elemA = store.Search("foo");
                Assert.NotNull(elemA);
                store.AddData("bar");
                var elemB = store.Search("bar");
                Assert.NotNull(elemB);
            }

            [Test]
            public void CanAddLayerToStoreSimple()
            {
                TestStorage store = new TestStorage();
                store.AddNewTopLayer("foo");
                store.AddData("bar");
                var elemB = store.Search("bar");
                Assert.NotNull(elemB);
            }

            [Test]
            public void CannotAddNullLayerToStore()
            {
                TestStorage store = new TestStorage();
                Assert.Throws(typeof(System.ArgumentException), () => store.AddNewTopLayer(""));
                Assert.Throws(typeof(System.ArgumentException), () => store.AddNewTopLayer(null));
            }


            [Test]
            public void CanAddAndGetDataFromStoreContextual()
            {
                TestStorage store = new TestStorage();
                store.AddData("a");
                store.AddData("a.b", 13);
                store.AddData("a.b.c.d", 35.4f);
                var elem = store.Search("a").Element;
                Assert.NotNull(elem);
                Assert.AreEqual(elem.ID.FullPath, "a");
                Assert.True(elem.Children.Count > 0);
                int data;
                elem = store.Search("a.b").Element;
                Assert.NotNull(elem);
                data = elem.GetData<int>();
                Assert.AreEqual(data, 13);
                Assert.AreEqual(elem.ID.LocalPath, "b");
                Assert.True(elem.Children.Count > 0);
                float data2;
                elem = store.Search("a.b.c.d").Element;
                Assert.NotNull(elem);
                data2 = elem.GetData<float>();
                Assert.AreEqual(data2, 35.4f);
                Assert.AreEqual(elem.ID.LocalPath, "d");
                Assert.AreEqual(elem.ID.FullPath, "a.b.c.d");
                Assert.False(elem.Children.Count > 0);
            }

            [Test]
            public void CanAddRemoveGetDataFromStoreContextual()
            {
                TestStorage store = new TestStorage();
                store.AddData("a");
                store.AddData("a.b");
                store.AddData("a.b.c.d", 18);
                var elem = store.Search("a").Element;
                Assert.NotNull(elem);
                Assert.AreEqual(elem.ID.LocalPath, "a");
                Assert.True(elem.Children.Count > 0);
                elem = store.Search("a.b").Element;
                Assert.NotNull(elem);
                Assert.AreEqual(elem.ID.LocalPath, "b");
                Assert.True(elem.Children.Count > 0);

                int data;

                elem = store.Search("a.b.c.d").Element;
                Assert.NotNull(elem);
                data = elem.GetData<int>();
                Assert.AreEqual(data, 18);
                Assert.AreEqual(elem.ID.LocalPath, "d");
                Assert.False(elem.Children.Count > 0);
                store.RemoveData("a.b");
                Assert.IsNull(store.Search("a.b"));
                elem = store.Search("a.b.c.d").Element;
                Assert.NotNull(elem);
                data = elem.GetData<int>();
                Assert.AreEqual(data, 18);
                Assert.AreEqual(elem.ID.FullPath, "a.b.c.d");
                Assert.False(elem.Children.Count > 0);
            }



            [Test]
            public void CanAddAndGetDataFromStoreLayered()
            {
                TestStorage store = new TestStorage();
                store.AddData("foo", 10);
                int data;
                var elemA = store.Search("foo");
                Assert.NotNull(elemA);
                data = elemA.GetData<int>();
                Assert.AreEqual(data, 10);
                store.AddNewTopLayer("a");
                store.AddData("foo", 15);
                var elemB = store.Search("foo");
                Assert.NotNull(elemB);
                data = elemB.GetData<int>();
                Assert.AreEqual(data, 15);
                store.AddData("TestRoot", "foo.bar", 12);
                var search = store.Search("foo.bar");
                Assert.NotNull(search);
                data = search.GetData<int>();
                Assert.AreEqual(data, 12);
                store.AddData("foo.bar", 20);
                search = store.Search("foo.bar");
                Assert.NotNull(search);
                data = search.GetData<int>();
                Assert.AreEqual(data, 20);
            }

            [Test]
            public void CanRebalanceBadStructure()
            {
                TestStorage store = new TestStorage();
                store.AddData("a.b.c.d.foo.bar.baz");
                store.AddData("a.b.c.d.foo");
                store.AddData("a.b.c.d.e.f.g");
                store.AddData("a.b.c.d.e.f");
                store.AddData("a.b.c.d.e");
                store.AddData("a.b.c.d");
                store.AddData("a.b.c");
                store.AddData("a.b");
                store.AddData("a");
                var elem = store.Search("a").Element;
                Assert.IsNotNull(elem);
                Assert.IsFalse(elem.Children.Count > 0);
                store.Rebalance();
                elem = store.Search("a").Element;
                Assert.IsNotNull(elem);
                Assert.IsTrue(elem.Children.Count > 0);
                elem = store.Search("a.b.c").Element;
                Assert.IsNotNull(elem);
                Assert.IsNotNull(elem.Parent);
                Assert.AreEqual(elem.Parent.ID.LocalPath, "b");
                elem = store.Search("a.b.c.d.foo.bar.baz").Element;
                Assert.IsNotNull(elem);
                Assert.AreEqual(elem.ID.LocalPath, "baz");

            }

            [Test]
            public void CanOverrideHeaderReader()
            {
                TestStorage store = new TestStorage();
                store.AddData("a");
                store.AddData("a.b");
                store.AddData("a.b.c");
                store.AddData("a.b.c.d");
                store.AddData("a.b.c.d.e");
                store.AddData("a.b.c.d.e.f");
                store.AddData("a.b.c.d.foo");
                store.AddData("a.b.c.d.bar");

                store.SetHeader("a.b", new TestHeader());
                var reader = store.Search("a.b");
                var children = reader.GetChildren().ToList();
                Assert.IsTrue(children.Count == 6);
                Assert.IsTrue(children.Any(dr => dr.Element.ID.Equals(ElementID.FromString("a.b.c.d.e.f"))));
            }

            [Test]
            public void CanSerializeDeserializeComplex()
            {
                TestStorage store = new TestStorage();
                store.AddData("a");
                store.AddData("a.b", 13);
                store.AddData("a.b.c.d", 35.4f);
                store.AddData("a.b.c.f", new Vector3Int(1, 2, 3));
                string serialized = EditorJsonUtility.ToJson(store, true);
                Debug.Log(serialized);
                TestStorage storeDeserialized = new TestStorage();
                EditorJsonUtility.FromJsonOverwrite(serialized, storeDeserialized);
                var elem = storeDeserialized.Search("a.b"); 
                Assert.IsNotNull(elem);
                int data = elem.GetData<int>();
                Assert.AreEqual(data, 13);
                elem = storeDeserialized.Search("a.b.c.f"); 
                Assert.IsNotNull(elem);
                Vector3Int data2 = elem.GetData<Vector3Int>();
                Assert.AreEqual(data2, new Vector3Int(1,2,3));
            }
        }
    }

    [TestFixture]
    public class CLDSExternalTests
    {
        [Test]
        public void CanConstruct()
        {
            ContextLayeredDataStorage clds = new ContextLayeredDataStorage();
        }

        [Test]
        public void CanAddData()
        {
            ContextLayeredDataStorage clds = new ContextLayeredDataStorage();
            clds.AddData("foo").AddChild("bar", 39);
        }

        [Test]
        public void CanAddAndReadData()
        {
            ContextLayeredDataStorage clds = new ContextLayeredDataStorage();
            clds.AddData("foo.bar", 30);
            var data = clds.Search("foo.bar");
            Assert.IsNotNull(data);
            Assert.AreEqual(data.GetData<int>(), 30);
            clds.AddData("foo", 12f);
            data = clds.Search("foo");
            Assert.IsNotNull(data);
            Assert.AreEqual(data.GetData<float>(), 12f);
            data = clds.Search("foo.bar");
            Assert.IsNotNull(data);
            Assert.AreEqual(data.GetData<int>(), 30);
        }

        [Test]
        public void CanAddAndReadDataContextual()
        {
            ContextLayeredDataStorage clds = new ContextLayeredDataStorage();
            var node = clds.AddData("node");
            var port = node.AddChild("port");
            port.AddChild("value", new Vector2(10f, 20f));
            var reader = clds.Search("node.port");
            Assert.AreEqual(reader.GetChild("value").GetData<Vector2>(), new Vector2(10f, 20f));
        }

        [Test]
        public void CanAddReadRemoveDataContextual()
        {
            ContextLayeredDataStorage clds = new ContextLayeredDataStorage();
            var node = clds.AddData("node");
            node.AddChild("in1");
            node.AddChild("in2").AddChild("value", 3f);
            node.RemoveChild("in1");
            Assert.IsNull(clds.Search("node.in1"));
            var reader = clds.Search("node");
        }
    }
}<|MERGE_RESOLUTION|>--- conflicted
+++ resolved
@@ -16,11 +16,7 @@
             Assert.AreEqual(test.FullPath, "");
             Assert.AreEqual(test.LocalPath, "");
         }
-<<<<<<< HEAD
-
-=======
-    
->>>>>>> b5d6b75f
+
         [Test]
         [TestCase("foo")]
         [TestCase("$.^")]
@@ -30,11 +26,7 @@
             Assert.AreEqual(test.FullPath, path);
             Assert.AreEqual(test.LocalPath, path);
         }
-<<<<<<< HEAD
-
-=======
-    
->>>>>>> b5d6b75f
+
         [Test]
         [TestCase(new string[] { }, "", "")]
         [TestCase(new string[] {""}, "", "")]
@@ -46,10 +38,8 @@
             ElementID test = new ElementID(path);
             Assert.AreEqual(test.FullPath, expectedFullPath);
             Assert.AreEqual(test.LocalPath, expectedLocalPath);
-<<<<<<< HEAD
-=======
-        }
-    
+        }
+
         [Test]
         [TestCase("", "")]
         [TestCase("Foo", "")]
@@ -58,10 +48,8 @@
         public void ParentID(string fullPath, string expectedParentPath)
         {
             ElementID test = fullPath;
-            Assert.AreEqual(expectedParentPath, test.ParentPath); 
->>>>>>> b5d6b75f
-        }
-    }
+            Assert.AreEqual(expectedParentPath, test.ParentPath);
+        }
 
         [Serializable]
         public class TestClass
@@ -319,11 +307,11 @@
                 Debug.Log(serialized);
                 TestStorage storeDeserialized = new TestStorage();
                 EditorJsonUtility.FromJsonOverwrite(serialized, storeDeserialized);
-                var elem = storeDeserialized.Search("a.b"); 
+                var elem = storeDeserialized.Search("a.b");
                 Assert.IsNotNull(elem);
                 int data = elem.GetData<int>();
                 Assert.AreEqual(data, 13);
-                elem = storeDeserialized.Search("a.b.c.f"); 
+                elem = storeDeserialized.Search("a.b.c.f");
                 Assert.IsNotNull(elem);
                 Vector3Int data2 = elem.GetData<Vector3Int>();
                 Assert.AreEqual(data2, new Vector3Int(1,2,3));
