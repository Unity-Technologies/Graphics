--- conflicted
+++ resolved
@@ -6,13 +6,8 @@
   "unityRelease": "0f1",
   "displayName": "Shader Graph",
   "dependencies": {
-<<<<<<< HEAD
-    "com.unity.render-pipelines.core": "10.4.0",
+    "com.unity.render-pipelines.core": "10.5.0",
     "com.unity.searcher": "4.3.2"
-=======
-    "com.unity.render-pipelines.core": "10.5.0",
-    "com.unity.searcher": "4.3.1"
->>>>>>> cf3bad8f
   },
   "samples": [
     {
