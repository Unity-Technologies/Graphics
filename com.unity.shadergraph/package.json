{
  "name": "com.unity.shadergraph",
  "description": "The Shader Graph package adds a visual Shader editing tool to Unity. You can use this tool to create Shaders in a visual way instead of writing code. Specific render pipelines can implement specific graph features. Currently, both the High Definition Rendering Pipeline and the Universal Rendering Pipeline support Shader Graph.",
<<<<<<< HEAD
  "version": "10.0.0-preview.1",
  "unity": "2020.2",
  "unityRelease": "0a11",
  "displayName": "Shader Graph",
  "dependencies": {
    "com.unity.render-pipelines.core": "10.0.0-preview.1",
=======
  "version": "9.0.0-preview.31",
  "unity": "2020.1",
  "unityRelease": "0b8",
  "displayName": "Shader Graph",
  "dependencies": {
    "com.unity.render-pipelines.core": "9.0.0-preview.30",
>>>>>>> 2eaed195
    "com.unity.searcher": "4.2.0"
  },
  "samples": [
    {
      "displayName": "Procedural Patterns",
      "description": "This collection of assets showcase various procedural techniques possible with Shader Graph. Use them in your project or edit them to create other procedural pattens. Patterns: Bacteria, Brick, Dots, Grid, Herringbone, Hex Lattice, Houndstooth, Smooth Wave, Spiral, Stripes, Truchet, Whirl, Zig Zag",
      "path": "Samples~/ProceduralPatterns"
    }
  ]
}<|MERGE_RESOLUTION|>--- conflicted
+++ resolved
@@ -1,21 +1,12 @@
 {
   "name": "com.unity.shadergraph",
   "description": "The Shader Graph package adds a visual Shader editing tool to Unity. You can use this tool to create Shaders in a visual way instead of writing code. Specific render pipelines can implement specific graph features. Currently, both the High Definition Rendering Pipeline and the Universal Rendering Pipeline support Shader Graph.",
-<<<<<<< HEAD
-  "version": "10.0.0-preview.1",
-  "unity": "2020.2",
-  "unityRelease": "0a11",
-  "displayName": "Shader Graph",
-  "dependencies": {
-    "com.unity.render-pipelines.core": "10.0.0-preview.1",
-=======
   "version": "9.0.0-preview.31",
   "unity": "2020.1",
   "unityRelease": "0b8",
   "displayName": "Shader Graph",
   "dependencies": {
     "com.unity.render-pipelines.core": "9.0.0-preview.30",
->>>>>>> 2eaed195
     "com.unity.searcher": "4.2.0"
   },
   "samples": [
