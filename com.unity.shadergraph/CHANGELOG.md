--- conflicted
+++ resolved
@@ -54,11 +54,8 @@
 - Fixed an issue where ShaderGraph would not prompt the user to save unsaved changes after an assembly reload
 - Fixed an issue with Position Node not automatically upgrading
 - Fixed an issue where failing SubGraphs would block saving graph files using them (recursion check would throw exceptions) [1283425]
-<<<<<<< HEAD
+- Fixed an issue where choosing "None" as the default texture for a texture property would not correctly preview the correct default color [1283782]
 - ShaderGraph now detects when a SubGraph is deleted while being used by a SubGraph node, and displays appropriate errors [1206438]
-=======
-- Fixed an issue where choosing "None" as the default texture for a texture property would not correctly preview the correct default color [1283782]
->>>>>>> 4d34a376
 
 ## [10.0.0] - 2019-06-10
 ### Added
