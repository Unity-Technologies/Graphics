# Changelog
All notable changes to this package are documented in this file.

The format is based on [Keep a Changelog](http://keepachangelog.com/en/1.0.0/)
and this project adheres to [Semantic Versioning](http://semver.org/spec/v2.0.0.html).

## [12.0.0] - 2021-01-11

### Added
  - Added ability to define custom vertex-to-fragment interpolators.
  - Support for the XboxSeries platform has been added.
  - Stereo Eye Index, Instance ID, and Vertex ID nodes added to the shadergraph library.
  - Added View Vector Node doc
  - Added custom interpolator thresholds on shadergraph project settings page.
  - Added subshadergraphs for SpeedTree 8 shadergraph support: SpeedTree8Wind, SpeedTree8ColorAlpha, SpeedTree8Billboard.
  - Added an HLSL file implementing a version of the Unity core LODDitheringTransition function which can be used in a Shader Graph
  - Added a new target for the built-in render pipeline, including Lit and Unlit sub-targets.
  - Added stage control to ShaderGraph Keywords, to allow fragment or vertex-only keywords.
  - For Texture2D properties, added linearGrey and red as options for default texture mode.
  - For Texture2D properties, changed the "bump" option to be called "Normal Map", and will now tag these properties with the [NormalMap] tag.
  - Added `Branch On Input Connection` node. This node can be used inside a subgraph to branch on the connection state of an exposed property.
  - Added `Use Custom Binding` option to properties. When this option is enabled, a property can be connected to a `Branch On Input Connection` node. The user provides a custom label that will be displayed on the exposed property, when it is disconnected in a graph.
  - Added new dropdown property type for subgraphs, to allow compile time branching that can be controlled from the parent graph, via the subgraph instance node.
  - Added `Dropdown` node per dropdown property, that can be used to configure the desired branch control.
  - Added the ability to mark textures / colors as \[MainTexture\] and \[MainColor\].
  - Added the ability to enable tiling and offset controls for a Texture2D input.
  - Added the Split Texture Transform node to allow using/overriding the provided tiling and offset from a texture input.
  - Added `Calculate Level Of Detail Texture 2D` node, for calculating a Texture2D LOD level.
  - Added `Gather Texture 2D` node, for retrieving the four samples (red component only) that would be used for bilinear interpolation when sampling a Texture2D.
  - Added toggle "Disable Global Mip Bias" in Sample Texture 2D and Sample Texture 2D array node. This checkbox disables the runtimes automatic Mip Bias, which for instance can be activated during dynamic resolution scaling.

### Changed
- Updated/corrected View Direction doc
- Change Asset/Create/Shader/Blank Shader Graph to Asset/Create/Shader Graph/Blank Shader Graph
- Change Asset/Create/Shader/Sub Graph to Asset/Create/Shader Graph/Sub Graph
- Change Asset/Create/Shader/VFX Shader Graph to Asset/Create/Shader Graph/VFX Shader Graph
- Limited max number of inspectable items in the Inspector View to 20 items
- Added borders to inspector items styling, to better differentiate between separate items
- Updated Custom Function Node to use new ShaderInclude asset type instead of TextAsset (.hlsl and .cginc softcheck remains).

### Fixed
- Fixed an issue where fog node density was incorrectly calculated.
- Fixed inspector property header styling
- Added padding to the blackboard window to prevent overlapping of resize region and scrollbars interfering with user interaction
- Blackboard now properly handles selection persistence of items between undo and redos
- Fixed the Custom Editor GUI field in the Graph settings that was ignored.
- Node included HLSL files are now tracked more robustly, so they work after file moves and renames [1301915] (https://issuetracker.unity3d.com/product/unity/issues/guid/1301915/)
- Prevent users from setting enum keywords with duplicate reference names and invalid characters [1287335]
- Fixed a bug where old preview property values would be used for node previews after an undo operation.
- Clean up console error reporting from node shader compilation so errors are reported in the graph rather than the Editor console [1296291] (https://issuetracker.unity3d.com/product/unity/issues/guid/1296291/)
- Fixed treatment of node precision in subgraphs, now allows subgraphs to switch precisions based on the subgraph node [1304050] (https://issuetracker.unity3d.com/issues/precision-errors-when-theres-a-precision-discrepancy-between-subgraphs-and-parent-graphs)
- Fixed an issue where the Rectangle Node could lose detail at a distance.  New control offers additional method that preserves detail better [1156801]
- Fixed virtual texture layer reference names allowing invalid characters [1304146]
- Fixed issue with SRP Batcher compatibility [1310624]
- Fixed issue with Hybrid renderer compatibility [1296776]
- Fixed ParallaxOcclusionMapping node to clamp very large step counts that could crash GPUs (max set to 256). [1329025] (https://issuetracker.unity3d.com/issues/shadergraph-typing-infinity-into-the-steps-input-for-the-parallax-occlusion-mapping-node-crashes-unity)
- Fixed an issue where the shader variant limit exceeded message was not getting passed [1304168] (https://issuetracker.unity3d.com/product/unity/issues/guid/1304168)
- Fixed a bug in master node preview generation that failed compilation when a block was deleted [1319066] (https://issuetracker.unity3d.com/issues/shadergraph-deleting-stack-blocks-of-universal-rp-targeted-shadergraph-causes-the-main-preview-to-fail-to-compile)
- Fixed issue where vertex generation was incorrect when only custom blocks were present [1320695].
- Fixed a bug where property deduplication was failing and spamming errors [1317809] (https://issuetracker.unity3d.com/issues/console-error-when-adding-a-sample-texture-operator-when-a-sampler-state-property-is-present-in-blackboard)
- Fixed a bug where big input values to the SimpleNoise node caused precision issues, especially noticeable on Mali GPUs. [1322891] (https://issuetracker.unity3d.com/issues/urp-mali-missing-glitch-effect-on-mali-gpu-devices)
- Fixed a bug where synchronously compiling an unencountered shader variant for preview was causing long delays in graph updates [1323744]
- Fixed a regression where custom function node file-included functions could not access shadergraph properties [1322467]
- Fixed an issue where a requirement was placed on a fixed-function emission property [1319637]
- Fixed default shadergraph precision so it matches what is displayed in the graph settings UI (single) [1325934]
- Fixed an unhelpful error message when custom function nodes didn't have a valid file [1323493].
- Fixed an issue with how the transform node handled direction transforms from absolute world space in camera relative SRPs [1323726]
- Fixed a bug where changing a Target setting would switch the inspector view to the Node Settings tab if any nodes were selected.
- Fixed "Disconnect All" option being grayed out on stack blocks [1313201].
- Fixed how shadergraph's prompt for "unsaved changes" was handled to fix double messages and incorrect window sizes [1319623].
- Fixed an issue where users can't create multiple Boolean or Enum keywords on the blackboard. [1329021](https://issuetracker.unity3d.com/issues/shadergraph-cant-create-multiple-boolean-or-enum-keywords)
- Fixed an issue where generated property reference names could conflict with Shader Graph reserved keywords [1328762] (https://issuetracker.unity3d.com/product/unity/issues/guid/1328762/)
- Fixed a ShaderGraph issue where ObjectField focus and Node selections would both capture deletion commands [1313943].
- Fixed a ShaderGraph issue where the right click menu doesn't work when a stack block node is selected [1320212].
- Fixed a bug when a node was both vertex and fragment exclusive but could still be used causing a shader compiler error [1316128].
- Fixed a ShaderGraph issue where a warning about an uninitialized value was being displayed on newly created graphs [1331377].
- Fixed divide by zero warnings when using the Sample Gradient Node
- Fixed the default dimension (1) for vector material slots so that it is consistent with other nodes. (https://issuetracker.unity3d.com/product/unity/issues/guid/1328756/)
- Fixed reordering when renaming enum keywords. (https://issuetracker.unity3d.com/product/unity/issues/guid/1328761/)
- Fixed an issue where an integer property would be exposed in the material inspector as a float [1330302](https://issuetracker.unity3d.com/product/unity/issues/guid/1330302/)
- Fixed an issue where upgrading from an older version of ShaderGraph would cause Enum keywords to be not exposed [1332510]
<<<<<<< HEAD
- Changed BranchOnInputNode to choose NotConnected in Preview mode
- Fixed an issue where a missing subgraph with a "Use Custom Binding" property would cause the parent graph to fail to load [1334621] (https://issuetracker.unity3d.com/issues/shadergraph-shadergraph-cannot-be-opened-if-containing-subgraph-with-custom-binding-that-has-been-deleted)
=======
- Fixed an issue where the ShaderGraph transform node would generate incorrect results when transforming a direction from view space to object space [1333781] (https://issuetracker.unity3d.com/product/unity/issues/guid/1333781/)
>>>>>>> d53e35d5

## [11.0.0] - 2020-10-21

### Added

### Changed

### Fixed
- Fixed an issue where nodes with ports on one side would appear incorrectly on creation [1262050]
- Fixed a broken link in the TOC to Main Preview
- Fixed an issue with the Gradient color picker displaying different values than the selected color.
- Fixed an issue where blackboard properties when dragged wouldn't scroll the list of properties to show the user more of the property list [1293632]
- Fixed an issue where, when blackboard properties were dragged and then the user hit the "Escape" key, the drag indicator would still be visible
- Fixed an issue where renaming blackboard properties through the Blackboard wouldn't actually change the underlying property name
- Fixed an issue where blackboard wasn't resizable from all directions like the Inspector and Main Preview
- Fixed an issue where deleting a property node while your mouse is over it leaves the property highlighted in the blackboard [1238635]
- Fixed an issue where Float/Vector1 properties did not have the ability to be edited using a slider in the Inspector like the other Vector types
- Fixed an issue with inactive node deletion throwing a superfluous exception.
- Fixed an issue where interpolators with preprocessors were being packed incorrectly.
- Fixed rounded rectangle shape not rendering correctly on some platforms.
- Fixed an issue where generated `BuildVertexDescriptionInputs()` produced an HLSL warning, "implicit truncation of vector type" [1299179](https://issuetracker.unity3d.com/product/unity/issues/guid/1299179/)
- Fixed an issue on upgrading graphs with inactive Master Nodes causing null ref errors. [1298867](https://issuetracker.unity3d.com/product/unity/issues/guid/1298867/)
- Fixed an issue with duplicating a node with the blackboard closed [1294430](https://issuetracker.unity3d.com/product/unity/issues/guid/1294430/)
- Fixed an issue where ShaderGraph stopped responding after selecting a node after opening the graph with the inspector window hidden [1304501](https://issuetracker.unity3d.com/issues/shadergraph-graph-is-unusable-if-opened-with-graph-inspector-disabled-throws-errors)
- Fixed the InputNodes tests that were never correct. These were incorrect tests, no nodes needed tochange.
- Fixed the ViewDirection Node in Tangent space's calculation to match how the transform node works [1296788]
- Fixed an issue where SampleRawCubemapNode were requiring the Normal in Object space instead of World space [1307962]
- Boolean keywords now have no longer require their reference name to end in _ON to show up in the Material inspector [1306820] (https://issuetracker.unity3d.com/product/unity/issues/guid/1306820/)
- Newly created properties and keywords will no longer use obfuscated GUID-based reference names in the shader code [1300484]
- Fixed ParallaxMapping node compile issue on GLES2
- Fixed a selection bug with block nodes after changing tabs [1312222]
- Fixed some shader graph compiler errors not being logged [1304162].

## [10.3.0] - 2020-11-03

### Added
- Users can now manually control the preview mode of nodes in the graph, and subgraphs

### Changed
- Adjusted and expanded Swizzle Node article as reviewed by docs editorial.(DOC-2695)
- Adjusted docs for SampleTexture2D, SampleTexture2DLOD, SampleTexture2DArray, SampleTexture3D, SampleCubemap, SampleReflectedCubemap, TexelSize, NormalFromTexture, ParallaxMapping, ParallaxOcclusionMapping, Triplanar, Sub Graphs, and Custom Function Nodes to reflect changes to texture wire data structures. (DOC-2568)
- Texture and SamplerState types are now HLSL structures (defined in com.unity.render-pipelines.core/ShaderLibrary/Texture.hlsl).  CustomFunctionNode use of the old plain types is supported, but the user should upgrade to structures to avoid bugs.
- The shader graph inspector window will now switch to the "Node Settings" tab whenever a property/node/other selectable item in the graph is clicked on to save the user a click

### Fixed
- Fixed an issue where shaders could be generated with CR/LF ("\r\n") instead of just LF ("\n") line endings [1286430]
- Fixed Custom Function Node to display the name of the custom function. [1293575]
- Addressed C# warning 0649 generated by unassigned structure members
- Fixed using TexelSize or reading sampler states from Textures output from a Subgraph or Custom Function Node [1284036]
- Shaders using SamplerState types now compile with GLES2 (SamplerStates are ignored, falls back to Texture-associated sampler state) [1292031]
- Fixed an issue where the horizontal scrollbar at the bottom of the shader graph inspector window could not be used due to the resizing widget always taking priority over it
- Fixed an issue where the shader graph inspector window could be resized past the edges of the shader graph view
- Fixed an issue where resizing the shader graph inspector window sometimes had unexpected results
- Fixed Graph Inspector scaling that was allocating too much space to the labels [1268134]
- Fixed some issues with our Convert To Subgraph contextual menu to allow passthrough and fix inputs/outputs getting lost.
- Fixed issue where a NullReferenceException would be thrown on resetting reference name for a Shader Graph property
- Fixed an upgrade issue where old ShaderGraph files with a weird/bugged state would break on update to master stack [1255011]
- Fixed a bug where non-word characters in an enum keyword reference name would break the graph. [1270168](https://issuetracker.unity3d.com/product/unity/issues/guid/1270168)
- Fixed issue where a NullReferenceException would be thrown on resetting reference name for a Shader Graph property

## [10.2.0] - 2020-10-19

### Added

### Changed
- Renamed the existing Sample Cubemap Node to Sample Reflected Cubemap Node, and created a new Sample Cubemap Node that samples cubemaps with a direction.
- Removed unnecessary HDRP constant declarations used by Material inspector from the UnityPerMaterial cbuffer [1285701]
- Virtual Texture properties are now forced to be Exposed, as they do not work otherwise [1256374]

### Fixed
- Fixed an issue where old ShaderGraphs would import non-deterministically, changing their embedded property names each import [1283800]
- Using the TexelSize node on a ShaderGraph texture property is now SRP batchable [1284029]
- Fixed an issue where Mesh Deformation nodes did not have a category color. [1227081](https://issuetracker.unity3d.com/issues/shadergraph-color-mode-vertex-skinning-catagory-has-no-color-associated-with-it)
- Fixed SampleTexture2DLOD node to return opaque black on unsupported platforms [1241602]
- ShaderGraph now detects when a SubGraph is deleted while being used by a SubGraph node, and displays appropriate errors [1206438]
- Fixed an issue where the Main Preview window rendered too large on small monitors during first open. [1254392]
- Fixed an issue where Block nodes using Color slots would not be automatically removed from the Master Stack. [1259794]
- Fixed an issue where the Create Node menu would not close when pressing the Escape key. [1263667]
- Fixed an issue with the Preview Manager not updating correctly when deleting an edge that was created with a node (dragging off an existing node slot)
- Fixed an issue where ShaderGraph could not read matrices from a Material or MaterialPropertyBlock while rendering with SRP batcher [1256374]
- Fixed an issue where user setting a property to not Exposed, Hybrid-Instanced would result in a non-Hybrid Global property [1285700]
- Fixed an issue with Gradient when it is used as expose parameters. Generated code was failing [1285640 ]
- Fixed the subgraph slot sorting function [1286805]
- Fixed Parallax Occlusion Mapping not working in sub graphs. [1221317](https://issuetracker.unity3d.com/product/unity/issues/guid/1221317/)
- All textures in a ShaderGraph, even those not used, will now be pulled into an Exported Package [1283902]
- Fixed an issue where the presence of an HDRP DiffusionProfile property or node would cause the graph to fail to load when HDRP package was not present [1287904]
- Fixed an issue where unknown type Nodes (i.e. HDRP-only nodes used without HDRP package) could be copied, resulting in an unloadable graph [1288475]
- Fixed an issue where dropping HDRP-only properties from the blackboard field into the graph would soft-lock the graph [1288887]
- Fixed an issue using the sample gradient macros in custom function nodes, which was using a scalar value instead of a vector value for the gradients [1299830]

## [10.1.0] - 2020-10-12

### Added
- Added parallax mapping node and parallax occlusion mapping node.
- Added the possibility to have multiple POM node in a single graph.
- Added better error feedback when SampleVirtualTexture nodes run into issues with the VirtualTexture property inputs
- Added ability for Shader Graph to change node behavior without impacting existing graphs via the “Allow Deprecated Nodes”

### Changed
- Added method chaining support to shadergraph collection API.
- Optimized ShaderSubGraph import dependencies to minimize unnecessary reimports when using CustomFunctionNode
- Changed UI names from `Vector1` to `Float`
- Renamed `Float` precision to `Single`
- Cleaned up the UI to add/remove Targets
- The * in the ShaderGraph title bar now indicates that the graph has been modified when compared to the state it was loaded, instead of compared to what is on disk
- Cancelling a "Save changes on Close?" will now cancel the Close as well
- When attempting to Save and encountering a Read Only file or other exception, ShaderGraph will allow the user to retry as many times as they like

### Fixed
- Fixed a bug where ShaderGraph subgraph nodes would not update their slot names or order
- Fixed an issue where very old ShaderGraphs would fail to load because of uninitialized data [1269616](https://issuetracker.unity3d.com/issues/shadergraph-matrix-split-and-matrix-combine-shadergraphs-in-shadergraph-automated-tests-dont-open-throw-error)
- Fixed an issue where ShaderGraph previews didn't display correctly when setting a texture to "None" [1264932]
- Fixed an issue with the SampleVirtualTexture node in ShaderGraph, where toggling Automatic Streaming would cause the node to incorrectly display four output slots [1271618]
- Fixed an issue in ShaderGraph with integer-mode Vector1 properties throwing errors when the value is changed [1264930]
- Fixed a bug where ShaderGraph would not load graphs using Procedural VT nodes when the nodes were the project had them disabled [1271598]
- Fixed an issue where the ProceduralVT node was not updating any connected SampleVT nodes when the number of layers was changed [1274288]
- Fixed an issue with how unknown nodes were treated during validation
- Fixed an issue where ShaderGraph shaders did not reimport automatically when some of the included files changed [1269634]
- Fixed an issue where building a context menu on a dragging block node would leave it floating and undo/redo would result in a soft-lock
- Fixed an issue where ShaderGraph was logging error when edited in play mode [1274148].
- Fixed a bug where properties copied over with their graph inputs would not hook up correctly in a new graph [1274306]
- Fixed an issue where renaming a property in the blackboard at creation would trigger an error.
- Fixed an issue where ShaderGraph shaders did not reimport automatically when missing dependencies were reintroduced [1182895]
- Fixed an issue where ShaderGraph previews would not show error shaders when the active render pipeline is incompatible with the shader [1257015]
- ShaderGraph DDX, DDY, DDXY, and NormalFromHeight nodes do not allow themselves to be connected to vertex shader, as the derivative instructions can't be used [1209087]
- When ShaderGraph detects no active SRP, it will still continue to render the master preview, but it will use the error shader [1264642]
- VirtualTexture is no longer allowed as a SubGraph output (it is not supported by current system) [1254483]
- ShaderGraph Custom Function Node will now correctly convert function and slot names to valid HLSL identifiers [1258832]
- Fixed an issue where ShaderGraph Custom Function Node would reorder slots when you modified them [1280106]
- Fixed Undo handling when adding or removing Targets from a ShaderGraph [1257028]
- Fixed an issue with detection of circular subgraph dependencies [1269841]
- Fixed an issue where subgraph nodes were constantly changing their serialized data [1281975]
- Modifying a subgraph will no longer cause ShaderGraphs that use them to "reload from disk?" [1198885]
- Fixed issues with ShaderGraph title bar not correctly displaying the modified status * [1282031]
- Fixed issues where ShaderGraph could discard modified data without user approval when closed [1170503]
- Fixed an issue where ShaderGraph file dependency gathering would fail to include any files that didn't exist
- Fixed issues with ShaderGraph detection and handling of deleted graph files
- Fixed an issue where the ShaderGraph was corrupting the translation cache
- Fixed an issue where ShaderGraph would not prompt the user to save unsaved changes after an assembly reload
- Fixed an issue with Position Node not automatically upgrading
- Fixed an issue where failing SubGraphs would block saving graph files using them (recursion check would throw exceptions) [1283425]
- Fixed an issue where choosing "None" as the default texture for a texture property would not correctly preview the correct default color [1283782]
- Fixed some bugs with Color Nodes and properties that would cause incorrect collorspace conversions

## [10.0.0] - 2019-06-10
### Added
- Added the Internal Inspector which allows the user to view data contained in selected nodes and properties in a new floating graph sub-window. Also added support for custom property drawers to let you visualize any data type you like and expose it to the inspector.
- Added samples for Procedural Patterns to the package.
- You can now use the right-click context menu to delete Sticky Notes.
- You can now save your graph as a new Asset.
- Added support for vertex skinning when you use the DOTS animation package.
- You can now use the right-click context menu to set the precision on multiple selected nodes.
- You can now select unused nodes in your graph.
- When you start the Editor, Shader Graph now displays Properties in the Blackboard as collapsed.
- Updated the zoom level to let you zoom in further.
- Blackboard properties now have a __Duplicate__ menu option. When you duplicate properties, Shader Graph maintains the order, and inserts duplicates below the current selection.
- When you convert a node to a Sub Graph, the dialog now opens up in the directory of the original graph that contained the node. If the new Sub Graph is outside this directory, it also remembers that path for the next dialog to ease folder navigation.
- If Unity Editor Analytics are enabled, Shader Graph collects anonymous data about which nodes you use in your graphs. This helps the Shader Graph team focus our efforts on the most common graph scenarios, and better understand the needs of our customers. We don't track edge data and cannot recreate your graphs in any form.
- The Create Node Menu now has a tree view and support for fuzzy field searching.
- When a Shader Graph or Sub Graph Asset associated with a open window has been deleted, Unity now displays a dialog that asks whether you would like to save the graph as a new Asset or close the window.
- Added a drop-down menu to the PBR Master Node that lets you select the final coordinate space of normals delivered from the fragment function.
- Added support for users to drag and drop Blackboard Properties from one graph to another.
- Breaking out GraphData validation into clearer steps.
- Added AlphaToMask render state.
- Added a field to the Master Nodes that overrides the generated shader's ShaderGUI, which determines how a Material that uses a Shader Graph looks.
- Added Redirect Nodes. You can now double-click an edge to add a control point that allows you to route edges around other nodes and connect multiple output edges.
- Added `Compute Deformation` Node to read deformed vertex data from Dots Deformations.
- Added new graph nodes that allow sampling Virtual Textures
- Shader Graph now uses a new file format that is much friendlier towards version control systems and humans. Existing Shader Graphs and will use the new format next time they are saved.

### Changed
- Changed the `Branch` node so that it uses a ternary operator (`Out = bool ? a : B`) instead of a linear interpolate function.
- Copied nodes are now pasted at the cursor location instead of slightly offset from their original location.
- Error messages reported on Sub Graph output nodes for invalid previews now present clearer information, with documentation support.
- Updated legacy COLOR output semantic to SV_Target in pixel shader for compatibility with DXC.
- Updated the functions in the `Normal From Height` node to avoid NaN outputs.
- Changed the Voronoi Node algorithm to increase the useful range of the input values and to always use float values internally to avoid clipping.
- Changed the `Reference Suffix` of Keyword Enum entries so that you cannot edit them, which ensures that material keywords compile properly.
- Updated the dependent version of `Searcher` to 4.2.0.
- Added support for `Linear Blend Skinning` Node to Universal Render Pipeline.
- Moved all code to be under Unity specific namespaces.
- Changed ShaderGraphImporter and ShaderSubgraphImporter so that graphs are imported before Models.
- Remove VFXTarget if VisualEffect Graph package isn't included.
- VFXTarget doesn't overwrite the shader export anymore, VFXTarget can be active with another target.

### Fixed
- Edges no longer produce errors when you save a Shader Graph.
- Shader Graph no longer references the `NUnit` package.
- Fixed a shader compatibility issue in the SRP Batcher when you use a hybrid instancing custom variable.
- Fixed an issue where Unity would crash when you imported a Shader Graph Asset with invalid formatting.
- Fixed an issue with the animated preview when there is no Camera with animated Materials in the Editor.
- Triplanar nodes no longer use Camera-relative world space by default in HDRP.
- Errors no longer occur when you activate `Enable GPU Instancing` on Shader Graph Materials. [1184870](https://issuetracker.unity3d.com/issues/universalrp-shader-compilation-error-when-using-gpu-instancing)
- Errors no longer occur when there are multiple tangent transform nodes on a graph. [1185752](https://issuetracker.unity3d.com/issues/shadergraph-fails-to-compile-with-redefinition-of-transposetangent-when-multiple-tangent-transform-nodes-are-plugged-in)
- The Main Preview for Sprite Lit and Sprite Unlit master nodes now displays the correct color. [1184656](https://issuetracker.unity3d.com/issues/shadergraph-preview-for-lit-and-unlit-master-node-wrong-color-when-color-is-set-directly-on-master-node)
- Shader Graph shaders in `Always Include Shaders` no longer crash builds. [1191757](https://issuetracker.unity3d.com/issues/lwrp-build-crashes-when-built-with-shadergraph-file-added-to-always-include-shaders-list)
- The `Transform` node now correctly transforms Absolute World to Object.
- Errors no longer occur when you change the precision of Sub Graphs. [1158413](https://issuetracker.unity3d.com/issues/shadergraph-changing-precision-of-sg-with-subgraphs-that-still-use-the-other-precision-breaks-the-generated-shader)
- Fixed an error where the UV channel drop-down menu on nodes had clipped text. [1188710](https://issuetracker.unity3d.com/issues/shader-graph-all-uv-dropdown-value-is-clipped-under-shader-graph)
- Added StencilOverride support.
- Sticky Notes can now be grouped properly.
- Fixed an issue where nodes couldn't be copied from a group.
- Fixed a bug that occurred when you duplicated multiple Blackboard properties or keywords simultaneously, where Shader Graph stopped working, potentially causing data loss.
- Fixed a bug where you couldn't reorder Blackboard properties.
- Shader Graph now properly duplicates the __Exposed__ status for Shader properties and keywords.
- Fixed a bug where the __Save Graph As__ dialog for a Shader or Sub Graph sometimes appeared in the wrong Project when you had multiple Unity Projects open simultaneously.
- Fixed an issue where adding the first output to a Sub Graph without any outputs prior caused Shader Graphs containing the Sub Graph to break.
- Fixed an issue where Shader Graph shaders using the `CameraNode` failed to build on PS4 with "incompatible argument list for call to 'mul'".
- Fixed a bug that caused problems with Blackboard property ordering.
- Fixed a bug where the redo functionality in Shader Graph often didn't work.
- Fixed a bug where using the Save As command on a Sub Graph raised an exception.
- Fixed a bug where the input fields sometimes didn't render properly. [1176268](https://issuetracker.unity3d.com/issues/shadergraph-input-fields-get-cut-off-after-minimizing-and-maximizing-become-unusable)
- Fixed a bug where the Gradient property didn't work with all system locales. [1140924](https://issuetracker.unity3d.com/issues/shader-graph-shader-doesnt-compile-when-using-a-gradient-property-and-a-regional-format-with-comma-decimal-separator-is-used)
- Fixed a bug where Properties in the Blackboard could have duplicate names.
- Fixed a bug where you could drag the Blackboard into a graph even when you disabled the Blackboard.
- Fixed a bug where the `Vertex Normal` slot on master nodes needed vertex normal data input to compile. [1193348](https://issuetracker.unity3d.com/issues/hdrp-unlit-shader-plugging-anything-into-the-vertex-normal-input-causes-shader-to-fail-to-compile)
- Fixed a bug where `GetWorldSpaceNormalizeViewDir()` could cause undeclared indentifier errors. [1190606](https://issuetracker.unity3d.com/issues/view-dir-node-plugged-into-vertex-position-creates-error-undeclared-identifier-getworldspacenormalizeviewdir)
- Fixed a bug where Emission on PBR Shader Graphs in the Universal RP would not bake to lightmaps. [1190225](https://issuetracker.unity3d.com/issues/emissive-custom-pbr-shadergraph-material-only-works-for-primitive-unity-objects)
- Fixed a bug where Shader Graph shaders were writing to `POSITION` instead of `SV_POSITION`, which caused PS4 builds to fail.
- Fixed a bug where `Object to Tangent` transforms in the `Transform` node used the wrong matrix. [1162203](https://issuetracker.unity3d.com/issues/shadergraph-transform-node-from-object-to-tangent-space-uses-the-wrong-matrix)
- Fixed an issue where boolean keywords in a Shader Graph caused HDRP Material features to fail. [1204827](https://issuetracker.unity3d.com/issues/hdrp-shadergraph-adding-a-boolean-keyword-to-an-hdrp-lit-shader-makes-material-features-not-work)
- Fixed a bug where Object space normals scaled with Object Scale.
- Documentation links on nodes now point to the correct URLs and package versions.
- Fixed an issue where Sub Graphs sometimes had duplicate names when you converted nodes into Sub Graphs.
- Fixed an issue where the number of ports on Keyword nodes didn't update when you added or removed Enum Keyword entries.
- Fixed an issue where colors in graphs didn't update when you changed a Blackboard Property's precision while the Color Mode is set to Precision.
- Fixed a bug where custom mesh in the Master Preview didn't work.
- Fixed a number of memory leaks that caused Shader Graph assets to stay in memory after closing the Shader Graph window.
- You can now smoothly edit controls on the `Dielectric Specular` node.
- Fixed Blackboard Properties to support scientific notation.
- Fixed a bug where warnings in the Shader Graph or Sub Graph were treated as errors.
- Fixed a bug where the error `Output value 'vert' is not initialized` displayed on all PBR graphs in Universal. [1210710](https://issuetracker.unity3d.com/issues/output-value-vert-is-not-completely-initialized-error-is-thrown-when-pbr-graph-is-created-using-urp)
- Fixed a bug where PBR and Unlit master nodes in Universal had Alpha Clipping enabled by default.
- Fixed an issue in where analytics wasn't always working.
- Fixed a bug where if a user had a Blackboard Property Reference start with a digit the generated shader would be broken.
- Avoid unintended behavior by removing the ability to create presets from Shader Graph (and Sub Graph) assets. [1220914](https://issuetracker.unity3d.com/issues/shadergraph-preset-unable-to-open-editor-when-clicking-on-open-shader-editor-in-the-shadersubgraphimporter)
- Fixed a bug where undo would make the Master Preview visible regardless of its toggle status.
- Fixed a bug where any change to the PBR master node settings would lose connection to the normal slot.
- Fixed a bug where the user couldn't open up HDRP Master Node Shader Graphs without the Render Pipeline set to HDRP.
- Fixed a bug where adding a HDRP Master Node to a Shader Graph would softlock the Shader Graph.
- Fixed a bug where shaders fail to compile due to `#pragma target` generation when your system locale uses commas instead of periods.
- Fixed a compilation error when using Hybrid Renderer due to incorrect positioning of macros.
- Fixed a bug where the `Create Node Menu` lagged on load. Entries are now only generated when property, keyword, or subgraph changes are detected. [1209567](https://issuetracker.unity3d.com/issues/shadergraph-opening-node-search-window-is-unnecessarily-slow).
- Fixed a bug with the `Transform` node where converting from `Absolute World` space in a sub graph causes invalid subscript errors. [1190813](https://issuetracker.unity3d.com/issues/shadergraph-invalid-subscript-errors-are-thrown-when-connecting-a-subgraph-with-transform-node-with-unlit-master-node)
- Fixed a bug where depndencies were not getting included when exporting a shadergraph and subgraphs
- Fixed a bug where adding a " to a property display name would cause shader compilation errors and show all nodes as broken
- Fixed a bug where the `Position` node would change coordinate spaces from `World` to `Absolute World` when shaders recompile. [1184617](https://issuetracker.unity3d.com/product/unity/issues/guid/1184617/)
- Fixed a bug where instanced shaders wouldn't compile on PS4.
- Fixed a bug where switching a Color Nodes' Mode between Default and HDR would cause the Color to be altered incorrectly.
- Fixed a bug where nodes dealing with matricies would sometimes display a preview, sometimes not.
- Optimized loading a large Shader Graph. [1209047](https://issuetracker.unity3d.com/issues/shader-graph-unresponsive-editor-when-using-large-graphs)
- Fixed NaN issue in triplanar SG node when blend goes to 0.
- Fixed a recurring bug where node inputs would get misaligned from their ports. [1224480]
- Fixed an issue where Blackboard properties would not duplicate with `Precision` or `Hybrid Instancing` options.
- Fixed an issue where `Texture` properties on the Blackboard would not duplicate with the same `Mode` settings.
- Fixed an issue where `Keywords` on the Blackboard would not duplicate with the same `Default` value.
- Shader Graph now requests preview shader compilation asynchronously. [1209047](https://issuetracker.unity3d.com/issues/shader-graph-unresponsive-editor-when-using-large-graphs)
- Fixed an issue where Shader Graph would not compile master previews after an assembly reload.
- Fixed issue where `Linear Blend Skinning` node could not be converted to Sub Graph [1227087](https://issuetracker.unity3d.com/issues/shadergraph-linear-blend-skinning-node-reports-an-error-and-prevents-shader-compilation-when-used-within-a-sub-graph)
- Fixed a compilation error in preview shaders for nodes requiring view direction.
- Fixed undo not being recorded properly for setting active master node, graph precision, and node defaults.
- Fixed an issue where Custum Function nodes and Sub Graph Output nodes could no longer rename slots.
- Fixed a bug where searcher entries would not repopulate correctly after an undo was perfromed (https://fogbugz.unity3d.com/f/cases/1241018/)
- Fixed a bug where Redirect Nodes did not work as inputs to Custom Function Nodes. [1235999](https://issuetracker.unity3d.com/product/unity/issues/guid/1235999/)
- Fixed a bug where changeing the default value on a keyword would reset the node input type to vec4 (https://fogbugz.unity3d.com/f/cases/1216760/)
- Fixed a soft lock when you open a graph when the blackboard hidden.
- Fixed an issue where keyboard navigation in the Create Node menu no longer worked. [1253544]
- Preview correctly shows unassigned VT texture result, no longer ignores null textures
- Don't allow duplicate VT layer names when renaming layers
- Moved VT layer TextureType to the VTProperty from the SampleVT node
- Fixed the squished UI of VT property layers
- Disallow Save As and Convert to Subgraph that would create recursive dependencies
- Fixed an issue where the user would not get a save prompt on application close [1262044](https://issuetracker.unity3d.com/product/unity/issues/guid/1262044/)
- Fixed bug where output port type would not visually update when input type changed (for example from Vec1 to Vec3) [1259501](https://issuetracker.unity3d.com/product/unity/issues/guid/1259501/)
- Fixed an issue with how we collected/filtered nodes for targets. Applied the work to the SearchWindowProvider as well
- Fixed a bug where the object selector for Custom Function Nodes did not update correctly. [1176129](https://issuetracker.unity3d.com/product/unity/issues/guid/1176129/)
- Fixed a bug where whitespaces were allowed in keyword reference names
- Fixed a bug where the Create Node menu would override the Object Field selection window. [1176125](https://issuetracker.unity3d.com/issues/shader-graph-object-input-field-with-space-bar-shortcut-opens-shader-graph-search-window-and-object-select-window)
- Fixed a bug where the Main Preview window was no longer a square aspect ratio. [1257053](https://issuetracker.unity3d.com/product/unity/issues/guid/1257053/)
- Fixed a bug where the size of the Graph Inspector would not save properly. [1257084](https://issuetracker.unity3d.com/product/unity/issues/guid/1257084/)
- Replace toggle by an enumField for lit/unlit with VFXTarget
- Alpha Clipping option in Graph inspector now correctly hides and indents dependent options. (https://fogbugz.unity3d.com/f/cases/1257041/)
- Fixed a bug where changing the name of a property did not update nodes on the graph. [1249164](https://issuetracker.unity3d.com/product/unity/issues/guid/1249164/)
- Fixed a crash issue when ShaderGraph included in a project along with DOTS assemblies
- Added missing SampleVirtualTextureNode address mode control in ShaderGraph
- Fixed a badly named control on SampleVirtualTextureNode in ShaderGraph
- Fixed an issue where multiple SampleVirtualTextureNodes created functions with names that may collide in ShaderGraph
- Made sub graph importer deterministic to avoid cascading shader recompiles when no change was present.
- Adjusted style sheet for Blackboard to prevent ui conflicts.
- Fixed a bug where the SampleVirtualTexture node would delete slots when changing its LOD mode
- Use preview of the other target if VFXTarget is active.

## [7.1.1] - 2019-09-05
### Added
- You can now define shader keywords on the Blackboard. Use these keywords on the graph to create static branches in the generated shader.
- The tab now shows whether you are working in a Sub Graph or a Shader Graph file.
- The Shader Graph importer now bakes the output node type name into a meta-data object.

### Fixed
- The Shader Graph preview no longer breaks when you create new PBR Graphs.
- Fixed an issue where deleting a group and a property at the same time would cause an error.
- Fixed the epsilon that the Hue Node uses to avoid NaN on platforms that support half precision.
- Emission nodes no longer produce errors when you use them in Sub Graphs.
- Exposure nodes no longer produce errors when you use them in Sub Graphs.
- Unlit master nodes no longer define unnecessary properties in the Universal Render Pipeline.
- Errors no longer occur when you convert a selection to a Sub Graph.
- Color nodes now handle Gamma and Linear conversions correctly.
- Sub Graph Output nodes now link to the correct documentation page.
- When you use Keywords, PBR and Unlit master nodes no longer produce errors.
- PBR master nodes now calculate Global Illumination (GI) correctly.
- PBR master nodes now apply surface normals.
- PBR master nodes now apply fog.
- The Editor now displays correct errors for missing or deleted Sub Graph Assets.
- You can no longer drag and drop recursive nodes onto Sub Graph Assets.

## [7.0.1] - 2019-07-25
### Changed
- New Shader Graph windows are now docked to either existing Shader Graph windows, or to the Scene View.

### Fixed
- Fixed various dependency tracking issues with Sub Graphs and HLSL files from Custom Function Nodes.
- Fixed an error that previously occurred when you used `Sampler State` input ports on Sub Graphs.
- `Normal Reconstruct Z` node is now compatible with both fragment and vertex stages.
- `Position` node now draws the correct label for **Absolute World**.
- Node previews now inherit preview type correctly.
- Normal maps now unpack correctly for mobile platforms.
- Fixed an error that previously occurred when you used the Gradient Sample node and your system locale uses commas instead of periods.
- Fixed an issue where you couldn't group several nodes.

## [7.0.0] - 2019-07-10
### Added
- You can now use the `SHADERGRAPH_PREVIEW` keyword in `Custom Function Node` to generate different code for preview Shaders.
- Color Mode improves node visibility by coloring the title bar by Category, Precision, or custom colors.
- You can now set the precision of a Shader Graph and individual nodes.
- Added the `_TimeParameters` variable which contains `Time`, `Sin(Time)`, and `Cosine(Time)`
- _Absolute World_ space on `Position Node` now provides absolute world space coordinates regardless of the active render pipeline.
- You can now add sticky notes to graphs.

### Changed
- The `Custom Function Node` now uses an object field to reference its source when using `File` mode.
- To enable master nodes to generate correct motion vectors for time-based vertex modification, time is now implemented as an input to the graph rather than as a global uniform.
- **World** space on `Position Node` now uses the default world space coordinates of the active render pipeline.

### Fixed
- Fixed an error in `Custom Function Node` port naming.
- `Sampler State` properties and nodes now serialize correctly.
- Labels in the Custom Port menu now use the correct coloring when using the Personal skin.
- Fixed an error that occured when creating a Sub Graph from a selection containing a Group Node.
- When you change a Sub Graph, Shader Graph windows now correctly reload.
- When you save a Shader Graph, all other Shader Graph windows no longer re-compile their preview Shaders.
- Shader Graph UI now draws with correct styling for 2019.3.
- When deleting edge connections to nodes with a preview error, input ports no longer draw in the wrong position.
- Fixed an error involving deprecated components from VisualElements.
- When you convert nodes to a Sub Graph, the nodes are now placed correctly in the Sub Graph.
- The `Bitangent Vector Node` now generates all necessary shader requirements.

## [6.7.0-preview] - 2019-05-16
### Added
- Added a hidden path namespace for Sub Graphs to prevent certain Sub Graphs from populating the Create Node menu.

### Changed
- Anti-aliasing (4x) is now enabled on Shader Graph windows.

### Fixed
- When you click on the gear icon, Shader Graph now focuses on the selected node, and brings the settings menu to front view.
- Sub Graph Output and Custom Function Node now validate slot names, and display an appropriate error badge when needed.
- Remaining outdated documentation has been removed.
- When you perform an undo or redo to an inactive Shader Graph window, the window no longer breaks.
- When you rapidly perform an undo or redo, Shader Graph windows no longer break.
- Sub Graphs that contain references to non-existing Sub Graphs no longer break the Sub Graph Importer.
- You can now reference sub-assets such as Textures.
- You can now reference Scene Color and Scene Depth correctly from within a Sub Graph.
- When you create a new empty Sub Graph, it no longer shows a warning about a missing output.
- When you create outputs that start with a digit, Shader generation no longer fails.
- You can no longer add nodes that are not allowed into Sub Graphs.
- A graph must now always contain at least one Master Node.
- Duplicate output names are now allowed.
- Fixed an issue where the main preview was always redrawing.
- When you set a Master Node as active, the Main Preview now shows the correct result.
- When you save a graph that contains a Sub Graph node, the Shader Graph window no longer freezes.
- Fixed an error that occured when using multiple Sampler State nodes with different parameters.
- Fixed an issue causing default inputs to be misaligned in certain cases.
- You can no longer directly connect slots with invalid types. When the graph detects that situation, it now doesn't break and gives an error instead.

## [6.6.0] - 2019-04-01
### Added
- You can now add Matrix, Sampler State and Gradient properties to the Blackboard.
- Added Custom Function node. Use this node to define a custom HLSL function either via string directly in the graph, or via a path to an HLSL file.
- You can now group nodes by pressing Ctrl + G.
- Added "Delete Group and Contents" and removed "Ungroup All Nodes" from the context menu for groups.
- You can now use Sub Graphs in other Sub Graphs.
- Preview shaders now compile in the background, and only redraw when necessary.

### Changed
- Removed Blackboard fields, which had no effect on Sub Graph input ports, from the Sub Graph Blackboard.
- Subgraph Output node is now called Outputs.
- Subgraph Output node now supports renaming of ports.
- Subgraph Output node now supports all port types.
- Subgraph Output node now supports reordering ports.
- When you convert nodes to a Sub Graph, Shader Graph generates properties and output ports in the Sub Graph, and now by default, names those resulting properties and output ports based on their types.
- When you delete a group, Shader Graph now deletes the Group UI, but doesn't delete the nodes inside.

### Fixed
- You can now undo edits to Vector port default input fields.
- You can now undo edits to Gradient port default input fields.
- Boolean port input fields now display correct values when you undo changes.
- Vector type properties now behave as expected when you undo changes.
- Fixed an error that previously occurred when you opened saved Shader Graphs containing one or more Voronoi nodes.
- You can now drag normal map type textures on to a Shader Graph to create Sample Texture 2D nodes with the correct type set.
- Fixed the Multiply node so default input values are applied correctly.
- Added padding on input values for Blend node to prevent NaN outputs.
- Fixed an issue where `IsFaceSign` would not compile within Sub Graph Nodes.
- Null reference errors no longer occur when you remove ports with connected edges.
- Default input fields now correctly hide and show when connections change.

## [6.5.0] - 2019-03-07

### Fixed
- Fixed master preview for HDRP master nodes when alpha clip is enabled.

## [6.4.0] - 2019-02-21
### Fixed
- Fixed the Transform node, so going from Tangent Space to any other space now works as expected.

## [6.3.0] - 2019-02-18
### Fixed
- Fixed an issue where the Normal Reconstruct Z Node sometimes caused Not a Number (NaN) errors when using negative values.

## [6.2.0] - 2019-02-15
### Fixed
- Fixed the property blackboard so it no longer goes missing or turns very small.

### Changed
- Code refactor: all macros with ARGS have been swapped with macros with PARAM. This is because the ARGS macros were incorrectly named.

## [6.1.0] - 2019-02-13

## [6.0.0] - 2019-02-23
### Added
- When you hover your cursor over a property in the blackboard, this now highlights the corresponding property elements in your Shader Graph. Similarly, if you hover over a property in the Shader Graph itself, this highlights the corresponding property in the blackboard.
- Property nodes in your Shader Graph now have a similar look and styling as the properties in the blackboard.

### Changed
- Errors in the compiled shader are now displayed as badges on the appropriate node.
- In the `Scene Depth` node you can now choose the depth sampling mode: `Linear01`, `Raw` or `Eye`.

### Fixed
- When you convert an inline node to a `Property` node, this no longer allows duplicate property names.
- When you move a node, you'll now be asked to save the Graph file.
- You can now Undo edits to Property parameters on the Blackboard.
- You can now Undo conversions between `Property` nodes and inline nodes.
- You can now Undo moving a node.
- You can no longer select the `Texture2D` Property type `Mode`, if the Property is not exposed.
- The `Vector1` Property type now handles default values more intuitively when switching `Mode` dropdown.
- The `Color` node control is now a consistent width.
- Function declarations no longer contain double delimiters.
- The `Slider` node control now functions correctly.
- Fixed an issue where the Editor automatically re-imported Shader Graphs when there were changes to the asset database.
- Reverted the visual styling of various graph elements to their previous correct states.
- Previews now repaint correctly when Unity does not have focus.
- Code generation now works correctly for exposed Vector1 shader properties where the decimal separator is not a dot.
- The `Rotate About Axis` node's Modes now use the correct function versions.
- Shader Graph now preserves grouping when you convert nodes between property and inline.
- The `Flip` node now greys out labels for inactive controls.
- The `Boolean` property type now uses the `ToggleUI` property attribute, so as to not generate keywords.
- The `Normal Unpack` node no longer generates errors in Object space.
- The `Split` node now uses values from its default Port input fields.
- The `Channel Mask` node now allows multiple node instances, and no longer generates any errors.
- Serialized the Alpha control value on the `Flip` node.
- The `Is Infinite` and `Is NaN` nodes now use `Vector 1` input ports, but the output remains the same.
- You can no longer convert a node inside a `Sub Graph` into a `Sub Graph`, which previously caused errors.
- The `Transformation Matrix` node's Inverse Projection and Inverse View Projection modes no longer produce errors.
- The term `Shader Graph` is now captilized correctly in the Save Graph prompt.

## [5.2.0] - 2018-11-27
### Added
- Shader Graph now has __Group Node__, where you can group together several nodes. You can use this to keep your Graphs organized and nice.

### Fixed
- The expanded state of blackboard properties are now remembered during a Unity session.

## [5.1.0] - 2018-11-19
### Added
- You can now show and hide the Main Preview and the Blackboard from the toolbar.

### Changed
- The Shader Graph package is no longer in preview.
- Moved `NormalBlendRNM` node to a dropdown option on `Normal Blend` node.
- `Sample Cubemap` node now has a `SamplerState` slot.
- New Sub Graph assets now default to the "Sub Graphs" path in the Create Node menu.
- New Shader Graph assets now default to the "Shader Graphs" path in the Shader menu.
- The `Light Probe` node is now a `Baked GI` node. When you use LWRP with lightmaps, this node now returns the correct lightmap data. This node is supported in HDRP.
- `Reflection Probe` nodes now only work with LWRP. This solves compilation errors in HDRP.
- `Ambient` nodes now only work with LWRP. This solves compilation errors in HDRP.
- `Fog` nodes now only work with LWRP. This solves compilation errors in HDRP.
- In HDRP, the `Position` port for the `Object` node now returns the absolute world position.
- The `Baked GI`, `Reflection Probe`, and `Ambient` nodes are now in the `Input/Lighting` category.
- The master node no longer has its own preview, because it was redundant. You can see the results for the master node in the Main Preview.

### Fixed
- Shadow projection is now correct when using the `Unlit` master node with HD Render Pipeline.
- Removed all direct references to matrices
- `Matrix Construction` nodes with different `Mode` values now evaluate correctly.
- `Is Front Face` node now works correctly when connected to `Alpha` and `AlphaThreshold` slots on the `PBR` master node.
- Corrected some instances of incorrect port dimensions on several nodes.
- `Scene Depth` and `Scene Color` nodes now work in single pass stereo in Lightweight Render Pipeline.
- `Channel Mask` node controls are now aligned correctly.
- In Lightweight Render Pipeline, Pre-multiply surface type now matches the Lit shader.
- Non-exposed properties in the blackboard no longer have a green dot next to them.
- Default reference name for shader properties are now serialized. You cannot change them after initial creation.
- When you save Shader Graph and Sub Graph files, they're now automatically checked out on version control.
- Shader Graph no longer throws an exception when you double-click a folder in the Project window.
- Gradient Node no longer throws an error when you undo a deletion.

## [5.0.0-preview] - 2018-09-28

## [4.0.0-preview] - 2018-09-28
### Added
- Shader Graph now supports the High Definition Render Pipeline with both PBR and Unlit Master nodes. Shaders built with Shader Graph work with both the Lightweight and HD render pipelines.
- You can now modify vertex position via the Position slot on the PBR and Unlit Master nodes. By default, the input to this node is object space position. Custom inputs to this slot should specify the absolute local position of a given vertex. Certain nodes (such as Procedural Shapes) are not viable in the vertex shader. Such nodes are incompatible with this slot.
- You can now edit the Reference name for a property. To do so, select the property and type a new name next to Reference. If you want to reset to the default name, right-click Reference, and select Reset reference.
- In the expanded property window, you can now toggle whether the property is exposed.
- You can now change the path of Shader Graphs and Sub Graphs. When you change the path of a Shader Graph, this modifies the location it has in the shader selection list. When you change the path of Sub Graph, it will have a different location in the node creation menu.
- Added `Is Front Face` node. With this node, you can change graph output depending on the face sign of a given fragment. If the current fragment is part of a front face, the node returns true. For a back face, the node returns false. Note: This functionality requires that you have enabled **two sided** on the Master node.
- Gradient functionality is now available via two new nodes: Sample Gradient and Gradient Asset. The Sample Gradient node samples a gradient given a Time parameter. You can define this gradient on the Gradient slot control view. The Gradient Asset node defines a gradient that can be sampled by multiple Sample Gradient nodes using different Time parameters.
- Math nodes now have a Waves category. The category has four different nodes: Triangle wave, Sawtooth wave, Square wave, and Noise Sine wave. The Triangle, Sawtooth, and Square wave nodes output a waveform with a range of -1 to 1 over a period of 1. The Noise Sine wave outputs a standard Sine wave with a range of -1 to 1 over a period of 2 * pi. For variance, random noise is added to the amplitude of the Sine wave, within a determined range.
- Added `Sphere Mask` node for which you can indicate the starting coordinate and center point. The sphere mask uses these with the **Radius** and **Hardness** parameters. Sphere mask functionality works in both 2D and 3D spaces, and is based on the vector coordinates in the **Coords and Center** input.
- Added support for Texture 3D and Texture 2D Array via two new property types and four new nodes.
- A new node `Texture 2D LOD` has been added for LOD functionality on a Texture 2D Sample. Sample Texture 2D LOD uses the exact same input and output slots as Sample Texture 2D, but also includes an input for level of detail adjustments via a Vector1 slot.
- Added `Texel Size` node, which allows you to get the special texture properties of a Texture 2D Asset via the `{texturename}_TexelSize` variable. Based on input from the Texture 2D Asset, the node outputs the width and height of the texel size in Vector1 format.
- Added `Rotate About Axis` node. This allows you to rotate a 3D vector space around an axis. For the rotation, you can specify an amount of degrees or a radian value.
- Unpacking normal maps in object space.
- Unpacking derivative maps option on sample texture nodes.
- Added Uint type for instancing support.
- Added HDR option for color material slots.
- Added definitions used by new HD Lit Master node.
- Added a popup control for a string list.
- Added conversion type (position/direction) to TransformNode.
- In your preview for nodes that are not master nodes, pixels now display as pink if they are not finite.

### Changed
- The settings for master nodes now live in a small window that you can toggle on and off. Here, you can change various rendering settings for your shader.
- There are two Normal Derive Nodes: `Normal From Height` and `Normal Reconstruct Z`.
  `Normal From Height` uses Vector1 input to derive a normal map.
  `Normal Reconstruct Z` uses the X and Y components in Vector2 input to derive the proper Z value for a normal map.
- The Texture type default input now accepts render textures.
- HD PBR subshader no longer duplicates surface description code into vertex shader.
- If the current render pipeline is not compatible, master nodes now display an error badge.
- The preview shader now only considers the current render pipeline. Because of this there is less code to compile, so the preview shader compiles faster.
- When you rename a shader graph or sub shader graph locally on your disk, the title of the Shader Graph window, black board, and preview also updates.
- Removed legacy matrices from Transfomation Matrix node.
- Texture 2D Array and Texture 3D nodes can no longer be used in the vertex shader.
- `Normal Create` node has been renamed to `Normal From Texture`.
- When you close the Shader Graph after you have modified a file, the prompt about saving your changes now shows the file name as well.
- `Blend` node now supports Overwrite mode.
- `Simple Noise` node no longer has a loop.
- The `Polygon` node now calculates radius based on apothem.
- `Normal Strength` node now calculates Z value more accurately.
- You can now connect Sub Graphs to vertex shader slots. If a node in the Sub Graph specifies a shader stage, that specific Sub Graph node is locked to that stage. When an instance of a Sub Graph node is connected to a slot that specifies a shader stage, all slots on that instance are locked to the stage.
- Separated material options and tags.
- Master node settings are now recreated when a topological modification occurs.

### Fixed
- Vector 1 nodes now evaluate correctly. ([#334](https://github.com/Unity-Technologies/ShaderGraph/issues/334) and [#337](https://github.com/Unity-Technologies/ShaderGraph/issues/337))
- Properties can now be copied and pasted.
- Pasting a property node into another graph will now convert it to a concrete node. ([#300](https://github.com/Unity-Technologies/ShaderGraph/issues/300) and [#307](https://github.com/Unity-Technologies/ShaderGraph/pull/307))
- Nodes that are copied from one graph to another now spawn in the center of the current view. ([#333](https://github.com/Unity-Technologies/ShaderGraph/issues/333))
- When you edit sub graph paths, the search window no longer yields a null reference exception.
- The blackboard is now within view when deserialized.
- Your system locale can no longer cause incorrect commands due to full stops being converted to commas.
- Deserialization of subgraphs now works correctly.
- Sub graphs are now suffixed with (sub), so you can tell them apart from other nodes.
- Boolean and Texture type properties now function correctly in sub-graphs.
- The preview of a node does not obstruct the selection outliner anymore.
- The Dielectric Specular node no longer resets its control values.
- You can now copy, paste, and duplicate sub-graph nodes with vector type input ports.
- The Lightweight PBR subshader now normalizes normal, tangent, and view direction correctly.
- Shader graphs using alpha clip now generate correct depth and shadow passes.
- `Normal Create` node has been renamed to `Normal From Texture`.
- The preview of nodes now updates correctly.
- Your system locale can no longer cause incorrect commands due to full stops being converted to commas.
- `Show Generated Code` no longer throws an "Argument cannot be null" error.
- Sub Graphs now use the correct generation mode when they generate preview shaders.
- The `CodeFunctionNode` API now generates correct function headers when you use `DynamicMatrix` type slots.
- Texture type input slots now set correct default values for 'Normal' texture type.
- SpaceMaterialSlot now reads correct slot.
- Slider node control now functions correctly.
- Shader Graphs no longer display an error message intended for Sub Graphs when you delete properties.
- The Shader Graph and Sub Shader Graph file extensions are no longer case-sensitive.
- The dynamic value slot type now uses the correct decimal separator during HLSL generation.
- Fixed an issue where Show Generated Code could fail when external editor was not set.
- In the High Definition Render Pipeline, Shader Graph now supports 4-channel UVs.
- The Lightweight PBR subshader now generates the correct meta pass.
- Both PBR subshaders can now generate indirect light from emission.
- Shader graphs now support the SRP batcher.
- Fixed an issue where floatfield would be parsed according to OS locale settings with .NET 4.6<|MERGE_RESOLUTION|>--- conflicted
+++ resolved
@@ -37,6 +37,7 @@
 - Limited max number of inspectable items in the Inspector View to 20 items
 - Added borders to inspector items styling, to better differentiate between separate items
 - Updated Custom Function Node to use new ShaderInclude asset type instead of TextAsset (.hlsl and .cginc softcheck remains).
+- Change BranchOnInputNode to choose NotConnected branch when generating Preview
 
 ### Fixed
 - Fixed an issue where fog node density was incorrectly calculated.
@@ -79,12 +80,8 @@
 - Fixed reordering when renaming enum keywords. (https://issuetracker.unity3d.com/product/unity/issues/guid/1328761/)
 - Fixed an issue where an integer property would be exposed in the material inspector as a float [1330302](https://issuetracker.unity3d.com/product/unity/issues/guid/1330302/)
 - Fixed an issue where upgrading from an older version of ShaderGraph would cause Enum keywords to be not exposed [1332510]
-<<<<<<< HEAD
-- Changed BranchOnInputNode to choose NotConnected in Preview mode
 - Fixed an issue where a missing subgraph with a "Use Custom Binding" property would cause the parent graph to fail to load [1334621] (https://issuetracker.unity3d.com/issues/shadergraph-shadergraph-cannot-be-opened-if-containing-subgraph-with-custom-binding-that-has-been-deleted)
-=======
 - Fixed an issue where the ShaderGraph transform node would generate incorrect results when transforming a direction from view space to object space [1333781] (https://issuetracker.unity3d.com/product/unity/issues/guid/1333781/)
->>>>>>> d53e35d5
 
 ## [11.0.0] - 2020-10-21
 
