--- conflicted
+++ resolved
@@ -161,11 +161,8 @@
 - Fixed an issue where multiple SampleVirtualTextureNodes created functions with names that may collide in ShaderGraph
 - Made sub graph importer deterministic to avoid cascading shader recompiles when no change was present.
 - Adjusted style sheet for Blackboard to prevent ui conflicts.
-<<<<<<< HEAD
+- Fixed a bug where the SampleVirtualTexture node would delete slots when changing its LOD mode
 - Use preview of the other target if VFXTarget is active.
-=======
-- Fixed a bug where the SampleVirtualTexture node would delete slots when changing its LOD mode
->>>>>>> 342da61d
 
 ## [7.1.1] - 2019-09-05
 ### Added
