# Changelog
All notable changes to this package are documented in this file.

The format is based on [Keep a Changelog](http://keepachangelog.com/en/1.0.0/)
and this project adheres to [Semantic Versioning](http://semver.org/spec/v2.0.0.html).

## [10.1.0] - 2019-08-04

### Added
- Added parallax mapping node and parallax occlusion mapping node.
- Added the possibility to have multiple POM node in a single graph.
- Added better error feedback when SampleVirtualTexture nodes run into issues with the VirtualTexture property inputs

### Changed
- Added method chaining support to shadergraph collection API.
- Optimized ShaderSubGraph import dependencies to minimize unnecessary reimports when using CustomFunctionNode
<<<<<<< HEAD
- The * in the ShaderGraph title bar now indicates that the graph has been modified when compared to the state it was loaded, instead of compared to what is on disk
- Cancelling a "Save changes on Close?" will now cancel the Close as well
- When attempting to Save and encountering a Read Only file or other exception, ShaderGraph will allow the user to retry as many times as they like
=======
- Changed UI names from `Vector1` to `Float`
- Renamed `Float` precision to `Single`
- Cleaned up the UI to add/remove Targets
>>>>>>> 10bca8b4

### Fixed
- Fixed a bug where ShaderGraph subgraph nodes would not update their slot names or order
- Fixed an issue where very old ShaderGraphs would fail to load because of uninitialized data [1269616](https://issuetracker.unity3d.com/issues/shadergraph-matrix-split-and-matrix-combine-shadergraphs-in-shadergraph-automated-tests-dont-open-throw-error)
- Fixed an issue where ShaderGraph previews didn't display correctly when setting a texture to "None" [1264932]
- Fixed an issue with the SampleVirtualTexture node in ShaderGraph, where toggling Automatic Streaming would cause the node to incorrectly display four output slots [1271618]
- Fixed an issue in ShaderGraph with integer-mode Vector1 properties throwing errors when the value is changed [1264930]
- Fixed a bug where ShaderGraph would not load graphs using Procedural VT nodes when the nodes were the project had them disabled [1271598]
- Fixed an issue where the ProceduralVT node was not updating any connected SampleVT nodes when the number of layers was changed [1274288]
- Fixed an issue where ShaderGraph shaders did not reimport automatically when some of the included files changed [1269634]
- Fixed an issue where building a context menu on a dragging block node would leave it floating and undo/redo would result in a soft-lock
- Fixed an issue where ShaderGraph was logging error when edited in play mode [1274148].
- Fixed a bug where properties copied over with their graph inputs would not hook up correctly in a new graph [1274306]
- Fixed an issue where renaming a property in the blackboard at creation would trigger an error.
- Fixed an issue where ShaderGraph shaders did not reimport automatically when missing dependencies were reintroduced [1182895]
- Fixed an issue where ShaderGraph previews would not show error shaders when the active render pipeline is incompatible with the shader [1257015]
- ShaderGraph DDX, DDY, DDXY, and NormalFromHeight nodes do not allow themselves to be connected to vertex shader, as the derivative instructions can't be used [1209087]
- When ShaderGraph detects no active SRP, it will still continue to render the master preview, but it will use the error shader [1264642]
<<<<<<< HEAD
- Fixed an issue with detection of circular subgraph dependencies [1269841]
- Fixed an issue where subgraph nodes were constantly changing their serialized data [1281975]
- Modifying a subgraph will no longer cause ShaderGraphs that use them to "reload from disk?" [1198885]
- Fixed issues with ShaderGraph title bar not correctly displaying the modified status * [1282031]
- Fixed issues where ShaderGraph could discard modified data without user approval when closed [1170503]
- Fixed an issue where ShaderGraph file dependency gathering would fail to include any files that didn't exist
- Fixed issues with ShaderGraph detection and handling of deleted graph files
- Fixed an issue where the ShaderGraph was corrupting the translation cache
- Fixed an issue where ShaderGraph would not prompt the user to save unsaved changes after an assembly reload
=======
- VirtualTexture is no longer allowed as a SubGraph output (it is not supported by current system) [1254483]
- ShaderGraph Custom Function Node will now correctly convert function and slot names to valid HLSL identifiers [1258832]
- Fixed an issue where ShaderGraph Custom Function Node would reorder slots when you modified them [1280106]
- Fixed Undo handling when adding or removing Targets from a ShaderGraph [1257028]
>>>>>>> 10bca8b4

## [10.0.0] - 2019-06-10
### Added
- Added the Internal Inspector which allows the user to view data contained in selected nodes and properties in a new floating graph sub-window. Also added support for custom property drawers to let you visualize any data type you like and expose it to the inspector.  
- Added samples for Procedural Patterns to the package.
- You can now use the right-click context menu to delete Sticky Notes.
- You can now save your graph as a new Asset.
- Added support for vertex skinning when you use the DOTS animation package.
- You can now use the right-click context menu to set the precision on multiple selected nodes.
- You can now select unused nodes in your graph.
- When you start the Editor, Shader Graph now displays Properties in the Blackboard as collapsed.
- Updated the zoom level to let you zoom in further.
- Blackboard properties now have a __Duplicate__ menu option. When you duplicate properties, Shader Graph maintains the order, and inserts duplicates below the current selection.
- When you convert a node to a Sub Graph, the dialog now opens up in the directory of the original graph that contained the node. If the new Sub Graph is outside this directory, it also remembers that path for the next dialog to ease folder navigation.
- If Unity Editor Analytics are enabled, Shader Graph collects anonymous data about which nodes you use in your graphs. This helps the Shader Graph team focus our efforts on the most common graph scenarios, and better understand the needs of our customers. We don't track edge data and cannot recreate your graphs in any form.
- The Create Node Menu now has a tree view and support for fuzzy field searching.
- When a Shader Graph or Sub Graph Asset associated with a open window has been deleted, Unity now displays a dialog that asks whether you would like to save the graph as a new Asset or close the window.
- Added a drop-down menu to the PBR Master Node that lets you select the final coordinate space of normals delivered from the fragment function. 
- Added support for users to drag and drop Blackboard Properties from one graph to another.
- Breaking out GraphData validation into clearer steps.
- Added AlphaToMask render state.
- Added a field to the Master Nodes that overrides the generated shader's ShaderGUI, which determines how a Material that uses a Shader Graph looks.
- Added Redirect Nodes. You can now double-click an edge to add a control point that allows you to route edges around other nodes and connect multiple output edges.
- Added `Compute Deformation` Node to read deformed vertex data from Dots Deformations.
- Added new graph nodes that allow sampling Virtual Textures
- Shader Graph now uses a new file format that is much friendlier towards version control systems and humans. Existing Shader Graphs and will use the new format next time they are saved.

### Changed
- Changed the `Branch` node so that it uses a ternary operator (`Out = bool ? a : B`) instead of a linear interpolate function.
- Copied nodes are now pasted at the cursor location instead of slightly offset from their original location.
- Error messages reported on Sub Graph output nodes for invalid previews now present clearer information, with documentation support.
- Updated legacy COLOR output semantic to SV_Target in pixel shader for compatibility with DXC.
- Updated the functions in the `Normal From Height` node to avoid NaN outputs.
- Changed the Voronoi Node algorithm to increase the useful range of the input values and to always use float values internally to avoid clipping.
- Changed the `Reference Suffix` of Keyword Enum entries so that you cannot edit them, which ensures that material keywords compile properly. 
- Updated the dependent version of `Searcher` to 4.2.0. 
- Added support for `Linear Blend Skinning` Node to Universal Render Pipeline.
- Moved all code to be under Unity specific namespaces.
- Changed ShaderGraphImporter and ShaderSubgraphImporter so that graphs are imported before Models.
- Remove VFXTarget if VisualEffect Graph package isn't included.
- VFXTarget doesn't overwrite the shader export anymore, VFXTarget can be active with another target.

### Fixed
- Edges no longer produce errors when you save a Shader Graph.
- Shader Graph no longer references the `NUnit` package.
- Fixed a shader compatibility issue in the SRP Batcher when you use a hybrid instancing custom variable.
- Fixed an issue where Unity would crash when you imported a Shader Graph Asset with invalid formatting.
- Fixed an issue with the animated preview when there is no Camera with animated Materials in the Editor.
- Triplanar nodes no longer use Camera-relative world space by default in HDRP.
- Errors no longer occur when you activate `Enable GPU Instancing` on Shader Graph Materials. [1184870](https://issuetracker.unity3d.com/issues/universalrp-shader-compilation-error-when-using-gpu-instancing)
- Errors no longer occur when there are multiple tangent transform nodes on a graph. [1185752](https://issuetracker.unity3d.com/issues/shadergraph-fails-to-compile-with-redefinition-of-transposetangent-when-multiple-tangent-transform-nodes-are-plugged-in)
- The Main Preview for Sprite Lit and Sprite Unlit master nodes now displays the correct color. [1184656](https://issuetracker.unity3d.com/issues/shadergraph-preview-for-lit-and-unlit-master-node-wrong-color-when-color-is-set-directly-on-master-node)
- Shader Graph shaders in `Always Include Shaders` no longer crash builds. [1191757](https://issuetracker.unity3d.com/issues/lwrp-build-crashes-when-built-with-shadergraph-file-added-to-always-include-shaders-list)
- The `Transform` node now correctly transforms Absolute World to Object.
- Errors no longer occur when you change the precision of Sub Graphs. [1158413](https://issuetracker.unity3d.com/issues/shadergraph-changing-precision-of-sg-with-subgraphs-that-still-use-the-other-precision-breaks-the-generated-shader)
- Fixed an error where the UV channel drop-down menu on nodes had clipped text. [1188710](https://issuetracker.unity3d.com/issues/shader-graph-all-uv-dropdown-value-is-clipped-under-shader-graph)
- Added StencilOverride support.
- Sticky Notes can now be grouped properly.
- Fixed an issue where nodes couldn't be copied from a group.
- Fixed a bug that occurred when you duplicated multiple Blackboard properties or keywords simultaneously, where Shader Graph stopped working, potentially causing data loss.
- Fixed a bug where you couldn't reorder Blackboard properties.
- Shader Graph now properly duplicates the __Exposed__ status for Shader properties and keywords.
- Fixed a bug where the __Save Graph As__ dialog for a Shader or Sub Graph sometimes appeared in the wrong Project when you had multiple Unity Projects open simultaneously.
- Fixed an issue where adding the first output to a Sub Graph without any outputs prior caused Shader Graphs containing the Sub Graph to break.
- Fixed an issue where Shader Graph shaders using the `CameraNode` failed to build on PS4 with "incompatible argument list for call to 'mul'".
- Fixed a bug that caused problems with Blackboard property ordering.
- Fixed a bug where the redo functionality in Shader Graph often didn't work.
- Fixed a bug where using the Save As command on a Sub Graph raised an exception.
- Fixed a bug where the input fields sometimes didn't render properly. [1176268](https://issuetracker.unity3d.com/issues/shadergraph-input-fields-get-cut-off-after-minimizing-and-maximizing-become-unusable)
- Fixed a bug where the Gradient property didn't work with all system locales. [1140924](https://issuetracker.unity3d.com/issues/shader-graph-shader-doesnt-compile-when-using-a-gradient-property-and-a-regional-format-with-comma-decimal-separator-is-used)
- Fixed a bug where Properties in the Blackboard could have duplicate names.
- Fixed a bug where you could drag the Blackboard into a graph even when you disabled the Blackboard.
- Fixed a bug where the `Vertex Normal` slot on master nodes needed vertex normal data input to compile. [1193348](https://issuetracker.unity3d.com/issues/hdrp-unlit-shader-plugging-anything-into-the-vertex-normal-input-causes-shader-to-fail-to-compile)
- Fixed a bug where `GetWorldSpaceNormalizeViewDir()` could cause undeclared indentifier errors. [1190606](https://issuetracker.unity3d.com/issues/view-dir-node-plugged-into-vertex-position-creates-error-undeclared-identifier-getworldspacenormalizeviewdir)
- Fixed a bug where Emission on PBR Shader Graphs in the Universal RP would not bake to lightmaps. [1190225](https://issuetracker.unity3d.com/issues/emissive-custom-pbr-shadergraph-material-only-works-for-primitive-unity-objects)
- Fixed a bug where Shader Graph shaders were writing to `POSITION` instead of `SV_POSITION`, which caused PS4 builds to fail.
- Fixed a bug where `Object to Tangent` transforms in the `Transform` node used the wrong matrix. [1162203](https://issuetracker.unity3d.com/issues/shadergraph-transform-node-from-object-to-tangent-space-uses-the-wrong-matrix)
- Fixed an issue where boolean keywords in a Shader Graph caused HDRP Material features to fail. [1204827](https://issuetracker.unity3d.com/issues/hdrp-shadergraph-adding-a-boolean-keyword-to-an-hdrp-lit-shader-makes-material-features-not-work)
- Fixed a bug where Object space normals scaled with Object Scale. 
- Documentation links on nodes now point to the correct URLs and package versions.
- Fixed an issue where Sub Graphs sometimes had duplicate names when you converted nodes into Sub Graphs. 
- Fixed an issue where the number of ports on Keyword nodes didn't update when you added or removed Enum Keyword entries.
- Fixed an issue where colors in graphs didn't update when you changed a Blackboard Property's precision while the Color Mode is set to Precision.
- Fixed a bug where custom mesh in the Master Preview didn't work.
- Fixed a number of memory leaks that caused Shader Graph assets to stay in memory after closing the Shader Graph window.
- You can now smoothly edit controls on the `Dielectric Specular` node.
- Fixed Blackboard Properties to support scientific notation.
- Fixed a bug where warnings in the Shader Graph or Sub Graph were treated as errors.
- Fixed a bug where the error `Output value 'vert' is not initialized` displayed on all PBR graphs in Universal. [1210710](https://issuetracker.unity3d.com/issues/output-value-vert-is-not-completely-initialized-error-is-thrown-when-pbr-graph-is-created-using-urp)
- Fixed a bug where PBR and Unlit master nodes in Universal had Alpha Clipping enabled by default.
- Fixed an issue in where analytics wasn't always working.
- Fixed a bug where if a user had a Blackboard Property Reference start with a digit the generated shader would be broken.
- Avoid unintended behavior by removing the ability to create presets from Shader Graph (and Sub Graph) assets. [1220914](https://issuetracker.unity3d.com/issues/shadergraph-preset-unable-to-open-editor-when-clicking-on-open-shader-editor-in-the-shadersubgraphimporter)
- Fixed a bug where undo would make the Master Preview visible regardless of its toggle status.
- Fixed a bug where any change to the PBR master node settings would lose connection to the normal slot. 
- Fixed a bug where the user couldn't open up HDRP Master Node Shader Graphs without the Render Pipeline set to HDRP.
- Fixed a bug where adding a HDRP Master Node to a Shader Graph would softlock the Shader Graph.
- Fixed a bug where shaders fail to compile due to `#pragma target` generation when your system locale uses commas instead of periods.
- Fixed a compilation error when using Hybrid Renderer due to incorrect positioning of macros.
- Fixed a bug where the `Create Node Menu` lagged on load. Entries are now only generated when property, keyword, or subgraph changes are detected. [1209567](https://issuetracker.unity3d.com/issues/shadergraph-opening-node-search-window-is-unnecessarily-slow).
- Fixed a bug with the `Transform` node where converting from `Absolute World` space in a sub graph causes invalid subscript errors. [1190813](https://issuetracker.unity3d.com/issues/shadergraph-invalid-subscript-errors-are-thrown-when-connecting-a-subgraph-with-transform-node-with-unlit-master-node)
- Fixed a bug where depndencies were not getting included when exporting a shadergraph and subgraphs
- Fixed a bug where adding a " to a property display name would cause shader compilation errors and show all nodes as broken
- Fixed a bug where the `Position` node would change coordinate spaces from `World` to `Absolute World` when shaders recompile. [1184617](https://issuetracker.unity3d.com/product/unity/issues/guid/1184617/)
- Fixed a bug where instanced shaders wouldn't compile on PS4.
- Fixed a bug where switching a Color Nodes' Mode between Default and HDR would cause the Color to be altered incorrectly.
- Fixed a bug where nodes dealing with matricies would sometimes display a preview, sometimes not.
- Optimized loading a large Shader Graph. [1209047](https://issuetracker.unity3d.com/issues/shader-graph-unresponsive-editor-when-using-large-graphs)
- Fixed NaN issue in triplanar SG node when blend goes to 0.
- Fixed a recurring bug where node inputs would get misaligned from their ports. [1224480]
- Fixed an issue where Blackboard properties would not duplicate with `Precision` or `Hybrid Instancing` options. 
- Fixed an issue where `Texture` properties on the Blackboard would not duplicate with the same `Mode` settings. 
- Fixed an issue where `Keywords` on the Blackboard would not duplicate with the same `Default` value.
- Shader Graph now requests preview shader compilation asynchronously. [1209047](https://issuetracker.unity3d.com/issues/shader-graph-unresponsive-editor-when-using-large-graphs)
- Fixed an issue where Shader Graph would not compile master previews after an assembly reload.
- Fixed issue where `Linear Blend Skinning` node could not be converted to Sub Graph [1227087](https://issuetracker.unity3d.com/issues/shadergraph-linear-blend-skinning-node-reports-an-error-and-prevents-shader-compilation-when-used-within-a-sub-graph)
- Fixed a compilation error in preview shaders for nodes requiring view direction.
- Fixed undo not being recorded properly for setting active master node, graph precision, and node defaults.
- Fixed an issue where Custum Function nodes and Sub Graph Output nodes could no longer rename slots. 
- Fixed a bug where searcher entries would not repopulate correctly after an undo was perfromed (https://fogbugz.unity3d.com/f/cases/1241018/)
- Fixed a bug where Redirect Nodes did not work as inputs to Custom Function Nodes. [1235999](https://issuetracker.unity3d.com/product/unity/issues/guid/1235999/)
- Fixed a bug where changeing the default value on a keyword would reset the node input type to vec4 (https://fogbugz.unity3d.com/f/cases/1216760/)
- Fixed a soft lock when you open a graph when the blackboard hidden.
- Fixed an issue where keyboard navigation in the Create Node menu no longer worked. [1253544]
- Preview correctly shows unassigned VT texture result, no longer ignores null textures
- Don't allow duplicate VT layer names when renaming layers
- Moved VT layer TextureType to the VTProperty from the SampleVT node
- Fixed the squished UI of VT property layers
- Disallow Save As and Convert to Subgraph that would create recursive dependencies
- Fixed an issue where the user would not get a save prompt on application close [1262044](https://issuetracker.unity3d.com/product/unity/issues/guid/1262044/)
- Fixed bug where output port type would not visually update when input type changed (for example from Vec1 to Vec3) [1259501](https://issuetracker.unity3d.com/product/unity/issues/guid/1259501/)
- Fixed an issue with how we collected/filtered nodes for targets. Applied the work to the SearchWindowProvider as well
- Fixed a bug where the object selector for Custom Function Nodes did not update correctly. [1176129](https://issuetracker.unity3d.com/product/unity/issues/guid/1176129/)
- Fixed a bug where whitespaces were allowed in keyword reference names
- Fixed a bug where the Create Node menu would override the Object Field selection window. [1176125](https://issuetracker.unity3d.com/issues/shader-graph-object-input-field-with-space-bar-shortcut-opens-shader-graph-search-window-and-object-select-window)
- Fixed a bug where the Main Preview window was no longer a square aspect ratio. [1257053](https://issuetracker.unity3d.com/product/unity/issues/guid/1257053/)
- Fixed a bug where the size of the Graph Inspector would not save properly. [1257084](https://issuetracker.unity3d.com/product/unity/issues/guid/1257084/)
- Replace toggle by an enumField for lit/unlit with VFXTarget
- Alpha Clipping option in Graph inspector now correctly hides and indents dependent options. (https://fogbugz.unity3d.com/f/cases/1257041/)
- Fixed a bug where changing the name of a property did not update nodes on the graph. [1249164](https://issuetracker.unity3d.com/product/unity/issues/guid/1249164/)
- Fixed a crash issue when ShaderGraph included in a project along with DOTS assemblies
- Added missing SampleVirtualTextureNode address mode control in ShaderGraph
- Fixed a badly named control on SampleVirtualTextureNode in ShaderGraph
- Fixed an issue where multiple SampleVirtualTextureNodes created functions with names that may collide in ShaderGraph
- Made sub graph importer deterministic to avoid cascading shader recompiles when no change was present.
- Adjusted style sheet for Blackboard to prevent ui conflicts.
- Fixed a bug where the SampleVirtualTexture node would delete slots when changing its LOD mode
- Use preview of the other target if VFXTarget is active.

## [7.1.1] - 2019-09-05
### Added
- You can now define shader keywords on the Blackboard. Use these keywords on the graph to create static branches in the generated shader.
- The tab now shows whether you are working in a Sub Graph or a Shader Graph file.
- The Shader Graph importer now bakes the output node type name into a meta-data object.

### Fixed
- The Shader Graph preview no longer breaks when you create new PBR Graphs.
- Fixed an issue where deleting a group and a property at the same time would cause an error.
- Fixed the epsilon that the Hue Node uses to avoid NaN on platforms that support half precision.
- Emission nodes no longer produce errors when you use them in Sub Graphs.
- Exposure nodes no longer produce errors when you use them in Sub Graphs.
- Unlit master nodes no longer define unnecessary properties in the Universal Render Pipeline.
- Errors no longer occur when you convert a selection to a Sub Graph.
- Color nodes now handle Gamma and Linear conversions correctly.
- Sub Graph Output nodes now link to the correct documentation page.
- When you use Keywords, PBR and Unlit master nodes no longer produce errors.
- PBR master nodes now calculate Global Illumination (GI) correctly.
- PBR master nodes now apply surface normals.
- PBR master nodes now apply fog.
- The Editor now displays correct errors for missing or deleted Sub Graph Assets.
- You can no longer drag and drop recursive nodes onto Sub Graph Assets.

## [7.0.1] - 2019-07-25
### Changed
- New Shader Graph windows are now docked to either existing Shader Graph windows, or to the Scene View.

### Fixed
- Fixed various dependency tracking issues with Sub Graphs and HLSL files from Custom Function Nodes.
- Fixed an error that previously occurred when you used `Sampler State` input ports on Sub Graphs.
- `Normal Reconstruct Z` node is now compatible with both fragment and vertex stages. 
- `Position` node now draws the correct label for **Absolute World**. 
- Node previews now inherit preview type correctly.
- Normal maps now unpack correctly for mobile platforms.
- Fixed an error that previously occurred when you used the Gradient Sample node and your system locale uses commas instead of periods.
- Fixed an issue where you couldn't group several nodes.

## [7.0.0] - 2019-07-10
### Added
- You can now use the `SHADERGRAPH_PREVIEW` keyword in `Custom Function Node` to generate different code for preview Shaders.
- Color Mode improves node visibility by coloring the title bar by Category, Precision, or custom colors.
- You can now set the precision of a Shader Graph and individual nodes.
- Added the `_TimeParameters` variable which contains `Time`, `Sin(Time)`, and `Cosine(Time)`
- _Absolute World_ space on `Position Node` now provides absolute world space coordinates regardless of the active render pipeline.
- You can now add sticky notes to graphs.

### Changed
- The `Custom Function Node` now uses an object field to reference its source when using `File` mode.
- To enable master nodes to generate correct motion vectors for time-based vertex modification, time is now implemented as an input to the graph rather than as a global uniform.
- **World** space on `Position Node` now uses the default world space coordinates of the active render pipeline. 

### Fixed
- Fixed an error in `Custom Function Node` port naming.
- `Sampler State` properties and nodes now serialize correctly.
- Labels in the Custom Port menu now use the correct coloring when using the Personal skin.
- Fixed an error that occured when creating a Sub Graph from a selection containing a Group Node.
- When you change a Sub Graph, Shader Graph windows now correctly reload.
- When you save a Shader Graph, all other Shader Graph windows no longer re-compile their preview Shaders.
- Shader Graph UI now draws with correct styling for 2019.3.
- When deleting edge connections to nodes with a preview error, input ports no longer draw in the wrong position.
- Fixed an error involving deprecated components from VisualElements.
- When you convert nodes to a Sub Graph, the nodes are now placed correctly in the Sub Graph.
- The `Bitangent Vector Node` now generates all necessary shader requirements.

## [6.7.0-preview] - 2019-05-16
### Added
- Added a hidden path namespace for Sub Graphs to prevent certain Sub Graphs from populating the Create Node menu.

### Changed
- Anti-aliasing (4x) is now enabled on Shader Graph windows.

### Fixed
- When you click on the gear icon, Shader Graph now focuses on the selected node, and brings the settings menu to front view.
- Sub Graph Output and Custom Function Node now validate slot names, and display an appropriate error badge when needed.
- Remaining outdated documentation has been removed. 
- When you perform an undo or redo to an inactive Shader Graph window, the window no longer breaks.
- When you rapidly perform an undo or redo, Shader Graph windows no longer break.
- Sub Graphs that contain references to non-existing Sub Graphs no longer break the Sub Graph Importer.
- You can now reference sub-assets such as Textures.
- You can now reference Scene Color and Scene Depth correctly from within a Sub Graph.
- When you create a new empty Sub Graph, it no longer shows a warning about a missing output.
- When you create outputs that start with a digit, Shader generation no longer fails.
- You can no longer add nodes that are not allowed into Sub Graphs.
- A graph must now always contain at least one Master Node.
- Duplicate output names are now allowed.
- Fixed an issue where the main preview was always redrawing.
- When you set a Master Node as active, the Main Preview now shows the correct result.
- When you save a graph that contains a Sub Graph node, the Shader Graph window no longer freezes.
- Fixed an error that occured when using multiple Sampler State nodes with different parameters.
- Fixed an issue causing default inputs to be misaligned in certain cases.
- You can no longer directly connect slots with invalid types. When the graph detects that situation, it now doesn't break and gives an error instead.

## [6.6.0] - 2019-04-01
### Added
- You can now add Matrix, Sampler State and Gradient properties to the Blackboard.
- Added Custom Function node. Use this node to define a custom HLSL function either via string directly in the graph, or via a path to an HLSL file.
- You can now group nodes by pressing Ctrl + G.
- Added "Delete Group and Contents" and removed "Ungroup All Nodes" from the context menu for groups.
- You can now use Sub Graphs in other Sub Graphs.
- Preview shaders now compile in the background, and only redraw when necessary.

### Changed
- Removed Blackboard fields, which had no effect on Sub Graph input ports, from the Sub Graph Blackboard.
- Subgraph Output node is now called Outputs.
- Subgraph Output node now supports renaming of ports.
- Subgraph Output node now supports all port types.
- Subgraph Output node now supports reordering ports.
- When you convert nodes to a Sub Graph, Shader Graph generates properties and output ports in the Sub Graph, and now by default, names those resulting properties and output ports based on their types.
- When you delete a group, Shader Graph now deletes the Group UI, but doesn't delete the nodes inside.

### Fixed
- You can now undo edits to Vector port default input fields.
- You can now undo edits to Gradient port default input fields.
- Boolean port input fields now display correct values when you undo changes.
- Vector type properties now behave as expected when you undo changes.
- Fixed an error that previously occurred when you opened saved Shader Graphs containing one or more Voronoi nodes.
- You can now drag normal map type textures on to a Shader Graph to create Sample Texture 2D nodes with the correct type set.
- Fixed the Multiply node so default input values are applied correctly.
- Added padding on input values for Blend node to prevent NaN outputs.
- Fixed an issue where `IsFaceSign` would not compile within Sub Graph Nodes.
- Null reference errors no longer occur when you remove ports with connected edges.
- Default input fields now correctly hide and show when connections change.

## [6.5.0] - 2019-03-07

### Fixed
- Fixed master preview for HDRP master nodes when alpha clip is enabled.

## [6.4.0] - 2019-02-21
### Fixed
- Fixed the Transform node, so going from Tangent Space to any other space now works as expected.

## [6.3.0] - 2019-02-18
### Fixed
- Fixed an issue where the Normal Reconstruct Z Node sometimes caused Not a Number (NaN) errors when using negative values.

## [6.2.0] - 2019-02-15
### Fixed
- Fixed the property blackboard so it no longer goes missing or turns very small.

### Changed
- Code refactor: all macros with ARGS have been swapped with macros with PARAM. This is because the ARGS macros were incorrectly named.

## [6.1.0] - 2019-02-13

## [6.0.0] - 2019-02-23
### Added
- When you hover your cursor over a property in the blackboard, this now highlights the corresponding property elements in your Shader Graph. Similarly, if you hover over a property in the Shader Graph itself, this highlights the corresponding property in the blackboard.
- Property nodes in your Shader Graph now have a similar look and styling as the properties in the blackboard.

### Changed
- Errors in the compiled shader are now displayed as badges on the appropriate node.
- In the `Scene Depth` node you can now choose the depth sampling mode: `Linear01`, `Raw` or `Eye`.

### Fixed
- When you convert an inline node to a `Property` node, this no longer allows duplicate property names.
- When you move a node, you'll now be asked to save the Graph file.
- You can now Undo edits to Property parameters on the Blackboard.
- You can now Undo conversions between `Property` nodes and inline nodes.
- You can now Undo moving a node.
- You can no longer select the `Texture2D` Property type `Mode`, if the Property is not exposed.
- The `Vector1` Property type now handles default values more intuitively when switching `Mode` dropdown.
- The `Color` node control is now a consistent width.
- Function declarations no longer contain double delimiters.
- The `Slider` node control now functions correctly.
- Fixed an issue where the Editor automatically re-imported Shader Graphs when there were changes to the asset database.
- Reverted the visual styling of various graph elements to their previous correct states.
- Previews now repaint correctly when Unity does not have focus.
- Code generation now works correctly for exposed Vector1 shader properties where the decimal separator is not a dot.
- The `Rotate About Axis` node's Modes now use the correct function versions.
- Shader Graph now preserves grouping when you convert nodes between property and inline.
- The `Flip` node now greys out labels for inactive controls.
- The `Boolean` property type now uses the `ToggleUI` property attribute, so as to not generate keywords.
- The `Normal Unpack` node no longer generates errors in Object space.
- The `Split` node now uses values from its default Port input fields.
- The `Channel Mask` node now allows multiple node instances, and no longer generates any errors.
- Serialized the Alpha control value on the `Flip` node.
- The `Is Infinite` and `Is NaN` nodes now use `Vector 1` input ports, but the output remains the same.
- You can no longer convert a node inside a `Sub Graph` into a `Sub Graph`, which previously caused errors.
- The `Transformation Matrix` node's Inverse Projection and Inverse View Projection modes no longer produce errors.
- The term `Shader Graph` is now captilized correctly in the Save Graph prompt. 

## [5.2.0] - 2018-11-27
### Added
- Shader Graph now has __Group Node__, where you can group together several nodes. You can use this to keep your Graphs organized and nice.

### Fixed
- The expanded state of blackboard properties are now remembered during a Unity session.

## [5.1.0] - 2018-11-19
### Added
- You can now show and hide the Main Preview and the Blackboard from the toolbar.

### Changed
- The Shader Graph package is no longer in preview.
- Moved `NormalBlendRNM` node to a dropdown option on `Normal Blend` node.
- `Sample Cubemap` node now has a `SamplerState` slot.
- New Sub Graph assets now default to the "Sub Graphs" path in the Create Node menu.
- New Shader Graph assets now default to the "Shader Graphs" path in the Shader menu.
- The `Light Probe` node is now a `Baked GI` node. When you use LWRP with lightmaps, this node now returns the correct lightmap data. This node is supported in HDRP.
- `Reflection Probe` nodes now only work with LWRP. This solves compilation errors in HDRP.
- `Ambient` nodes now only work with LWRP. This solves compilation errors in HDRP.
- `Fog` nodes now only work with LWRP. This solves compilation errors in HDRP.
- In HDRP, the `Position` port for the `Object` node now returns the absolute world position.
- The `Baked GI`, `Reflection Probe`, and `Ambient` nodes are now in the `Input/Lighting` category.
- The master node no longer has its own preview, because it was redundant. You can see the results for the master node in the Main Preview.

### Fixed
- Shadow projection is now correct when using the `Unlit` master node with HD Render Pipeline.
- Removed all direct references to matrices
- `Matrix Construction` nodes with different `Mode` values now evaluate correctly.
- `Is Front Face` node now works correctly when connected to `Alpha` and `AlphaThreshold` slots on the `PBR` master node.
- Corrected some instances of incorrect port dimensions on several nodes.
- `Scene Depth` and `Scene Color` nodes now work in single pass stereo in Lightweight Render Pipeline.
- `Channel Mask` node controls are now aligned correctly.
- In Lightweight Render Pipeline, Pre-multiply surface type now matches the Lit shader. 
- Non-exposed properties in the blackboard no longer have a green dot next to them.
- Default reference name for shader properties are now serialized. You cannot change them after initial creation.
- When you save Shader Graph and Sub Graph files, they're now automatically checked out on version control.
- Shader Graph no longer throws an exception when you double-click a folder in the Project window.
- Gradient Node no longer throws an error when you undo a deletion.

## [5.0.0-preview] - 2018-09-28

## [4.0.0-preview] - 2018-09-28
### Added
- Shader Graph now supports the High Definition Render Pipeline with both PBR and Unlit Master nodes. Shaders built with Shader Graph work with both the Lightweight and HD render pipelines.
- You can now modify vertex position via the Position slot on the PBR and Unlit Master nodes. By default, the input to this node is object space position. Custom inputs to this slot should specify the absolute local position of a given vertex. Certain nodes (such as Procedural Shapes) are not viable in the vertex shader. Such nodes are incompatible with this slot.
- You can now edit the Reference name for a property. To do so, select the property and type a new name next to Reference. If you want to reset to the default name, right-click Reference, and select Reset reference.
- In the expanded property window, you can now toggle whether the property is exposed.
- You can now change the path of Shader Graphs and Sub Graphs. When you change the path of a Shader Graph, this modifies the location it has in the shader selection list. When you change the path of Sub Graph, it will have a different location in the node creation menu.
- Added `Is Front Face` node. With this node, you can change graph output depending on the face sign of a given fragment. If the current fragment is part of a front face, the node returns true. For a back face, the node returns false. Note: This functionality requires that you have enabled **two sided** on the Master node.
- Gradient functionality is now available via two new nodes: Sample Gradient and Gradient Asset. The Sample Gradient node samples a gradient given a Time parameter. You can define this gradient on the Gradient slot control view. The Gradient Asset node defines a gradient that can be sampled by multiple Sample Gradient nodes using different Time parameters.
- Math nodes now have a Waves category. The category has four different nodes: Triangle wave, Sawtooth wave, Square wave, and Noise Sine wave. The Triangle, Sawtooth, and Square wave nodes output a waveform with a range of -1 to 1 over a period of 1. The Noise Sine wave outputs a standard Sine wave with a range of -1 to 1 over a period of 2 * pi. For variance, random noise is added to the amplitude of the Sine wave, within a determined range.
- Added `Sphere Mask` node for which you can indicate the starting coordinate and center point. The sphere mask uses these with the **Radius** and **Hardness** parameters. Sphere mask functionality works in both 2D and 3D spaces, and is based on the vector coordinates in the **Coords and Center** input.
- Added support for Texture 3D and Texture 2D Array via two new property types and four new nodes.
- A new node `Texture 2D LOD` has been added for LOD functionality on a Texture 2D Sample. Sample Texture 2D LOD uses the exact same input and output slots as Sample Texture 2D, but also includes an input for level of detail adjustments via a Vector1 slot.
- Added `Texel Size` node, which allows you to get the special texture properties of a Texture 2D Asset via the `{texturename}_TexelSize` variable. Based on input from the Texture 2D Asset, the node outputs the width and height of the texel size in Vector1 format.
- Added `Rotate About Axis` node. This allows you to rotate a 3D vector space around an axis. For the rotation, you can specify an amount of degrees or a radian value.
- Unpacking normal maps in object space.
- Unpacking derivative maps option on sample texture nodes.
- Added Uint type for instancing support.
- Added HDR option for color material slots.
- Added definitions used by new HD Lit Master node.
- Added a popup control for a string list.
- Added conversion type (position/direction) to TransformNode.
- In your preview for nodes that are not master nodes, pixels now display as pink if they are not finite.

### Changed
- The settings for master nodes now live in a small window that you can toggle on and off. Here, you can change various rendering settings for your shader.
- There are two Normal Derive Nodes: `Normal From Height` and `Normal Reconstruct Z`.
  `Normal From Height` uses Vector1 input to derive a normal map.
  `Normal Reconstruct Z` uses the X and Y components in Vector2 input to derive the proper Z value for a normal map.
- The Texture type default input now accepts render textures.
- HD PBR subshader no longer duplicates surface description code into vertex shader.
- If the current render pipeline is not compatible, master nodes now display an error badge.
- The preview shader now only considers the current render pipeline. Because of this there is less code to compile, so the preview shader compiles faster.
- When you rename a shader graph or sub shader graph locally on your disk, the title of the Shader Graph window, black board, and preview also updates.
- Removed legacy matrices from Transfomation Matrix node.
- Texture 2D Array and Texture 3D nodes can no longer be used in the vertex shader.
- `Normal Create` node has been renamed to `Normal From Texture`.
- When you close the Shader Graph after you have modified a file, the prompt about saving your changes now shows the file name as well.
- `Blend` node now supports Overwrite mode.
- `Simple Noise` node no longer has a loop.
- The `Polygon` node now calculates radius based on apothem.
- `Normal Strength` node now calculates Z value more accurately.
- You can now connect Sub Graphs to vertex shader slots. If a node in the Sub Graph specifies a shader stage, that specific Sub Graph node is locked to that stage. When an instance of a Sub Graph node is connected to a slot that specifies a shader stage, all slots on that instance are locked to the stage.
- Separated material options and tags.
- Master node settings are now recreated when a topological modification occurs.

### Fixed
- Vector 1 nodes now evaluate correctly. ([#334](https://github.com/Unity-Technologies/ShaderGraph/issues/334) and [#337](https://github.com/Unity-Technologies/ShaderGraph/issues/337))
- Properties can now be copied and pasted.
- Pasting a property node into another graph will now convert it to a concrete node. ([#300](https://github.com/Unity-Technologies/ShaderGraph/issues/300) and [#307](https://github.com/Unity-Technologies/ShaderGraph/pull/307))
- Nodes that are copied from one graph to another now spawn in the center of the current view. ([#333](https://github.com/Unity-Technologies/ShaderGraph/issues/333))
- When you edit sub graph paths, the search window no longer yields a null reference exception.
- The blackboard is now within view when deserialized.
- Your system locale can no longer cause incorrect commands due to full stops being converted to commas.
- Deserialization of subgraphs now works correctly.
- Sub graphs are now suffixed with (sub), so you can tell them apart from other nodes.
- Boolean and Texture type properties now function correctly in sub-graphs.
- The preview of a node does not obstruct the selection outliner anymore.
- The Dielectric Specular node no longer resets its control values.
- You can now copy, paste, and duplicate sub-graph nodes with vector type input ports.
- The Lightweight PBR subshader now normalizes normal, tangent, and view direction correctly.
- Shader graphs using alpha clip now generate correct depth and shadow passes.
- `Normal Create` node has been renamed to `Normal From Texture`.
- The preview of nodes now updates correctly.
- Your system locale can no longer cause incorrect commands due to full stops being converted to commas.
- `Show Generated Code` no longer throws an "Argument cannot be null" error.
- Sub Graphs now use the correct generation mode when they generate preview shaders.
- The `CodeFunctionNode` API now generates correct function headers when you use `DynamicMatrix` type slots.
- Texture type input slots now set correct default values for 'Normal' texture type.
- SpaceMaterialSlot now reads correct slot.
- Slider node control now functions correctly.
- Shader Graphs no longer display an error message intended for Sub Graphs when you delete properties.
- The Shader Graph and Sub Shader Graph file extensions are no longer case-sensitive.
- The dynamic value slot type now uses the correct decimal separator during HLSL generation.
- Fixed an issue where Show Generated Code could fail when external editor was not set.
- In the High Definition Render Pipeline, Shader Graph now supports 4-channel UVs.
- The Lightweight PBR subshader now generates the correct meta pass.
- Both PBR subshaders can now generate indirect light from emission.
- Shader graphs now support the SRP batcher.
- Fixed an issue where floatfield would be parsed according to OS locale settings with .NET 4.6<|MERGE_RESOLUTION|>--- conflicted
+++ resolved
@@ -14,15 +14,12 @@
 ### Changed
 - Added method chaining support to shadergraph collection API.
 - Optimized ShaderSubGraph import dependencies to minimize unnecessary reimports when using CustomFunctionNode
-<<<<<<< HEAD
+- Changed UI names from `Vector1` to `Float`
+- Renamed `Float` precision to `Single`
+- Cleaned up the UI to add/remove Targets
 - The * in the ShaderGraph title bar now indicates that the graph has been modified when compared to the state it was loaded, instead of compared to what is on disk
 - Cancelling a "Save changes on Close?" will now cancel the Close as well
 - When attempting to Save and encountering a Read Only file or other exception, ShaderGraph will allow the user to retry as many times as they like
-=======
-- Changed UI names from `Vector1` to `Float`
-- Renamed `Float` precision to `Single`
-- Cleaned up the UI to add/remove Targets
->>>>>>> 10bca8b4
 
 ### Fixed
 - Fixed a bug where ShaderGraph subgraph nodes would not update their slot names or order
@@ -41,7 +38,10 @@
 - Fixed an issue where ShaderGraph previews would not show error shaders when the active render pipeline is incompatible with the shader [1257015]
 - ShaderGraph DDX, DDY, DDXY, and NormalFromHeight nodes do not allow themselves to be connected to vertex shader, as the derivative instructions can't be used [1209087]
 - When ShaderGraph detects no active SRP, it will still continue to render the master preview, but it will use the error shader [1264642]
-<<<<<<< HEAD
+- VirtualTexture is no longer allowed as a SubGraph output (it is not supported by current system) [1254483]
+- ShaderGraph Custom Function Node will now correctly convert function and slot names to valid HLSL identifiers [1258832]
+- Fixed an issue where ShaderGraph Custom Function Node would reorder slots when you modified them [1280106]
+- Fixed Undo handling when adding or removing Targets from a ShaderGraph [1257028]
 - Fixed an issue with detection of circular subgraph dependencies [1269841]
 - Fixed an issue where subgraph nodes were constantly changing their serialized data [1281975]
 - Modifying a subgraph will no longer cause ShaderGraphs that use them to "reload from disk?" [1198885]
@@ -51,12 +51,6 @@
 - Fixed issues with ShaderGraph detection and handling of deleted graph files
 - Fixed an issue where the ShaderGraph was corrupting the translation cache
 - Fixed an issue where ShaderGraph would not prompt the user to save unsaved changes after an assembly reload
-=======
-- VirtualTexture is no longer allowed as a SubGraph output (it is not supported by current system) [1254483]
-- ShaderGraph Custom Function Node will now correctly convert function and slot names to valid HLSL identifiers [1258832]
-- Fixed an issue where ShaderGraph Custom Function Node would reorder slots when you modified them [1280106]
-- Fixed Undo handling when adding or removing Targets from a ShaderGraph [1257028]
->>>>>>> 10bca8b4
 
 ## [10.0.0] - 2019-06-10
 ### Added
