--- conflicted
+++ resolved
@@ -9,10 +9,6 @@
 Version Updated
 The version number for this package has increased due to a version update of a related graphics package.
 
-<<<<<<< HEAD
-### Fixed
-  - Improved screenspace position accuracy in the fragment shader by using VPOS [1352662] (https://issuetracker.unity3d.com/issues/shadergraph-dither-node-results-in-artifacts-when-far-from-origin-caused-by-screen-position-breaking-down)
-=======
 ### Added
 
 ### Changed
@@ -21,7 +17,7 @@
  - Fixed an incorrect direction transform from view to world space [1362034] (https://issuetracker.unity3d.com/product/unity/issues/guid/1362034/)
  - Fixed ShaderGraph HDRP master preview disappearing for a few seconds when graph is modified  [1330289] (https://issuetracker.unity3d.com/issues/shadergraph-hdrp-main-preview-is-invisible-until-moved)
  - Fixed noise nodes to use a deterministic integer hash, instead of platform dependent floating point hashes [1156544]
->>>>>>> 938b0f92
+ - Improved screenspace position accuracy in the fragment shader by using VPOS [1352662] (https://issuetracker.unity3d.com/issues/shadergraph-dither-node-results-in-artifacts-when-far-from-origin-caused-by-screen-position-breaking-down)
 
 ## [12.0.0] - 2021-01-11
 
