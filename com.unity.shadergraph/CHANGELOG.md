--- conflicted
+++ resolved
@@ -20,11 +20,8 @@
 - Optimized loading a large Shader Graph. [1209047](https://issuetracker.unity3d.com/issues/shader-graph-unresponsive-editor-when-using-large-graphs)
 - New deleted asset dialogue fixes a bug where deleted assets would throw a missing file exception in the console. [1232246](https://issuetracker.unity3d.com/product/unity/issues/guid/1232246/)
 - Fixed a bug where `Scene Depth` nodes would stop working after adding a keyword on the blackboard. [1203333](https://issuetracker.unity3d.com/product/unity/issues/guid/1203333/)
-<<<<<<< HEAD
 - Fixed an issue where you could not select a custom mesh for the master preview [1205791](https://issuetracker.unity3d.com/product/unity/issues/guid/1205791/)
-=======
 - Fixed NaN issue in triplanar SG node when blend goes to 0.
->>>>>>> 80d69dda
 
 ## [8.0.1] - 2020-05-25
 
