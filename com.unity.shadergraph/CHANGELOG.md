--- conflicted
+++ resolved
@@ -136,11 +136,8 @@
 - Fixed a bug where the Main Preview window was no longer a square aspect ratio. [1257053](https://issuetracker.unity3d.com/product/unity/issues/guid/1257053/)
 - Fixed a bug where the size of the Graph Inspector would not save properly. [1257084](https://issuetracker.unity3d.com/product/unity/issues/guid/1257084/)
 - Replace toggle by an enumField for lit/unlit with VFXTarget
-<<<<<<< HEAD
 - Alpha Clipping option in Graph inspector now correctly hides and indents dependent options. (https://fogbugz.unity3d.com/f/cases/1257041/)
-=======
 - Fixed a bug where changing the name of a property did not update nodes on the graph. [1249164](https://issuetracker.unity3d.com/product/unity/issues/guid/1249164/)
->>>>>>> c4d6b7fc
 
 ## [7.1.1] - 2019-09-05
 ### Added
