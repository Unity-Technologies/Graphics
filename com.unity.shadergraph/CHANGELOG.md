# Changelog
All notable changes to this package are documented in this file.

The format is based on [Keep a Changelog](http://keepachangelog.com/en/1.0.0/)
and this project adheres to [Semantic Versioning](http://semver.org/spec/v2.0.0.html).

## [11.0.0] - 2020-10-21

Version Updated
The version number for this package has increased due to a version update of a related graphics package.

## [10.2.0] - 2020-10-19

### Added

### Changed
- Renamed the existing Sample Cubemap Node to Sample Reflected Cubemap Node, and created a new Sample Cubemap Node that samples cubemaps with a direction.
- Removed unnecessary HDRP constant declarations used by Material inspector from the UnityPerMaterial cbuffer [1285701]
- Virtual Texture properties are now forced to be Exposed, as they do not work otherwise [1256374]

### Fixed
- Fixed an issue where old ShaderGraphs would import non-deterministically, changing their embedded property names each import [1283800]
- Using the TexelSize node on a ShaderGraph texture property is now SRP batchable [1284029]
- Fixed an issue where Mesh Deformation nodes did not have a category color. [1227081](https://issuetracker.unity3d.com/issues/shadergraph-color-mode-vertex-skinning-catagory-has-no-color-associated-with-it)
- Fixed SampleTexture2DLOD node to return opaque black on unsupported platforms [1241602]
- ShaderGraph now detects when a SubGraph is deleted while being used by a SubGraph node, and displays appropriate errors [1206438]
- Fixed an issue where the Main Preview window rendered too large on small monitors during first open. [1254392]
- Fixed an issue where Block nodes using Color slots would not be automatically removed from the Master Stack. [1259794]
- Fixed an issue where the Create Node menu would not close when pressing the Escape key. [1263667]
- Fixed an issue with the Preview Manager not updating correctly when deleting an edge that was created with a node (dragging off an existing node slot)
<<<<<<< HEAD
- Fixed the subgraph slot sorting function [1286805]
=======
- Fixed an issue where ShaderGraph could not read matrices from a Material or MaterialPropertyBlock while rendering with SRP batcher [1256374]
- Fixed an issue where user setting a property to not Exposed, Hybrid-Instanced would result in a non-Hybrid Global property [1285700]
- Fixed an issue with Gradient when it is used as expose parameters. Generated code was failing [1285640 ]
>>>>>>> e51c394d

## [10.1.0] - 2020-10-12

### Added
- Added parallax mapping node and parallax occlusion mapping node.
- Added the possibility to have multiple POM node in a single graph.
- Added better error feedback when SampleVirtualTexture nodes run into issues with the VirtualTexture property inputs
- Added ability for Shader Graph to change node behavior without impacting existing graphs via the “Allow Deprecated Nodes”

### Changed
- Added method chaining support to shadergraph collection API.
- Optimized ShaderSubGraph import dependencies to minimize unnecessary reimports when using CustomFunctionNode
- Changed UI names from `Vector1` to `Float`
- Renamed `Float` precision to `Single`
- Cleaned up the UI to add/remove Targets
- The * in the ShaderGraph title bar now indicates that the graph has been modified when compared to the state it was loaded, instead of compared to what is on disk
- Cancelling a "Save changes on Close?" will now cancel the Close as well
- When attempting to Save and encountering a Read Only file or other exception, ShaderGraph will allow the user to retry as many times as they like

### Fixed
- Fixed a bug where ShaderGraph subgraph nodes would not update their slot names or order
- Fixed an issue where very old ShaderGraphs would fail to load because of uninitialized data [1269616](https://issuetracker.unity3d.com/issues/shadergraph-matrix-split-and-matrix-combine-shadergraphs-in-shadergraph-automated-tests-dont-open-throw-error)
- Fixed an issue where ShaderGraph previews didn't display correctly when setting a texture to "None" [1264932]
- Fixed an issue with the SampleVirtualTexture node in ShaderGraph, where toggling Automatic Streaming would cause the node to incorrectly display four output slots [1271618]
- Fixed an issue in ShaderGraph with integer-mode Vector1 properties throwing errors when the value is changed [1264930]
- Fixed a bug where ShaderGraph would not load graphs using Procedural VT nodes when the nodes were the project had them disabled [1271598]
- Fixed an issue where the ProceduralVT node was not updating any connected SampleVT nodes when the number of layers was changed [1274288]
- Fixed an issue with how unknown nodes were treated during validation
- Fixed an issue where ShaderGraph shaders did not reimport automatically when some of the included files changed [1269634]
- Fixed an issue where building a context menu on a dragging block node would leave it floating and undo/redo would result in a soft-lock
- Fixed an issue where ShaderGraph was logging error when edited in play mode [1274148].
- Fixed a bug where properties copied over with their graph inputs would not hook up correctly in a new graph [1274306]
- Fixed an issue where renaming a property in the blackboard at creation would trigger an error.
- Fixed an issue where ShaderGraph shaders did not reimport automatically when missing dependencies were reintroduced [1182895]
- Fixed an issue where ShaderGraph previews would not show error shaders when the active render pipeline is incompatible with the shader [1257015]
- ShaderGraph DDX, DDY, DDXY, and NormalFromHeight nodes do not allow themselves to be connected to vertex shader, as the derivative instructions can't be used [1209087]
- When ShaderGraph detects no active SRP, it will still continue to render the master preview, but it will use the error shader [1264642]
- VirtualTexture is no longer allowed as a SubGraph output (it is not supported by current system) [1254483]
- ShaderGraph Custom Function Node will now correctly convert function and slot names to valid HLSL identifiers [1258832]
- Fixed an issue where ShaderGraph Custom Function Node would reorder slots when you modified them [1280106]
- Fixed Undo handling when adding or removing Targets from a ShaderGraph [1257028]
- Fixed an issue with detection of circular subgraph dependencies [1269841]
- Fixed an issue where subgraph nodes were constantly changing their serialized data [1281975]
- Modifying a subgraph will no longer cause ShaderGraphs that use them to "reload from disk?" [1198885]
- Fixed issues with ShaderGraph title bar not correctly displaying the modified status * [1282031]
- Fixed issues where ShaderGraph could discard modified data without user approval when closed [1170503]
- Fixed an issue where ShaderGraph file dependency gathering would fail to include any files that didn't exist
- Fixed issues with ShaderGraph detection and handling of deleted graph files
- Fixed an issue where the ShaderGraph was corrupting the translation cache
- Fixed an issue where ShaderGraph would not prompt the user to save unsaved changes after an assembly reload
- Fixed an issue with Position Node not automatically upgrading
- Fixed an issue where failing SubGraphs would block saving graph files using them (recursion check would throw exceptions) [1283425]
- Fixed an issue where choosing "None" as the default texture for a texture property would not correctly preview the correct default color [1283782]
- Fixed some bugs with Color Nodes and properties that would cause incorrect collorspace conversions

## [10.0.0] - 2019-06-10
### Added
- Added the Internal Inspector which allows the user to view data contained in selected nodes and properties in a new floating graph sub-window. Also added support for custom property drawers to let you visualize any data type you like and expose it to the inspector.  
- Added samples for Procedural Patterns to the package.
- You can now use the right-click context menu to delete Sticky Notes.
- You can now save your graph as a new Asset.
- Added support for vertex skinning when you use the DOTS animation package.
- You can now use the right-click context menu to set the precision on multiple selected nodes.
- You can now select unused nodes in your graph.
- When you start the Editor, Shader Graph now displays Properties in the Blackboard as collapsed.
- Updated the zoom level to let you zoom in further.
- Blackboard properties now have a __Duplicate__ menu option. When you duplicate properties, Shader Graph maintains the order, and inserts duplicates below the current selection.
- When you convert a node to a Sub Graph, the dialog now opens up in the directory of the original graph that contained the node. If the new Sub Graph is outside this directory, it also remembers that path for the next dialog to ease folder navigation.
- If Unity Editor Analytics are enabled, Shader Graph collects anonymous data about which nodes you use in your graphs. This helps the Shader Graph team focus our efforts on the most common graph scenarios, and better understand the needs of our customers. We don't track edge data and cannot recreate your graphs in any form.
- The Create Node Menu now has a tree view and support for fuzzy field searching.
- When a Shader Graph or Sub Graph Asset associated with a open window has been deleted, Unity now displays a dialog that asks whether you would like to save the graph as a new Asset or close the window.
- Added a drop-down menu to the PBR Master Node that lets you select the final coordinate space of normals delivered from the fragment function. 
- Added support for users to drag and drop Blackboard Properties from one graph to another.
- Breaking out GraphData validation into clearer steps.
- Added AlphaToMask render state.
- Added a field to the Master Nodes that overrides the generated shader's ShaderGUI, which determines how a Material that uses a Shader Graph looks.
- Added Redirect Nodes. You can now double-click an edge to add a control point that allows you to route edges around other nodes and connect multiple output edges.
- Added `Compute Deformation` Node to read deformed vertex data from Dots Deformations.
- Added new graph nodes that allow sampling Virtual Textures
- Shader Graph now uses a new file format that is much friendlier towards version control systems and humans. Existing Shader Graphs and will use the new format next time they are saved.

### Changed
- Changed the `Branch` node so that it uses a ternary operator (`Out = bool ? a : B`) instead of a linear interpolate function.
- Copied nodes are now pasted at the cursor location instead of slightly offset from their original location.
- Error messages reported on Sub Graph output nodes for invalid previews now present clearer information, with documentation support.
- Updated legacy COLOR output semantic to SV_Target in pixel shader for compatibility with DXC.
- Updated the functions in the `Normal From Height` node to avoid NaN outputs.
- Changed the Voronoi Node algorithm to increase the useful range of the input values and to always use float values internally to avoid clipping.
- Changed the `Reference Suffix` of Keyword Enum entries so that you cannot edit them, which ensures that material keywords compile properly. 
- Updated the dependent version of `Searcher` to 4.2.0. 
- Added support for `Linear Blend Skinning` Node to Universal Render Pipeline.
- Moved all code to be under Unity specific namespaces.
- Changed ShaderGraphImporter and ShaderSubgraphImporter so that graphs are imported before Models.
- Remove VFXTarget if VisualEffect Graph package isn't included.
- VFXTarget doesn't overwrite the shader export anymore, VFXTarget can be active with another target.

### Fixed
- Edges no longer produce errors when you save a Shader Graph.
- Shader Graph no longer references the `NUnit` package.
- Fixed a shader compatibility issue in the SRP Batcher when you use a hybrid instancing custom variable.
- Fixed an issue where Unity would crash when you imported a Shader Graph Asset with invalid formatting.
- Fixed an issue with the animated preview when there is no Camera with animated Materials in the Editor.
- Triplanar nodes no longer use Camera-relative world space by default in HDRP.
- Errors no longer occur when you activate `Enable GPU Instancing` on Shader Graph Materials. [1184870](https://issuetracker.unity3d.com/issues/universalrp-shader-compilation-error-when-using-gpu-instancing)
- Errors no longer occur when there are multiple tangent transform nodes on a graph. [1185752](https://issuetracker.unity3d.com/issues/shadergraph-fails-to-compile-with-redefinition-of-transposetangent-when-multiple-tangent-transform-nodes-are-plugged-in)
- The Main Preview for Sprite Lit and Sprite Unlit master nodes now displays the correct color. [1184656](https://issuetracker.unity3d.com/issues/shadergraph-preview-for-lit-and-unlit-master-node-wrong-color-when-color-is-set-directly-on-master-node)
- Shader Graph shaders in `Always Include Shaders` no longer crash builds. [1191757](https://issuetracker.unity3d.com/issues/lwrp-build-crashes-when-built-with-shadergraph-file-added-to-always-include-shaders-list)
- The `Transform` node now correctly transforms Absolute World to Object.
- Errors no longer occur when you change the precision of Sub Graphs. [1158413](https://issuetracker.unity3d.com/issues/shadergraph-changing-precision-of-sg-with-subgraphs-that-still-use-the-other-precision-breaks-the-generated-shader)
- Fixed an error where the UV channel drop-down menu on nodes had clipped text. [1188710](https://issuetracker.unity3d.com/issues/shader-graph-all-uv-dropdown-value-is-clipped-under-shader-graph)
- Added StencilOverride support.
- Sticky Notes can now be grouped properly.
- Fixed an issue where nodes couldn't be copied from a group.
- Fixed a bug that occurred when you duplicated multiple Blackboard properties or keywords simultaneously, where Shader Graph stopped working, potentially causing data loss.
- Fixed a bug where you couldn't reorder Blackboard properties.
- Shader Graph now properly duplicates the __Exposed__ status for Shader properties and keywords.
- Fixed a bug where the __Save Graph As__ dialog for a Shader or Sub Graph sometimes appeared in the wrong Project when you had multiple Unity Projects open simultaneously.
- Fixed an issue where adding the first output to a Sub Graph without any outputs prior caused Shader Graphs containing the Sub Graph to break.
- Fixed an issue where Shader Graph shaders using the `CameraNode` failed to build on PS4 with "incompatible argument list for call to 'mul'".
- Fixed a bug that caused problems with Blackboard property ordering.
- Fixed a bug where the redo functionality in Shader Graph often didn't work.
- Fixed a bug where using the Save As command on a Sub Graph raised an exception.
- Fixed a bug where the input fields sometimes didn't render properly. [1176268](https://issuetracker.unity3d.com/issues/shadergraph-input-fields-get-cut-off-after-minimizing-and-maximizing-become-unusable)
- Fixed a bug where the Gradient property didn't work with all system locales. [1140924](https://issuetracker.unity3d.com/issues/shader-graph-shader-doesnt-compile-when-using-a-gradient-property-and-a-regional-format-with-comma-decimal-separator-is-used)
- Fixed a bug where Properties in the Blackboard could have duplicate names.
- Fixed a bug where you could drag the Blackboard into a graph even when you disabled the Blackboard.
- Fixed a bug where the `Vertex Normal` slot on master nodes needed vertex normal data input to compile. [1193348](https://issuetracker.unity3d.com/issues/hdrp-unlit-shader-plugging-anything-into-the-vertex-normal-input-causes-shader-to-fail-to-compile)
- Fixed a bug where `GetWorldSpaceNormalizeViewDir()` could cause undeclared indentifier errors. [1190606](https://issuetracker.unity3d.com/issues/view-dir-node-plugged-into-vertex-position-creates-error-undeclared-identifier-getworldspacenormalizeviewdir)
- Fixed a bug where Emission on PBR Shader Graphs in the Universal RP would not bake to lightmaps. [1190225](https://issuetracker.unity3d.com/issues/emissive-custom-pbr-shadergraph-material-only-works-for-primitive-unity-objects)
- Fixed a bug where Shader Graph shaders were writing to `POSITION` instead of `SV_POSITION`, which caused PS4 builds to fail.
- Fixed a bug where `Object to Tangent` transforms in the `Transform` node used the wrong matrix. [1162203](https://issuetracker.unity3d.com/issues/shadergraph-transform-node-from-object-to-tangent-space-uses-the-wrong-matrix)
- Fixed an issue where boolean keywords in a Shader Graph caused HDRP Material features to fail. [1204827](https://issuetracker.unity3d.com/issues/hdrp-shadergraph-adding-a-boolean-keyword-to-an-hdrp-lit-shader-makes-material-features-not-work)
- Fixed a bug where Object space normals scaled with Object Scale. 
- Documentation links on nodes now point to the correct URLs and package versions.
- Fixed an issue where Sub Graphs sometimes had duplicate names when you converted nodes into Sub Graphs. 
- Fixed an issue where the number of ports on Keyword nodes didn't update when you added or removed Enum Keyword entries.
- Fixed an issue where colors in graphs didn't update when you changed a Blackboard Property's precision while the Color Mode is set to Precision.
- Fixed a bug where custom mesh in the Master Preview didn't work.
- Fixed a number of memory leaks that caused Shader Graph assets to stay in memory after closing the Shader Graph window.
- You can now smoothly edit controls on the `Dielectric Specular` node.
- Fixed Blackboard Properties to support scientific notation.
- Fixed a bug where warnings in the Shader Graph or Sub Graph were treated as errors.
- Fixed a bug where the error `Output value 'vert' is not initialized` displayed on all PBR graphs in Universal. [1210710](https://issuetracker.unity3d.com/issues/output-value-vert-is-not-completely-initialized-error-is-thrown-when-pbr-graph-is-created-using-urp)
- Fixed a bug where PBR and Unlit master nodes in Universal had Alpha Clipping enabled by default.
- Fixed an issue in where analytics wasn't always working.
- Fixed a bug where if a user had a Blackboard Property Reference start with a digit the generated shader would be broken.
- Avoid unintended behavior by removing the ability to create presets from Shader Graph (and Sub Graph) assets. [1220914](https://issuetracker.unity3d.com/issues/shadergraph-preset-unable-to-open-editor-when-clicking-on-open-shader-editor-in-the-shadersubgraphimporter)
- Fixed a bug where undo would make the Master Preview visible regardless of its toggle status.
- Fixed a bug where any change to the PBR master node settings would lose connection to the normal slot. 
- Fixed a bug where the user couldn't open up HDRP Master Node Shader Graphs without the Render Pipeline set to HDRP.
- Fixed a bug where adding a HDRP Master Node to a Shader Graph would softlock the Shader Graph.
- Fixed a bug where shaders fail to compile due to `#pragma target` generation when your system locale uses commas instead of periods.
- Fixed a compilation error when using Hybrid Renderer due to incorrect positioning of macros.
- Fixed a bug where the `Create Node Menu` lagged on load. Entries are now only generated when property, keyword, or subgraph changes are detected. [1209567](https://issuetracker.unity3d.com/issues/shadergraph-opening-node-search-window-is-unnecessarily-slow).
- Fixed a bug with the `Transform` node where converting from `Absolute World` space in a sub graph causes invalid subscript errors. [1190813](https://issuetracker.unity3d.com/issues/shadergraph-invalid-subscript-errors-are-thrown-when-connecting-a-subgraph-with-transform-node-with-unlit-master-node)
- Fixed a bug where depndencies were not getting included when exporting a shadergraph and subgraphs
- Fixed a bug where adding a " to a property display name would cause shader compilation errors and show all nodes as broken
- Fixed a bug where the `Position` node would change coordinate spaces from `World` to `Absolute World` when shaders recompile. [1184617](https://issuetracker.unity3d.com/product/unity/issues/guid/1184617/)
- Fixed a bug where instanced shaders wouldn't compile on PS4.
- Fixed a bug where switching a Color Nodes' Mode between Default and HDR would cause the Color to be altered incorrectly.
- Fixed a bug where nodes dealing with matricies would sometimes display a preview, sometimes not.
- Optimized loading a large Shader Graph. [1209047](https://issuetracker.unity3d.com/issues/shader-graph-unresponsive-editor-when-using-large-graphs)
- Fixed NaN issue in triplanar SG node when blend goes to 0.
- Fixed a recurring bug where node inputs would get misaligned from their ports. [1224480]
- Fixed an issue where Blackboard properties would not duplicate with `Precision` or `Hybrid Instancing` options. 
- Fixed an issue where `Texture` properties on the Blackboard would not duplicate with the same `Mode` settings. 
- Fixed an issue where `Keywords` on the Blackboard would not duplicate with the same `Default` value.
- Shader Graph now requests preview shader compilation asynchronously. [1209047](https://issuetracker.unity3d.com/issues/shader-graph-unresponsive-editor-when-using-large-graphs)
- Fixed an issue where Shader Graph would not compile master previews after an assembly reload.
- Fixed issue where `Linear Blend Skinning` node could not be converted to Sub Graph [1227087](https://issuetracker.unity3d.com/issues/shadergraph-linear-blend-skinning-node-reports-an-error-and-prevents-shader-compilation-when-used-within-a-sub-graph)
- Fixed a compilation error in preview shaders for nodes requiring view direction.
- Fixed undo not being recorded properly for setting active master node, graph precision, and node defaults.
- Fixed an issue where Custum Function nodes and Sub Graph Output nodes could no longer rename slots. 
- Fixed a bug where searcher entries would not repopulate correctly after an undo was perfromed (https://fogbugz.unity3d.com/f/cases/1241018/)
- Fixed a bug where Redirect Nodes did not work as inputs to Custom Function Nodes. [1235999](https://issuetracker.unity3d.com/product/unity/issues/guid/1235999/)
- Fixed a bug where changeing the default value on a keyword would reset the node input type to vec4 (https://fogbugz.unity3d.com/f/cases/1216760/)
- Fixed a soft lock when you open a graph when the blackboard hidden.
- Fixed an issue where keyboard navigation in the Create Node menu no longer worked. [1253544]
- Preview correctly shows unassigned VT texture result, no longer ignores null textures
- Don't allow duplicate VT layer names when renaming layers
- Moved VT layer TextureType to the VTProperty from the SampleVT node
- Fixed the squished UI of VT property layers
- Disallow Save As and Convert to Subgraph that would create recursive dependencies
- Fixed an issue where the user would not get a save prompt on application close [1262044](https://issuetracker.unity3d.com/product/unity/issues/guid/1262044/)
- Fixed bug where output port type would not visually update when input type changed (for example from Vec1 to Vec3) [1259501](https://issuetracker.unity3d.com/product/unity/issues/guid/1259501/)
- Fixed an issue with how we collected/filtered nodes for targets. Applied the work to the SearchWindowProvider as well
- Fixed a bug where the object selector for Custom Function Nodes did not update correctly. [1176129](https://issuetracker.unity3d.com/product/unity/issues/guid/1176129/)
- Fixed a bug where whitespaces were allowed in keyword reference names
- Fixed a bug where the Create Node menu would override the Object Field selection window. [1176125](https://issuetracker.unity3d.com/issues/shader-graph-object-input-field-with-space-bar-shortcut-opens-shader-graph-search-window-and-object-select-window)
- Fixed a bug where the Main Preview window was no longer a square aspect ratio. [1257053](https://issuetracker.unity3d.com/product/unity/issues/guid/1257053/)
- Fixed a bug where the size of the Graph Inspector would not save properly. [1257084](https://issuetracker.unity3d.com/product/unity/issues/guid/1257084/)
- Replace toggle by an enumField for lit/unlit with VFXTarget
- Alpha Clipping option in Graph inspector now correctly hides and indents dependent options. (https://fogbugz.unity3d.com/f/cases/1257041/)
- Fixed a bug where changing the name of a property did not update nodes on the graph. [1249164](https://issuetracker.unity3d.com/product/unity/issues/guid/1249164/)
- Fixed a crash issue when ShaderGraph included in a project along with DOTS assemblies
- Added missing SampleVirtualTextureNode address mode control in ShaderGraph
- Fixed a badly named control on SampleVirtualTextureNode in ShaderGraph
- Fixed an issue where multiple SampleVirtualTextureNodes created functions with names that may collide in ShaderGraph
- Made sub graph importer deterministic to avoid cascading shader recompiles when no change was present.
- Adjusted style sheet for Blackboard to prevent ui conflicts.
- Fixed a bug where the SampleVirtualTexture node would delete slots when changing its LOD mode
- Use preview of the other target if VFXTarget is active.

## [7.1.1] - 2019-09-05
### Added
- You can now define shader keywords on the Blackboard. Use these keywords on the graph to create static branches in the generated shader.
- The tab now shows whether you are working in a Sub Graph or a Shader Graph file.
- The Shader Graph importer now bakes the output node type name into a meta-data object.

### Fixed
- The Shader Graph preview no longer breaks when you create new PBR Graphs.
- Fixed an issue where deleting a group and a property at the same time would cause an error.
- Fixed the epsilon that the Hue Node uses to avoid NaN on platforms that support half precision.
- Emission nodes no longer produce errors when you use them in Sub Graphs.
- Exposure nodes no longer produce errors when you use them in Sub Graphs.
- Unlit master nodes no longer define unnecessary properties in the Universal Render Pipeline.
- Errors no longer occur when you convert a selection to a Sub Graph.
- Color nodes now handle Gamma and Linear conversions correctly.
- Sub Graph Output nodes now link to the correct documentation page.
- When you use Keywords, PBR and Unlit master nodes no longer produce errors.
- PBR master nodes now calculate Global Illumination (GI) correctly.
- PBR master nodes now apply surface normals.
- PBR master nodes now apply fog.
- The Editor now displays correct errors for missing or deleted Sub Graph Assets.
- You can no longer drag and drop recursive nodes onto Sub Graph Assets.

## [7.0.1] - 2019-07-25
### Changed
- New Shader Graph windows are now docked to either existing Shader Graph windows, or to the Scene View.

### Fixed
- Fixed various dependency tracking issues with Sub Graphs and HLSL files from Custom Function Nodes.
- Fixed an error that previously occurred when you used `Sampler State` input ports on Sub Graphs.
- `Normal Reconstruct Z` node is now compatible with both fragment and vertex stages. 
- `Position` node now draws the correct label for **Absolute World**. 
- Node previews now inherit preview type correctly.
- Normal maps now unpack correctly for mobile platforms.
- Fixed an error that previously occurred when you used the Gradient Sample node and your system locale uses commas instead of periods.
- Fixed an issue where you couldn't group several nodes.

## [7.0.0] - 2019-07-10
### Added
- You can now use the `SHADERGRAPH_PREVIEW` keyword in `Custom Function Node` to generate different code for preview Shaders.
- Color Mode improves node visibility by coloring the title bar by Category, Precision, or custom colors.
- You can now set the precision of a Shader Graph and individual nodes.
- Added the `_TimeParameters` variable which contains `Time`, `Sin(Time)`, and `Cosine(Time)`
- _Absolute World_ space on `Position Node` now provides absolute world space coordinates regardless of the active render pipeline.
- You can now add sticky notes to graphs.

### Changed
- The `Custom Function Node` now uses an object field to reference its source when using `File` mode.
- To enable master nodes to generate correct motion vectors for time-based vertex modification, time is now implemented as an input to the graph rather than as a global uniform.
- **World** space on `Position Node` now uses the default world space coordinates of the active render pipeline. 

### Fixed
- Fixed an error in `Custom Function Node` port naming.
- `Sampler State` properties and nodes now serialize correctly.
- Labels in the Custom Port menu now use the correct coloring when using the Personal skin.
- Fixed an error that occured when creating a Sub Graph from a selection containing a Group Node.
- When you change a Sub Graph, Shader Graph windows now correctly reload.
- When you save a Shader Graph, all other Shader Graph windows no longer re-compile their preview Shaders.
- Shader Graph UI now draws with correct styling for 2019.3.
- When deleting edge connections to nodes with a preview error, input ports no longer draw in the wrong position.
- Fixed an error involving deprecated components from VisualElements.
- When you convert nodes to a Sub Graph, the nodes are now placed correctly in the Sub Graph.
- The `Bitangent Vector Node` now generates all necessary shader requirements.

## [6.7.0-preview] - 2019-05-16
### Added
- Added a hidden path namespace for Sub Graphs to prevent certain Sub Graphs from populating the Create Node menu.

### Changed
- Anti-aliasing (4x) is now enabled on Shader Graph windows.

### Fixed
- When you click on the gear icon, Shader Graph now focuses on the selected node, and brings the settings menu to front view.
- Sub Graph Output and Custom Function Node now validate slot names, and display an appropriate error badge when needed.
- Remaining outdated documentation has been removed. 
- When you perform an undo or redo to an inactive Shader Graph window, the window no longer breaks.
- When you rapidly perform an undo or redo, Shader Graph windows no longer break.
- Sub Graphs that contain references to non-existing Sub Graphs no longer break the Sub Graph Importer.
- You can now reference sub-assets such as Textures.
- You can now reference Scene Color and Scene Depth correctly from within a Sub Graph.
- When you create a new empty Sub Graph, it no longer shows a warning about a missing output.
- When you create outputs that start with a digit, Shader generation no longer fails.
- You can no longer add nodes that are not allowed into Sub Graphs.
- A graph must now always contain at least one Master Node.
- Duplicate output names are now allowed.
- Fixed an issue where the main preview was always redrawing.
- When you set a Master Node as active, the Main Preview now shows the correct result.
- When you save a graph that contains a Sub Graph node, the Shader Graph window no longer freezes.
- Fixed an error that occured when using multiple Sampler State nodes with different parameters.
- Fixed an issue causing default inputs to be misaligned in certain cases.
- You can no longer directly connect slots with invalid types. When the graph detects that situation, it now doesn't break and gives an error instead.

## [6.6.0] - 2019-04-01
### Added
- You can now add Matrix, Sampler State and Gradient properties to the Blackboard.
- Added Custom Function node. Use this node to define a custom HLSL function either via string directly in the graph, or via a path to an HLSL file.
- You can now group nodes by pressing Ctrl + G.
- Added "Delete Group and Contents" and removed "Ungroup All Nodes" from the context menu for groups.
- You can now use Sub Graphs in other Sub Graphs.
- Preview shaders now compile in the background, and only redraw when necessary.

### Changed
- Removed Blackboard fields, which had no effect on Sub Graph input ports, from the Sub Graph Blackboard.
- Subgraph Output node is now called Outputs.
- Subgraph Output node now supports renaming of ports.
- Subgraph Output node now supports all port types.
- Subgraph Output node now supports reordering ports.
- When you convert nodes to a Sub Graph, Shader Graph generates properties and output ports in the Sub Graph, and now by default, names those resulting properties and output ports based on their types.
- When you delete a group, Shader Graph now deletes the Group UI, but doesn't delete the nodes inside.

### Fixed
- You can now undo edits to Vector port default input fields.
- You can now undo edits to Gradient port default input fields.
- Boolean port input fields now display correct values when you undo changes.
- Vector type properties now behave as expected when you undo changes.
- Fixed an error that previously occurred when you opened saved Shader Graphs containing one or more Voronoi nodes.
- You can now drag normal map type textures on to a Shader Graph to create Sample Texture 2D nodes with the correct type set.
- Fixed the Multiply node so default input values are applied correctly.
- Added padding on input values for Blend node to prevent NaN outputs.
- Fixed an issue where `IsFaceSign` would not compile within Sub Graph Nodes.
- Null reference errors no longer occur when you remove ports with connected edges.
- Default input fields now correctly hide and show when connections change.

## [6.5.0] - 2019-03-07

### Fixed
- Fixed master preview for HDRP master nodes when alpha clip is enabled.

## [6.4.0] - 2019-02-21
### Fixed
- Fixed the Transform node, so going from Tangent Space to any other space now works as expected.

## [6.3.0] - 2019-02-18
### Fixed
- Fixed an issue where the Normal Reconstruct Z Node sometimes caused Not a Number (NaN) errors when using negative values.

## [6.2.0] - 2019-02-15
### Fixed
- Fixed the property blackboard so it no longer goes missing or turns very small.

### Changed
- Code refactor: all macros with ARGS have been swapped with macros with PARAM. This is because the ARGS macros were incorrectly named.

## [6.1.0] - 2019-02-13

## [6.0.0] - 2019-02-23
### Added
- When you hover your cursor over a property in the blackboard, this now highlights the corresponding property elements in your Shader Graph. Similarly, if you hover over a property in the Shader Graph itself, this highlights the corresponding property in the blackboard.
- Property nodes in your Shader Graph now have a similar look and styling as the properties in the blackboard.

### Changed
- Errors in the compiled shader are now displayed as badges on the appropriate node.
- In the `Scene Depth` node you can now choose the depth sampling mode: `Linear01`, `Raw` or `Eye`.

### Fixed
- When you convert an inline node to a `Property` node, this no longer allows duplicate property names.
- When you move a node, you'll now be asked to save the Graph file.
- You can now Undo edits to Property parameters on the Blackboard.
- You can now Undo conversions between `Property` nodes and inline nodes.
- You can now Undo moving a node.
- You can no longer select the `Texture2D` Property type `Mode`, if the Property is not exposed.
- The `Vector1` Property type now handles default values more intuitively when switching `Mode` dropdown.
- The `Color` node control is now a consistent width.
- Function declarations no longer contain double delimiters.
- The `Slider` node control now functions correctly.
- Fixed an issue where the Editor automatically re-imported Shader Graphs when there were changes to the asset database.
- Reverted the visual styling of various graph elements to their previous correct states.
- Previews now repaint correctly when Unity does not have focus.
- Code generation now works correctly for exposed Vector1 shader properties where the decimal separator is not a dot.
- The `Rotate About Axis` node's Modes now use the correct function versions.
- Shader Graph now preserves grouping when you convert nodes between property and inline.
- The `Flip` node now greys out labels for inactive controls.
- The `Boolean` property type now uses the `ToggleUI` property attribute, so as to not generate keywords.
- The `Normal Unpack` node no longer generates errors in Object space.
- The `Split` node now uses values from its default Port input fields.
- The `Channel Mask` node now allows multiple node instances, and no longer generates any errors.
- Serialized the Alpha control value on the `Flip` node.
- The `Is Infinite` and `Is NaN` nodes now use `Vector 1` input ports, but the output remains the same.
- You can no longer convert a node inside a `Sub Graph` into a `Sub Graph`, which previously caused errors.
- The `Transformation Matrix` node's Inverse Projection and Inverse View Projection modes no longer produce errors.
- The term `Shader Graph` is now captilized correctly in the Save Graph prompt. 

## [5.2.0] - 2018-11-27
### Added
- Shader Graph now has __Group Node__, where you can group together several nodes. You can use this to keep your Graphs organized and nice.

### Fixed
- The expanded state of blackboard properties are now remembered during a Unity session.

## [5.1.0] - 2018-11-19
### Added
- You can now show and hide the Main Preview and the Blackboard from the toolbar.

### Changed
- The Shader Graph package is no longer in preview.
- Moved `NormalBlendRNM` node to a dropdown option on `Normal Blend` node.
- `Sample Cubemap` node now has a `SamplerState` slot.
- New Sub Graph assets now default to the "Sub Graphs" path in the Create Node menu.
- New Shader Graph assets now default to the "Shader Graphs" path in the Shader menu.
- The `Light Probe` node is now a `Baked GI` node. When you use LWRP with lightmaps, this node now returns the correct lightmap data. This node is supported in HDRP.
- `Reflection Probe` nodes now only work with LWRP. This solves compilation errors in HDRP.
- `Ambient` nodes now only work with LWRP. This solves compilation errors in HDRP.
- `Fog` nodes now only work with LWRP. This solves compilation errors in HDRP.
- In HDRP, the `Position` port for the `Object` node now returns the absolute world position.
- The `Baked GI`, `Reflection Probe`, and `Ambient` nodes are now in the `Input/Lighting` category.
- The master node no longer has its own preview, because it was redundant. You can see the results for the master node in the Main Preview.

### Fixed
- Shadow projection is now correct when using the `Unlit` master node with HD Render Pipeline.
- Removed all direct references to matrices
- `Matrix Construction` nodes with different `Mode` values now evaluate correctly.
- `Is Front Face` node now works correctly when connected to `Alpha` and `AlphaThreshold` slots on the `PBR` master node.
- Corrected some instances of incorrect port dimensions on several nodes.
- `Scene Depth` and `Scene Color` nodes now work in single pass stereo in Lightweight Render Pipeline.
- `Channel Mask` node controls are now aligned correctly.
- In Lightweight Render Pipeline, Pre-multiply surface type now matches the Lit shader. 
- Non-exposed properties in the blackboard no longer have a green dot next to them.
- Default reference name for shader properties are now serialized. You cannot change them after initial creation.
- When you save Shader Graph and Sub Graph files, they're now automatically checked out on version control.
- Shader Graph no longer throws an exception when you double-click a folder in the Project window.
- Gradient Node no longer throws an error when you undo a deletion.

## [5.0.0-preview] - 2018-09-28

## [4.0.0-preview] - 2018-09-28
### Added
- Shader Graph now supports the High Definition Render Pipeline with both PBR and Unlit Master nodes. Shaders built with Shader Graph work with both the Lightweight and HD render pipelines.
- You can now modify vertex position via the Position slot on the PBR and Unlit Master nodes. By default, the input to this node is object space position. Custom inputs to this slot should specify the absolute local position of a given vertex. Certain nodes (such as Procedural Shapes) are not viable in the vertex shader. Such nodes are incompatible with this slot.
- You can now edit the Reference name for a property. To do so, select the property and type a new name next to Reference. If you want to reset to the default name, right-click Reference, and select Reset reference.
- In the expanded property window, you can now toggle whether the property is exposed.
- You can now change the path of Shader Graphs and Sub Graphs. When you change the path of a Shader Graph, this modifies the location it has in the shader selection list. When you change the path of Sub Graph, it will have a different location in the node creation menu.
- Added `Is Front Face` node. With this node, you can change graph output depending on the face sign of a given fragment. If the current fragment is part of a front face, the node returns true. For a back face, the node returns false. Note: This functionality requires that you have enabled **two sided** on the Master node.
- Gradient functionality is now available via two new nodes: Sample Gradient and Gradient Asset. The Sample Gradient node samples a gradient given a Time parameter. You can define this gradient on the Gradient slot control view. The Gradient Asset node defines a gradient that can be sampled by multiple Sample Gradient nodes using different Time parameters.
- Math nodes now have a Waves category. The category has four different nodes: Triangle wave, Sawtooth wave, Square wave, and Noise Sine wave. The Triangle, Sawtooth, and Square wave nodes output a waveform with a range of -1 to 1 over a period of 1. The Noise Sine wave outputs a standard Sine wave with a range of -1 to 1 over a period of 2 * pi. For variance, random noise is added to the amplitude of the Sine wave, within a determined range.
- Added `Sphere Mask` node for which you can indicate the starting coordinate and center point. The sphere mask uses these with the **Radius** and **Hardness** parameters. Sphere mask functionality works in both 2D and 3D spaces, and is based on the vector coordinates in the **Coords and Center** input.
- Added support for Texture 3D and Texture 2D Array via two new property types and four new nodes.
- A new node `Texture 2D LOD` has been added for LOD functionality on a Texture 2D Sample. Sample Texture 2D LOD uses the exact same input and output slots as Sample Texture 2D, but also includes an input for level of detail adjustments via a Vector1 slot.
- Added `Texel Size` node, which allows you to get the special texture properties of a Texture 2D Asset via the `{texturename}_TexelSize` variable. Based on input from the Texture 2D Asset, the node outputs the width and height of the texel size in Vector1 format.
- Added `Rotate About Axis` node. This allows you to rotate a 3D vector space around an axis. For the rotation, you can specify an amount of degrees or a radian value.
- Unpacking normal maps in object space.
- Unpacking derivative maps option on sample texture nodes.
- Added Uint type for instancing support.
- Added HDR option for color material slots.
- Added definitions used by new HD Lit Master node.
- Added a popup control for a string list.
- Added conversion type (position/direction) to TransformNode.
- In your preview for nodes that are not master nodes, pixels now display as pink if they are not finite.

### Changed
- The settings for master nodes now live in a small window that you can toggle on and off. Here, you can change various rendering settings for your shader.
- There are two Normal Derive Nodes: `Normal From Height` and `Normal Reconstruct Z`.
  `Normal From Height` uses Vector1 input to derive a normal map.
  `Normal Reconstruct Z` uses the X and Y components in Vector2 input to derive the proper Z value for a normal map.
- The Texture type default input now accepts render textures.
- HD PBR subshader no longer duplicates surface description code into vertex shader.
- If the current render pipeline is not compatible, master nodes now display an error badge.
- The preview shader now only considers the current render pipeline. Because of this there is less code to compile, so the preview shader compiles faster.
- When you rename a shader graph or sub shader graph locally on your disk, the title of the Shader Graph window, black board, and preview also updates.
- Removed legacy matrices from Transfomation Matrix node.
- Texture 2D Array and Texture 3D nodes can no longer be used in the vertex shader.
- `Normal Create` node has been renamed to `Normal From Texture`.
- When you close the Shader Graph after you have modified a file, the prompt about saving your changes now shows the file name as well.
- `Blend` node now supports Overwrite mode.
- `Simple Noise` node no longer has a loop.
- The `Polygon` node now calculates radius based on apothem.
- `Normal Strength` node now calculates Z value more accurately.
- You can now connect Sub Graphs to vertex shader slots. If a node in the Sub Graph specifies a shader stage, that specific Sub Graph node is locked to that stage. When an instance of a Sub Graph node is connected to a slot that specifies a shader stage, all slots on that instance are locked to the stage.
- Separated material options and tags.
- Master node settings are now recreated when a topological modification occurs.

### Fixed
- Vector 1 nodes now evaluate correctly. ([#334](https://github.com/Unity-Technologies/ShaderGraph/issues/334) and [#337](https://github.com/Unity-Technologies/ShaderGraph/issues/337))
- Properties can now be copied and pasted.
- Pasting a property node into another graph will now convert it to a concrete node. ([#300](https://github.com/Unity-Technologies/ShaderGraph/issues/300) and [#307](https://github.com/Unity-Technologies/ShaderGraph/pull/307))
- Nodes that are copied from one graph to another now spawn in the center of the current view. ([#333](https://github.com/Unity-Technologies/ShaderGraph/issues/333))
- When you edit sub graph paths, the search window no longer yields a null reference exception.
- The blackboard is now within view when deserialized.
- Your system locale can no longer cause incorrect commands due to full stops being converted to commas.
- Deserialization of subgraphs now works correctly.
- Sub graphs are now suffixed with (sub), so you can tell them apart from other nodes.
- Boolean and Texture type properties now function correctly in sub-graphs.
- The preview of a node does not obstruct the selection outliner anymore.
- The Dielectric Specular node no longer resets its control values.
- You can now copy, paste, and duplicate sub-graph nodes with vector type input ports.
- The Lightweight PBR subshader now normalizes normal, tangent, and view direction correctly.
- Shader graphs using alpha clip now generate correct depth and shadow passes.
- `Normal Create` node has been renamed to `Normal From Texture`.
- The preview of nodes now updates correctly.
- Your system locale can no longer cause incorrect commands due to full stops being converted to commas.
- `Show Generated Code` no longer throws an "Argument cannot be null" error.
- Sub Graphs now use the correct generation mode when they generate preview shaders.
- The `CodeFunctionNode` API now generates correct function headers when you use `DynamicMatrix` type slots.
- Texture type input slots now set correct default values for 'Normal' texture type.
- SpaceMaterialSlot now reads correct slot.
- Slider node control now functions correctly.
- Shader Graphs no longer display an error message intended for Sub Graphs when you delete properties.
- The Shader Graph and Sub Shader Graph file extensions are no longer case-sensitive.
- The dynamic value slot type now uses the correct decimal separator during HLSL generation.
- Fixed an issue where Show Generated Code could fail when external editor was not set.
- In the High Definition Render Pipeline, Shader Graph now supports 4-channel UVs.
- The Lightweight PBR subshader now generates the correct meta pass.
- Both PBR subshaders can now generate indirect light from emission.
- Shader graphs now support the SRP batcher.
- Fixed an issue where floatfield would be parsed according to OS locale settings with .NET 4.6<|MERGE_RESOLUTION|>--- conflicted
+++ resolved
@@ -28,13 +28,10 @@
 - Fixed an issue where Block nodes using Color slots would not be automatically removed from the Master Stack. [1259794]
 - Fixed an issue where the Create Node menu would not close when pressing the Escape key. [1263667]
 - Fixed an issue with the Preview Manager not updating correctly when deleting an edge that was created with a node (dragging off an existing node slot)
-<<<<<<< HEAD
-- Fixed the subgraph slot sorting function [1286805]
-=======
 - Fixed an issue where ShaderGraph could not read matrices from a Material or MaterialPropertyBlock while rendering with SRP batcher [1256374]
 - Fixed an issue where user setting a property to not Exposed, Hybrid-Instanced would result in a non-Hybrid Global property [1285700]
 - Fixed an issue with Gradient when it is used as expose parameters. Generated code was failing [1285640 ]
->>>>>>> e51c394d
+- Fixed the subgraph slot sorting function [1286805]
 
 ## [10.1.0] - 2020-10-12
 
