# Changelog
All notable changes to this package are documented in this file.

The format is based on [Keep a Changelog](http://keepachangelog.com/en/1.0.0/)
and this project adheres to [Semantic Versioning](http://semver.org/spec/v2.0.0.html).

## [14.0.0] - 2021-11-17

### Fixed
 - Gradient field doesn't support HDR values [Case 1381867](https://issuetracker.unity3d.com/product/unity/issues/guid/1381867/)
 - Fixed the behavior of checkerboard node with raytracing

## [13.1.2] - 2021-11-05

### Added
 - Added ability to set "Global" or "Per Material" shader declaration in PVT node settings [1372152]
 - Show PVT stack names (needed for binding) under the Properties in the Shader Inspector

### Fixed
 - Fixed a recent regression in ShaderGraph Screen Position behavior on some platforms in Built-in, Universal and HDRP [1369450]
<<<<<<< HEAD
 - Gradient field doesn't support HDR values [Case 1381867](https://issuetracker.unity3d.com/product/unity/issues/guid/1381867/)
 - Fixed SRP-batching when PVT stacks are bound per material by properly declaring properties for PVT stacks [1372152]
=======
>>>>>>> 3da5d977

## [13.1.1] - 2021-10-04

### Added
 - Adding ability to automatically cast Bools to Vector types in ShaderGraph [1359160]
 - Added ShaderGraph import warning to old nodes and properties, and ability to dismiss the warning if old behavior is desired.
 - Added normal transforms to the Transform node
 - Added an automatically generated material subasset on ShaderGraphs.

### Changed
 - Changed the title suffix on old nodes and properties rom "Deprecated" to "Legacy".
 - Updated searcher package dependency version to 4.9.1
 - Renamed the Shader Graph Texel Size node to Texture Size and added two additional output ports that actually output the texel size in addition to the texture size.

### Fixed
 - Fixed a usability issue where in some cases searcher would suggest one collapsed category of results that user would have to manually expand anyway
 - Fixed bug that causes search results to not be visible sometimes in the searcher window [1366061]
 - Fixed bug that causes exceptions to be thrown when using the up/down arrow keys with search list focused [1358016]
 - Fixed bug that causes some searcher items to be irreversibly collapsed due to expand icon disappearing on collapsing those items [1366074]
 - Fixed bug that caused incorrect search results with non whitespaced queries for nodes with spaces in their name and for subgraphs [1359158]
 - Fixed Triplanar ShaderGraph node to handle arbitrary input and output coordinate spaces [1346477] (https://issuetracker.unity3d.com/issues/shader-graph-rotating-gameobject-get-material-stretched-when-using-triplanar-node)
 - Fixed a bug that Parallax Mapping and Parallax Occlusion Mapping nodes don't use the same channel to sample heightmap by adding drop-downs for channel selecting to both of the nodes. [1347270] (https://fogbugz.unity3d.com/f/cases/1347270/)
 - Fixed errors in the ShaderGraph Transform node [1368082]
 - Fixed the Scene Depth node so it returns proper results in Eye space when using an orthographic camera [1311272]
 - Fixed a bug where node preview doesn't update when a texture is changed in the explorer [1363784](https://issuetracker.unity3d.com/product/unity/issues/guid/1363784/)
 - Fixed missing shader keyword stage during keyword copying.
 - Fixed a ShaderGraph warning when connecting a node using Object Space BiTangent to the vertex stage [1361512] (https://issuetracker.unity3d.com/issues/shader-graph-cross-implicit-truncation-of-vector-type-errors-are-thrown-when-connecting-transform-node-to-vertex-block)
 - Fixed upgrade warnings on SpeedTree8 subgraphs.

## [13.1.0] - 2021-09-24

### Fixed
 - Fixed bug where an exception was thrown on undo operation after adding properties to a category [1348910] (https://fogbugz.unity3d.com/f/cases/1348910/)
 - Fixed the sticky-note editable title text size in shader graph not matching the set font size [1357657].
 - Fixed unhandled exception when loading a subgraph with duplicate slots [1366200] (https://issuetracker.unity3d.com/product/unity/issues/guid/1366200/)

## [13.0.0] - 2021-09-01
### Changed
- Remove use of deprecated UNITY_USE_NATIVE_HDR keyword in shaders.

### Added
 - Adding control of anisotropic settings on inline Sampler state nodes in ShaderGraph.

### Fixed
 - Fixed bug where it was not possible to switch to Graph Settings tab in Inspector if multiple nodes and an edge was selected [1357648] (https://fogbugz.unity3d.com/f/cases/1357648/)
 - Fixed an incorrect direction transform from view to world space [1362034] (https://issuetracker.unity3d.com/product/unity/issues/guid/1362034/)
 - Fixed ShaderGraph HDRP master preview disappearing for a few seconds when graph is modified  [1330289] (https://issuetracker.unity3d.com/issues/shadergraph-hdrp-main-preview-is-invisible-until-moved)
 - Fixed noise nodes to use a deterministic integer hash, instead of platform dependent floating point hashes [1156544]
 - Fixed the appearance (wrong text color, and not wrapped) of a warning in Node Settings [1356725] (https://issuetracker.unity3d.com/product/unity/issues/guid/1356725/)
 - Fixed the ordering of inputs on a SubGraph node to match the properties on the blackboard of the subgraph itself [1354463]
 - Added more inputs to the Parallax Occlusion Mapping node to handle non-uniformly scaled UVs such as HDRP/Lit POM [1347008].
 - Fixed the wrong scaling of the main preview window  [1356719] (https://issuetracker.unity3d.com/product/unity/issues/guid/1356719/)
 - Fixed an issue where ShaderGraph "view shader" commands were opening in individual windows, and blocking Unity from closing [1367188]
 - Improved screenspace position accuracy in the fragment shader by using VPOS [1352662] (https://issuetracker.unity3d.com/issues/shadergraph-dither-node-results-in-artifacts-when-far-from-origin-caused-by-screen-position-breaking-down)
 - Fixed the node searcher results to prefer names over synonyms [1366058]

 - Fixed the sticky-note editable title text size in shader graph not matching the set font size [1357657].
 - Fixed how graph errors were displayed when variant limits were reached [1355815]

## [12.0.0] - 2021-01-11

### Added
  - Added categories to the blackboard, enabling more control over the organization of shader properties and keywords in the Shader Graph tool. These categories are also reflected in the Material Inspector for URP + HDRP, for materials created from shader graphs.
  - Added ability to define custom vertex-to-fragment interpolators.
  - Support for the XboxSeries platform has been added.
  - Stereo Eye Index, Instance ID, and Vertex ID nodes added to the shadergraph library.
  - Added information about selecting and unselecting items to the Blackboard article.
  - Added View Vector Node documentation
  - Added custom interpolator thresholds on shadergraph project settings page.
  - Added custom interpolator documentation
  - Added subshadergraphs for SpeedTree 8 shadergraph support: SpeedTree8Wind, SpeedTree8ColorAlpha, SpeedTree8Billboard.
  - Added an HLSL file implementing a version of the Unity core LODDitheringTransition function which can be used in a Shader Graph
  - Added a new target for the built-in render pipeline, including Lit and Unlit sub-targets.
  - Added stage control to ShaderGraph Keywords, to allow fragment or vertex-only keywords.
  - For Texture2D properties, added linearGrey and red as options for default texture mode.
  - For Texture2D properties, changed the "bump" option to be called "Normal Map", and will now tag these properties with the [NormalMap] tag.
  - Added `Branch On Input Connection` node. This node can be used inside a subgraph to branch on the connection state of an exposed property.
  - Added `Use Custom Binding` option to properties. When this option is enabled, a property can be connected to a `Branch On Input Connection` node. The user provides a custom label that will be displayed on the exposed property, when it is disconnected in a graph.
  - Added new dropdown property type for subgraphs, to allow compile time branching that can be controlled from the parent graph, via the subgraph instance node.
  - Added `Dropdown` node per dropdown property, that can be used to configure the desired branch control.
  - Added selection highlight and picking shader passes for URP target.
  - Added the ability to mark textures / colors as \[MainTexture\] and \[MainColor\].
  - Added the ability to enable tiling and offset controls for a Texture2D input.
  - Added the Split Texture Transform node to allow using/overriding the provided tiling and offset from a texture input.
  - Added `Calculate Level Of Detail Texture 2D` node, for calculating a Texture2D LOD level.
  - Added `Gather Texture 2D` node, for retrieving the four samples (red component only) that would be used for bilinear interpolation when sampling a Texture2D.
  - Added toggle "Disable Global Mip Bias" in Sample Texture 2D and Sample Texture 2D array node. This checkbox disables the runtimes automatic Mip Bias, which for instance can be activated during dynamic resolution scaling.
  - Added `Sprite` option to Main Preview, which is similar to `Quad` but does not allow rotation. `Sprite` is used as the default preview for URP Sprite shaders.
  - Added Tessellation Option to PositionNode settings, to provide access to the pre-displaced tessellated position.
  - Added visible errors for invalid stage capability connections to shader graph.
  - Added a ShaderGraph animated preview framerate throttle.
  - Added many node synonyms for the Create Node search so that it's easier to find nodes.

### Changed
- Properties and Keywords are no longer separated by type on the blackboard. Categories allow for any combination of properties and keywords to be grouped together as the user defines.
- Vector2/Vector3/Vector4 property types will now be properly represented by a matching Vector2/Vector3/Vector4 UI control in the URP + HDRP Material Inspector as opposed to the fallback Vector4 field that was used for any multi-dimensional vector type in the past.
- Updated/corrected View Direction documentation
- Change Asset/Create/Shader/Blank Shader Graph to Asset/Create/Shader Graph/Blank Shader Graph
- Change Asset/Create/Shader/Sub Graph to Asset/Create/Shader Graph/Sub Graph
- Change Asset/Create/Shader/VFX Shader Graph to Asset/Create/Shader Graph/VFX Shader Graph
- Adjusted Blackboard article to clarify multi-select functionality
- Limited max number of inspectable items in the Inspector View to 20 items
- Added borders to inspector items styling, to better differentiate between separate items
- Updated Custom Function Node to use new ShaderInclude asset type instead of TextAsset (.hlsl and .cginc softcheck remains).
- Change BranchOnInputNode to choose NotConnected branch when generating Preview
- Only ShaderGraph keywords count towards the shader permutation variant limit, SubGraph keywords do not.
- ShaderGraph SubGraphs will now report errors and warnings in a condensed single error.
- Changed "Create Node" action in ShaderGraph stack separator context menu to "Add Block Node" and added it to main stack context menu
- GatherTexture2D and TexelSize nodes now support all shader stages.

### Fixed
- Fixed an issue where fog node density was incorrectly calculated.
- Fixed inspector property header styling
- Added padding to the blackboard window to prevent overlapping of resize region and scrollbars interfering with user interaction
- Blackboard now properly handles selection persistence of items between undo and redos
- Fixed the Custom Editor GUI field in the Graph settings that was ignored.
- Node included HLSL files are now tracked more robustly, so they work after file moves and renames [1301915] (https://issuetracker.unity3d.com/product/unity/issues/guid/1301915/)
- Prevent users from setting enum keywords with duplicate reference names and invalid characters [1287335]
- Fixed a bug where old preview property values would be used for node previews after an undo operation.
- Clean up console error reporting from node shader compilation so errors are reported in the graph rather than the Editor console [1296291] (https://issuetracker.unity3d.com/product/unity/issues/guid/1296291/)
- Fixed treatment of node precision in subgraphs, now allows subgraphs to switch precisions based on the subgraph node [1304050] (https://issuetracker.unity3d.com/issues/precision-errors-when-theres-a-precision-discrepancy-between-subgraphs-and-parent-graphs)
- Fixed an issue where the Rectangle Node could lose detail at a distance.  New control offers additional method that preserves detail better [1156801]
- Fixed virtual texture layer reference names allowing invalid characters [1304146]
- Fixed issue with SRP Batcher compatibility [1310624]
- Fixed issue with Hybrid renderer compatibility [1296776]
- Fixed ParallaxOcclusionMapping node to clamp very large step counts that could crash GPUs (max set to 256). [1329025] (https://issuetracker.unity3d.com/issues/shadergraph-typing-infinity-into-the-steps-input-for-the-parallax-occlusion-mapping-node-crashes-unity)
- Fixed an issue where the shader variant limit exceeded message was not getting passed [1304168] (https://issuetracker.unity3d.com/product/unity/issues/guid/1304168)
- Fixed a bug in master node preview generation that failed compilation when a block was deleted [1319066] (https://issuetracker.unity3d.com/issues/shadergraph-deleting-stack-blocks-of-universal-rp-targeted-shadergraph-causes-the-main-preview-to-fail-to-compile)
- Fixed issue where vertex generation was incorrect when only custom blocks were present [1320695].
- Fixed a bug where property deduplication was failing and spamming errors [1317809] (https://issuetracker.unity3d.com/issues/console-error-when-adding-a-sample-texture-operator-when-a-sampler-state-property-is-present-in-blackboard)
- Fixed a bug where big input values to the SimpleNoise node caused precision issues, especially noticeable on Mali GPUs. [1322891] (https://issuetracker.unity3d.com/issues/urp-mali-missing-glitch-effect-on-mali-gpu-devices)
- Fixed a bug where synchronously compiling an unencountered shader variant for preview was causing long delays in graph updates [1323744]
- Fixed a regression where custom function node file-included functions could not access shadergraph properties [1322467]
- Fixed an issue where a requirement was placed on a fixed-function emission property [1319637]
- Fixed default shadergraph precision so it matches what is displayed in the graph settings UI (single) [1325934]
- Fixed an unhelpful error message when custom function nodes didn't have a valid file [1323493].
- Fixed an issue with how the transform node handled direction transforms from absolute world space in camera relative SRPs [1323726]
- Fixed a bug where changing a Target setting would switch the inspector view to the Node Settings tab if any nodes were selected.
- Fixed "Disconnect All" option being grayed out on stack blocks [1313201].
- Fixed how shadergraph's prompt for "unsaved changes" was handled to fix double messages and incorrect window sizes [1319623].
- Fixed an issue where users can't create multiple Boolean or Enum keywords on the blackboard. [1329021](https://issuetracker.unity3d.com/issues/shadergraph-cant-create-multiple-boolean-or-enum-keywords)
- Fixed an issue where generated property reference names could conflict with Shader Graph reserved keywords [1328762] (https://issuetracker.unity3d.com/product/unity/issues/guid/1328762/)
- Fixed a ShaderGraph issue where ObjectField focus and Node selections would both capture deletion commands [1313943].
- Fixed a ShaderGraph issue where the right click menu doesn't work when a stack block node is selected [1320212].
- Fixed a bug when a node was both vertex and fragment exclusive but could still be used causing a shader compiler error [1316128].
- Fixed a ShaderGraph issue where a warning about an uninitialized value was being displayed on newly created graphs [1331377].
- Fixed divide by zero warnings when using the Sample Gradient Node
- Fixed the default dimension (1) for vector material slots so that it is consistent with other nodes. (https://issuetracker.unity3d.com/product/unity/issues/guid/1328756/)
- Fixed reordering when renaming enum keywords. (https://issuetracker.unity3d.com/product/unity/issues/guid/1328761/)
- Fixed an issue where an integer property would be exposed in the material inspector as a float [1330302](https://issuetracker.unity3d.com/product/unity/issues/guid/1330302/)
- Fixed a bug in ShaderGraph where sticky notes couldn't be copied and pasted [1221042].
- Fixed an issue where upgrading from an older version of ShaderGraph would cause Enum keywords to be not exposed [1332510]
- Fixed an issue where a missing subgraph with a "Use Custom Binding" property would cause the parent graph to fail to load [1334621] (https://issuetracker.unity3d.com/issues/shadergraph-shadergraph-cannot-be-opened-if-containing-subgraph-with-custom-binding-that-has-been-deleted)
- Fixed a ShaderGraph issue where unused blocks get removed on edge replacement [1334341].
- Fixed an issue where the ShaderGraph transform node would generate incorrect results when transforming a direction from view space to object space [1333781] (https://issuetracker.unity3d.com/product/unity/issues/guid/1333781/)
- Fixed a ShaderGraph issue where keyword properties could get stuck highlighted when deleted [1333738].
- Fixed issue with ShaderGraph custom interpolator node dependency ordering [1332553].
- Fixed SubGraph SamplerState property defaults not being respected [1336119]
- Fixed an issue where nested subgraphs with identical SamplerState property settings could cause compile failures [1336089]
- Fixed an issue where SamplerState properties could not be renamed after creation [1336126]
- Fixed loading all materials from project when saving a ShaderGraph.
- Fixed issues with double prompts for "do you want to save" when closing Shader Graph windows [1316104].
- Fixed a ShaderGraph issue where resize handles on blackboard and graph inspector were too small [1329247] (https://issuetracker.unity3d.com/issues/shadergraph-resize-bounds-for-blackboard-and-graph-inspector-are-too-small)
- Fixed a ShaderGraph issue where a material inspector could contain an extra set of render queue, GPU instancing, and double-sided GI controls.
- Fixed a Shader Graph issue where property auto generated reference names were not consistent across all property types [1336937].
- Fixed a warning in ShaderGraph about BuiltIn Shader Library assembly having no scripts.
- Fixed ShaderGraph BuiltIn target not having collapsible foldouts in the material inspector [1339256].
- Fixed GPU instancing support in Shadergraph [1319655] (https://issuetracker.unity3d.com/issues/shader-graph-errors-are-thrown-when-a-propertys-shader-declaration-is-set-to-hybrid-per-instance-and-exposed-is-disabled).
- Fixed indent level in shader graph target foldout (case 1339025).
- Fixed ShaderGraph BuiltIn target shader GUI to allow the same render queue control available on URP with the changes for case 1335795.
- Fixed ShaderGraph BuiltIn target not to apply emission in the ForwardAdd pass to match surface shader results [1345574]. (https://issuetracker.unity3d.com/product/unity/issues/guid/1345574/)
- Fixed Procedural Virtual Texture compatibility with SRP Batcher [1329336] (https://issuetracker.unity3d.com/issues/procedural-virtual-texture-node-will-make-a-shadergraph-incompatible-with-srp-batcher)
- Fixed an issue where SubGraph keywords would not deduplicate before counting towards the permutation limit [1343528] (https://issuetracker.unity3d.com/issues/shader-graph-graph-is-generating-too-many-variants-error-is-thrown-when-using-subgraphs-with-keywords)
- Fixed an issue where an informational message could cause some UI controls on the graph inspector to be pushed outside the window [1343124] (https://issuetracker.unity3d.com/product/unity/issues/guid/1343124/)
- Fixed a ShaderGraph issue where selecting a keyword property in the blackboard would invalidate all previews, causing them to recompile [1347666] (https://issuetracker.unity3d.com/product/unity/issues/guid/1347666/)
- Fixed the incorrect value written to the VT feedback buffer when VT is not used.
- Fixed ShaderGraph isNaN node, which was always returning false on Vulkan and Metal platforms.
- Fixed ShaderGraph sub-graph stage limitations to be per slot instead of per sub-graph node [1337137].
- Disconnected nodes with errors in ShaderGraph no longer cause the imports to fail [1349311] (https://issuetracker.unity3d.com/issues/shadergraph-erroring-unconnected-node-causes-material-to-become-invalid-slash-pink)
- ShaderGraph SubGraphs now report node warnings in the same way ShaderGraphs do [1350282].
- Fixed ShaderGraph exception when trying to set a texture to "main texture" [1350573].
- Fixed a ShaderGraph issue where Float properties in Integer mode would not be cast properly in graph previews [1330302](https://fogbugz.unity3d.com/f/cases/1330302/)
- Fixed a ShaderGraph issue where hovering over a context block but not its node stack would not bring up the incorrect add menu [1351733](https://fogbugz.unity3d.com/f/cases/1351733/)
- Fixed the BuiltIn Target to perform shader variant stripping [1345580] (https://issuetracker.unity3d.com/product/unity/issues/guid/1345580/)
- Fixed incorrect warning while using VFXTarget
- Fixed a bug with Sprite Targets in ShaderGraph not rendering correctly in game view [1352225]
- Fixed compilation problems on preview shader when using hybrid renderer v2 and property desc override Hybrid Per Instance
- Fixed a serialization bug wrt PVT property flags when using subgraphs. This fixes SRP batcher compatibility.

## [11.0.0] - 2020-10-21

### Added

### Changed

### Fixed
- Fixed an issue where nodes with ports on one side would appear incorrectly on creation [1262050]
- Fixed a broken link in the TOC to Main Preview
- Fixed an issue with the Gradient color picker displaying different values than the selected color.
- Fixed an issue where blackboard properties when dragged wouldn't scroll the list of properties to show the user more of the property list [1293632]
- Fixed an issue where, when blackboard properties were dragged and then the user hit the "Escape" key, the drag indicator would still be visible
- Fixed an issue where renaming blackboard properties through the Blackboard wouldn't actually change the underlying property name
- Fixed an issue where blackboard wasn't resizable from all directions like the Inspector and Main Preview
- Fixed an issue where deleting a property node while your mouse is over it leaves the property highlighted in the blackboard [1238635]
- Fixed an issue where Float/Vector1 properties did not have the ability to be edited using a slider in the Inspector like the other Vector types
- Fixed an issue with inactive node deletion throwing a superfluous exception.
- Fixed an issue where interpolators with preprocessors were being packed incorrectly.
- Fixed rounded rectangle shape not rendering correctly on some platforms.
- Fixed an issue where generated `BuildVertexDescriptionInputs()` produced an HLSL warning, "implicit truncation of vector type" [1299179](https://issuetracker.unity3d.com/product/unity/issues/guid/1299179/)
- Fixed an issue on upgrading graphs with inactive Master Nodes causing null ref errors. [1298867](https://issuetracker.unity3d.com/product/unity/issues/guid/1298867/)
- Fixed an issue with duplicating a node with the blackboard closed [1294430](https://issuetracker.unity3d.com/product/unity/issues/guid/1294430/)
- Fixed an issue where ShaderGraph stopped responding after selecting a node after opening the graph with the inspector window hidden [1304501](https://issuetracker.unity3d.com/issues/shadergraph-graph-is-unusable-if-opened-with-graph-inspector-disabled-throws-errors)
- Fixed the InputNodes tests that were never correct. These were incorrect tests, no nodes needed tochange.
- Fixed the ViewDirection Node in Tangent space's calculation to match how the transform node works [1296788]
- Fixed an issue where SampleRawCubemapNode were requiring the Normal in Object space instead of World space [1307962]
- Boolean keywords now have no longer require their reference name to end in _ON to show up in the Material inspector [1306820] (https://issuetracker.unity3d.com/product/unity/issues/guid/1306820/)
- Newly created properties and keywords will no longer use obfuscated GUID-based reference names in the shader code [1300484]
- Fixed ParallaxMapping node compile issue on GLES2
- Fixed a selection bug with block nodes after changing tabs [1312222]
- Fixed some shader graph compiler errors not being logged [1304162].
- Fixed a shader graph bug where the Hue node would have a large seam with negative values [1340849].
- Fixed an error when using camera direction with sample reflected cube map [1340538].
- Fixed ShaderGraph's FogNode returning an incorrect density when the fog setting was disabled [1347235].

## [10.3.0] - 2020-11-03

### Added
- Users can now manually control the preview mode of nodes in the graph, and subgraphs

### Changed
- Adjusted and expanded Swizzle Node article as reviewed by docs editorial.(DOC-2695)
- Adjusted docs for SampleTexture2D, SampleTexture2DLOD, SampleTexture2DArray, SampleTexture3D, SampleCubemap, SampleReflectedCubemap, TexelSize, NormalFromTexture, ParallaxMapping, ParallaxOcclusionMapping, Triplanar, Sub Graphs, and Custom Function Nodes to reflect changes to texture wire data structures. (DOC-2568)
- Texture and SamplerState types are now HLSL structures (defined in com.unity.render-pipelines.core/ShaderLibrary/Texture.hlsl).  CustomFunctionNode use of the old plain types is supported, but the user should upgrade to structures to avoid bugs.
- The shader graph inspector window will now switch to the "Node Settings" tab whenever a property/node/other selectable item in the graph is clicked on to save the user a click

### Fixed
- Fixed an issue where shaders could be generated with CR/LF ("\r\n") instead of just LF ("\n") line endings [1286430]
- Fixed Custom Function Node to display the name of the custom function. [1293575]
- Addressed C# warning 0649 generated by unassigned structure members
- Fixed using TexelSize or reading sampler states from Textures output from a Subgraph or Custom Function Node [1284036]
- Shaders using SamplerState types now compile with GLES2 (SamplerStates are ignored, falls back to Texture-associated sampler state) [1292031]
- Fixed an issue where the horizontal scrollbar at the bottom of the shader graph inspector window could not be used due to the resizing widget always taking priority over it
- Fixed an issue where the shader graph inspector window could be resized past the edges of the shader graph view
- Fixed an issue where resizing the shader graph inspector window sometimes had unexpected results
- Fixed Graph Inspector scaling that was allocating too much space to the labels [1268134]
- Fixed some issues with our Convert To Subgraph contextual menu to allow passthrough and fix inputs/outputs getting lost.
- Fixed issue where a NullReferenceException would be thrown on resetting reference name for a Shader Graph property
- Fixed an upgrade issue where old ShaderGraph files with a weird/bugged state would break on update to master stack [1255011]
- Fixed a bug where non-word characters in an enum keyword reference name would break the graph. [1270168](https://issuetracker.unity3d.com/product/unity/issues/guid/1270168)
- Fixed issue where a NullReferenceException would be thrown on resetting reference name for a Shader Graph property

## [10.2.0] - 2020-10-19

### Added

### Changed
- Renamed the existing Sample Cubemap Node to Sample Reflected Cubemap Node, and created a new Sample Cubemap Node that samples cubemaps with a direction.
- Removed unnecessary HDRP constant declarations used by Material inspector from the UnityPerMaterial cbuffer [1285701]
- Virtual Texture properties are now forced to be Exposed, as they do not work otherwise [1256374]

### Fixed
- Fixed an issue where old ShaderGraphs would import non-deterministically, changing their embedded property names each import [1283800]
- Using the TexelSize node on a ShaderGraph texture property is now SRP batchable [1284029]
- Fixed an issue where Mesh Deformation nodes did not have a category color. [1227081](https://issuetracker.unity3d.com/issues/shadergraph-color-mode-vertex-skinning-catagory-has-no-color-associated-with-it)
- Fixed SampleTexture2DLOD node to return opaque black on unsupported platforms [1241602]
- ShaderGraph now detects when a SubGraph is deleted while being used by a SubGraph node, and displays appropriate errors [1206438]
- Fixed an issue where the Main Preview window rendered too large on small monitors during first open. [1254392]
- Fixed an issue where Block nodes using Color slots would not be automatically removed from the Master Stack. [1259794]
- Fixed an issue where the Create Node menu would not close when pressing the Escape key. [1263667]
- Fixed an issue with the Preview Manager not updating correctly when deleting an edge that was created with a node (dragging off an existing node slot)
- Fixed an issue where ShaderGraph could not read matrices from a Material or MaterialPropertyBlock while rendering with SRP batcher [1256374]
- Fixed an issue where user setting a property to not Exposed, Hybrid-Instanced would result in a non-Hybrid Global property [1285700]
- Fixed an issue with Gradient when it is used as expose parameters. Generated code was failing [1285640 ]
- Fixed the subgraph slot sorting function [1286805]
- Fixed Parallax Occlusion Mapping not working in sub graphs. [1221317](https://issuetracker.unity3d.com/product/unity/issues/guid/1221317/)
- All textures in a ShaderGraph, even those not used, will now be pulled into an Exported Package [1283902]
- Fixed an issue where the presence of an HDRP DiffusionProfile property or node would cause the graph to fail to load when HDRP package was not present [1287904]
- Fixed an issue where unknown type Nodes (i.e. HDRP-only nodes used without HDRP package) could be copied, resulting in an unloadable graph [1288475]
- Fixed an issue where dropping HDRP-only properties from the blackboard field into the graph would soft-lock the graph [1288887]
- Fixed an issue using the sample gradient macros in custom function nodes, which was using a scalar value instead of a vector value for the gradients [1299830]

## [10.1.0] - 2020-10-12

### Added
- Added parallax mapping node and parallax occlusion mapping node.
- Added the possibility to have multiple POM node in a single graph.
- Added better error feedback when SampleVirtualTexture nodes run into issues with the VirtualTexture property inputs
- Added ability for Shader Graph to change node behavior without impacting existing graphs via the “Allow Deprecated Nodes”

### Changed
- Added method chaining support to shadergraph collection API.
- Optimized ShaderSubGraph import dependencies to minimize unnecessary reimports when using CustomFunctionNode
- Changed UI names from `Vector1` to `Float`
- Renamed `Float` precision to `Single`
- Cleaned up the UI to add/remove Targets
- The * in the ShaderGraph title bar now indicates that the graph has been modified when compared to the state it was loaded, instead of compared to what is on disk
- Cancelling a "Save changes on Close?" will now cancel the Close as well
- When attempting to Save and encountering a Read Only file or other exception, ShaderGraph will allow the user to retry as many times as they like

### Fixed
- Fixed a bug where ShaderGraph subgraph nodes would not update their slot names or order
- Fixed an issue where very old ShaderGraphs would fail to load because of uninitialized data [1269616](https://issuetracker.unity3d.com/issues/shadergraph-matrix-split-and-matrix-combine-shadergraphs-in-shadergraph-automated-tests-dont-open-throw-error)
- Fixed an issue where ShaderGraph previews didn't display correctly when setting a texture to "None" [1264932]
- Fixed an issue with the SampleVirtualTexture node in ShaderGraph, where toggling Automatic Streaming would cause the node to incorrectly display four output slots [1271618]
- Fixed an issue in ShaderGraph with integer-mode Vector1 properties throwing errors when the value is changed [1264930]
- Fixed a bug where ShaderGraph would not load graphs using Procedural VT nodes when the nodes were the project had them disabled [1271598]
- Fixed an issue where the ProceduralVT node was not updating any connected SampleVT nodes when the number of layers was changed [1274288]
- Fixed an issue with how unknown nodes were treated during validation
- Fixed an issue where ShaderGraph shaders did not reimport automatically when some of the included files changed [1269634]
- Fixed an issue where building a context menu on a dragging block node would leave it floating and undo/redo would result in a soft-lock
- Fixed an issue where ShaderGraph was logging error when edited in play mode [1274148].
- Fixed a bug where properties copied over with their graph inputs would not hook up correctly in a new graph [1274306]
- Fixed an issue where renaming a property in the blackboard at creation would trigger an error.
- Fixed an issue where ShaderGraph shaders did not reimport automatically when missing dependencies were reintroduced [1182895]
- Fixed an issue where ShaderGraph previews would not show error shaders when the active render pipeline is incompatible with the shader [1257015]
- ShaderGraph DDX, DDY, DDXY, and NormalFromHeight nodes do not allow themselves to be connected to vertex shader, as the derivative instructions can't be used [1209087]
- When ShaderGraph detects no active SRP, it will still continue to render the master preview, but it will use the error shader [1264642]
- VirtualTexture is no longer allowed as a SubGraph output (it is not supported by current system) [1254483]
- ShaderGraph Custom Function Node will now correctly convert function and slot names to valid HLSL identifiers [1258832]
- Fixed an issue where ShaderGraph Custom Function Node would reorder slots when you modified them [1280106]
- Fixed Undo handling when adding or removing Targets from a ShaderGraph [1257028]
- Fixed an issue with detection of circular subgraph dependencies [1269841]
- Fixed an issue where subgraph nodes were constantly changing their serialized data [1281975]
- Modifying a subgraph will no longer cause ShaderGraphs that use them to "reload from disk?" [1198885]
- Fixed issues with ShaderGraph title bar not correctly displaying the modified status * [1282031]
- Fixed issues where ShaderGraph could discard modified data without user approval when closed [1170503]
- Fixed an issue where ShaderGraph file dependency gathering would fail to include any files that didn't exist
- Fixed issues with ShaderGraph detection and handling of deleted graph files
- Fixed an issue where the ShaderGraph was corrupting the translation cache
- Fixed an issue where ShaderGraph would not prompt the user to save unsaved changes after an assembly reload
- Fixed an issue with Position Node not automatically upgrading
- Fixed an issue where failing SubGraphs would block saving graph files using them (recursion check would throw exceptions) [1283425]
- Fixed an issue where choosing "None" as the default texture for a texture property would not correctly preview the correct default color [1283782]
- Fixed some bugs with Color Nodes and properties that would cause incorrect collorspace conversions

## [10.0.0] - 2019-06-10
### Added
- Added the Internal Inspector which allows the user to view data contained in selected nodes and properties in a new floating graph sub-window. Also added support for custom property drawers to let you visualize any data type you like and expose it to the inspector.
- Added samples for Procedural Patterns to the package.
- You can now use the right-click context menu to delete Sticky Notes.
- You can now save your graph as a new Asset.
- Added support for vertex skinning when you use the DOTS animation package.
- You can now use the right-click context menu to set the precision on multiple selected nodes.
- You can now select unused nodes in your graph.
- When you start the Editor, Shader Graph now displays Properties in the Blackboard as collapsed.
- Updated the zoom level to let you zoom in further.
- Blackboard properties now have a __Duplicate__ menu option. When you duplicate properties, Shader Graph maintains the order, and inserts duplicates below the current selection.
- When you convert a node to a Sub Graph, the dialog now opens up in the directory of the original graph that contained the node. If the new Sub Graph is outside this directory, it also remembers that path for the next dialog to ease folder navigation.
- If Unity Editor Analytics are enabled, Shader Graph collects anonymous data about which nodes you use in your graphs. This helps the Shader Graph team focus our efforts on the most common graph scenarios, and better understand the needs of our customers. We don't track edge data and cannot recreate your graphs in any form.
- The Create Node Menu now has a tree view and support for fuzzy field searching.
- When a Shader Graph or Sub Graph Asset associated with a open window has been deleted, Unity now displays a dialog that asks whether you would like to save the graph as a new Asset or close the window.
- Added a drop-down menu to the PBR Master Node that lets you select the final coordinate space of normals delivered from the fragment function.
- Added support for users to drag and drop Blackboard Properties from one graph to another.
- Breaking out GraphData validation into clearer steps.
- Added AlphaToMask render state.
- Added a field to the Master Nodes that overrides the generated shader's ShaderGUI, which determines how a Material that uses a Shader Graph looks.
- Added Redirect Nodes. You can now double-click an edge to add a control point that allows you to route edges around other nodes and connect multiple output edges.
- Added `Compute Deformation` Node to read deformed vertex data from Dots Deformations.
- Added new graph nodes that allow sampling Virtual Textures
- Shader Graph now uses a new file format that is much friendlier towards version control systems and humans. Existing Shader Graphs and will use the new format next time they are saved.
- Added 'Allow Material Override' option to the built-in target for shader graph.

### Changed
- Changed the `Branch` node so that it uses a ternary operator (`Out = bool ? a : B`) instead of a linear interpolate function.
- Copied nodes are now pasted at the cursor location instead of slightly offset from their original location.
- Error messages reported on Sub Graph output nodes for invalid previews now present clearer information, with documentation support.
- Updated legacy COLOR output semantic to SV_Target in pixel shader for compatibility with DXC.
- Updated the functions in the `Normal From Height` node to avoid NaN outputs.
- Changed the Voronoi Node algorithm to increase the useful range of the input values and to always use float values internally to avoid clipping.
- Changed the `Reference Suffix` of Keyword Enum entries so that you cannot edit them, which ensures that material keywords compile properly.
- Updated the dependent version of `Searcher` to 4.2.0.
- Added support for `Linear Blend Skinning` Node to Universal Render Pipeline.
- Moved all code to be under Unity specific namespaces.
- Changed ShaderGraphImporter and ShaderSubgraphImporter so that graphs are imported before Models.
- Remove VFXTarget if VisualEffect Graph package isn't included.
- VFXTarget doesn't overwrite the shader export anymore, VFXTarget can be active with another target.

### Fixed
- Edges no longer produce errors when you save a Shader Graph.
- Shader Graph no longer references the `NUnit` package.
- Fixed a shader compatibility issue in the SRP Batcher when you use a hybrid instancing custom variable.
- Fixed an issue where Unity would crash when you imported a Shader Graph Asset with invalid formatting.
- Fixed an issue with the animated preview when there is no Camera with animated Materials in the Editor.
- Triplanar nodes no longer use Camera-relative world space by default in HDRP.
- Errors no longer occur when you activate `Enable GPU Instancing` on Shader Graph Materials. [1184870](https://issuetracker.unity3d.com/issues/universalrp-shader-compilation-error-when-using-gpu-instancing)
- Errors no longer occur when there are multiple tangent transform nodes on a graph. [1185752](https://issuetracker.unity3d.com/issues/shadergraph-fails-to-compile-with-redefinition-of-transposetangent-when-multiple-tangent-transform-nodes-are-plugged-in)
- The Main Preview for Sprite Lit and Sprite Unlit master nodes now displays the correct color. [1184656](https://issuetracker.unity3d.com/issues/shadergraph-preview-for-lit-and-unlit-master-node-wrong-color-when-color-is-set-directly-on-master-node)
- Shader Graph shaders in `Always Include Shaders` no longer crash builds. [1191757](https://issuetracker.unity3d.com/issues/lwrp-build-crashes-when-built-with-shadergraph-file-added-to-always-include-shaders-list)
- The `Transform` node now correctly transforms Absolute World to Object.
- Errors no longer occur when you change the precision of Sub Graphs. [1158413](https://issuetracker.unity3d.com/issues/shadergraph-changing-precision-of-sg-with-subgraphs-that-still-use-the-other-precision-breaks-the-generated-shader)
- Fixed an error where the UV channel drop-down menu on nodes had clipped text. [1188710](https://issuetracker.unity3d.com/issues/shader-graph-all-uv-dropdown-value-is-clipped-under-shader-graph)
- Added StencilOverride support.
- Sticky Notes can now be grouped properly.
- Fixed an issue where nodes couldn't be copied from a group.
- Fixed a bug that occurred when you duplicated multiple Blackboard properties or keywords simultaneously, where Shader Graph stopped working, potentially causing data loss.
- Fixed a bug where you couldn't reorder Blackboard properties.
- Shader Graph now properly duplicates the __Exposed__ status for Shader properties and keywords.
- Fixed a bug where the __Save Graph As__ dialog for a Shader or Sub Graph sometimes appeared in the wrong Project when you had multiple Unity Projects open simultaneously.
- Fixed an issue where adding the first output to a Sub Graph without any outputs prior caused Shader Graphs containing the Sub Graph to break.
- Fixed an issue where Shader Graph shaders using the `CameraNode` failed to build on PS4 with "incompatible argument list for call to 'mul'".
- Fixed a bug that caused problems with Blackboard property ordering.
- Fixed a bug where the redo functionality in Shader Graph often didn't work.
- Fixed a bug where using the Save As command on a Sub Graph raised an exception.
- Fixed a bug where the input fields sometimes didn't render properly. [1176268](https://issuetracker.unity3d.com/issues/shadergraph-input-fields-get-cut-off-after-minimizing-and-maximizing-become-unusable)
- Fixed a bug where the Gradient property didn't work with all system locales. [1140924](https://issuetracker.unity3d.com/issues/shader-graph-shader-doesnt-compile-when-using-a-gradient-property-and-a-regional-format-with-comma-decimal-separator-is-used)
- Fixed a bug where Properties in the Blackboard could have duplicate names.
- Fixed a bug where you could drag the Blackboard into a graph even when you disabled the Blackboard.
- Fixed a bug where the `Vertex Normal` slot on master nodes needed vertex normal data input to compile. [1193348](https://issuetracker.unity3d.com/issues/hdrp-unlit-shader-plugging-anything-into-the-vertex-normal-input-causes-shader-to-fail-to-compile)
- Fixed a bug where `GetWorldSpaceNormalizeViewDir()` could cause undeclared indentifier errors. [1190606](https://issuetracker.unity3d.com/issues/view-dir-node-plugged-into-vertex-position-creates-error-undeclared-identifier-getworldspacenormalizeviewdir)
- Fixed a bug where Emission on PBR Shader Graphs in the Universal RP would not bake to lightmaps. [1190225](https://issuetracker.unity3d.com/issues/emissive-custom-pbr-shadergraph-material-only-works-for-primitive-unity-objects)
- Fixed a bug where Shader Graph shaders were writing to `POSITION` instead of `SV_POSITION`, which caused PS4 builds to fail.
- Fixed a bug where `Object to Tangent` transforms in the `Transform` node used the wrong matrix. [1162203](https://issuetracker.unity3d.com/issues/shadergraph-transform-node-from-object-to-tangent-space-uses-the-wrong-matrix)
- Fixed an issue where boolean keywords in a Shader Graph caused HDRP Material features to fail. [1204827](https://issuetracker.unity3d.com/issues/hdrp-shadergraph-adding-a-boolean-keyword-to-an-hdrp-lit-shader-makes-material-features-not-work)
- Fixed a bug where Object space normals scaled with Object Scale.
- Documentation links on nodes now point to the correct URLs and package versions.
- Fixed an issue where Sub Graphs sometimes had duplicate names when you converted nodes into Sub Graphs.
- Fixed an issue where the number of ports on Keyword nodes didn't update when you added or removed Enum Keyword entries.
- Fixed an issue where colors in graphs didn't update when you changed a Blackboard Property's precision while the Color Mode is set to Precision.
- Fixed a bug where custom mesh in the Master Preview didn't work.
- Fixed a number of memory leaks that caused Shader Graph assets to stay in memory after closing the Shader Graph window.
- You can now smoothly edit controls on the `Dielectric Specular` node.
- Fixed Blackboard Properties to support scientific notation.
- Fixed a bug where warnings in the Shader Graph or Sub Graph were treated as errors.
- Fixed a bug where the error `Output value 'vert' is not initialized` displayed on all PBR graphs in Universal. [1210710](https://issuetracker.unity3d.com/issues/output-value-vert-is-not-completely-initialized-error-is-thrown-when-pbr-graph-is-created-using-urp)
- Fixed a bug where PBR and Unlit master nodes in Universal had Alpha Clipping enabled by default.
- Fixed an issue in where analytics wasn't always working.
- Fixed a bug where if a user had a Blackboard Property Reference start with a digit the generated shader would be broken.
- Avoid unintended behavior by removing the ability to create presets from Shader Graph (and Sub Graph) assets. [1220914](https://issuetracker.unity3d.com/issues/shadergraph-preset-unable-to-open-editor-when-clicking-on-open-shader-editor-in-the-shadersubgraphimporter)
- Fixed a bug where undo would make the Master Preview visible regardless of its toggle status.
- Fixed a bug where any change to the PBR master node settings would lose connection to the normal slot.
- Fixed a bug where the user couldn't open up HDRP Master Node Shader Graphs without the Render Pipeline set to HDRP.
- Fixed a bug where adding a HDRP Master Node to a Shader Graph would softlock the Shader Graph.
- Fixed a bug where shaders fail to compile due to `#pragma target` generation when your system locale uses commas instead of periods.
- Fixed a compilation error when using Hybrid Renderer due to incorrect positioning of macros.
- Fixed a bug where the `Create Node Menu` lagged on load. Entries are now only generated when property, keyword, or subgraph changes are detected. [1209567](https://issuetracker.unity3d.com/issues/shadergraph-opening-node-search-window-is-unnecessarily-slow).
- Fixed a bug with the `Transform` node where converting from `Absolute World` space in a sub graph causes invalid subscript errors. [1190813](https://issuetracker.unity3d.com/issues/shadergraph-invalid-subscript-errors-are-thrown-when-connecting-a-subgraph-with-transform-node-with-unlit-master-node)
- Fixed a bug where depndencies were not getting included when exporting a shadergraph and subgraphs
- Fixed a bug where adding a " to a property display name would cause shader compilation errors and show all nodes as broken
- Fixed a bug where the `Position` node would change coordinate spaces from `World` to `Absolute World` when shaders recompile. [1184617](https://issuetracker.unity3d.com/product/unity/issues/guid/1184617/)
- Fixed a bug where instanced shaders wouldn't compile on PS4.
- Fixed a bug where switching a Color Nodes' Mode between Default and HDR would cause the Color to be altered incorrectly.
- Fixed a bug where nodes dealing with matricies would sometimes display a preview, sometimes not.
- Optimized loading a large Shader Graph. [1209047](https://issuetracker.unity3d.com/issues/shader-graph-unresponsive-editor-when-using-large-graphs)
- Fixed NaN issue in triplanar SG node when blend goes to 0.
- Fixed a recurring bug where node inputs would get misaligned from their ports. [1224480]
- Fixed an issue where Blackboard properties would not duplicate with `Precision` or `Hybrid Instancing` options.
- Fixed an issue where `Texture` properties on the Blackboard would not duplicate with the same `Mode` settings.
- Fixed an issue where `Keywords` on the Blackboard would not duplicate with the same `Default` value.
- Shader Graph now requests preview shader compilation asynchronously. [1209047](https://issuetracker.unity3d.com/issues/shader-graph-unresponsive-editor-when-using-large-graphs)
- Fixed an issue where Shader Graph would not compile master previews after an assembly reload.
- Fixed issue where `Linear Blend Skinning` node could not be converted to Sub Graph [1227087](https://issuetracker.unity3d.com/issues/shadergraph-linear-blend-skinning-node-reports-an-error-and-prevents-shader-compilation-when-used-within-a-sub-graph)
- Fixed a compilation error in preview shaders for nodes requiring view direction.
- Fixed undo not being recorded properly for setting active master node, graph precision, and node defaults.
- Fixed an issue where Custum Function nodes and Sub Graph Output nodes could no longer rename slots.
- Fixed a bug where searcher entries would not repopulate correctly after an undo was perfromed (https://fogbugz.unity3d.com/f/cases/1241018/)
- Fixed a bug where Redirect Nodes did not work as inputs to Custom Function Nodes. [1235999](https://issuetracker.unity3d.com/product/unity/issues/guid/1235999/)
- Fixed a bug where changeing the default value on a keyword would reset the node input type to vec4 (https://fogbugz.unity3d.com/f/cases/1216760/)
- Fixed a soft lock when you open a graph when the blackboard hidden.
- Fixed an issue where keyboard navigation in the Create Node menu no longer worked. [1253544]
- Preview correctly shows unassigned VT texture result, no longer ignores null textures
- Don't allow duplicate VT layer names when renaming layers
- Moved VT layer TextureType to the VTProperty from the SampleVT node
- Fixed the squished UI of VT property layers
- Disallow Save As and Convert to Subgraph that would create recursive dependencies
- Fixed an issue where the user would not get a save prompt on application close [1262044](https://issuetracker.unity3d.com/product/unity/issues/guid/1262044/)
- Fixed bug where output port type would not visually update when input type changed (for example from Vec1 to Vec3) [1259501](https://issuetracker.unity3d.com/product/unity/issues/guid/1259501/)
- Fixed an issue with how we collected/filtered nodes for targets. Applied the work to the SearchWindowProvider as well
- Fixed a bug where the object selector for Custom Function Nodes did not update correctly. [1176129](https://issuetracker.unity3d.com/product/unity/issues/guid/1176129/)
- Fixed a bug where whitespaces were allowed in keyword reference names
- Fixed a bug where the Create Node menu would override the Object Field selection window. [1176125](https://issuetracker.unity3d.com/issues/shader-graph-object-input-field-with-space-bar-shortcut-opens-shader-graph-search-window-and-object-select-window)
- Fixed a bug where the Main Preview window was no longer a square aspect ratio. [1257053](https://issuetracker.unity3d.com/product/unity/issues/guid/1257053/)
- Fixed a bug where the size of the Graph Inspector would not save properly. [1257084](https://issuetracker.unity3d.com/product/unity/issues/guid/1257084/)
- Replace toggle by an enumField for lit/unlit with VFXTarget
- Alpha Clipping option in Graph inspector now correctly hides and indents dependent options. (https://fogbugz.unity3d.com/f/cases/1257041/)
- Fixed a bug where changing the name of a property did not update nodes on the graph. [1249164](https://issuetracker.unity3d.com/product/unity/issues/guid/1249164/)
- Fixed a crash issue when ShaderGraph included in a project along with DOTS assemblies
- Added missing SampleVirtualTextureNode address mode control in ShaderGraph
- Fixed a badly named control on SampleVirtualTextureNode in ShaderGraph
- Fixed an issue where multiple SampleVirtualTextureNodes created functions with names that may collide in ShaderGraph
- Made sub graph importer deterministic to avoid cascading shader recompiles when no change was present.
- Adjusted style sheet for Blackboard to prevent ui conflicts.
- Fixed a bug where the SampleVirtualTexture node would delete slots when changing its LOD mode
- Use preview of the other target if VFXTarget is active.

## [7.1.1] - 2019-09-05
### Added
- You can now define shader keywords on the Blackboard. Use these keywords on the graph to create static branches in the generated shader.
- The tab now shows whether you are working in a Sub Graph or a Shader Graph file.
- The Shader Graph importer now bakes the output node type name into a meta-data object.

### Fixed
- The Shader Graph preview no longer breaks when you create new PBR Graphs.
- Fixed an issue where deleting a group and a property at the same time would cause an error.
- Fixed the epsilon that the Hue Node uses to avoid NaN on platforms that support half precision.
- Emission nodes no longer produce errors when you use them in Sub Graphs.
- Exposure nodes no longer produce errors when you use them in Sub Graphs.
- Unlit master nodes no longer define unnecessary properties in the Universal Render Pipeline.
- Errors no longer occur when you convert a selection to a Sub Graph.
- Color nodes now handle Gamma and Linear conversions correctly.
- Sub Graph Output nodes now link to the correct documentation page.
- When you use Keywords, PBR and Unlit master nodes no longer produce errors.
- PBR master nodes now calculate Global Illumination (GI) correctly.
- PBR master nodes now apply surface normals.
- PBR master nodes now apply fog.
- The Editor now displays correct errors for missing or deleted Sub Graph Assets.
- You can no longer drag and drop recursive nodes onto Sub Graph Assets.

## [7.0.1] - 2019-07-25
### Changed
- New Shader Graph windows are now docked to either existing Shader Graph windows, or to the Scene View.

### Fixed
- Fixed various dependency tracking issues with Sub Graphs and HLSL files from Custom Function Nodes.
- Fixed an error that previously occurred when you used `Sampler State` input ports on Sub Graphs.
- `Normal Reconstruct Z` node is now compatible with both fragment and vertex stages.
- `Position` node now draws the correct label for **Absolute World**.
- Node previews now inherit preview type correctly.
- Normal maps now unpack correctly for mobile platforms.
- Fixed an error that previously occurred when you used the Gradient Sample node and your system locale uses commas instead of periods.
- Fixed an issue where you couldn't group several nodes.

## [7.0.0] - 2019-07-10
### Added
- You can now use the `SHADERGRAPH_PREVIEW` keyword in `Custom Function Node` to generate different code for preview Shaders.
- Color Mode improves node visibility by coloring the title bar by Category, Precision, or custom colors.
- You can now set the precision of a Shader Graph and individual nodes.
- Added the `_TimeParameters` variable which contains `Time`, `Sin(Time)`, and `Cosine(Time)`
- _Absolute World_ space on `Position Node` now provides absolute world space coordinates regardless of the active render pipeline.
- You can now add sticky notes to graphs.

### Changed
- The `Custom Function Node` now uses an object field to reference its source when using `File` mode.
- To enable master nodes to generate correct motion vectors for time-based vertex modification, time is now implemented as an input to the graph rather than as a global uniform.
- **World** space on `Position Node` now uses the default world space coordinates of the active render pipeline.

### Fixed
- Fixed an error in `Custom Function Node` port naming.
- `Sampler State` properties and nodes now serialize correctly.
- Labels in the Custom Port menu now use the correct coloring when using the Personal skin.
- Fixed an error that occured when creating a Sub Graph from a selection containing a Group Node.
- When you change a Sub Graph, Shader Graph windows now correctly reload.
- When you save a Shader Graph, all other Shader Graph windows no longer re-compile their preview Shaders.
- Shader Graph UI now draws with correct styling for 2019.3.
- When deleting edge connections to nodes with a preview error, input ports no longer draw in the wrong position.
- Fixed an error involving deprecated components from VisualElements.
- When you convert nodes to a Sub Graph, the nodes are now placed correctly in the Sub Graph.
- The `Bitangent Vector Node` now generates all necessary shader requirements.

## [6.7.0-preview] - 2019-05-16
### Added
- Added a hidden path namespace for Sub Graphs to prevent certain Sub Graphs from populating the Create Node menu.

### Changed
- Anti-aliasing (4x) is now enabled on Shader Graph windows.

### Fixed
- When you click on the gear icon, Shader Graph now focuses on the selected node, and brings the settings menu to front view.
- Sub Graph Output and Custom Function Node now validate slot names, and display an appropriate error badge when needed.
- Remaining outdated documentation has been removed.
- When you perform an undo or redo to an inactive Shader Graph window, the window no longer breaks.
- When you rapidly perform an undo or redo, Shader Graph windows no longer break.
- Sub Graphs that contain references to non-existing Sub Graphs no longer break the Sub Graph Importer.
- You can now reference sub-assets such as Textures.
- You can now reference Scene Color and Scene Depth correctly from within a Sub Graph.
- When you create a new empty Sub Graph, it no longer shows a warning about a missing output.
- When you create outputs that start with a digit, Shader generation no longer fails.
- You can no longer add nodes that are not allowed into Sub Graphs.
- A graph must now always contain at least one Master Node.
- Duplicate output names are now allowed.
- Fixed an issue where the main preview was always redrawing.
- When you set a Master Node as active, the Main Preview now shows the correct result.
- When you save a graph that contains a Sub Graph node, the Shader Graph window no longer freezes.
- Fixed an error that occured when using multiple Sampler State nodes with different parameters.
- Fixed an issue causing default inputs to be misaligned in certain cases.
- You can no longer directly connect slots with invalid types. When the graph detects that situation, it now doesn't break and gives an error instead.

## [6.6.0] - 2019-04-01
### Added
- You can now add Matrix, Sampler State and Gradient properties to the Blackboard.
- Added Custom Function node. Use this node to define a custom HLSL function either via string directly in the graph, or via a path to an HLSL file.
- You can now group nodes by pressing Ctrl + G.
- Added "Delete Group and Contents" and removed "Ungroup All Nodes" from the context menu for groups.
- You can now use Sub Graphs in other Sub Graphs.
- Preview shaders now compile in the background, and only redraw when necessary.

### Changed
- Removed Blackboard fields, which had no effect on Sub Graph input ports, from the Sub Graph Blackboard.
- Subgraph Output node is now called Outputs.
- Subgraph Output node now supports renaming of ports.
- Subgraph Output node now supports all port types.
- Subgraph Output node now supports reordering ports.
- When you convert nodes to a Sub Graph, Shader Graph generates properties and output ports in the Sub Graph, and now by default, names those resulting properties and output ports based on their types.
- When you delete a group, Shader Graph now deletes the Group UI, but doesn't delete the nodes inside.

### Fixed
- You can now undo edits to Vector port default input fields.
- You can now undo edits to Gradient port default input fields.
- Boolean port input fields now display correct values when you undo changes.
- Vector type properties now behave as expected when you undo changes.
- Fixed an error that previously occurred when you opened saved Shader Graphs containing one or more Voronoi nodes.
- You can now drag normal map type textures on to a Shader Graph to create Sample Texture 2D nodes with the correct type set.
- Fixed the Multiply node so default input values are applied correctly.
- Added padding on input values for Blend node to prevent NaN outputs.
- Fixed an issue where `IsFaceSign` would not compile within Sub Graph Nodes.
- Null reference errors no longer occur when you remove ports with connected edges.
- Default input fields now correctly hide and show when connections change.

## [6.5.0] - 2019-03-07

### Fixed
- Fixed master preview for HDRP master nodes when alpha clip is enabled.

## [6.4.0] - 2019-02-21
### Fixed
- Fixed the Transform node, so going from Tangent Space to any other space now works as expected.

## [6.3.0] - 2019-02-18
### Fixed
- Fixed an issue where the Normal Reconstruct Z Node sometimes caused Not a Number (NaN) errors when using negative values.

## [6.2.0] - 2019-02-15
### Fixed
- Fixed the property blackboard so it no longer goes missing or turns very small.

### Changed
- Code refactor: all macros with ARGS have been swapped with macros with PARAM. This is because the ARGS macros were incorrectly named.

## [6.1.0] - 2019-02-13

## [6.0.0] - 2019-02-23
### Added
- When you hover your cursor over a property in the blackboard, this now highlights the corresponding property elements in your Shader Graph. Similarly, if you hover over a property in the Shader Graph itself, this highlights the corresponding property in the blackboard.
- Property nodes in your Shader Graph now have a similar look and styling as the properties in the blackboard.

### Changed
- Errors in the compiled shader are now displayed as badges on the appropriate node.
- In the `Scene Depth` node you can now choose the depth sampling mode: `Linear01`, `Raw` or `Eye`.

### Fixed
- When you convert an inline node to a `Property` node, this no longer allows duplicate property names.
- When you move a node, you'll now be asked to save the Graph file.
- You can now Undo edits to Property parameters on the Blackboard.
- You can now Undo conversions between `Property` nodes and inline nodes.
- You can now Undo moving a node.
- You can no longer select the `Texture2D` Property type `Mode`, if the Property is not exposed.
- The `Vector1` Property type now handles default values more intuitively when switching `Mode` dropdown.
- The `Color` node control is now a consistent width.
- Function declarations no longer contain double delimiters.
- The `Slider` node control now functions correctly.
- Fixed an issue where the Editor automatically re-imported Shader Graphs when there were changes to the asset database.
- Reverted the visual styling of various graph elements to their previous correct states.
- Previews now repaint correctly when Unity does not have focus.
- Code generation now works correctly for exposed Vector1 shader properties where the decimal separator is not a dot.
- The `Rotate About Axis` node's Modes now use the correct function versions.
- Shader Graph now preserves grouping when you convert nodes between property and inline.
- The `Flip` node now greys out labels for inactive controls.
- The `Boolean` property type now uses the `ToggleUI` property attribute, so as to not generate keywords.
- The `Normal Unpack` node no longer generates errors in Object space.
- The `Split` node now uses values from its default Port input fields.
- The `Channel Mask` node now allows multiple node instances, and no longer generates any errors.
- Serialized the Alpha control value on the `Flip` node.
- The `Is Infinite` and `Is NaN` nodes now use `Vector 1` input ports, but the output remains the same.
- You can no longer convert a node inside a `Sub Graph` into a `Sub Graph`, which previously caused errors.
- The `Transformation Matrix` node's Inverse Projection and Inverse View Projection modes no longer produce errors.
- The term `Shader Graph` is now captilized correctly in the Save Graph prompt.

## [5.2.0] - 2018-11-27
### Added
- Shader Graph now has __Group Node__, where you can group together several nodes. You can use this to keep your Graphs organized and nice.

### Fixed
- The expanded state of blackboard properties are now remembered during a Unity session.

## [5.1.0] - 2018-11-19
### Added
- You can now show and hide the Main Preview and the Blackboard from the toolbar.

### Changed
- The Shader Graph package is no longer in preview.
- Moved `NormalBlendRNM` node to a dropdown option on `Normal Blend` node.
- `Sample Cubemap` node now has a `SamplerState` slot.
- New Sub Graph assets now default to the "Sub Graphs" path in the Create Node menu.
- New Shader Graph assets now default to the "Shader Graphs" path in the Shader menu.
- The `Light Probe` node is now a `Baked GI` node. When you use LWRP with lightmaps, this node now returns the correct lightmap data. This node is supported in HDRP.
- `Reflection Probe` nodes now only work with LWRP. This solves compilation errors in HDRP.
- `Ambient` nodes now only work with LWRP. This solves compilation errors in HDRP.
- `Fog` nodes now only work with LWRP. This solves compilation errors in HDRP.
- In HDRP, the `Position` port for the `Object` node now returns the absolute world position.
- The `Baked GI`, `Reflection Probe`, and `Ambient` nodes are now in the `Input/Lighting` category.
- The master node no longer has its own preview, because it was redundant. You can see the results for the master node in the Main Preview.

### Fixed
- Shadow projection is now correct when using the `Unlit` master node with HD Render Pipeline.
- Removed all direct references to matrices
- `Matrix Construction` nodes with different `Mode` values now evaluate correctly.
- `Is Front Face` node now works correctly when connected to `Alpha` and `AlphaThreshold` slots on the `PBR` master node.
- Corrected some instances of incorrect port dimensions on several nodes.
- `Scene Depth` and `Scene Color` nodes now work in single pass stereo in Lightweight Render Pipeline.
- `Channel Mask` node controls are now aligned correctly.
- In Lightweight Render Pipeline, Pre-multiply surface type now matches the Lit shader.
- Non-exposed properties in the blackboard no longer have a green dot next to them.
- Default reference name for shader properties are now serialized. You cannot change them after initial creation.
- When you save Shader Graph and Sub Graph files, they're now automatically checked out on version control.
- Shader Graph no longer throws an exception when you double-click a folder in the Project window.
- Gradient Node no longer throws an error when you undo a deletion.

## [5.0.0-preview] - 2018-09-28

## [4.0.0-preview] - 2018-09-28
### Added
- Shader Graph now supports the High Definition Render Pipeline with both PBR and Unlit Master nodes. Shaders built with Shader Graph work with both the Lightweight and HD render pipelines.
- You can now modify vertex position via the Position slot on the PBR and Unlit Master nodes. By default, the input to this node is object space position. Custom inputs to this slot should specify the absolute local position of a given vertex. Certain nodes (such as Procedural Shapes) are not viable in the vertex shader. Such nodes are incompatible with this slot.
- You can now edit the Reference name for a property. To do so, select the property and type a new name next to Reference. If you want to reset to the default name, right-click Reference, and select Reset reference.
- In the expanded property window, you can now toggle whether the property is exposed.
- You can now change the path of Shader Graphs and Sub Graphs. When you change the path of a Shader Graph, this modifies the location it has in the shader selection list. When you change the path of Sub Graph, it will have a different location in the node creation menu.
- Added `Is Front Face` node. With this node, you can change graph output depending on the face sign of a given fragment. If the current fragment is part of a front face, the node returns true. For a back face, the node returns false. Note: This functionality requires that you have enabled **two sided** on the Master node.
- Gradient functionality is now available via two new nodes: Sample Gradient and Gradient Asset. The Sample Gradient node samples a gradient given a Time parameter. You can define this gradient on the Gradient slot control view. The Gradient Asset node defines a gradient that can be sampled by multiple Sample Gradient nodes using different Time parameters.
- Math nodes now have a Waves category. The category has four different nodes: Triangle wave, Sawtooth wave, Square wave, and Noise Sine wave. The Triangle, Sawtooth, and Square wave nodes output a waveform with a range of -1 to 1 over a period of 1. The Noise Sine wave outputs a standard Sine wave with a range of -1 to 1 over a period of 2 * pi. For variance, random noise is added to the amplitude of the Sine wave, within a determined range.
- Added `Sphere Mask` node for which you can indicate the starting coordinate and center point. The sphere mask uses these with the **Radius** and **Hardness** parameters. Sphere mask functionality works in both 2D and 3D spaces, and is based on the vector coordinates in the **Coords and Center** input.
- Added support for Texture 3D and Texture 2D Array via two new property types and four new nodes.
- A new node `Texture 2D LOD` has been added for LOD functionality on a Texture 2D Sample. Sample Texture 2D LOD uses the exact same input and output slots as Sample Texture 2D, but also includes an input for level of detail adjustments via a Vector1 slot.
- Added `Texel Size` node, which allows you to get the special texture properties of a Texture 2D Asset via the `{texturename}_TexelSize` variable. Based on input from the Texture 2D Asset, the node outputs the width and height of the texel size in Vector1 format.
- Added `Rotate About Axis` node. This allows you to rotate a 3D vector space around an axis. For the rotation, you can specify an amount of degrees or a radian value.
- Unpacking normal maps in object space.
- Unpacking derivative maps option on sample texture nodes.
- Added Uint type for instancing support.
- Added HDR option for color material slots.
- Added definitions used by new HD Lit Master node.
- Added a popup control for a string list.
- Added conversion type (position/direction) to TransformNode.
- In your preview for nodes that are not master nodes, pixels now display as pink if they are not finite.

### Changed
- The settings for master nodes now live in a small window that you can toggle on and off. Here, you can change various rendering settings for your shader.
- There are two Normal Derive Nodes: `Normal From Height` and `Normal Reconstruct Z`.
  `Normal From Height` uses Vector1 input to derive a normal map.
  `Normal Reconstruct Z` uses the X and Y components in Vector2 input to derive the proper Z value for a normal map.
- The Texture type default input now accepts render textures.
- HD PBR subshader no longer duplicates surface description code into vertex shader.
- If the current render pipeline is not compatible, master nodes now display an error badge.
- The preview shader now only considers the current render pipeline. Because of this there is less code to compile, so the preview shader compiles faster.
- When you rename a shader graph or sub shader graph locally on your disk, the title of the Shader Graph window, black board, and preview also updates.
- Removed legacy matrices from Transfomation Matrix node.
- Texture 2D Array and Texture 3D nodes can no longer be used in the vertex shader.
- `Normal Create` node has been renamed to `Normal From Texture`.
- When you close the Shader Graph after you have modified a file, the prompt about saving your changes now shows the file name as well.
- `Blend` node now supports Overwrite mode.
- `Simple Noise` node no longer has a loop.
- The `Polygon` node now calculates radius based on apothem.
- `Normal Strength` node now calculates Z value more accurately.
- You can now connect Sub Graphs to vertex shader slots. If a node in the Sub Graph specifies a shader stage, that specific Sub Graph node is locked to that stage. When an instance of a Sub Graph node is connected to a slot that specifies a shader stage, all slots on that instance are locked to the stage.
- Separated material options and tags.
- Master node settings are now recreated when a topological modification occurs.

### Fixed
- Vector 1 nodes now evaluate correctly. ([#334](https://github.com/Unity-Technologies/ShaderGraph/issues/334) and [#337](https://github.com/Unity-Technologies/ShaderGraph/issues/337))
- Properties can now be copied and pasted.
- Pasting a property node into another graph will now convert it to a concrete node. ([#300](https://github.com/Unity-Technologies/ShaderGraph/issues/300) and [#307](https://github.com/Unity-Technologies/ShaderGraph/pull/307))
- Nodes that are copied from one graph to another now spawn in the center of the current view. ([#333](https://github.com/Unity-Technologies/ShaderGraph/issues/333))
- When you edit sub graph paths, the search window no longer yields a null reference exception.
- The blackboard is now within view when deserialized.
- Your system locale can no longer cause incorrect commands due to full stops being converted to commas.
- Deserialization of subgraphs now works correctly.
- Sub graphs are now suffixed with (sub), so you can tell them apart from other nodes.
- Boolean and Texture type properties now function correctly in sub-graphs.
- The preview of a node does not obstruct the selection outliner anymore.
- The Dielectric Specular node no longer resets its control values.
- You can now copy, paste, and duplicate sub-graph nodes with vector type input ports.
- The Lightweight PBR subshader now normalizes normal, tangent, and view direction correctly.
- Shader graphs using alpha clip now generate correct depth and shadow passes.
- `Normal Create` node has been renamed to `Normal From Texture`.
- The preview of nodes now updates correctly.
- Your system locale can no longer cause incorrect commands due to full stops being converted to commas.
- `Show Generated Code` no longer throws an "Argument cannot be null" error.
- Sub Graphs now use the correct generation mode when they generate preview shaders.
- The `CodeFunctionNode` API now generates correct function headers when you use `DynamicMatrix` type slots.
- Texture type input slots now set correct default values for 'Normal' texture type.
- SpaceMaterialSlot now reads correct slot.
- Slider node control now functions correctly.
- Shader Graphs no longer display an error message intended for Sub Graphs when you delete properties.
- The Shader Graph and Sub Shader Graph file extensions are no longer case-sensitive.
- The dynamic value slot type now uses the correct decimal separator during HLSL generation.
- Fixed an issue where Show Generated Code could fail when external editor was not set.
- In the High Definition Render Pipeline, Shader Graph now supports 4-channel UVs.
- The Lightweight PBR subshader now generates the correct meta pass.
- Both PBR subshaders can now generate indirect light from emission.
- Shader graphs now support the SRP batcher.
- Fixed an issue where floatfield would be parsed according to OS locale settings with .NET 4.6<|MERGE_RESOLUTION|>--- conflicted
+++ resolved
@@ -18,11 +18,7 @@
 
 ### Fixed
  - Fixed a recent regression in ShaderGraph Screen Position behavior on some platforms in Built-in, Universal and HDRP [1369450]
-<<<<<<< HEAD
- - Gradient field doesn't support HDR values [Case 1381867](https://issuetracker.unity3d.com/product/unity/issues/guid/1381867/)
  - Fixed SRP-batching when PVT stacks are bound per material by properly declaring properties for PVT stacks [1372152]
-=======
->>>>>>> 3da5d977
 
 ## [13.1.1] - 2021-10-04
 
