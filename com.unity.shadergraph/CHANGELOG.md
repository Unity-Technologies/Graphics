# Changelog
All notable changes to this package are documented in this file.

The format is based on [Keep a Changelog](http://keepachangelog.com/en/1.0.0/)
and this project adheres to [Semantic Versioning](http://semver.org/spec/v2.0.0.html).

## [10.0.0] - 2019-06-10
### Added
- Added the Internal Inspector which allows the user to view data contained in selected nodes and properties in a new floating graph sub-window. Also added support for custom property drawers to let you visualize any data type you like and expose it to the inspector.  
- Added samples for Procedural Patterns to the package.
- You can now use the right-click context menu to delete Sticky Notes.
- You can now save your graph as a new Asset.
- Added support for vertex skinning when you use the DOTS animation package.
- You can now use the right-click context menu to set the precision on multiple selected nodes.
- You can now select unused nodes in your graph.
- When you start the Editor, Shader Graph now displays Properties in the Blackboard as collapsed.
- Updated the zoom level to let you zoom in further.
- Blackboard properties now have a __Duplicate__ menu option. When you duplicate properties, Shader Graph maintains the order, and inserts duplicates below the current selection.
- When you convert a node to a Sub Graph, the dialog now opens up in the directory of the original graph that contained the node. If the new Sub Graph is outside this directory, it also remembers that path for the next dialog to ease folder navigation.
- If Unity Editor Analytics are enabled, Shader Graph collects anonymous data about which nodes you use in your graphs. This helps the Shader Graph team focus our efforts on the most common graph scenarios, and better understand the needs of our customers. We don't track edge data and cannot recreate your graphs in any form.
- The Create Node Menu now has a tree view and support for fuzzy field searching.
- When a Shader Graph or Sub Graph Asset associated with a open window has been deleted, Unity now displays a dialog that asks whether you would like to save the graph as a new Asset or close the window.
- Added a drop-down menu to the PBR Master Node that lets you select the final coordinate space of normals delivered from the fragment function. 
- Added support for users to drag and drop Blackboard Properties from one graph to another.
- Breaking out GraphData validation into clearer steps.
- Added AlphaToMask render state.
- Added a field to the Master Nodes that overrides the generated shader's ShaderGUI, which determines how a Material that uses a Shader Graph looks.
- Added Redirect Nodes. You can now double-click an edge to add a control point that allows you to route edges around other nodes and connect multiple output edges.
- Added `Compute Deformation` Node to read deformed vertex data from Dots Deformations.
- Added new graph nodes that allow sampling Virtual Textures
- Shader Graph now uses a new file format that is much friendlier towards version control systems and humans. Existing Shader Graphs and will use the new format next time they are saved.

### Changed
- Changed the `Branch` node so that it uses a ternary operator (`Out = bool ? a : B`) instead of a linear interpolate function.
- Copied nodes are now pasted at the cursor location instead of slightly offset from their original location.
- Error messages reported on Sub Graph output nodes for invalid previews now present clearer information, with documentation support.
- Updated legacy COLOR output semantic to SV_Target in pixel shader for compatibility with DXC.
- Updated the functions in the `Normal From Height` node to avoid NaN outputs.
- Changed the Voronoi Node algorithm to increase the useful range of the input values and to always use float values internally to avoid clipping.
- Changed the `Reference Suffix` of Keyword Enum entries so that you cannot edit them, which ensures that material keywords compile properly. 
- Updated the dependent version of `Searcher` to 4.2.0. 
- Added support for `Linear Blend Skinning` Node to Universal Render Pipeline.
- Moved all code to be under Unity specific namespaces.

### Fixed
- Edges no longer produce errors when you save a Shader Graph.
- Shader Graph no longer references the `NUnit` package.
- Fixed a shader compatibility issue in the SRP Batcher when you use a hybrid instancing custom variable.
- Fixed an issue where Unity would crash when you imported a Shader Graph Asset with invalid formatting.
- Fixed an issue with the animated preview when there is no Camera with animated Materials in the Editor.
- Triplanar nodes no longer use Camera-relative world space by default in HDRP.
- Errors no longer occur when you activate `Enable GPU Instancing` on Shader Graph Materials. [1184870](https://issuetracker.unity3d.com/issues/universalrp-shader-compilation-error-when-using-gpu-instancing)
- Errors no longer occur when there are multiple tangent transform nodes on a graph. [1185752](https://issuetracker.unity3d.com/issues/shadergraph-fails-to-compile-with-redefinition-of-transposetangent-when-multiple-tangent-transform-nodes-are-plugged-in)
- The Main Preview for Sprite Lit and Sprite Unlit master nodes now displays the correct color. [1184656](https://issuetracker.unity3d.com/issues/shadergraph-preview-for-lit-and-unlit-master-node-wrong-color-when-color-is-set-directly-on-master-node)
- Shader Graph shaders in `Always Include Shaders` no longer crash builds. [1191757](https://issuetracker.unity3d.com/issues/lwrp-build-crashes-when-built-with-shadergraph-file-added-to-always-include-shaders-list)
- The `Transform` node now correctly transforms Absolute World to Object.
- Errors no longer occur when you change the precision of Sub Graphs. [1158413](https://issuetracker.unity3d.com/issues/shadergraph-changing-precision-of-sg-with-subgraphs-that-still-use-the-other-precision-breaks-the-generated-shader)
- Fixed an error where the UV channel drop-down menu on nodes had clipped text. [1188710](https://issuetracker.unity3d.com/issues/shader-graph-all-uv-dropdown-value-is-clipped-under-shader-graph)
- Added StencilOverride support.
- Sticky Notes can now be grouped properly.
- Fixed an issue where nodes couldn't be copied from a group.
- Fixed a bug that occurred when you duplicated multiple Blackboard properties or keywords simultaneously, where Shader Graph stopped working, potentially causing data loss.
- Fixed a bug where you couldn't reorder Blackboard properties.
- Shader Graph now properly duplicates the __Exposed__ status for Shader properties and keywords.
- Fixed a bug where the __Save Graph As__ dialog for a Shader or Sub Graph sometimes appeared in the wrong Project when you had multiple Unity Projects open simultaneously.
- Fixed an issue where adding the first output to a Sub Graph without any outputs prior caused Shader Graphs containing the Sub Graph to break.
- Fixed an issue where Shader Graph shaders using the `CameraNode` failed to build on PS4 with "incompatible argument list for call to 'mul'".
- Fixed a bug that caused problems with Blackboard property ordering.
- Fixed a bug where the redo functionality in Shader Graph often didn't work.
- Fixed a bug where using the Save As command on a Sub Graph raised an exception.
- Fixed a bug where the input fields sometimes didn't render properly. [1176268](https://issuetracker.unity3d.com/issues/shadergraph-input-fields-get-cut-off-after-minimizing-and-maximizing-become-unusable)
- Fixed a bug where the Gradient property didn't work with all system locales. [1140924](https://issuetracker.unity3d.com/issues/shader-graph-shader-doesnt-compile-when-using-a-gradient-property-and-a-regional-format-with-comma-decimal-separator-is-used)
- Fixed a bug where Properties in the Blackboard could have duplicate names.
- Fixed a bug where you could drag the Blackboard into a graph even when you disabled the Blackboard.
- Fixed a bug where the `Vertex Normal` slot on master nodes needed vertex normal data input to compile. [1193348](https://issuetracker.unity3d.com/issues/hdrp-unlit-shader-plugging-anything-into-the-vertex-normal-input-causes-shader-to-fail-to-compile)
- Fixed a bug where `GetWorldSpaceNormalizeViewDir()` could cause undeclared indentifier errors. [1190606](https://issuetracker.unity3d.com/issues/view-dir-node-plugged-into-vertex-position-creates-error-undeclared-identifier-getworldspacenormalizeviewdir)
- Fixed a bug where Emission on PBR Shader Graphs in the Universal RP would not bake to lightmaps. [1190225](https://issuetracker.unity3d.com/issues/emissive-custom-pbr-shadergraph-material-only-works-for-primitive-unity-objects)
- Fixed a bug where Shader Graph shaders were writing to `POSITION` instead of `SV_POSITION`, which caused PS4 builds to fail.
- Fixed a bug where `Object to Tangent` transforms in the `Transform` node used the wrong matrix. [1162203](https://issuetracker.unity3d.com/issues/shadergraph-transform-node-from-object-to-tangent-space-uses-the-wrong-matrix)
- Fixed an issue where boolean keywords in a Shader Graph caused HDRP Material features to fail. [1204827](https://issuetracker.unity3d.com/issues/hdrp-shadergraph-adding-a-boolean-keyword-to-an-hdrp-lit-shader-makes-material-features-not-work)
- Fixed a bug where Object space normals scaled with Object Scale. 
- Documentation links on nodes now point to the correct URLs and package versions.
- Fixed an issue where Sub Graphs sometimes had duplicate names when you converted nodes into Sub Graphs. 
- Fixed an issue where the number of ports on Keyword nodes didn't update when you added or removed Enum Keyword entries.
- Fixed an issue where colors in graphs didn't update when you changed a Blackboard Property's precision while the Color Mode is set to Precision.
- Fixed a bug where custom mesh in the Master Preview didn't work.
- Fixed a number of memory leaks that caused Shader Graph assets to stay in memory after closing the Shader Graph window.
- You can now smoothly edit controls on the `Dielectric Specular` node.
- Fixed Blackboard Properties to support scientific notation.
- Fixed a bug where warnings in the Shader Graph or Sub Graph were treated as errors.
- Fixed a bug where the error `Output value 'vert' is not initialized` displayed on all PBR graphs in Universal. [1210710](https://issuetracker.unity3d.com/issues/output-value-vert-is-not-completely-initialized-error-is-thrown-when-pbr-graph-is-created-using-urp)
- Fixed a bug where PBR and Unlit master nodes in Universal had Alpha Clipping enabled by default.
- Fixed an issue in where analytics wasn't always working.
- Fixed a bug where if a user had a Blackboard Property Reference start with a digit the generated shader would be broken.
- Avoid unintended behavior by removing the ability to create presets from Shader Graph (and Sub Graph) assets. [1220914](https://issuetracker.unity3d.com/issues/shadergraph-preset-unable-to-open-editor-when-clicking-on-open-shader-editor-in-the-shadersubgraphimporter)
- Fixed a bug where undo would make the Master Preview visible regardless of its toggle status.
- Fixed a bug where any change to the PBR master node settings would lose connection to the normal slot. 
- Fixed a bug where the user couldn't open up HDRP Master Node Shader Graphs without the Render Pipeline set to HDRP.
- Fixed a bug where adding a HDRP Master Node to a Shader Graph would softlock the Shader Graph.
- Fixed a bug where shaders fail to compile due to `#pragma target` generation when your system locale uses commas instead of periods.
- Fixed a compilation error when using Hybrid Renderer due to incorrect positioning of macros.
- Fixed a bug where the `Create Node Menu` lagged on load. Entries are now only generated when property, keyword, or subgraph changes are detected. [1209567](https://issuetracker.unity3d.com/issues/shadergraph-opening-node-search-window-is-unnecessarily-slow).
- Fixed a bug with the `Transform` node where converting from `Absolute World` space in a sub graph causes invalid subscript errors. [1190813](https://issuetracker.unity3d.com/issues/shadergraph-invalid-subscript-errors-are-thrown-when-connecting-a-subgraph-with-transform-node-with-unlit-master-node)
- Fixed a bug where depndencies were not getting included when exporting a shadergraph and subgraphs
- Fixed a bug where adding a " to a property display name would cause shader compilation errors and show all nodes as broken
- Fixed a bug where the `Position` node would change coordinate spaces from `World` to `Absolute World` when shaders recompile. [1184617](https://issuetracker.unity3d.com/product/unity/issues/guid/1184617/)
- Fixed a bug where instanced shaders wouldn't compile on PS4.
- Fixed a bug where switching a Color Nodes' Mode between Default and HDR would cause the Color to be altered incorrectly.
- Fixed a bug where nodes dealing with matricies would sometimes display a preview, sometimes not.
- Optimized loading a large Shader Graph. [1209047](https://issuetracker.unity3d.com/issues/shader-graph-unresponsive-editor-when-using-large-graphs)
- Fixed NaN issue in triplanar SG node when blend goes to 0.
- Fixed a recurring bug where node inputs would get misaligned from their ports. [1224480]
- Fixed an issue where Blackboard properties would not duplicate with `Precision` or `Hybrid Instancing` options. 
- Fixed an issue where `Texture` properties on the Blackboard would not duplicate with the same `Mode` settings. 
- Fixed an issue where `Keywords` on the Blackboard would not duplicate with the same `Default` value.
- Shader Graph now requests preview shader compilation asynchronously. [1209047](https://issuetracker.unity3d.com/issues/shader-graph-unresponsive-editor-when-using-large-graphs)
- Fixed an issue where Shader Graph would not compile master previews after an assembly reload.
- Fixed issue where `Linear Blend Skinning` node could not be converted to Sub Graph [1227087](https://issuetracker.unity3d.com/issues/shadergraph-linear-blend-skinning-node-reports-an-error-and-prevents-shader-compilation-when-used-within-a-sub-graph)
- Fixed a compilation error in preview shaders for nodes requiring view direction.
- Fixed undo not being recorded properly for setting active master node, graph precision, and node defaults.
- Fixed an issue where Custum Function nodes and Sub Graph Output nodes could no longer rename slots. 
- Fixed a bug where searcher entries would not repopulate correctly after an undo was perfromed (https://fogbugz.unity3d.com/f/cases/1241018/)
- Fixed a bug where Redirect Nodes did not work as inputs to Custom Function Nodes. [1235999](https://issuetracker.unity3d.com/product/unity/issues/guid/1235999/)
- Fixed a bug where changeing the default value on a keyword would reset the node input type to vec4 (https://fogbugz.unity3d.com/f/cases/1216760/)
- Fixed a soft lock when you open a graph when the blackboard hidden.
- Fixed an issue where keyboard navigation in the Create Node menu no longer worked. [1253544]
- Preview correctly shows unassigned VT texture result, no longer ignores null textures
- Don't allow duplicate VT layer names when renaming layers
- Moved VT layer TextureType to the VTProperty from the SampleVT node
- Fixed the squished UI of VT property layers
- Disallow Save As and Convert to Subgraph that would create recursive dependencies
<<<<<<< HEAD
- Fixed bug where output port type would not visually update when input type changed (for example from Vec1 to Vec3) [1259501](https://issuetracker.unity3d.com/product/unity/issues/guid/1259501/)
=======
- Fixed an issue with how we collected/filtered nodes for targets. Applied the work to the SearchWindowProvider as well
>>>>>>> adbedbca
- Fixed a bug where the object selector for Custom Function Nodes did not update correctly. [1176129](https://issuetracker.unity3d.com/product/unity/issues/guid/1176129/)
- Replace toggle by an enumField for lit/unlit with VFXTarget

## [7.1.1] - 2019-09-05
### Added
- You can now define shader keywords on the Blackboard. Use these keywords on the graph to create static branches in the generated shader.
- The tab now shows whether you are working in a Sub Graph or a Shader Graph file.
- The Shader Graph importer now bakes the output node type name into a meta-data object.

### Fixed
- The Shader Graph preview no longer breaks when you create new PBR Graphs.
- Fixed an issue where deleting a group and a property at the same time would cause an error.
- Fixed the epsilon that the Hue Node uses to avoid NaN on platforms that support half precision.
- Emission nodes no longer produce errors when you use them in Sub Graphs.
- Exposure nodes no longer produce errors when you use them in Sub Graphs.
- Unlit master nodes no longer define unnecessary properties in the Universal Render Pipeline.
- Errors no longer occur when you convert a selection to a Sub Graph.
- Color nodes now handle Gamma and Linear conversions correctly.
- Sub Graph Output nodes now link to the correct documentation page.
- When you use Keywords, PBR and Unlit master nodes no longer produce errors.
- PBR master nodes now calculate Global Illumination (GI) correctly.
- PBR master nodes now apply surface normals.
- PBR master nodes now apply fog.
- The Editor now displays correct errors for missing or deleted Sub Graph Assets.
- You can no longer drag and drop recursive nodes onto Sub Graph Assets.

## [7.0.1] - 2019-07-25
### Changed
- New Shader Graph windows are now docked to either existing Shader Graph windows, or to the Scene View.

### Fixed
- Fixed various dependency tracking issues with Sub Graphs and HLSL files from Custom Function Nodes.
- Fixed an error that previously occurred when you used `Sampler State` input ports on Sub Graphs.
- `Normal Reconstruct Z` node is now compatible with both fragment and vertex stages. 
- `Position` node now draws the correct label for **Absolute World**. 
- Node previews now inherit preview type correctly.
- Normal maps now unpack correctly for mobile platforms.
- Fixed an error that previously occurred when you used the Gradient Sample node and your system locale uses commas instead of periods.
- Fixed an issue where you couldn't group several nodes.

## [7.0.0] - 2019-07-10
### Added
- You can now use the `SHADERGRAPH_PREVIEW` keyword in `Custom Function Node` to generate different code for preview Shaders.
- Color Mode improves node visibility by coloring the title bar by Category, Precision, or custom colors.
- You can now set the precision of a Shader Graph and individual nodes.
- Added the `_TimeParameters` variable which contains `Time`, `Sin(Time)`, and `Cosine(Time)`
- _Absolute World_ space on `Position Node` now provides absolute world space coordinates regardless of the active render pipeline.
- You can now add sticky notes to graphs.

### Changed
- The `Custom Function Node` now uses an object field to reference its source when using `File` mode.
- To enable master nodes to generate correct motion vectors for time-based vertex modification, time is now implemented as an input to the graph rather than as a global uniform.
- **World** space on `Position Node` now uses the default world space coordinates of the active render pipeline. 

### Fixed
- Fixed an error in `Custom Function Node` port naming.
- `Sampler State` properties and nodes now serialize correctly.
- Labels in the Custom Port menu now use the correct coloring when using the Personal skin.
- Fixed an error that occured when creating a Sub Graph from a selection containing a Group Node.
- When you change a Sub Graph, Shader Graph windows now correctly reload.
- When you save a Shader Graph, all other Shader Graph windows no longer re-compile their preview Shaders.
- Shader Graph UI now draws with correct styling for 2019.3.
- When deleting edge connections to nodes with a preview error, input ports no longer draw in the wrong position.
- Fixed an error involving deprecated components from VisualElements.
- When you convert nodes to a Sub Graph, the nodes are now placed correctly in the Sub Graph.
- The `Bitangent Vector Node` now generates all necessary shader requirements.

## [6.7.0-preview] - 2019-05-16
### Added
- Added a hidden path namespace for Sub Graphs to prevent certain Sub Graphs from populating the Create Node menu.

### Changed
- Anti-aliasing (4x) is now enabled on Shader Graph windows.

### Fixed
- When you click on the gear icon, Shader Graph now focuses on the selected node, and brings the settings menu to front view.
- Sub Graph Output and Custom Function Node now validate slot names, and display an appropriate error badge when needed.
- Remaining outdated documentation has been removed. 
- When you perform an undo or redo to an inactive Shader Graph window, the window no longer breaks.
- When you rapidly perform an undo or redo, Shader Graph windows no longer break.
- Sub Graphs that contain references to non-existing Sub Graphs no longer break the Sub Graph Importer.
- You can now reference sub-assets such as Textures.
- You can now reference Scene Color and Scene Depth correctly from within a Sub Graph.
- When you create a new empty Sub Graph, it no longer shows a warning about a missing output.
- When you create outputs that start with a digit, Shader generation no longer fails.
- You can no longer add nodes that are not allowed into Sub Graphs.
- A graph must now always contain at least one Master Node.
- Duplicate output names are now allowed.
- Fixed an issue where the main preview was always redrawing.
- When you set a Master Node as active, the Main Preview now shows the correct result.
- When you save a graph that contains a Sub Graph node, the Shader Graph window no longer freezes.
- Fixed an error that occured when using multiple Sampler State nodes with different parameters.
- Fixed an issue causing default inputs to be misaligned in certain cases.
- You can no longer directly connect slots with invalid types. When the graph detects that situation, it now doesn't break and gives an error instead.

## [6.6.0] - 2019-04-01
### Added
- You can now add Matrix, Sampler State and Gradient properties to the Blackboard.
- Added Custom Function node. Use this node to define a custom HLSL function either via string directly in the graph, or via a path to an HLSL file.
- You can now group nodes by pressing Ctrl + G.
- Added "Delete Group and Contents" and removed "Ungroup All Nodes" from the context menu for groups.
- You can now use Sub Graphs in other Sub Graphs.
- Preview shaders now compile in the background, and only redraw when necessary.

### Changed
- Removed Blackboard fields, which had no effect on Sub Graph input ports, from the Sub Graph Blackboard.
- Subgraph Output node is now called Outputs.
- Subgraph Output node now supports renaming of ports.
- Subgraph Output node now supports all port types.
- Subgraph Output node now supports reordering ports.
- When you convert nodes to a Sub Graph, Shader Graph generates properties and output ports in the Sub Graph, and now by default, names those resulting properties and output ports based on their types.
- When you delete a group, Shader Graph now deletes the Group UI, but doesn't delete the nodes inside.

### Fixed
- You can now undo edits to Vector port default input fields.
- You can now undo edits to Gradient port default input fields.
- Boolean port input fields now display correct values when you undo changes.
- Vector type properties now behave as expected when you undo changes.
- Fixed an error that previously occurred when you opened saved Shader Graphs containing one or more Voronoi nodes.
- You can now drag normal map type textures on to a Shader Graph to create Sample Texture 2D nodes with the correct type set.
- Fixed the Multiply node so default input values are applied correctly.
- Added padding on input values for Blend node to prevent NaN outputs.
- Fixed an issue where `IsFaceSign` would not compile within Sub Graph Nodes.
- Null reference errors no longer occur when you remove ports with connected edges.
- Default input fields now correctly hide and show when connections change.

## [6.5.0] - 2019-03-07

### Fixed
- Fixed master preview for HDRP master nodes when alpha clip is enabled.

## [6.4.0] - 2019-02-21
### Fixed
- Fixed the Transform node, so going from Tangent Space to any other space now works as expected.

## [6.3.0] - 2019-02-18
### Fixed
- Fixed an issue where the Normal Reconstruct Z Node sometimes caused Not a Number (NaN) errors when using negative values.

## [6.2.0] - 2019-02-15
### Fixed
- Fixed the property blackboard so it no longer goes missing or turns very small.

### Changed
- Code refactor: all macros with ARGS have been swapped with macros with PARAM. This is because the ARGS macros were incorrectly named.

## [6.1.0] - 2019-02-13

## [6.0.0] - 2019-02-23
### Added
- When you hover your cursor over a property in the blackboard, this now highlights the corresponding property elements in your Shader Graph. Similarly, if you hover over a property in the Shader Graph itself, this highlights the corresponding property in the blackboard.
- Property nodes in your Shader Graph now have a similar look and styling as the properties in the blackboard.

### Changed
- Errors in the compiled shader are now displayed as badges on the appropriate node.
- In the `Scene Depth` node you can now choose the depth sampling mode: `Linear01`, `Raw` or `Eye`.

### Fixed
- When you convert an inline node to a `Property` node, this no longer allows duplicate property names.
- When you move a node, you'll now be asked to save the Graph file.
- You can now Undo edits to Property parameters on the Blackboard.
- You can now Undo conversions between `Property` nodes and inline nodes.
- You can now Undo moving a node.
- You can no longer select the `Texture2D` Property type `Mode`, if the Property is not exposed.
- The `Vector1` Property type now handles default values more intuitively when switching `Mode` dropdown.
- The `Color` node control is now a consistent width.
- Function declarations no longer contain double delimiters.
- The `Slider` node control now functions correctly.
- Fixed an issue where the Editor automatically re-imported Shader Graphs when there were changes to the asset database.
- Reverted the visual styling of various graph elements to their previous correct states.
- Previews now repaint correctly when Unity does not have focus.
- Code generation now works correctly for exposed Vector1 shader properties where the decimal separator is not a dot.
- The `Rotate About Axis` node's Modes now use the correct function versions.
- Shader Graph now preserves grouping when you convert nodes between property and inline.
- The `Flip` node now greys out labels for inactive controls.
- The `Boolean` property type now uses the `ToggleUI` property attribute, so as to not generate keywords.
- The `Normal Unpack` node no longer generates errors in Object space.
- The `Split` node now uses values from its default Port input fields.
- The `Channel Mask` node now allows multiple node instances, and no longer generates any errors.
- Serialized the Alpha control value on the `Flip` node.
- The `Is Infinite` and `Is NaN` nodes now use `Vector 1` input ports, but the output remains the same.
- You can no longer convert a node inside a `Sub Graph` into a `Sub Graph`, which previously caused errors.
- The `Transformation Matrix` node's Inverse Projection and Inverse View Projection modes no longer produce errors.
- The term `Shader Graph` is now captilized correctly in the Save Graph prompt. 

## [5.2.0] - 2018-11-27
### Added
- Shader Graph now has __Group Node__, where you can group together several nodes. You can use this to keep your Graphs organized and nice.

### Fixed
- The expanded state of blackboard properties are now remembered during a Unity session.

## [5.1.0] - 2018-11-19
### Added
- You can now show and hide the Main Preview and the Blackboard from the toolbar.

### Changed
- The Shader Graph package is no longer in preview.
- Moved `NormalBlendRNM` node to a dropdown option on `Normal Blend` node.
- `Sample Cubemap` node now has a `SamplerState` slot.
- New Sub Graph assets now default to the "Sub Graphs" path in the Create Node menu.
- New Shader Graph assets now default to the "Shader Graphs" path in the Shader menu.
- The `Light Probe` node is now a `Baked GI` node. When you use LWRP with lightmaps, this node now returns the correct lightmap data. This node is supported in HDRP.
- `Reflection Probe` nodes now only work with LWRP. This solves compilation errors in HDRP.
- `Ambient` nodes now only work with LWRP. This solves compilation errors in HDRP.
- `Fog` nodes now only work with LWRP. This solves compilation errors in HDRP.
- In HDRP, the `Position` port for the `Object` node now returns the absolute world position.
- The `Baked GI`, `Reflection Probe`, and `Ambient` nodes are now in the `Input/Lighting` category.
- The master node no longer has its own preview, because it was redundant. You can see the results for the master node in the Main Preview.

### Fixed
- Shadow projection is now correct when using the `Unlit` master node with HD Render Pipeline.
- Removed all direct references to matrices
- `Matrix Construction` nodes with different `Mode` values now evaluate correctly.
- `Is Front Face` node now works correctly when connected to `Alpha` and `AlphaThreshold` slots on the `PBR` master node.
- Corrected some instances of incorrect port dimensions on several nodes.
- `Scene Depth` and `Scene Color` nodes now work in single pass stereo in Lightweight Render Pipeline.
- `Channel Mask` node controls are now aligned correctly.
- In Lightweight Render Pipeline, Pre-multiply surface type now matches the Lit shader. 
- Non-exposed properties in the blackboard no longer have a green dot next to them.
- Default reference name for shader properties are now serialized. You cannot change them after initial creation.
- When you save Shader Graph and Sub Graph files, they're now automatically checked out on version control.
- Shader Graph no longer throws an exception when you double-click a folder in the Project window.
- Gradient Node no longer throws an error when you undo a deletion.

## [5.0.0-preview] - 2018-09-28

## [4.0.0-preview] - 2018-09-28
### Added
- Shader Graph now supports the High Definition Render Pipeline with both PBR and Unlit Master nodes. Shaders built with Shader Graph work with both the Lightweight and HD render pipelines.
- You can now modify vertex position via the Position slot on the PBR and Unlit Master nodes. By default, the input to this node is object space position. Custom inputs to this slot should specify the absolute local position of a given vertex. Certain nodes (such as Procedural Shapes) are not viable in the vertex shader. Such nodes are incompatible with this slot.
- You can now edit the Reference name for a property. To do so, select the property and type a new name next to Reference. If you want to reset to the default name, right-click Reference, and select Reset reference.
- In the expanded property window, you can now toggle whether the property is exposed.
- You can now change the path of Shader Graphs and Sub Graphs. When you change the path of a Shader Graph, this modifies the location it has in the shader selection list. When you change the path of Sub Graph, it will have a different location in the node creation menu.
- Added `Is Front Face` node. With this node, you can change graph output depending on the face sign of a given fragment. If the current fragment is part of a front face, the node returns true. For a back face, the node returns false. Note: This functionality requires that you have enabled **two sided** on the Master node.
- Gradient functionality is now available via two new nodes: Sample Gradient and Gradient Asset. The Sample Gradient node samples a gradient given a Time parameter. You can define this gradient on the Gradient slot control view. The Gradient Asset node defines a gradient that can be sampled by multiple Sample Gradient nodes using different Time parameters.
- Math nodes now have a Waves category. The category has four different nodes: Triangle wave, Sawtooth wave, Square wave, and Noise Sine wave. The Triangle, Sawtooth, and Square wave nodes output a waveform with a range of -1 to 1 over a period of 1. The Noise Sine wave outputs a standard Sine wave with a range of -1 to 1 over a period of 2 * pi. For variance, random noise is added to the amplitude of the Sine wave, within a determined range.
- Added `Sphere Mask` node for which you can indicate the starting coordinate and center point. The sphere mask uses these with the **Radius** and **Hardness** parameters. Sphere mask functionality works in both 2D and 3D spaces, and is based on the vector coordinates in the **Coords and Center** input.
- Added support for Texture 3D and Texture 2D Array via two new property types and four new nodes.
- A new node `Texture 2D LOD` has been added for LOD functionality on a Texture 2D Sample. Sample Texture 2D LOD uses the exact same input and output slots as Sample Texture 2D, but also includes an input for level of detail adjustments via a Vector1 slot.
- Added `Texel Size` node, which allows you to get the special texture properties of a Texture 2D Asset via the `{texturename}_TexelSize` variable. Based on input from the Texture 2D Asset, the node outputs the width and height of the texel size in Vector1 format.
- Added `Rotate About Axis` node. This allows you to rotate a 3D vector space around an axis. For the rotation, you can specify an amount of degrees or a radian value.
- Unpacking normal maps in object space.
- Unpacking derivative maps option on sample texture nodes.
- Added Uint type for instancing support.
- Added HDR option for color material slots.
- Added definitions used by new HD Lit Master node.
- Added a popup control for a string list.
- Added conversion type (position/direction) to TransformNode.
- In your preview for nodes that are not master nodes, pixels now display as pink if they are not finite.

### Changed
- The settings for master nodes now live in a small window that you can toggle on and off. Here, you can change various rendering settings for your shader.
- There are two Normal Derive Nodes: `Normal From Height` and `Normal Reconstruct Z`.
  `Normal From Height` uses Vector1 input to derive a normal map.
  `Normal Reconstruct Z` uses the X and Y components in Vector2 input to derive the proper Z value for a normal map.
- The Texture type default input now accepts render textures.
- HD PBR subshader no longer duplicates surface description code into vertex shader.
- If the current render pipeline is not compatible, master nodes now display an error badge.
- The preview shader now only considers the current render pipeline. Because of this there is less code to compile, so the preview shader compiles faster.
- When you rename a shader graph or sub shader graph locally on your disk, the title of the Shader Graph window, black board, and preview also updates.
- Removed legacy matrices from Transfomation Matrix node.
- Texture 2D Array and Texture 3D nodes can no longer be used in the vertex shader.
- `Normal Create` node has been renamed to `Normal From Texture`.
- When you close the Shader Graph after you have modified a file, the prompt about saving your changes now shows the file name as well.
- `Blend` node now supports Overwrite mode.
- `Simple Noise` node no longer has a loop.
- The `Polygon` node now calculates radius based on apothem.
- `Normal Strength` node now calculates Z value more accurately.
- You can now connect Sub Graphs to vertex shader slots. If a node in the Sub Graph specifies a shader stage, that specific Sub Graph node is locked to that stage. When an instance of a Sub Graph node is connected to a slot that specifies a shader stage, all slots on that instance are locked to the stage.
- Separated material options and tags.
- Master node settings are now recreated when a topological modification occurs.

### Fixed
- Vector 1 nodes now evaluate correctly. ([#334](https://github.com/Unity-Technologies/ShaderGraph/issues/334) and [#337](https://github.com/Unity-Technologies/ShaderGraph/issues/337))
- Properties can now be copied and pasted.
- Pasting a property node into another graph will now convert it to a concrete node. ([#300](https://github.com/Unity-Technologies/ShaderGraph/issues/300) and [#307](https://github.com/Unity-Technologies/ShaderGraph/pull/307))
- Nodes that are copied from one graph to another now spawn in the center of the current view. ([#333](https://github.com/Unity-Technologies/ShaderGraph/issues/333))
- When you edit sub graph paths, the search window no longer yields a null reference exception.
- The blackboard is now within view when deserialized.
- Your system locale can no longer cause incorrect commands due to full stops being converted to commas.
- Deserialization of subgraphs now works correctly.
- Sub graphs are now suffixed with (sub), so you can tell them apart from other nodes.
- Boolean and Texture type properties now function correctly in sub-graphs.
- The preview of a node does not obstruct the selection outliner anymore.
- The Dielectric Specular node no longer resets its control values.
- You can now copy, paste, and duplicate sub-graph nodes with vector type input ports.
- The Lightweight PBR subshader now normalizes normal, tangent, and view direction correctly.
- Shader graphs using alpha clip now generate correct depth and shadow passes.
- `Normal Create` node has been renamed to `Normal From Texture`.
- The preview of nodes now updates correctly.
- Your system locale can no longer cause incorrect commands due to full stops being converted to commas.
- `Show Generated Code` no longer throws an "Argument cannot be null" error.
- Sub Graphs now use the correct generation mode when they generate preview shaders.
- The `CodeFunctionNode` API now generates correct function headers when you use `DynamicMatrix` type slots.
- Texture type input slots now set correct default values for 'Normal' texture type.
- SpaceMaterialSlot now reads correct slot.
- Slider node control now functions correctly.
- Shader Graphs no longer display an error message intended for Sub Graphs when you delete properties.
- The Shader Graph and Sub Shader Graph file extensions are no longer case-sensitive.
- The dynamic value slot type now uses the correct decimal separator during HLSL generation.
- Fixed an issue where Show Generated Code could fail when external editor was not set.
- In the High Definition Render Pipeline, Shader Graph now supports 4-channel UVs.
- The Lightweight PBR subshader now generates the correct meta pass.
- Both PBR subshaders can now generate indirect light from emission.
- Shader graphs now support the SRP batcher.
- Fixed an issue where floatfield would be parsed according to OS locale settings with .NET 4.6<|MERGE_RESOLUTION|>--- conflicted
+++ resolved
@@ -129,11 +129,8 @@
 - Moved VT layer TextureType to the VTProperty from the SampleVT node
 - Fixed the squished UI of VT property layers
 - Disallow Save As and Convert to Subgraph that would create recursive dependencies
-<<<<<<< HEAD
 - Fixed bug where output port type would not visually update when input type changed (for example from Vec1 to Vec3) [1259501](https://issuetracker.unity3d.com/product/unity/issues/guid/1259501/)
-=======
 - Fixed an issue with how we collected/filtered nodes for targets. Applied the work to the SearchWindowProvider as well
->>>>>>> adbedbca
 - Fixed a bug where the object selector for Custom Function Nodes did not update correctly. [1176129](https://issuetracker.unity3d.com/product/unity/issues/guid/1176129/)
 - Replace toggle by an enumField for lit/unlit with VFXTarget
 
