# Changelog
All notable changes to this package are documented in this file.

The format is based on [Keep a Changelog](http://keepachangelog.com/en/1.0.0/)
and this project adheres to [Semantic Versioning](http://semver.org/spec/v2.0.0.html).

## [10.1.0] - 2019-08-04

Version Updated
The version number for this package has increased due to a version update of a related graphics package.

## [10.0.0] - 2019-06-10
### Added
- Added the Internal Inspector which allows the user to view data contained in selected nodes and properties in a new floating graph sub-window. Also added support for custom property drawers to let you visualize any data type you like and expose it to the inspector.  
- Added samples for Procedural Patterns to the package.
- You can now use the right-click context menu to delete Sticky Notes.
- You can now save your graph as a new Asset.
- Added support for vertex skinning when you use the DOTS animation package.
- You can now use the right-click context menu to set the precision on multiple selected nodes.
- You can now select unused nodes in your graph.
- When you start the Editor, Shader Graph now displays Properties in the Blackboard as collapsed.
- Updated the zoom level to let you zoom in further.
- Blackboard properties now have a __Duplicate__ menu option. When you duplicate properties, Shader Graph maintains the order, and inserts duplicates below the current selection.
- When you convert a node to a Sub Graph, the dialog now opens up in the directory of the original graph that contained the node. If the new Sub Graph is outside this directory, it also remembers that path for the next dialog to ease folder navigation.
- If Unity Editor Analytics are enabled, Shader Graph collects anonymous data about which nodes you use in your graphs. This helps the Shader Graph team focus our efforts on the most common graph scenarios, and better understand the needs of our customers. We don't track edge data and cannot recreate your graphs in any form.
- The Create Node Menu now has a tree view and support for fuzzy field searching.
- When a Shader Graph or Sub Graph Asset associated with a open window has been deleted, Unity now displays a dialog that asks whether you would like to save the graph as a new Asset or close the window.
- Added a drop-down menu to the PBR Master Node that lets you select the final coordinate space of normals delivered from the fragment function. 
- Added support for users to drag and drop Blackboard Properties from one graph to another.
- Breaking out GraphData validation into clearer steps.
- Added AlphaToMask render state.
- Added a field to the Master Nodes that overrides the generated shader's ShaderGUI, which determines how a Material that uses a Shader Graph looks.
- Added Redirect Nodes. You can now double-click an edge to add a control point that allows you to route edges around other nodes and connect multiple output edges.
- Added `Compute Deformation` Node to read deformed vertex data from Dots Deformations.
- Added new graph nodes that allow sampling Virtual Textures
- Shader Graph now uses a new file format that is much friendlier towards version control systems and humans. Existing Shader Graphs and will use the new format next time they are saved.

### Changed
- Changed the `Branch` node so that it uses a ternary operator (`Out = bool ? a : B`) instead of a linear interpolate function.
- Copied nodes are now pasted at the cursor location instead of slightly offset from their original location.
- Error messages reported on Sub Graph output nodes for invalid previews now present clearer information, with documentation support.
- Updated legacy COLOR output semantic to SV_Target in pixel shader for compatibility with DXC.
- Updated the functions in the `Normal From Height` node to avoid NaN outputs.
- Changed the Voronoi Node algorithm to increase the useful range of the input values and to always use float values internally to avoid clipping.
- Changed the `Reference Suffix` of Keyword Enum entries so that you cannot edit them, which ensures that material keywords compile properly. 
- Updated the dependent version of `Searcher` to 4.2.0. 
- Added support for `Linear Blend Skinning` Node to Universal Render Pipeline.
- Moved all code to be under Unity specific namespaces.
- Changed ShaderGraphImporter and ShaderSubgraphImporter so that graphs are imported before Models.
- Remove VFXTarget if VisualEffect Graph package isn't included.
- VFXTarget doesn't overwrite the shader export anymore, VFXTarget can be active with another target.

### Fixed
- Edges no longer produce errors when you save a Shader Graph.
- Shader Graph no longer references the `NUnit` package.
- Fixed a shader compatibility issue in the SRP Batcher when you use a hybrid instancing custom variable.
- Fixed an issue where Unity would crash when you imported a Shader Graph Asset with invalid formatting.
- Fixed an issue with the animated preview when there is no Camera with animated Materials in the Editor.
- Triplanar nodes no longer use Camera-relative world space by default in HDRP.
- Errors no longer occur when you activate `Enable GPU Instancing` on Shader Graph Materials. [1184870](https://issuetracker.unity3d.com/issues/universalrp-shader-compilation-error-when-using-gpu-instancing)
- Errors no longer occur when there are multiple tangent transform nodes on a graph. [1185752](https://issuetracker.unity3d.com/issues/shadergraph-fails-to-compile-with-redefinition-of-transposetangent-when-multiple-tangent-transform-nodes-are-plugged-in)
- The Main Preview for Sprite Lit and Sprite Unlit master nodes now displays the correct color. [1184656](https://issuetracker.unity3d.com/issues/shadergraph-preview-for-lit-and-unlit-master-node-wrong-color-when-color-is-set-directly-on-master-node)
- Shader Graph shaders in `Always Include Shaders` no longer crash builds. [1191757](https://issuetracker.unity3d.com/issues/lwrp-build-crashes-when-built-with-shadergraph-file-added-to-always-include-shaders-list)
- The `Transform` node now correctly transforms Absolute World to Object.
- Errors no longer occur when you change the precision of Sub Graphs. [1158413](https://issuetracker.unity3d.com/issues/shadergraph-changing-precision-of-sg-with-subgraphs-that-still-use-the-other-precision-breaks-the-generated-shader)
- Fixed an error where the UV channel drop-down menu on nodes had clipped text. [1188710](https://issuetracker.unity3d.com/issues/shader-graph-all-uv-dropdown-value-is-clipped-under-shader-graph)
- Added StencilOverride support.
- Sticky Notes can now be grouped properly.
- Fixed an issue where nodes couldn't be copied from a group.
- Fixed a bug that occurred when you duplicated multiple Blackboard properties or keywords simultaneously, where Shader Graph stopped working, potentially causing data loss.
- Fixed a bug where you couldn't reorder Blackboard properties.
- Shader Graph now properly duplicates the __Exposed__ status for Shader properties and keywords.
- Fixed a bug where the __Save Graph As__ dialog for a Shader or Sub Graph sometimes appeared in the wrong Project when you had multiple Unity Projects open simultaneously.
- Fixed an issue where adding the first output to a Sub Graph without any outputs prior caused Shader Graphs containing the Sub Graph to break.
- Fixed an issue where Shader Graph shaders using the `CameraNode` failed to build on PS4 with "incompatible argument list for call to 'mul'".
- Fixed a bug that caused problems with Blackboard property ordering.
- Fixed a bug where the redo functionality in Shader Graph often didn't work.
- Fixed a bug where using the Save As command on a Sub Graph raised an exception.
- Fixed a bug where the input fields sometimes didn't render properly. [1176268](https://issuetracker.unity3d.com/issues/shadergraph-input-fields-get-cut-off-after-minimizing-and-maximizing-become-unusable)
- Fixed a bug where the Gradient property didn't work with all system locales. [1140924](https://issuetracker.unity3d.com/issues/shader-graph-shader-doesnt-compile-when-using-a-gradient-property-and-a-regional-format-with-comma-decimal-separator-is-used)
- Fixed a bug where Properties in the Blackboard could have duplicate names.
- Fixed a bug where you could drag the Blackboard into a graph even when you disabled the Blackboard.
- Fixed a bug where the `Vertex Normal` slot on master nodes needed vertex normal data input to compile. [1193348](https://issuetracker.unity3d.com/issues/hdrp-unlit-shader-plugging-anything-into-the-vertex-normal-input-causes-shader-to-fail-to-compile)
- Fixed a bug where `GetWorldSpaceNormalizeViewDir()` could cause undeclared indentifier errors. [1190606](https://issuetracker.unity3d.com/issues/view-dir-node-plugged-into-vertex-position-creates-error-undeclared-identifier-getworldspacenormalizeviewdir)
- Fixed a bug where Emission on PBR Shader Graphs in the Universal RP would not bake to lightmaps. [1190225](https://issuetracker.unity3d.com/issues/emissive-custom-pbr-shadergraph-material-only-works-for-primitive-unity-objects)
- Fixed a bug where Shader Graph shaders were writing to `POSITION` instead of `SV_POSITION`, which caused PS4 builds to fail.
- Fixed a bug where `Object to Tangent` transforms in the `Transform` node used the wrong matrix. [1162203](https://issuetracker.unity3d.com/issues/shadergraph-transform-node-from-object-to-tangent-space-uses-the-wrong-matrix)
- Fixed an issue where boolean keywords in a Shader Graph caused HDRP Material features to fail. [1204827](https://issuetracker.unity3d.com/issues/hdrp-shadergraph-adding-a-boolean-keyword-to-an-hdrp-lit-shader-makes-material-features-not-work)
- Fixed a bug where Object space normals scaled with Object Scale. 
- Documentation links on nodes now point to the correct URLs and package versions.
- Fixed an issue where Sub Graphs sometimes had duplicate names when you converted nodes into Sub Graphs. 
- Fixed an issue where the number of ports on Keyword nodes didn't update when you added or removed Enum Keyword entries.
- Fixed an issue where colors in graphs didn't update when you changed a Blackboard Property's precision while the Color Mode is set to Precision.
- Fixed a bug where custom mesh in the Master Preview didn't work.
- Fixed a number of memory leaks that caused Shader Graph assets to stay in memory after closing the Shader Graph window.
- You can now smoothly edit controls on the `Dielectric Specular` node.
- Fixed Blackboard Properties to support scientific notation.
- Fixed a bug where warnings in the Shader Graph or Sub Graph were treated as errors.
- Fixed a bug where the error `Output value 'vert' is not initialized` displayed on all PBR graphs in Universal. [1210710](https://issuetracker.unity3d.com/issues/output-value-vert-is-not-completely-initialized-error-is-thrown-when-pbr-graph-is-created-using-urp)
- Fixed a bug where PBR and Unlit master nodes in Universal had Alpha Clipping enabled by default.
- Fixed an issue in where analytics wasn't always working.
- Fixed a bug where if a user had a Blackboard Property Reference start with a digit the generated shader would be broken.
- Avoid unintended behavior by removing the ability to create presets from Shader Graph (and Sub Graph) assets. [1220914](https://issuetracker.unity3d.com/issues/shadergraph-preset-unable-to-open-editor-when-clicking-on-open-shader-editor-in-the-shadersubgraphimporter)
- Fixed a bug where undo would make the Master Preview visible regardless of its toggle status.
- Fixed a bug where any change to the PBR master node settings would lose connection to the normal slot. 
- Fixed a bug where the user couldn't open up HDRP Master Node Shader Graphs without the Render Pipeline set to HDRP.
- Fixed a bug where adding a HDRP Master Node to a Shader Graph would softlock the Shader Graph.
- Fixed a bug where shaders fail to compile due to `#pragma target` generation when your system locale uses commas instead of periods.
- Fixed a compilation error when using Hybrid Renderer due to incorrect positioning of macros.
- Fixed a bug where the `Create Node Menu` lagged on load. Entries are now only generated when property, keyword, or subgraph changes are detected. [1209567](https://issuetracker.unity3d.com/issues/shadergraph-opening-node-search-window-is-unnecessarily-slow).
- Fixed a bug with the `Transform` node where converting from `Absolute World` space in a sub graph causes invalid subscript errors. [1190813](https://issuetracker.unity3d.com/issues/shadergraph-invalid-subscript-errors-are-thrown-when-connecting-a-subgraph-with-transform-node-with-unlit-master-node)
- Fixed a bug where depndencies were not getting included when exporting a shadergraph and subgraphs
- Fixed a bug where adding a " to a property display name would cause shader compilation errors and show all nodes as broken
- Fixed a bug where the `Position` node would change coordinate spaces from `World` to `Absolute World` when shaders recompile. [1184617](https://issuetracker.unity3d.com/product/unity/issues/guid/1184617/)
- Fixed a bug where instanced shaders wouldn't compile on PS4.
- Fixed a bug where switching a Color Nodes' Mode between Default and HDR would cause the Color to be altered incorrectly.
- Fixed a bug where nodes dealing with matricies would sometimes display a preview, sometimes not.
- Optimized loading a large Shader Graph. [1209047](https://issuetracker.unity3d.com/issues/shader-graph-unresponsive-editor-when-using-large-graphs)
- Fixed NaN issue in triplanar SG node when blend goes to 0.
- Fixed a recurring bug where node inputs would get misaligned from their ports. [1224480]
- Fixed an issue where Blackboard properties would not duplicate with `Precision` or `Hybrid Instancing` options. 
- Fixed an issue where `Texture` properties on the Blackboard would not duplicate with the same `Mode` settings. 
- Fixed an issue where `Keywords` on the Blackboard would not duplicate with the same `Default` value.
- Shader Graph now requests preview shader compilation asynchronously. [1209047](https://issuetracker.unity3d.com/issues/shader-graph-unresponsive-editor-when-using-large-graphs)
- Fixed an issue where Shader Graph would not compile master previews after an assembly reload.
- Fixed issue where `Linear Blend Skinning` node could not be converted to Sub Graph [1227087](https://issuetracker.unity3d.com/issues/shadergraph-linear-blend-skinning-node-reports-an-error-and-prevents-shader-compilation-when-used-within-a-sub-graph)
- Fixed a compilation error in preview shaders for nodes requiring view direction.
- Fixed undo not being recorded properly for setting active master node, graph precision, and node defaults.
- Fixed an issue where Custum Function nodes and Sub Graph Output nodes could no longer rename slots. 
- Fixed a bug where searcher entries would not repopulate correctly after an undo was perfromed (https://fogbugz.unity3d.com/f/cases/1241018/)
- Fixed a bug where Redirect Nodes did not work as inputs to Custom Function Nodes. [1235999](https://issuetracker.unity3d.com/product/unity/issues/guid/1235999/)
- Fixed a bug where changeing the default value on a keyword would reset the node input type to vec4 (https://fogbugz.unity3d.com/f/cases/1216760/)
- Fixed a soft lock when you open a graph when the blackboard hidden.
- Fixed an issue where keyboard navigation in the Create Node menu no longer worked. [1253544]
- Preview correctly shows unassigned VT texture result, no longer ignores null textures
- Don't allow duplicate VT layer names when renaming layers
- Moved VT layer TextureType to the VTProperty from the SampleVT node
- Fixed the squished UI of VT property layers
- Disallow Save As and Convert to Subgraph that would create recursive dependencies
- Fixed an issue where the user would not get a save prompt on application close [1262044](https://issuetracker.unity3d.com/product/unity/issues/guid/1262044/)
- Fixed bug where output port type would not visually update when input type changed (for example from Vec1 to Vec3) [1259501](https://issuetracker.unity3d.com/product/unity/issues/guid/1259501/)
- Fixed an issue with how we collected/filtered nodes for targets. Applied the work to the SearchWindowProvider as well
- Fixed a bug where the object selector for Custom Function Nodes did not update correctly. [1176129](https://issuetracker.unity3d.com/product/unity/issues/guid/1176129/)
- Fixed a bug where whitespaces were allowed in keyword reference names
- Fixed a bug where the Create Node menu would override the Object Field selection window. [1176125](https://issuetracker.unity3d.com/issues/shader-graph-object-input-field-with-space-bar-shortcut-opens-shader-graph-search-window-and-object-select-window)
- Fixed a bug where the Main Preview window was no longer a square aspect ratio. [1257053](https://issuetracker.unity3d.com/product/unity/issues/guid/1257053/)
- Fixed a bug where the size of the Graph Inspector would not save properly. [1257084](https://issuetracker.unity3d.com/product/unity/issues/guid/1257084/)
- Replace toggle by an enumField for lit/unlit with VFXTarget
- Alpha Clipping option in Graph inspector now correctly hides and indents dependent options. (https://fogbugz.unity3d.com/f/cases/1257041/)
- Fixed a bug where changing the name of a property did not update nodes on the graph. [1249164](https://issuetracker.unity3d.com/product/unity/issues/guid/1249164/)
- Fixed a crash issue when ShaderGraph included in a project along with DOTS assemblies
- Added missing SampleVirtualTextureNode address mode control in ShaderGraph
- Fixed a badly named control on SampleVirtualTextureNode in ShaderGraph
- Fixed an issue where multiple SampleVirtualTextureNodes created functions with names that may collide in ShaderGraph
<<<<<<< HEAD
- Use preview of the other target if VFXTarget is active.
=======
- Adjusted style sheet for Blackboard to prevent ui conflicts.
>>>>>>> a54793b2

## [7.1.1] - 2019-09-05
### Added
- You can now define shader keywords on the Blackboard. Use these keywords on the graph to create static branches in the generated shader.
- The tab now shows whether you are working in a Sub Graph or a Shader Graph file.
- The Shader Graph importer now bakes the output node type name into a meta-data object.

### Fixed
- The Shader Graph preview no longer breaks when you create new PBR Graphs.
- Fixed an issue where deleting a group and a property at the same time would cause an error.
- Fixed the epsilon that the Hue Node uses to avoid NaN on platforms that support half precision.
- Emission nodes no longer produce errors when you use them in Sub Graphs.
- Exposure nodes no longer produce errors when you use them in Sub Graphs.
- Unlit master nodes no longer define unnecessary properties in the Universal Render Pipeline.
- Errors no longer occur when you convert a selection to a Sub Graph.
- Color nodes now handle Gamma and Linear conversions correctly.
- Sub Graph Output nodes now link to the correct documentation page.
- When you use Keywords, PBR and Unlit master nodes no longer produce errors.
- PBR master nodes now calculate Global Illumination (GI) correctly.
- PBR master nodes now apply surface normals.
- PBR master nodes now apply fog.
- The Editor now displays correct errors for missing or deleted Sub Graph Assets.
- You can no longer drag and drop recursive nodes onto Sub Graph Assets.

## [7.0.1] - 2019-07-25
### Changed
- New Shader Graph windows are now docked to either existing Shader Graph windows, or to the Scene View.

### Fixed
- Fixed various dependency tracking issues with Sub Graphs and HLSL files from Custom Function Nodes.
- Fixed an error that previously occurred when you used `Sampler State` input ports on Sub Graphs.
- `Normal Reconstruct Z` node is now compatible with both fragment and vertex stages. 
- `Position` node now draws the correct label for **Absolute World**. 
- Node previews now inherit preview type correctly.
- Normal maps now unpack correctly for mobile platforms.
- Fixed an error that previously occurred when you used the Gradient Sample node and your system locale uses commas instead of periods.
- Fixed an issue where you couldn't group several nodes.

## [7.0.0] - 2019-07-10
### Added
- You can now use the `SHADERGRAPH_PREVIEW` keyword in `Custom Function Node` to generate different code for preview Shaders.
- Color Mode improves node visibility by coloring the title bar by Category, Precision, or custom colors.
- You can now set the precision of a Shader Graph and individual nodes.
- Added the `_TimeParameters` variable which contains `Time`, `Sin(Time)`, and `Cosine(Time)`
- _Absolute World_ space on `Position Node` now provides absolute world space coordinates regardless of the active render pipeline.
- You can now add sticky notes to graphs.

### Changed
- The `Custom Function Node` now uses an object field to reference its source when using `File` mode.
- To enable master nodes to generate correct motion vectors for time-based vertex modification, time is now implemented as an input to the graph rather than as a global uniform.
- **World** space on `Position Node` now uses the default world space coordinates of the active render pipeline. 

### Fixed
- Fixed an error in `Custom Function Node` port naming.
- `Sampler State` properties and nodes now serialize correctly.
- Labels in the Custom Port menu now use the correct coloring when using the Personal skin.
- Fixed an error that occured when creating a Sub Graph from a selection containing a Group Node.
- When you change a Sub Graph, Shader Graph windows now correctly reload.
- When you save a Shader Graph, all other Shader Graph windows no longer re-compile their preview Shaders.
- Shader Graph UI now draws with correct styling for 2019.3.
- When deleting edge connections to nodes with a preview error, input ports no longer draw in the wrong position.
- Fixed an error involving deprecated components from VisualElements.
- When you convert nodes to a Sub Graph, the nodes are now placed correctly in the Sub Graph.
- The `Bitangent Vector Node` now generates all necessary shader requirements.

## [6.7.0-preview] - 2019-05-16
### Added
- Added a hidden path namespace for Sub Graphs to prevent certain Sub Graphs from populating the Create Node menu.

### Changed
- Anti-aliasing (4x) is now enabled on Shader Graph windows.

### Fixed
- When you click on the gear icon, Shader Graph now focuses on the selected node, and brings the settings menu to front view.
- Sub Graph Output and Custom Function Node now validate slot names, and display an appropriate error badge when needed.
- Remaining outdated documentation has been removed. 
- When you perform an undo or redo to an inactive Shader Graph window, the window no longer breaks.
- When you rapidly perform an undo or redo, Shader Graph windows no longer break.
- Sub Graphs that contain references to non-existing Sub Graphs no longer break the Sub Graph Importer.
- You can now reference sub-assets such as Textures.
- You can now reference Scene Color and Scene Depth correctly from within a Sub Graph.
- When you create a new empty Sub Graph, it no longer shows a warning about a missing output.
- When you create outputs that start with a digit, Shader generation no longer fails.
- You can no longer add nodes that are not allowed into Sub Graphs.
- A graph must now always contain at least one Master Node.
- Duplicate output names are now allowed.
- Fixed an issue where the main preview was always redrawing.
- When you set a Master Node as active, the Main Preview now shows the correct result.
- When you save a graph that contains a Sub Graph node, the Shader Graph window no longer freezes.
- Fixed an error that occured when using multiple Sampler State nodes with different parameters.
- Fixed an issue causing default inputs to be misaligned in certain cases.
- You can no longer directly connect slots with invalid types. When the graph detects that situation, it now doesn't break and gives an error instead.

## [6.6.0] - 2019-04-01
### Added
- You can now add Matrix, Sampler State and Gradient properties to the Blackboard.
- Added Custom Function node. Use this node to define a custom HLSL function either via string directly in the graph, or via a path to an HLSL file.
- You can now group nodes by pressing Ctrl + G.
- Added "Delete Group and Contents" and removed "Ungroup All Nodes" from the context menu for groups.
- You can now use Sub Graphs in other Sub Graphs.
- Preview shaders now compile in the background, and only redraw when necessary.

### Changed
- Removed Blackboard fields, which had no effect on Sub Graph input ports, from the Sub Graph Blackboard.
- Subgraph Output node is now called Outputs.
- Subgraph Output node now supports renaming of ports.
- Subgraph Output node now supports all port types.
- Subgraph Output node now supports reordering ports.
- When you convert nodes to a Sub Graph, Shader Graph generates properties and output ports in the Sub Graph, and now by default, names those resulting properties and output ports based on their types.
- When you delete a group, Shader Graph now deletes the Group UI, but doesn't delete the nodes inside.

### Fixed
- You can now undo edits to Vector port default input fields.
- You can now undo edits to Gradient port default input fields.
- Boolean port input fields now display correct values when you undo changes.
- Vector type properties now behave as expected when you undo changes.
- Fixed an error that previously occurred when you opened saved Shader Graphs containing one or more Voronoi nodes.
- You can now drag normal map type textures on to a Shader Graph to create Sample Texture 2D nodes with the correct type set.
- Fixed the Multiply node so default input values are applied correctly.
- Added padding on input values for Blend node to prevent NaN outputs.
- Fixed an issue where `IsFaceSign` would not compile within Sub Graph Nodes.
- Null reference errors no longer occur when you remove ports with connected edges.
- Default input fields now correctly hide and show when connections change.

## [6.5.0] - 2019-03-07

### Fixed
- Fixed master preview for HDRP master nodes when alpha clip is enabled.

## [6.4.0] - 2019-02-21
### Fixed
- Fixed the Transform node, so going from Tangent Space to any other space now works as expected.

## [6.3.0] - 2019-02-18
### Fixed
- Fixed an issue where the Normal Reconstruct Z Node sometimes caused Not a Number (NaN) errors when using negative values.

## [6.2.0] - 2019-02-15
### Fixed
- Fixed the property blackboard so it no longer goes missing or turns very small.

### Changed
- Code refactor: all macros with ARGS have been swapped with macros with PARAM. This is because the ARGS macros were incorrectly named.

## [6.1.0] - 2019-02-13

## [6.0.0] - 2019-02-23
### Added
- When you hover your cursor over a property in the blackboard, this now highlights the corresponding property elements in your Shader Graph. Similarly, if you hover over a property in the Shader Graph itself, this highlights the corresponding property in the blackboard.
- Property nodes in your Shader Graph now have a similar look and styling as the properties in the blackboard.

### Changed
- Errors in the compiled shader are now displayed as badges on the appropriate node.
- In the `Scene Depth` node you can now choose the depth sampling mode: `Linear01`, `Raw` or `Eye`.

### Fixed
- When you convert an inline node to a `Property` node, this no longer allows duplicate property names.
- When you move a node, you'll now be asked to save the Graph file.
- You can now Undo edits to Property parameters on the Blackboard.
- You can now Undo conversions between `Property` nodes and inline nodes.
- You can now Undo moving a node.
- You can no longer select the `Texture2D` Property type `Mode`, if the Property is not exposed.
- The `Vector1` Property type now handles default values more intuitively when switching `Mode` dropdown.
- The `Color` node control is now a consistent width.
- Function declarations no longer contain double delimiters.
- The `Slider` node control now functions correctly.
- Fixed an issue where the Editor automatically re-imported Shader Graphs when there were changes to the asset database.
- Reverted the visual styling of various graph elements to their previous correct states.
- Previews now repaint correctly when Unity does not have focus.
- Code generation now works correctly for exposed Vector1 shader properties where the decimal separator is not a dot.
- The `Rotate About Axis` node's Modes now use the correct function versions.
- Shader Graph now preserves grouping when you convert nodes between property and inline.
- The `Flip` node now greys out labels for inactive controls.
- The `Boolean` property type now uses the `ToggleUI` property attribute, so as to not generate keywords.
- The `Normal Unpack` node no longer generates errors in Object space.
- The `Split` node now uses values from its default Port input fields.
- The `Channel Mask` node now allows multiple node instances, and no longer generates any errors.
- Serialized the Alpha control value on the `Flip` node.
- The `Is Infinite` and `Is NaN` nodes now use `Vector 1` input ports, but the output remains the same.
- You can no longer convert a node inside a `Sub Graph` into a `Sub Graph`, which previously caused errors.
- The `Transformation Matrix` node's Inverse Projection and Inverse View Projection modes no longer produce errors.
- The term `Shader Graph` is now captilized correctly in the Save Graph prompt. 

## [5.2.0] - 2018-11-27
### Added
- Shader Graph now has __Group Node__, where you can group together several nodes. You can use this to keep your Graphs organized and nice.

### Fixed
- The expanded state of blackboard properties are now remembered during a Unity session.

## [5.1.0] - 2018-11-19
### Added
- You can now show and hide the Main Preview and the Blackboard from the toolbar.

### Changed
- The Shader Graph package is no longer in preview.
- Moved `NormalBlendRNM` node to a dropdown option on `Normal Blend` node.
- `Sample Cubemap` node now has a `SamplerState` slot.
- New Sub Graph assets now default to the "Sub Graphs" path in the Create Node menu.
- New Shader Graph assets now default to the "Shader Graphs" path in the Shader menu.
- The `Light Probe` node is now a `Baked GI` node. When you use LWRP with lightmaps, this node now returns the correct lightmap data. This node is supported in HDRP.
- `Reflection Probe` nodes now only work with LWRP. This solves compilation errors in HDRP.
- `Ambient` nodes now only work with LWRP. This solves compilation errors in HDRP.
- `Fog` nodes now only work with LWRP. This solves compilation errors in HDRP.
- In HDRP, the `Position` port for the `Object` node now returns the absolute world position.
- The `Baked GI`, `Reflection Probe`, and `Ambient` nodes are now in the `Input/Lighting` category.
- The master node no longer has its own preview, because it was redundant. You can see the results for the master node in the Main Preview.

### Fixed
- Shadow projection is now correct when using the `Unlit` master node with HD Render Pipeline.
- Removed all direct references to matrices
- `Matrix Construction` nodes with different `Mode` values now evaluate correctly.
- `Is Front Face` node now works correctly when connected to `Alpha` and `AlphaThreshold` slots on the `PBR` master node.
- Corrected some instances of incorrect port dimensions on several nodes.
- `Scene Depth` and `Scene Color` nodes now work in single pass stereo in Lightweight Render Pipeline.
- `Channel Mask` node controls are now aligned correctly.
- In Lightweight Render Pipeline, Pre-multiply surface type now matches the Lit shader. 
- Non-exposed properties in the blackboard no longer have a green dot next to them.
- Default reference name for shader properties are now serialized. You cannot change them after initial creation.
- When you save Shader Graph and Sub Graph files, they're now automatically checked out on version control.
- Shader Graph no longer throws an exception when you double-click a folder in the Project window.
- Gradient Node no longer throws an error when you undo a deletion.

## [5.0.0-preview] - 2018-09-28

## [4.0.0-preview] - 2018-09-28
### Added
- Shader Graph now supports the High Definition Render Pipeline with both PBR and Unlit Master nodes. Shaders built with Shader Graph work with both the Lightweight and HD render pipelines.
- You can now modify vertex position via the Position slot on the PBR and Unlit Master nodes. By default, the input to this node is object space position. Custom inputs to this slot should specify the absolute local position of a given vertex. Certain nodes (such as Procedural Shapes) are not viable in the vertex shader. Such nodes are incompatible with this slot.
- You can now edit the Reference name for a property. To do so, select the property and type a new name next to Reference. If you want to reset to the default name, right-click Reference, and select Reset reference.
- In the expanded property window, you can now toggle whether the property is exposed.
- You can now change the path of Shader Graphs and Sub Graphs. When you change the path of a Shader Graph, this modifies the location it has in the shader selection list. When you change the path of Sub Graph, it will have a different location in the node creation menu.
- Added `Is Front Face` node. With this node, you can change graph output depending on the face sign of a given fragment. If the current fragment is part of a front face, the node returns true. For a back face, the node returns false. Note: This functionality requires that you have enabled **two sided** on the Master node.
- Gradient functionality is now available via two new nodes: Sample Gradient and Gradient Asset. The Sample Gradient node samples a gradient given a Time parameter. You can define this gradient on the Gradient slot control view. The Gradient Asset node defines a gradient that can be sampled by multiple Sample Gradient nodes using different Time parameters.
- Math nodes now have a Waves category. The category has four different nodes: Triangle wave, Sawtooth wave, Square wave, and Noise Sine wave. The Triangle, Sawtooth, and Square wave nodes output a waveform with a range of -1 to 1 over a period of 1. The Noise Sine wave outputs a standard Sine wave with a range of -1 to 1 over a period of 2 * pi. For variance, random noise is added to the amplitude of the Sine wave, within a determined range.
- Added `Sphere Mask` node for which you can indicate the starting coordinate and center point. The sphere mask uses these with the **Radius** and **Hardness** parameters. Sphere mask functionality works in both 2D and 3D spaces, and is based on the vector coordinates in the **Coords and Center** input.
- Added support for Texture 3D and Texture 2D Array via two new property types and four new nodes.
- A new node `Texture 2D LOD` has been added for LOD functionality on a Texture 2D Sample. Sample Texture 2D LOD uses the exact same input and output slots as Sample Texture 2D, but also includes an input for level of detail adjustments via a Vector1 slot.
- Added `Texel Size` node, which allows you to get the special texture properties of a Texture 2D Asset via the `{texturename}_TexelSize` variable. Based on input from the Texture 2D Asset, the node outputs the width and height of the texel size in Vector1 format.
- Added `Rotate About Axis` node. This allows you to rotate a 3D vector space around an axis. For the rotation, you can specify an amount of degrees or a radian value.
- Unpacking normal maps in object space.
- Unpacking derivative maps option on sample texture nodes.
- Added Uint type for instancing support.
- Added HDR option for color material slots.
- Added definitions used by new HD Lit Master node.
- Added a popup control for a string list.
- Added conversion type (position/direction) to TransformNode.
- In your preview for nodes that are not master nodes, pixels now display as pink if they are not finite.

### Changed
- The settings for master nodes now live in a small window that you can toggle on and off. Here, you can change various rendering settings for your shader.
- There are two Normal Derive Nodes: `Normal From Height` and `Normal Reconstruct Z`.
  `Normal From Height` uses Vector1 input to derive a normal map.
  `Normal Reconstruct Z` uses the X and Y components in Vector2 input to derive the proper Z value for a normal map.
- The Texture type default input now accepts render textures.
- HD PBR subshader no longer duplicates surface description code into vertex shader.
- If the current render pipeline is not compatible, master nodes now display an error badge.
- The preview shader now only considers the current render pipeline. Because of this there is less code to compile, so the preview shader compiles faster.
- When you rename a shader graph or sub shader graph locally on your disk, the title of the Shader Graph window, black board, and preview also updates.
- Removed legacy matrices from Transfomation Matrix node.
- Texture 2D Array and Texture 3D nodes can no longer be used in the vertex shader.
- `Normal Create` node has been renamed to `Normal From Texture`.
- When you close the Shader Graph after you have modified a file, the prompt about saving your changes now shows the file name as well.
- `Blend` node now supports Overwrite mode.
- `Simple Noise` node no longer has a loop.
- The `Polygon` node now calculates radius based on apothem.
- `Normal Strength` node now calculates Z value more accurately.
- You can now connect Sub Graphs to vertex shader slots. If a node in the Sub Graph specifies a shader stage, that specific Sub Graph node is locked to that stage. When an instance of a Sub Graph node is connected to a slot that specifies a shader stage, all slots on that instance are locked to the stage.
- Separated material options and tags.
- Master node settings are now recreated when a topological modification occurs.

### Fixed
- Vector 1 nodes now evaluate correctly. ([#334](https://github.com/Unity-Technologies/ShaderGraph/issues/334) and [#337](https://github.com/Unity-Technologies/ShaderGraph/issues/337))
- Properties can now be copied and pasted.
- Pasting a property node into another graph will now convert it to a concrete node. ([#300](https://github.com/Unity-Technologies/ShaderGraph/issues/300) and [#307](https://github.com/Unity-Technologies/ShaderGraph/pull/307))
- Nodes that are copied from one graph to another now spawn in the center of the current view. ([#333](https://github.com/Unity-Technologies/ShaderGraph/issues/333))
- When you edit sub graph paths, the search window no longer yields a null reference exception.
- The blackboard is now within view when deserialized.
- Your system locale can no longer cause incorrect commands due to full stops being converted to commas.
- Deserialization of subgraphs now works correctly.
- Sub graphs are now suffixed with (sub), so you can tell them apart from other nodes.
- Boolean and Texture type properties now function correctly in sub-graphs.
- The preview of a node does not obstruct the selection outliner anymore.
- The Dielectric Specular node no longer resets its control values.
- You can now copy, paste, and duplicate sub-graph nodes with vector type input ports.
- The Lightweight PBR subshader now normalizes normal, tangent, and view direction correctly.
- Shader graphs using alpha clip now generate correct depth and shadow passes.
- `Normal Create` node has been renamed to `Normal From Texture`.
- The preview of nodes now updates correctly.
- Your system locale can no longer cause incorrect commands due to full stops being converted to commas.
- `Show Generated Code` no longer throws an "Argument cannot be null" error.
- Sub Graphs now use the correct generation mode when they generate preview shaders.
- The `CodeFunctionNode` API now generates correct function headers when you use `DynamicMatrix` type slots.
- Texture type input slots now set correct default values for 'Normal' texture type.
- SpaceMaterialSlot now reads correct slot.
- Slider node control now functions correctly.
- Shader Graphs no longer display an error message intended for Sub Graphs when you delete properties.
- The Shader Graph and Sub Shader Graph file extensions are no longer case-sensitive.
- The dynamic value slot type now uses the correct decimal separator during HLSL generation.
- Fixed an issue where Show Generated Code could fail when external editor was not set.
- In the High Definition Render Pipeline, Shader Graph now supports 4-channel UVs.
- The Lightweight PBR subshader now generates the correct meta pass.
- Both PBR subshaders can now generate indirect light from emission.
- Shader graphs now support the SRP batcher.
- Fixed an issue where floatfield would be parsed according to OS locale settings with .NET 4.6<|MERGE_RESOLUTION|>--- conflicted
+++ resolved
@@ -152,11 +152,8 @@
 - Added missing SampleVirtualTextureNode address mode control in ShaderGraph
 - Fixed a badly named control on SampleVirtualTextureNode in ShaderGraph
 - Fixed an issue where multiple SampleVirtualTextureNodes created functions with names that may collide in ShaderGraph
-<<<<<<< HEAD
+- Adjusted style sheet for Blackboard to prevent ui conflicts.
 - Use preview of the other target if VFXTarget is active.
-=======
-- Adjusted style sheet for Blackboard to prevent ui conflicts.
->>>>>>> a54793b2
 
 ## [7.1.1] - 2019-09-05
 ### Added
