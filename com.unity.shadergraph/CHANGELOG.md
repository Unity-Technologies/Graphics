--- conflicted
+++ resolved
@@ -123,11 +123,8 @@
 - ShaderGraph SubGraphs now report node warnings in the same way ShaderGraphs do [1350282].
 - Fixed ShaderGraph exception when trying to set a texture to "main texture" [1350573].
 - Fixed a ShaderGraph issue where Float properties in Integer mode would not be cast properly in graph previews [1330302](https://fogbugz.unity3d.com/f/cases/1330302/)
-<<<<<<< HEAD
+- Fixed a ShaderGraph issue where hovering over a context block but not its node stack would not bring up the incorrect add menu [1351733](https://fogbugz.unity3d.com/f/cases/1351733/)
 - Fixed incorrect warning while using VFXTarget
-=======
-- Fixed a ShaderGraph issue where hovering over a context block but not its node stack would not bring up the incorrect add menu [1351733](https://fogbugz.unity3d.com/f/cases/1351733/)
->>>>>>> 24be42f5
 
 ## [11.0.0] - 2020-10-21
 
