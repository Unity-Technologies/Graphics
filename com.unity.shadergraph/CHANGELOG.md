--- conflicted
+++ resolved
@@ -20,11 +20,8 @@
  - Fixed noise nodes to use a deterministic integer hash, instead of platform dependent floating point hashes [1156544]
  - Fixed the appearance (wrong text color, and not wrapped) of a warning in Node Settings [1356725] (https://issuetracker.unity3d.com/product/unity/issues/guid/1356725/)
  - Fixed the ordering of inputs on a SubGraph node to match the properties on the blackboard of the subgraph itself [1354463]
-<<<<<<< HEAD
+ - Added more inputs to the Parallax Occlusion Mapping node to handle non-uniformly scaled UVs such as HDRP/Lit POM [1347008].
  - Fixed an issue where ShaderGraph "view shader" commands were opening in individual windows, and blocking Unity from closing [1367188]
-=======
- - Added more inputs to the Parallax Occlusion Mapping node to handle non-uniformly scaled UVs such as HDRP/Lit POM [1347008].
->>>>>>> 44259f58
 
 ## [12.0.0] - 2021-01-11
 
