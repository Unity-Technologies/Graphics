# Changelog
All notable changes to this package are documented in this file.

The format is based on [Keep a Changelog](http://keepachangelog.com/en/1.0.0/)
and this project adheres to [Semantic Versioning](http://semver.org/spec/v2.0.0.html).

## [12.0.0] - 2021-01-11

### Added
  - Stereo Eye Index, Instance ID, and Vertex ID nodes added to the shadergraph library.

### Changed
- Change Asset/Create/Shader/Blank Shader Graph to Asset/Create/Shader Graph/Blank Shader Graph
- Change Asset/Create/Shader/Sub Graph to Asset/Create/Shader Graph/Sub Graph
- Change Asset/Create/Shader/VFX Shader Graph to Asset/Create/Shader Graph/VFX Shader Graph

### Fixed
- Fixed the Custom Editor GUI field in the Graph settings that was ignored.
- Node included HLSL files are now tracked more robustly, so they work after file moves and renames [1301915] (https://issuetracker.unity3d.com/product/unity/issues/guid/1301915/)
- Clean up console error reporting from node shader compilation so errors are reported in the graph rather than the Editor console [1296291] (https://issuetracker.unity3d.com/product/unity/issues/guid/1296291/)
<<<<<<< HEAD
- Fixed an issue where the Rectangle Node could lose detail at a distance.  New control offers additional method that preserves detail better [1156801]
=======
- Fixed treatment of node precision in subgraphs, now allows subgraphs to switch precisions based on the subgraph node [1304050] (https://issuetracker.unity3d.com/issues/precision-errors-when-theres-a-precision-discrepancy-between-subgraphs-and-parent-graphs)
>>>>>>> 90300048

## [11.0.0] - 2020-10-21

### Added

### Changed

### Fixed
- Fixed an issue where nodes with ports on one side would appear incorrectly on creation [1262050]
- Fixed a broken link in the TOC to Main Preview
- Fixed an issue with the Gradient color picker displaying different values than the selected color.
- Fixed an issue where blackboard properties when dragged wouldn't scroll the list of properties to show the user more of the property list [1293632]
- Fixed an issue where, when blackboard properties were dragged and then the user hit the "Escape" key, the drag indicator would still be visible
- Fixed an issue where renaming blackboard properties through the Blackboard wouldn't actually change the underlying property name
- Fixed an issue where blackboard wasn't resizable from all directions like the Inspector and Main Preview
- Fixed an issue where deleting a property node while your mouse is over it leaves the property highlighted in the blackboard [1238635]
- Fixed an issue where Float/Vector1 properties did not have the ability to be edited using a slider in the Inspector like the other Vector types
- Fixed an issue with inactive node deletion throwing a superfluous exception.
- Fixed an issue where interpolators with preprocessors were being packed incorrectly.
- Fixed rounded rectangle shape not rendering correctly on some platforms.
- Fixed an issue where generated `BuildVertexDescriptionInputs()` produced an HLSL warning, "implicit truncation of vector type" [1299179](https://issuetracker.unity3d.com/product/unity/issues/guid/1299179/)
- Fixed an issue on upgrading graphs with inactive Master Nodes causing null ref errors. [1298867](https://issuetracker.unity3d.com/product/unity/issues/guid/1298867/)
- Fixed an issue with duplicating a node with the blackboard closed [1294430](https://issuetracker.unity3d.com/product/unity/issues/guid/1294430/)
- Fixed an issue where ShaderGraph stopped responding after selecting a node after opening the graph with the inspector window hidden [1304501](https://issuetracker.unity3d.com/issues/shadergraph-graph-is-unusable-if-opened-with-graph-inspector-disabled-throws-errors)
- Fixed the InputNodes tests that were never correct. These were incorrect tests, no nodes needed tochange.
- Fixed the ViewDirection Node in Tangent space's calculation to match how the transform node works [1296788]
- Fixed an issue where SampleRawCubemapNode were requiring the Normal in Object space instead of World space [1307962]
- Boolean keywords now have no longer require their reference name to end in _ON to show up in the Material inspector [1306820] (https://issuetracker.unity3d.com/product/unity/issues/guid/1306820/)
- Newly created properties and keywords will no longer use obfuscated GUID-based reference names in the shader code [1300484]
- Fixed ParallaxMapping node compile issue on GLES2

## [10.3.0] - 2020-11-03

### Added
- Users can now manually control the preview mode of nodes in the graph, and subgraphs

### Changed
- Adjusted and expanded Swizzle Node article as reviewed by docs editorial.(DOC-2695)
- Adjusted docs for SampleTexture2D, SampleTexture2DLOD, SampleTexture2DArray, SampleTexture3D, SampleCubemap, SampleReflectedCubemap, TexelSize, NormalFromTexture, ParallaxMapping, ParallaxOcclusionMapping, Triplanar, Sub Graphs, and Custom Function Nodes to reflect changes to texture wire data structures. (DOC-2568)
- Texture and SamplerState types are now HLSL structures (defined in com.unity.render-pipelines.core/ShaderLibrary/Texture.hlsl).  CustomFunctionNode use of the old plain types is supported, but the user should upgrade to structures to avoid bugs.
- The shader graph inspector window will now switch to the "Node Settings" tab whenever a property/node/other selectable item in the graph is clicked on to save the user a click

### Fixed
- Fixed an issue where shaders could be generated with CR/LF ("\r\n") instead of just LF ("\n") line endings [1286430]
- Fixed Custom Function Node to display the name of the custom function. [1293575]
- Addressed C# warning 0649 generated by unassigned structure members
- Fixed using TexelSize or reading sampler states from Textures output from a Subgraph or Custom Function Node [1284036]
- Shaders using SamplerState types now compile with GLES2 (SamplerStates are ignored, falls back to Texture-associated sampler state) [1292031]
- Fixed an issue where the horizontal scrollbar at the bottom of the shader graph inspector window could not be used due to the resizing widget always taking priority over it
- Fixed an issue where the shader graph inspector window could be resized past the edges of the shader graph view
- Fixed an issue where resizing the shader graph inspector window sometimes had unexpected results
- Fixed Graph Inspector scaling that was allocating too much space to the labels [1268134]
- Fixed some issues with our Convert To Subgraph contextual menu to allow passthrough and fix inputs/outputs getting lost.
- Fixed issue where a NullReferenceException would be thrown on resetting reference name for a Shader Graph property
- Fixed an upgrade issue where old ShaderGraph files with a weird/bugged state would break on update to master stack [1255011]
- Fixed a bug where non-word characters in an enum keyword reference name would break the graph. [1270168](https://issuetracker.unity3d.com/product/unity/issues/guid/1270168)
- Fixed issue where a NullReferenceException would be thrown on resetting reference name for a Shader Graph property

## [10.2.0] - 2020-10-19

### Added

### Changed
- Renamed the existing Sample Cubemap Node to Sample Reflected Cubemap Node, and created a new Sample Cubemap Node that samples cubemaps with a direction.
- Removed unnecessary HDRP constant declarations used by Material inspector from the UnityPerMaterial cbuffer [1285701]
- Virtual Texture properties are now forced to be Exposed, as they do not work otherwise [1256374]

### Fixed
- Fixed an issue where old ShaderGraphs would import non-deterministically, changing their embedded property names each import [1283800]
- Using the TexelSize node on a ShaderGraph texture property is now SRP batchable [1284029]
- Fixed an issue where Mesh Deformation nodes did not have a category color. [1227081](https://issuetracker.unity3d.com/issues/shadergraph-color-mode-vertex-skinning-catagory-has-no-color-associated-with-it)
- Fixed SampleTexture2DLOD node to return opaque black on unsupported platforms [1241602]
- ShaderGraph now detects when a SubGraph is deleted while being used by a SubGraph node, and displays appropriate errors [1206438]
- Fixed an issue where the Main Preview window rendered too large on small monitors during first open. [1254392]
- Fixed an issue where Block nodes using Color slots would not be automatically removed from the Master Stack. [1259794]
- Fixed an issue where the Create Node menu would not close when pressing the Escape key. [1263667]
- Fixed an issue with the Preview Manager not updating correctly when deleting an edge that was created with a node (dragging off an existing node slot)
- Fixed an issue where ShaderGraph could not read matrices from a Material or MaterialPropertyBlock while rendering with SRP batcher [1256374]
- Fixed an issue where user setting a property to not Exposed, Hybrid-Instanced would result in a non-Hybrid Global property [1285700]
- Fixed an issue with Gradient when it is used as expose parameters. Generated code was failing [1285640 ]
- Fixed the subgraph slot sorting function [1286805]
- Fixed Parallax Occlusion Mapping not working in sub graphs. [1221317](https://issuetracker.unity3d.com/product/unity/issues/guid/1221317/)
- All textures in a ShaderGraph, even those not used, will now be pulled into an Exported Package [1283902]
- Fixed an issue where the presence of an HDRP DiffusionProfile property or node would cause the graph to fail to load when HDRP package was not present [1287904]
- Fixed an issue where unknown type Nodes (i.e. HDRP-only nodes used without HDRP package) could be copied, resulting in an unloadable graph [1288475]
- Fixed an issue where dropping HDRP-only properties from the blackboard field into the graph would soft-lock the graph [1288887]
- Fixed an issue using the sample gradient macros in custom function nodes, which was using a scalar value instead of a vector value for the gradients [1299830]

## [10.1.0] - 2020-10-12

### Added
- Added parallax mapping node and parallax occlusion mapping node.
- Added the possibility to have multiple POM node in a single graph.
- Added better error feedback when SampleVirtualTexture nodes run into issues with the VirtualTexture property inputs
- Added ability for Shader Graph to change node behavior without impacting existing graphs via the “Allow Deprecated Nodes”

### Changed
- Added method chaining support to shadergraph collection API.
- Optimized ShaderSubGraph import dependencies to minimize unnecessary reimports when using CustomFunctionNode
- Changed UI names from `Vector1` to `Float`
- Renamed `Float` precision to `Single`
- Cleaned up the UI to add/remove Targets
- The * in the ShaderGraph title bar now indicates that the graph has been modified when compared to the state it was loaded, instead of compared to what is on disk
- Cancelling a "Save changes on Close?" will now cancel the Close as well
- When attempting to Save and encountering a Read Only file or other exception, ShaderGraph will allow the user to retry as many times as they like

### Fixed
- Fixed a bug where ShaderGraph subgraph nodes would not update their slot names or order
- Fixed an issue where very old ShaderGraphs would fail to load because of uninitialized data [1269616](https://issuetracker.unity3d.com/issues/shadergraph-matrix-split-and-matrix-combine-shadergraphs-in-shadergraph-automated-tests-dont-open-throw-error)
- Fixed an issue where ShaderGraph previews didn't display correctly when setting a texture to "None" [1264932]
- Fixed an issue with the SampleVirtualTexture node in ShaderGraph, where toggling Automatic Streaming would cause the node to incorrectly display four output slots [1271618]
- Fixed an issue in ShaderGraph with integer-mode Vector1 properties throwing errors when the value is changed [1264930]
- Fixed a bug where ShaderGraph would not load graphs using Procedural VT nodes when the nodes were the project had them disabled [1271598]
- Fixed an issue where the ProceduralVT node was not updating any connected SampleVT nodes when the number of layers was changed [1274288]
- Fixed an issue with how unknown nodes were treated during validation
- Fixed an issue where ShaderGraph shaders did not reimport automatically when some of the included files changed [1269634]
- Fixed an issue where building a context menu on a dragging block node would leave it floating and undo/redo would result in a soft-lock
- Fixed an issue where ShaderGraph was logging error when edited in play mode [1274148].
- Fixed a bug where properties copied over with their graph inputs would not hook up correctly in a new graph [1274306]
- Fixed an issue where renaming a property in the blackboard at creation would trigger an error.
- Fixed an issue where ShaderGraph shaders did not reimport automatically when missing dependencies were reintroduced [1182895]
- Fixed an issue where ShaderGraph previews would not show error shaders when the active render pipeline is incompatible with the shader [1257015]
- ShaderGraph DDX, DDY, DDXY, and NormalFromHeight nodes do not allow themselves to be connected to vertex shader, as the derivative instructions can't be used [1209087]
- When ShaderGraph detects no active SRP, it will still continue to render the master preview, but it will use the error shader [1264642]
- VirtualTexture is no longer allowed as a SubGraph output (it is not supported by current system) [1254483]
- ShaderGraph Custom Function Node will now correctly convert function and slot names to valid HLSL identifiers [1258832]
- Fixed an issue where ShaderGraph Custom Function Node would reorder slots when you modified them [1280106]
- Fixed Undo handling when adding or removing Targets from a ShaderGraph [1257028]
- Fixed an issue with detection of circular subgraph dependencies [1269841]
- Fixed an issue where subgraph nodes were constantly changing their serialized data [1281975]
- Modifying a subgraph will no longer cause ShaderGraphs that use them to "reload from disk?" [1198885]
- Fixed issues with ShaderGraph title bar not correctly displaying the modified status * [1282031]
- Fixed issues where ShaderGraph could discard modified data without user approval when closed [1170503]
- Fixed an issue where ShaderGraph file dependency gathering would fail to include any files that didn't exist
- Fixed issues with ShaderGraph detection and handling of deleted graph files
- Fixed an issue where the ShaderGraph was corrupting the translation cache
- Fixed an issue where ShaderGraph would not prompt the user to save unsaved changes after an assembly reload
- Fixed an issue with Position Node not automatically upgrading
- Fixed an issue where failing SubGraphs would block saving graph files using them (recursion check would throw exceptions) [1283425]
- Fixed an issue where choosing "None" as the default texture for a texture property would not correctly preview the correct default color [1283782]
- Fixed some bugs with Color Nodes and properties that would cause incorrect collorspace conversions

## [10.0.0] - 2019-06-10
### Added
- Added the Internal Inspector which allows the user to view data contained in selected nodes and properties in a new floating graph sub-window. Also added support for custom property drawers to let you visualize any data type you like and expose it to the inspector.
- Added samples for Procedural Patterns to the package.
- You can now use the right-click context menu to delete Sticky Notes.
- You can now save your graph as a new Asset.
- Added support for vertex skinning when you use the DOTS animation package.
- You can now use the right-click context menu to set the precision on multiple selected nodes.
- You can now select unused nodes in your graph.
- When you start the Editor, Shader Graph now displays Properties in the Blackboard as collapsed.
- Updated the zoom level to let you zoom in further.
- Blackboard properties now have a __Duplicate__ menu option. When you duplicate properties, Shader Graph maintains the order, and inserts duplicates below the current selection.
- When you convert a node to a Sub Graph, the dialog now opens up in the directory of the original graph that contained the node. If the new Sub Graph is outside this directory, it also remembers that path for the next dialog to ease folder navigation.
- If Unity Editor Analytics are enabled, Shader Graph collects anonymous data about which nodes you use in your graphs. This helps the Shader Graph team focus our efforts on the most common graph scenarios, and better understand the needs of our customers. We don't track edge data and cannot recreate your graphs in any form.
- The Create Node Menu now has a tree view and support for fuzzy field searching.
- When a Shader Graph or Sub Graph Asset associated with a open window has been deleted, Unity now displays a dialog that asks whether you would like to save the graph as a new Asset or close the window.
- Added a drop-down menu to the PBR Master Node that lets you select the final coordinate space of normals delivered from the fragment function.
- Added support for users to drag and drop Blackboard Properties from one graph to another.
- Breaking out GraphData validation into clearer steps.
- Added AlphaToMask render state.
- Added a field to the Master Nodes that overrides the generated shader's ShaderGUI, which determines how a Material that uses a Shader Graph looks.
- Added Redirect Nodes. You can now double-click an edge to add a control point that allows you to route edges around other nodes and connect multiple output edges.
- Added `Compute Deformation` Node to read deformed vertex data from Dots Deformations.
- Added new graph nodes that allow sampling Virtual Textures
- Shader Graph now uses a new file format that is much friendlier towards version control systems and humans. Existing Shader Graphs and will use the new format next time they are saved.

### Changed
- Changed the `Branch` node so that it uses a ternary operator (`Out = bool ? a : B`) instead of a linear interpolate function.
- Copied nodes are now pasted at the cursor location instead of slightly offset from their original location.
- Error messages reported on Sub Graph output nodes for invalid previews now present clearer information, with documentation support.
- Updated legacy COLOR output semantic to SV_Target in pixel shader for compatibility with DXC.
- Updated the functions in the `Normal From Height` node to avoid NaN outputs.
- Changed the Voronoi Node algorithm to increase the useful range of the input values and to always use float values internally to avoid clipping.
- Changed the `Reference Suffix` of Keyword Enum entries so that you cannot edit them, which ensures that material keywords compile properly.
- Updated the dependent version of `Searcher` to 4.2.0.
- Added support for `Linear Blend Skinning` Node to Universal Render Pipeline.
- Moved all code to be under Unity specific namespaces.
- Changed ShaderGraphImporter and ShaderSubgraphImporter so that graphs are imported before Models.
- Remove VFXTarget if VisualEffect Graph package isn't included.
- VFXTarget doesn't overwrite the shader export anymore, VFXTarget can be active with another target.

### Fixed
- Edges no longer produce errors when you save a Shader Graph.
- Shader Graph no longer references the `NUnit` package.
- Fixed a shader compatibility issue in the SRP Batcher when you use a hybrid instancing custom variable.
- Fixed an issue where Unity would crash when you imported a Shader Graph Asset with invalid formatting.
- Fixed an issue with the animated preview when there is no Camera with animated Materials in the Editor.
- Triplanar nodes no longer use Camera-relative world space by default in HDRP.
- Errors no longer occur when you activate `Enable GPU Instancing` on Shader Graph Materials. [1184870](https://issuetracker.unity3d.com/issues/universalrp-shader-compilation-error-when-using-gpu-instancing)
- Errors no longer occur when there are multiple tangent transform nodes on a graph. [1185752](https://issuetracker.unity3d.com/issues/shadergraph-fails-to-compile-with-redefinition-of-transposetangent-when-multiple-tangent-transform-nodes-are-plugged-in)
- The Main Preview for Sprite Lit and Sprite Unlit master nodes now displays the correct color. [1184656](https://issuetracker.unity3d.com/issues/shadergraph-preview-for-lit-and-unlit-master-node-wrong-color-when-color-is-set-directly-on-master-node)
- Shader Graph shaders in `Always Include Shaders` no longer crash builds. [1191757](https://issuetracker.unity3d.com/issues/lwrp-build-crashes-when-built-with-shadergraph-file-added-to-always-include-shaders-list)
- The `Transform` node now correctly transforms Absolute World to Object.
- Errors no longer occur when you change the precision of Sub Graphs. [1158413](https://issuetracker.unity3d.com/issues/shadergraph-changing-precision-of-sg-with-subgraphs-that-still-use-the-other-precision-breaks-the-generated-shader)
- Fixed an error where the UV channel drop-down menu on nodes had clipped text. [1188710](https://issuetracker.unity3d.com/issues/shader-graph-all-uv-dropdown-value-is-clipped-under-shader-graph)
- Added StencilOverride support.
- Sticky Notes can now be grouped properly.
- Fixed an issue where nodes couldn't be copied from a group.
- Fixed a bug that occurred when you duplicated multiple Blackboard properties or keywords simultaneously, where Shader Graph stopped working, potentially causing data loss.
- Fixed a bug where you couldn't reorder Blackboard properties.
- Shader Graph now properly duplicates the __Exposed__ status for Shader properties and keywords.
- Fixed a bug where the __Save Graph As__ dialog for a Shader or Sub Graph sometimes appeared in the wrong Project when you had multiple Unity Projects open simultaneously.
- Fixed an issue where adding the first output to a Sub Graph without any outputs prior caused Shader Graphs containing the Sub Graph to break.
- Fixed an issue where Shader Graph shaders using the `CameraNode` failed to build on PS4 with "incompatible argument list for call to 'mul'".
- Fixed a bug that caused problems with Blackboard property ordering.
- Fixed a bug where the redo functionality in Shader Graph often didn't work.
- Fixed a bug where using the Save As command on a Sub Graph raised an exception.
- Fixed a bug where the input fields sometimes didn't render properly. [1176268](https://issuetracker.unity3d.com/issues/shadergraph-input-fields-get-cut-off-after-minimizing-and-maximizing-become-unusable)
- Fixed a bug where the Gradient property didn't work with all system locales. [1140924](https://issuetracker.unity3d.com/issues/shader-graph-shader-doesnt-compile-when-using-a-gradient-property-and-a-regional-format-with-comma-decimal-separator-is-used)
- Fixed a bug where Properties in the Blackboard could have duplicate names.
- Fixed a bug where you could drag the Blackboard into a graph even when you disabled the Blackboard.
- Fixed a bug where the `Vertex Normal` slot on master nodes needed vertex normal data input to compile. [1193348](https://issuetracker.unity3d.com/issues/hdrp-unlit-shader-plugging-anything-into-the-vertex-normal-input-causes-shader-to-fail-to-compile)
- Fixed a bug where `GetWorldSpaceNormalizeViewDir()` could cause undeclared indentifier errors. [1190606](https://issuetracker.unity3d.com/issues/view-dir-node-plugged-into-vertex-position-creates-error-undeclared-identifier-getworldspacenormalizeviewdir)
- Fixed a bug where Emission on PBR Shader Graphs in the Universal RP would not bake to lightmaps. [1190225](https://issuetracker.unity3d.com/issues/emissive-custom-pbr-shadergraph-material-only-works-for-primitive-unity-objects)
- Fixed a bug where Shader Graph shaders were writing to `POSITION` instead of `SV_POSITION`, which caused PS4 builds to fail.
- Fixed a bug where `Object to Tangent` transforms in the `Transform` node used the wrong matrix. [1162203](https://issuetracker.unity3d.com/issues/shadergraph-transform-node-from-object-to-tangent-space-uses-the-wrong-matrix)
- Fixed an issue where boolean keywords in a Shader Graph caused HDRP Material features to fail. [1204827](https://issuetracker.unity3d.com/issues/hdrp-shadergraph-adding-a-boolean-keyword-to-an-hdrp-lit-shader-makes-material-features-not-work)
- Fixed a bug where Object space normals scaled with Object Scale.
- Documentation links on nodes now point to the correct URLs and package versions.
- Fixed an issue where Sub Graphs sometimes had duplicate names when you converted nodes into Sub Graphs.
- Fixed an issue where the number of ports on Keyword nodes didn't update when you added or removed Enum Keyword entries.
- Fixed an issue where colors in graphs didn't update when you changed a Blackboard Property's precision while the Color Mode is set to Precision.
- Fixed a bug where custom mesh in the Master Preview didn't work.
- Fixed a number of memory leaks that caused Shader Graph assets to stay in memory after closing the Shader Graph window.
- You can now smoothly edit controls on the `Dielectric Specular` node.
- Fixed Blackboard Properties to support scientific notation.
- Fixed a bug where warnings in the Shader Graph or Sub Graph were treated as errors.
- Fixed a bug where the error `Output value 'vert' is not initialized` displayed on all PBR graphs in Universal. [1210710](https://issuetracker.unity3d.com/issues/output-value-vert-is-not-completely-initialized-error-is-thrown-when-pbr-graph-is-created-using-urp)
- Fixed a bug where PBR and Unlit master nodes in Universal had Alpha Clipping enabled by default.
- Fixed an issue in where analytics wasn't always working.
- Fixed a bug where if a user had a Blackboard Property Reference start with a digit the generated shader would be broken.
- Avoid unintended behavior by removing the ability to create presets from Shader Graph (and Sub Graph) assets. [1220914](https://issuetracker.unity3d.com/issues/shadergraph-preset-unable-to-open-editor-when-clicking-on-open-shader-editor-in-the-shadersubgraphimporter)
- Fixed a bug where undo would make the Master Preview visible regardless of its toggle status.
- Fixed a bug where any change to the PBR master node settings would lose connection to the normal slot.
- Fixed a bug where the user couldn't open up HDRP Master Node Shader Graphs without the Render Pipeline set to HDRP.
- Fixed a bug where adding a HDRP Master Node to a Shader Graph would softlock the Shader Graph.
- Fixed a bug where shaders fail to compile due to `#pragma target` generation when your system locale uses commas instead of periods.
- Fixed a compilation error when using Hybrid Renderer due to incorrect positioning of macros.
- Fixed a bug where the `Create Node Menu` lagged on load. Entries are now only generated when property, keyword, or subgraph changes are detected. [1209567](https://issuetracker.unity3d.com/issues/shadergraph-opening-node-search-window-is-unnecessarily-slow).
- Fixed a bug with the `Transform` node where converting from `Absolute World` space in a sub graph causes invalid subscript errors. [1190813](https://issuetracker.unity3d.com/issues/shadergraph-invalid-subscript-errors-are-thrown-when-connecting-a-subgraph-with-transform-node-with-unlit-master-node)
- Fixed a bug where depndencies were not getting included when exporting a shadergraph and subgraphs
- Fixed a bug where adding a " to a property display name would cause shader compilation errors and show all nodes as broken
- Fixed a bug where the `Position` node would change coordinate spaces from `World` to `Absolute World` when shaders recompile. [1184617](https://issuetracker.unity3d.com/product/unity/issues/guid/1184617/)
- Fixed a bug where instanced shaders wouldn't compile on PS4.
- Fixed a bug where switching a Color Nodes' Mode between Default and HDR would cause the Color to be altered incorrectly.
- Fixed a bug where nodes dealing with matricies would sometimes display a preview, sometimes not.
- Optimized loading a large Shader Graph. [1209047](https://issuetracker.unity3d.com/issues/shader-graph-unresponsive-editor-when-using-large-graphs)
- Fixed NaN issue in triplanar SG node when blend goes to 0.
- Fixed a recurring bug where node inputs would get misaligned from their ports. [1224480]
- Fixed an issue where Blackboard properties would not duplicate with `Precision` or `Hybrid Instancing` options.
- Fixed an issue where `Texture` properties on the Blackboard would not duplicate with the same `Mode` settings.
- Fixed an issue where `Keywords` on the Blackboard would not duplicate with the same `Default` value.
- Shader Graph now requests preview shader compilation asynchronously. [1209047](https://issuetracker.unity3d.com/issues/shader-graph-unresponsive-editor-when-using-large-graphs)
- Fixed an issue where Shader Graph would not compile master previews after an assembly reload.
- Fixed issue where `Linear Blend Skinning` node could not be converted to Sub Graph [1227087](https://issuetracker.unity3d.com/issues/shadergraph-linear-blend-skinning-node-reports-an-error-and-prevents-shader-compilation-when-used-within-a-sub-graph)
- Fixed a compilation error in preview shaders for nodes requiring view direction.
- Fixed undo not being recorded properly for setting active master node, graph precision, and node defaults.
- Fixed an issue where Custum Function nodes and Sub Graph Output nodes could no longer rename slots.
- Fixed a bug where searcher entries would not repopulate correctly after an undo was perfromed (https://fogbugz.unity3d.com/f/cases/1241018/)
- Fixed a bug where Redirect Nodes did not work as inputs to Custom Function Nodes. [1235999](https://issuetracker.unity3d.com/product/unity/issues/guid/1235999/)
- Fixed a bug where changeing the default value on a keyword would reset the node input type to vec4 (https://fogbugz.unity3d.com/f/cases/1216760/)
- Fixed a soft lock when you open a graph when the blackboard hidden.
- Fixed an issue where keyboard navigation in the Create Node menu no longer worked. [1253544]
- Preview correctly shows unassigned VT texture result, no longer ignores null textures
- Don't allow duplicate VT layer names when renaming layers
- Moved VT layer TextureType to the VTProperty from the SampleVT node
- Fixed the squished UI of VT property layers
- Disallow Save As and Convert to Subgraph that would create recursive dependencies
- Fixed an issue where the user would not get a save prompt on application close [1262044](https://issuetracker.unity3d.com/product/unity/issues/guid/1262044/)
- Fixed bug where output port type would not visually update when input type changed (for example from Vec1 to Vec3) [1259501](https://issuetracker.unity3d.com/product/unity/issues/guid/1259501/)
- Fixed an issue with how we collected/filtered nodes for targets. Applied the work to the SearchWindowProvider as well
- Fixed a bug where the object selector for Custom Function Nodes did not update correctly. [1176129](https://issuetracker.unity3d.com/product/unity/issues/guid/1176129/)
- Fixed a bug where whitespaces were allowed in keyword reference names
- Fixed a bug where the Create Node menu would override the Object Field selection window. [1176125](https://issuetracker.unity3d.com/issues/shader-graph-object-input-field-with-space-bar-shortcut-opens-shader-graph-search-window-and-object-select-window)
- Fixed a bug where the Main Preview window was no longer a square aspect ratio. [1257053](https://issuetracker.unity3d.com/product/unity/issues/guid/1257053/)
- Fixed a bug where the size of the Graph Inspector would not save properly. [1257084](https://issuetracker.unity3d.com/product/unity/issues/guid/1257084/)
- Replace toggle by an enumField for lit/unlit with VFXTarget
- Alpha Clipping option in Graph inspector now correctly hides and indents dependent options. (https://fogbugz.unity3d.com/f/cases/1257041/)
- Fixed a bug where changing the name of a property did not update nodes on the graph. [1249164](https://issuetracker.unity3d.com/product/unity/issues/guid/1249164/)
- Fixed a crash issue when ShaderGraph included in a project along with DOTS assemblies
- Added missing SampleVirtualTextureNode address mode control in ShaderGraph
- Fixed a badly named control on SampleVirtualTextureNode in ShaderGraph
- Fixed an issue where multiple SampleVirtualTextureNodes created functions with names that may collide in ShaderGraph
- Made sub graph importer deterministic to avoid cascading shader recompiles when no change was present.
- Adjusted style sheet for Blackboard to prevent ui conflicts.
- Fixed a bug where the SampleVirtualTexture node would delete slots when changing its LOD mode
- Use preview of the other target if VFXTarget is active.

## [7.1.1] - 2019-09-05
### Added
- You can now define shader keywords on the Blackboard. Use these keywords on the graph to create static branches in the generated shader.
- The tab now shows whether you are working in a Sub Graph or a Shader Graph file.
- The Shader Graph importer now bakes the output node type name into a meta-data object.

### Fixed
- The Shader Graph preview no longer breaks when you create new PBR Graphs.
- Fixed an issue where deleting a group and a property at the same time would cause an error.
- Fixed the epsilon that the Hue Node uses to avoid NaN on platforms that support half precision.
- Emission nodes no longer produce errors when you use them in Sub Graphs.
- Exposure nodes no longer produce errors when you use them in Sub Graphs.
- Unlit master nodes no longer define unnecessary properties in the Universal Render Pipeline.
- Errors no longer occur when you convert a selection to a Sub Graph.
- Color nodes now handle Gamma and Linear conversions correctly.
- Sub Graph Output nodes now link to the correct documentation page.
- When you use Keywords, PBR and Unlit master nodes no longer produce errors.
- PBR master nodes now calculate Global Illumination (GI) correctly.
- PBR master nodes now apply surface normals.
- PBR master nodes now apply fog.
- The Editor now displays correct errors for missing or deleted Sub Graph Assets.
- You can no longer drag and drop recursive nodes onto Sub Graph Assets.

## [7.0.1] - 2019-07-25
### Changed
- New Shader Graph windows are now docked to either existing Shader Graph windows, or to the Scene View.

### Fixed
- Fixed various dependency tracking issues with Sub Graphs and HLSL files from Custom Function Nodes.
- Fixed an error that previously occurred when you used `Sampler State` input ports on Sub Graphs.
- `Normal Reconstruct Z` node is now compatible with both fragment and vertex stages.
- `Position` node now draws the correct label for **Absolute World**.
- Node previews now inherit preview type correctly.
- Normal maps now unpack correctly for mobile platforms.
- Fixed an error that previously occurred when you used the Gradient Sample node and your system locale uses commas instead of periods.
- Fixed an issue where you couldn't group several nodes.

## [7.0.0] - 2019-07-10
### Added
- You can now use the `SHADERGRAPH_PREVIEW` keyword in `Custom Function Node` to generate different code for preview Shaders.
- Color Mode improves node visibility by coloring the title bar by Category, Precision, or custom colors.
- You can now set the precision of a Shader Graph and individual nodes.
- Added the `_TimeParameters` variable which contains `Time`, `Sin(Time)`, and `Cosine(Time)`
- _Absolute World_ space on `Position Node` now provides absolute world space coordinates regardless of the active render pipeline.
- You can now add sticky notes to graphs.

### Changed
- The `Custom Function Node` now uses an object field to reference its source when using `File` mode.
- To enable master nodes to generate correct motion vectors for time-based vertex modification, time is now implemented as an input to the graph rather than as a global uniform.
- **World** space on `Position Node` now uses the default world space coordinates of the active render pipeline.

### Fixed
- Fixed an error in `Custom Function Node` port naming.
- `Sampler State` properties and nodes now serialize correctly.
- Labels in the Custom Port menu now use the correct coloring when using the Personal skin.
- Fixed an error that occured when creating a Sub Graph from a selection containing a Group Node.
- When you change a Sub Graph, Shader Graph windows now correctly reload.
- When you save a Shader Graph, all other Shader Graph windows no longer re-compile their preview Shaders.
- Shader Graph UI now draws with correct styling for 2019.3.
- When deleting edge connections to nodes with a preview error, input ports no longer draw in the wrong position.
- Fixed an error involving deprecated components from VisualElements.
- When you convert nodes to a Sub Graph, the nodes are now placed correctly in the Sub Graph.
- The `Bitangent Vector Node` now generates all necessary shader requirements.

## [6.7.0-preview] - 2019-05-16
### Added
- Added a hidden path namespace for Sub Graphs to prevent certain Sub Graphs from populating the Create Node menu.

### Changed
- Anti-aliasing (4x) is now enabled on Shader Graph windows.

### Fixed
- When you click on the gear icon, Shader Graph now focuses on the selected node, and brings the settings menu to front view.
- Sub Graph Output and Custom Function Node now validate slot names, and display an appropriate error badge when needed.
- Remaining outdated documentation has been removed.
- When you perform an undo or redo to an inactive Shader Graph window, the window no longer breaks.
- When you rapidly perform an undo or redo, Shader Graph windows no longer break.
- Sub Graphs that contain references to non-existing Sub Graphs no longer break the Sub Graph Importer.
- You can now reference sub-assets such as Textures.
- You can now reference Scene Color and Scene Depth correctly from within a Sub Graph.
- When you create a new empty Sub Graph, it no longer shows a warning about a missing output.
- When you create outputs that start with a digit, Shader generation no longer fails.
- You can no longer add nodes that are not allowed into Sub Graphs.
- A graph must now always contain at least one Master Node.
- Duplicate output names are now allowed.
- Fixed an issue where the main preview was always redrawing.
- When you set a Master Node as active, the Main Preview now shows the correct result.
- When you save a graph that contains a Sub Graph node, the Shader Graph window no longer freezes.
- Fixed an error that occured when using multiple Sampler State nodes with different parameters.
- Fixed an issue causing default inputs to be misaligned in certain cases.
- You can no longer directly connect slots with invalid types. When the graph detects that situation, it now doesn't break and gives an error instead.

## [6.6.0] - 2019-04-01
### Added
- You can now add Matrix, Sampler State and Gradient properties to the Blackboard.
- Added Custom Function node. Use this node to define a custom HLSL function either via string directly in the graph, or via a path to an HLSL file.
- You can now group nodes by pressing Ctrl + G.
- Added "Delete Group and Contents" and removed "Ungroup All Nodes" from the context menu for groups.
- You can now use Sub Graphs in other Sub Graphs.
- Preview shaders now compile in the background, and only redraw when necessary.

### Changed
- Removed Blackboard fields, which had no effect on Sub Graph input ports, from the Sub Graph Blackboard.
- Subgraph Output node is now called Outputs.
- Subgraph Output node now supports renaming of ports.
- Subgraph Output node now supports all port types.
- Subgraph Output node now supports reordering ports.
- When you convert nodes to a Sub Graph, Shader Graph generates properties and output ports in the Sub Graph, and now by default, names those resulting properties and output ports based on their types.
- When you delete a group, Shader Graph now deletes the Group UI, but doesn't delete the nodes inside.

### Fixed
- You can now undo edits to Vector port default input fields.
- You can now undo edits to Gradient port default input fields.
- Boolean port input fields now display correct values when you undo changes.
- Vector type properties now behave as expected when you undo changes.
- Fixed an error that previously occurred when you opened saved Shader Graphs containing one or more Voronoi nodes.
- You can now drag normal map type textures on to a Shader Graph to create Sample Texture 2D nodes with the correct type set.
- Fixed the Multiply node so default input values are applied correctly.
- Added padding on input values for Blend node to prevent NaN outputs.
- Fixed an issue where `IsFaceSign` would not compile within Sub Graph Nodes.
- Null reference errors no longer occur when you remove ports with connected edges.
- Default input fields now correctly hide and show when connections change.

## [6.5.0] - 2019-03-07

### Fixed
- Fixed master preview for HDRP master nodes when alpha clip is enabled.

## [6.4.0] - 2019-02-21
### Fixed
- Fixed the Transform node, so going from Tangent Space to any other space now works as expected.

## [6.3.0] - 2019-02-18
### Fixed
- Fixed an issue where the Normal Reconstruct Z Node sometimes caused Not a Number (NaN) errors when using negative values.

## [6.2.0] - 2019-02-15
### Fixed
- Fixed the property blackboard so it no longer goes missing or turns very small.

### Changed
- Code refactor: all macros with ARGS have been swapped with macros with PARAM. This is because the ARGS macros were incorrectly named.

## [6.1.0] - 2019-02-13

## [6.0.0] - 2019-02-23
### Added
- When you hover your cursor over a property in the blackboard, this now highlights the corresponding property elements in your Shader Graph. Similarly, if you hover over a property in the Shader Graph itself, this highlights the corresponding property in the blackboard.
- Property nodes in your Shader Graph now have a similar look and styling as the properties in the blackboard.

### Changed
- Errors in the compiled shader are now displayed as badges on the appropriate node.
- In the `Scene Depth` node you can now choose the depth sampling mode: `Linear01`, `Raw` or `Eye`.

### Fixed
- When you convert an inline node to a `Property` node, this no longer allows duplicate property names.
- When you move a node, you'll now be asked to save the Graph file.
- You can now Undo edits to Property parameters on the Blackboard.
- You can now Undo conversions between `Property` nodes and inline nodes.
- You can now Undo moving a node.
- You can no longer select the `Texture2D` Property type `Mode`, if the Property is not exposed.
- The `Vector1` Property type now handles default values more intuitively when switching `Mode` dropdown.
- The `Color` node control is now a consistent width.
- Function declarations no longer contain double delimiters.
- The `Slider` node control now functions correctly.
- Fixed an issue where the Editor automatically re-imported Shader Graphs when there were changes to the asset database.
- Reverted the visual styling of various graph elements to their previous correct states.
- Previews now repaint correctly when Unity does not have focus.
- Code generation now works correctly for exposed Vector1 shader properties where the decimal separator is not a dot.
- The `Rotate About Axis` node's Modes now use the correct function versions.
- Shader Graph now preserves grouping when you convert nodes between property and inline.
- The `Flip` node now greys out labels for inactive controls.
- The `Boolean` property type now uses the `ToggleUI` property attribute, so as to not generate keywords.
- The `Normal Unpack` node no longer generates errors in Object space.
- The `Split` node now uses values from its default Port input fields.
- The `Channel Mask` node now allows multiple node instances, and no longer generates any errors.
- Serialized the Alpha control value on the `Flip` node.
- The `Is Infinite` and `Is NaN` nodes now use `Vector 1` input ports, but the output remains the same.
- You can no longer convert a node inside a `Sub Graph` into a `Sub Graph`, which previously caused errors.
- The `Transformation Matrix` node's Inverse Projection and Inverse View Projection modes no longer produce errors.
- The term `Shader Graph` is now captilized correctly in the Save Graph prompt.

## [5.2.0] - 2018-11-27
### Added
- Shader Graph now has __Group Node__, where you can group together several nodes. You can use this to keep your Graphs organized and nice.

### Fixed
- The expanded state of blackboard properties are now remembered during a Unity session.

## [5.1.0] - 2018-11-19
### Added
- You can now show and hide the Main Preview and the Blackboard from the toolbar.

### Changed
- The Shader Graph package is no longer in preview.
- Moved `NormalBlendRNM` node to a dropdown option on `Normal Blend` node.
- `Sample Cubemap` node now has a `SamplerState` slot.
- New Sub Graph assets now default to the "Sub Graphs" path in the Create Node menu.
- New Shader Graph assets now default to the "Shader Graphs" path in the Shader menu.
- The `Light Probe` node is now a `Baked GI` node. When you use LWRP with lightmaps, this node now returns the correct lightmap data. This node is supported in HDRP.
- `Reflection Probe` nodes now only work with LWRP. This solves compilation errors in HDRP.
- `Ambient` nodes now only work with LWRP. This solves compilation errors in HDRP.
- `Fog` nodes now only work with LWRP. This solves compilation errors in HDRP.
- In HDRP, the `Position` port for the `Object` node now returns the absolute world position.
- The `Baked GI`, `Reflection Probe`, and `Ambient` nodes are now in the `Input/Lighting` category.
- The master node no longer has its own preview, because it was redundant. You can see the results for the master node in the Main Preview.

### Fixed
- Shadow projection is now correct when using the `Unlit` master node with HD Render Pipeline.
- Removed all direct references to matrices
- `Matrix Construction` nodes with different `Mode` values now evaluate correctly.
- `Is Front Face` node now works correctly when connected to `Alpha` and `AlphaThreshold` slots on the `PBR` master node.
- Corrected some instances of incorrect port dimensions on several nodes.
- `Scene Depth` and `Scene Color` nodes now work in single pass stereo in Lightweight Render Pipeline.
- `Channel Mask` node controls are now aligned correctly.
- In Lightweight Render Pipeline, Pre-multiply surface type now matches the Lit shader.
- Non-exposed properties in the blackboard no longer have a green dot next to them.
- Default reference name for shader properties are now serialized. You cannot change them after initial creation.
- When you save Shader Graph and Sub Graph files, they're now automatically checked out on version control.
- Shader Graph no longer throws an exception when you double-click a folder in the Project window.
- Gradient Node no longer throws an error when you undo a deletion.

## [5.0.0-preview] - 2018-09-28

## [4.0.0-preview] - 2018-09-28
### Added
- Shader Graph now supports the High Definition Render Pipeline with both PBR and Unlit Master nodes. Shaders built with Shader Graph work with both the Lightweight and HD render pipelines.
- You can now modify vertex position via the Position slot on the PBR and Unlit Master nodes. By default, the input to this node is object space position. Custom inputs to this slot should specify the absolute local position of a given vertex. Certain nodes (such as Procedural Shapes) are not viable in the vertex shader. Such nodes are incompatible with this slot.
- You can now edit the Reference name for a property. To do so, select the property and type a new name next to Reference. If you want to reset to the default name, right-click Reference, and select Reset reference.
- In the expanded property window, you can now toggle whether the property is exposed.
- You can now change the path of Shader Graphs and Sub Graphs. When you change the path of a Shader Graph, this modifies the location it has in the shader selection list. When you change the path of Sub Graph, it will have a different location in the node creation menu.
- Added `Is Front Face` node. With this node, you can change graph output depending on the face sign of a given fragment. If the current fragment is part of a front face, the node returns true. For a back face, the node returns false. Note: This functionality requires that you have enabled **two sided** on the Master node.
- Gradient functionality is now available via two new nodes: Sample Gradient and Gradient Asset. The Sample Gradient node samples a gradient given a Time parameter. You can define this gradient on the Gradient slot control view. The Gradient Asset node defines a gradient that can be sampled by multiple Sample Gradient nodes using different Time parameters.
- Math nodes now have a Waves category. The category has four different nodes: Triangle wave, Sawtooth wave, Square wave, and Noise Sine wave. The Triangle, Sawtooth, and Square wave nodes output a waveform with a range of -1 to 1 over a period of 1. The Noise Sine wave outputs a standard Sine wave with a range of -1 to 1 over a period of 2 * pi. For variance, random noise is added to the amplitude of the Sine wave, within a determined range.
- Added `Sphere Mask` node for which you can indicate the starting coordinate and center point. The sphere mask uses these with the **Radius** and **Hardness** parameters. Sphere mask functionality works in both 2D and 3D spaces, and is based on the vector coordinates in the **Coords and Center** input.
- Added support for Texture 3D and Texture 2D Array via two new property types and four new nodes.
- A new node `Texture 2D LOD` has been added for LOD functionality on a Texture 2D Sample. Sample Texture 2D LOD uses the exact same input and output slots as Sample Texture 2D, but also includes an input for level of detail adjustments via a Vector1 slot.
- Added `Texel Size` node, which allows you to get the special texture properties of a Texture 2D Asset via the `{texturename}_TexelSize` variable. Based on input from the Texture 2D Asset, the node outputs the width and height of the texel size in Vector1 format.
- Added `Rotate About Axis` node. This allows you to rotate a 3D vector space around an axis. For the rotation, you can specify an amount of degrees or a radian value.
- Unpacking normal maps in object space.
- Unpacking derivative maps option on sample texture nodes.
- Added Uint type for instancing support.
- Added HDR option for color material slots.
- Added definitions used by new HD Lit Master node.
- Added a popup control for a string list.
- Added conversion type (position/direction) to TransformNode.
- In your preview for nodes that are not master nodes, pixels now display as pink if they are not finite.

### Changed
- The settings for master nodes now live in a small window that you can toggle on and off. Here, you can change various rendering settings for your shader.
- There are two Normal Derive Nodes: `Normal From Height` and `Normal Reconstruct Z`.
  `Normal From Height` uses Vector1 input to derive a normal map.
  `Normal Reconstruct Z` uses the X and Y components in Vector2 input to derive the proper Z value for a normal map.
- The Texture type default input now accepts render textures.
- HD PBR subshader no longer duplicates surface description code into vertex shader.
- If the current render pipeline is not compatible, master nodes now display an error badge.
- The preview shader now only considers the current render pipeline. Because of this there is less code to compile, so the preview shader compiles faster.
- When you rename a shader graph or sub shader graph locally on your disk, the title of the Shader Graph window, black board, and preview also updates.
- Removed legacy matrices from Transfomation Matrix node.
- Texture 2D Array and Texture 3D nodes can no longer be used in the vertex shader.
- `Normal Create` node has been renamed to `Normal From Texture`.
- When you close the Shader Graph after you have modified a file, the prompt about saving your changes now shows the file name as well.
- `Blend` node now supports Overwrite mode.
- `Simple Noise` node no longer has a loop.
- The `Polygon` node now calculates radius based on apothem.
- `Normal Strength` node now calculates Z value more accurately.
- You can now connect Sub Graphs to vertex shader slots. If a node in the Sub Graph specifies a shader stage, that specific Sub Graph node is locked to that stage. When an instance of a Sub Graph node is connected to a slot that specifies a shader stage, all slots on that instance are locked to the stage.
- Separated material options and tags.
- Master node settings are now recreated when a topological modification occurs.

### Fixed
- Vector 1 nodes now evaluate correctly. ([#334](https://github.com/Unity-Technologies/ShaderGraph/issues/334) and [#337](https://github.com/Unity-Technologies/ShaderGraph/issues/337))
- Properties can now be copied and pasted.
- Pasting a property node into another graph will now convert it to a concrete node. ([#300](https://github.com/Unity-Technologies/ShaderGraph/issues/300) and [#307](https://github.com/Unity-Technologies/ShaderGraph/pull/307))
- Nodes that are copied from one graph to another now spawn in the center of the current view. ([#333](https://github.com/Unity-Technologies/ShaderGraph/issues/333))
- When you edit sub graph paths, the search window no longer yields a null reference exception.
- The blackboard is now within view when deserialized.
- Your system locale can no longer cause incorrect commands due to full stops being converted to commas.
- Deserialization of subgraphs now works correctly.
- Sub graphs are now suffixed with (sub), so you can tell them apart from other nodes.
- Boolean and Texture type properties now function correctly in sub-graphs.
- The preview of a node does not obstruct the selection outliner anymore.
- The Dielectric Specular node no longer resets its control values.
- You can now copy, paste, and duplicate sub-graph nodes with vector type input ports.
- The Lightweight PBR subshader now normalizes normal, tangent, and view direction correctly.
- Shader graphs using alpha clip now generate correct depth and shadow passes.
- `Normal Create` node has been renamed to `Normal From Texture`.
- The preview of nodes now updates correctly.
- Your system locale can no longer cause incorrect commands due to full stops being converted to commas.
- `Show Generated Code` no longer throws an "Argument cannot be null" error.
- Sub Graphs now use the correct generation mode when they generate preview shaders.
- The `CodeFunctionNode` API now generates correct function headers when you use `DynamicMatrix` type slots.
- Texture type input slots now set correct default values for 'Normal' texture type.
- SpaceMaterialSlot now reads correct slot.
- Slider node control now functions correctly.
- Shader Graphs no longer display an error message intended for Sub Graphs when you delete properties.
- The Shader Graph and Sub Shader Graph file extensions are no longer case-sensitive.
- The dynamic value slot type now uses the correct decimal separator during HLSL generation.
- Fixed an issue where Show Generated Code could fail when external editor was not set.
- In the High Definition Render Pipeline, Shader Graph now supports 4-channel UVs.
- The Lightweight PBR subshader now generates the correct meta pass.
- Both PBR subshaders can now generate indirect light from emission.
- Shader graphs now support the SRP batcher.
- Fixed an issue where floatfield would be parsed according to OS locale settings with .NET 4.6<|MERGE_RESOLUTION|>--- conflicted
+++ resolved
@@ -18,11 +18,8 @@
 - Fixed the Custom Editor GUI field in the Graph settings that was ignored.
 - Node included HLSL files are now tracked more robustly, so they work after file moves and renames [1301915] (https://issuetracker.unity3d.com/product/unity/issues/guid/1301915/)
 - Clean up console error reporting from node shader compilation so errors are reported in the graph rather than the Editor console [1296291] (https://issuetracker.unity3d.com/product/unity/issues/guid/1296291/)
-<<<<<<< HEAD
+- Fixed treatment of node precision in subgraphs, now allows subgraphs to switch precisions based on the subgraph node [1304050] (https://issuetracker.unity3d.com/issues/precision-errors-when-theres-a-precision-discrepancy-between-subgraphs-and-parent-graphs)
 - Fixed an issue where the Rectangle Node could lose detail at a distance.  New control offers additional method that preserves detail better [1156801]
-=======
-- Fixed treatment of node precision in subgraphs, now allows subgraphs to switch precisions based on the subgraph node [1304050] (https://issuetracker.unity3d.com/issues/precision-errors-when-theres-a-precision-discrepancy-between-subgraphs-and-parent-graphs)
->>>>>>> 90300048
 
 ## [11.0.0] - 2020-10-21
 
