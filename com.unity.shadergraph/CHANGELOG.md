--- conflicted
+++ resolved
@@ -7,11 +7,8 @@
 ## [Unreleased]
 
 ### Fixed
-<<<<<<< HEAD
+- Fixed a bug where the `Position` node would change coordinate spaces from `World` to `Absolute World` when shaders recompile. [1184617](https://issuetracker.unity3d.com/product/unity/issues/guid/1184617/)
  - Fixed a bug where `Scene Depth` nodes would stop working after adding a keyword on the blackboard. [1203333](https://issuetracker.unity3d.com/product/unity/issues/guid/1203333/)
-=======
-- Fixed a bug where the `Position` node would change coordinate spaces from `World` to `Absolute World` when shaders recompile. [1184617](https://issuetracker.unity3d.com/product/unity/issues/guid/1184617/)
->>>>>>> 3769fda4
 
 ## [7.3.0] - 2020-03-11
 
