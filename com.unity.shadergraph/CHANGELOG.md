# Changelog
All notable changes to this package are documented in this file.

The format is based on [Keep a Changelog](http://keepachangelog.com/en/1.0.0/)
and this project adheres to [Semantic Versioning](http://semver.org/spec/v2.0.0.html).

## [12.0.0] - 2021-01-11

### Added
  - Added ability to define custom vertex-to-fragment interpolators.
  - Stereo Eye Index, Instance ID, and Vertex ID nodes added to the shadergraph library.
  - Added View Vector Node doc

### Changed
- Updated/corrected View Direction doc
- Change Asset/Create/Shader/Blank Shader Graph to Asset/Create/Shader Graph/Blank Shader Graph
- Change Asset/Create/Shader/Sub Graph to Asset/Create/Shader Graph/Sub Graph
- Change Asset/Create/Shader/VFX Shader Graph to Asset/Create/Shader Graph/VFX Shader Graph
- Limited max number of inspectable items in the Inspector View to 20 items
- Added borders to inspector items styling, to better differentiate between separate items

### Added
- Support for the XboxSeries platform has been added.
### Fixed
- Fixed an issue where fog node density was incorrectly calculated.
- Fixed inspector property header styling
- Added padding to the blackboard window to prevent overlapping of resize region and scrollbars interfering with user interaction
- Blackboard now properly handles selection persistence of items between undo and redos
- Fixed the Custom Editor GUI field in the Graph settings that was ignored.
- Node included HLSL files are now tracked more robustly, so they work after file moves and renames [1301915] (https://issuetracker.unity3d.com/product/unity/issues/guid/1301915/)
- Prevent users from setting enum keywords with duplicate reference names and invalid characters [1287335]
- Fixed a bug where old preview property values would be used for node previews after an undo operation.
- Clean up console error reporting from node shader compilation so errors are reported in the graph rather than the Editor console [1296291] (https://issuetracker.unity3d.com/product/unity/issues/guid/1296291/)
- Fixed treatment of node precision in subgraphs, now allows subgraphs to switch precisions based on the subgraph node [1304050] (https://issuetracker.unity3d.com/issues/precision-errors-when-theres-a-precision-discrepancy-between-subgraphs-and-parent-graphs)
- Fixed an issue where the Rectangle Node could lose detail at a distance.  New control offers additional method that preserves detail better [1156801]
- Fixed virtual texture layer reference names allowing invalid characters [1304146]
- Fixed issue with SRP Batcher compatibility [1310624]
- Fixed issue with Hybrid renderer compatibility [1296776]
- Fixed an issue where the shader variant limit exceeded message was not getting passed [1304168] (https://issuetracker.unity3d.com/product/unity/issues/guid/1304168)
- Fixed a bug in master node preview generation that failed compilation when a block was deleted [1319066] (https://issuetracker.unity3d.com/issues/shadergraph-deleting-stack-blocks-of-universal-rp-targeted-shadergraph-causes-the-main-preview-to-fail-to-compile)
- Fixed issue where vertex generation was incorrect when only custom blocks were present [1320695].
- Fixed a bug where property deduplication was failing and spamming errors [1317809] (https://issuetracker.unity3d.com/issues/console-error-when-adding-a-sample-texture-operator-when-a-sampler-state-property-is-present-in-blackboard)
<<<<<<< HEAD
- Fixed a bug where synchronously compiling an unencountered shader variant for preview was causing long delays in graph updates [1323744]
=======
- Fixed a regression where custom function node file-included functions could not access shadergraph properties [1322467]
>>>>>>> f0828e3b


## [11.0.0] - 2020-10-21

### Added

### Changed

### Fixed
- Fixed an issue where nodes with ports on one side would appear incorrectly on creation [1262050]
- Fixed a broken link in the TOC to Main Preview
- Fixed an issue with the Gradient color picker displaying different values than the selected color.
- Fixed an issue where blackboard properties when dragged wouldn't scroll the list of properties to show the user more of the property list [1293632]
- Fixed an issue where, when blackboard properties were dragged and then the user hit the "Escape" key, the drag indicator would still be visible
- Fixed an issue where renaming blackboard properties through the Blackboard wouldn't actually change the underlying property name
- Fixed an issue where blackboard wasn't resizable from all directions like the Inspector and Main Preview
- Fixed an issue where deleting a property node while your mouse is over it leaves the property highlighted in the blackboard [1238635]
- Fixed an issue where Float/Vector1 properties did not have the ability to be edited using a slider in the Inspector like the other Vector types
- Fixed an issue with inactive node deletion throwing a superfluous exception.
- Fixed an issue where interpolators with preprocessors were being packed incorrectly.
- Fixed rounded rectangle shape not rendering correctly on some platforms.
- Fixed an issue where generated `BuildVertexDescriptionInputs()` produced an HLSL warning, "implicit truncation of vector type" [1299179](https://issuetracker.unity3d.com/product/unity/issues/guid/1299179/)
- Fixed an issue on upgrading graphs with inactive Master Nodes causing null ref errors. [1298867](https://issuetracker.unity3d.com/product/unity/issues/guid/1298867/)
- Fixed an issue with duplicating a node with the blackboard closed [1294430](https://issuetracker.unity3d.com/product/unity/issues/guid/1294430/)
- Fixed an issue where ShaderGraph stopped responding after selecting a node after opening the graph with the inspector window hidden [1304501](https://issuetracker.unity3d.com/issues/shadergraph-graph-is-unusable-if-opened-with-graph-inspector-disabled-throws-errors)
- Fixed the InputNodes tests that were never correct. These were incorrect tests, no nodes needed tochange.
- Fixed the ViewDirection Node in Tangent space's calculation to match how the transform node works [1296788]
- Fixed an issue where SampleRawCubemapNode were requiring the Normal in Object space instead of World space [1307962]
- Boolean keywords now have no longer require their reference name to end in _ON to show up in the Material inspector [1306820] (https://issuetracker.unity3d.com/product/unity/issues/guid/1306820/)
- Newly created properties and keywords will no longer use obfuscated GUID-based reference names in the shader code [1300484]
- Fixed ParallaxMapping node compile issue on GLES2
- Fixed a selection bug with block nodes after changing tabs [1312222]
- Fixed some shader graph compiler errors not being logged [1304162].

## [10.3.0] - 2020-11-03

### Added
- Users can now manually control the preview mode of nodes in the graph, and subgraphs

### Changed
- Adjusted and expanded Swizzle Node article as reviewed by docs editorial.(DOC-2695)
- Adjusted docs for SampleTexture2D, SampleTexture2DLOD, SampleTexture2DArray, SampleTexture3D, SampleCubemap, SampleReflectedCubemap, TexelSize, NormalFromTexture, ParallaxMapping, ParallaxOcclusionMapping, Triplanar, Sub Graphs, and Custom Function Nodes to reflect changes to texture wire data structures. (DOC-2568)
- Texture and SamplerState types are now HLSL structures (defined in com.unity.render-pipelines.core/ShaderLibrary/Texture.hlsl).  CustomFunctionNode use of the old plain types is supported, but the user should upgrade to structures to avoid bugs.
- The shader graph inspector window will now switch to the "Node Settings" tab whenever a property/node/other selectable item in the graph is clicked on to save the user a click

### Fixed
- Fixed an issue where shaders could be generated with CR/LF ("\r\n") instead of just LF ("\n") line endings [1286430]
- Fixed Custom Function Node to display the name of the custom function. [1293575]
- Addressed C# warning 0649 generated by unassigned structure members
- Fixed using TexelSize or reading sampler states from Textures output from a Subgraph or Custom Function Node [1284036]
- Shaders using SamplerState types now compile with GLES2 (SamplerStates are ignored, falls back to Texture-associated sampler state) [1292031]
- Fixed an issue where the horizontal scrollbar at the bottom of the shader graph inspector window could not be used due to the resizing widget always taking priority over it
- Fixed an issue where the shader graph inspector window could be resized past the edges of the shader graph view
- Fixed an issue where resizing the shader graph inspector window sometimes had unexpected results
- Fixed Graph Inspector scaling that was allocating too much space to the labels [1268134]
- Fixed some issues with our Convert To Subgraph contextual menu to allow passthrough and fix inputs/outputs getting lost.
- Fixed issue where a NullReferenceException would be thrown on resetting reference name for a Shader Graph property
- Fixed an upgrade issue where old ShaderGraph files with a weird/bugged state would break on update to master stack [1255011]
- Fixed a bug where non-word characters in an enum keyword reference name would break the graph. [1270168](https://issuetracker.unity3d.com/product/unity/issues/guid/1270168)
- Fixed issue where a NullReferenceException would be thrown on resetting reference name for a Shader Graph property

## [10.2.0] - 2020-10-19

### Added

### Changed
- Renamed the existing Sample Cubemap Node to Sample Reflected Cubemap Node, and created a new Sample Cubemap Node that samples cubemaps with a direction.
- Removed unnecessary HDRP constant declarations used by Material inspector from the UnityPerMaterial cbuffer [1285701]
- Virtual Texture properties are now forced to be Exposed, as they do not work otherwise [1256374]

### Fixed
- Fixed an issue where old ShaderGraphs would import non-deterministically, changing their embedded property names each import [1283800]
- Using the TexelSize node on a ShaderGraph texture property is now SRP batchable [1284029]
- Fixed an issue where Mesh Deformation nodes did not have a category color. [1227081](https://issuetracker.unity3d.com/issues/shadergraph-color-mode-vertex-skinning-catagory-has-no-color-associated-with-it)
- Fixed SampleTexture2DLOD node to return opaque black on unsupported platforms [1241602]
- ShaderGraph now detects when a SubGraph is deleted while being used by a SubGraph node, and displays appropriate errors [1206438]
- Fixed an issue where the Main Preview window rendered too large on small monitors during first open. [1254392]
- Fixed an issue where Block nodes using Color slots would not be automatically removed from the Master Stack. [1259794]
- Fixed an issue where the Create Node menu would not close when pressing the Escape key. [1263667]
- Fixed an issue with the Preview Manager not updating correctly when deleting an edge that was created with a node (dragging off an existing node slot)
- Fixed an issue where ShaderGraph could not read matrices from a Material or MaterialPropertyBlock while rendering with SRP batcher [1256374]
- Fixed an issue where user setting a property to not Exposed, Hybrid-Instanced would result in a non-Hybrid Global property [1285700]
- Fixed an issue with Gradient when it is used as expose parameters. Generated code was failing [1285640 ]
- Fixed the subgraph slot sorting function [1286805]
- Fixed Parallax Occlusion Mapping not working in sub graphs. [1221317](https://issuetracker.unity3d.com/product/unity/issues/guid/1221317/)
- All textures in a ShaderGraph, even those not used, will now be pulled into an Exported Package [1283902]
- Fixed an issue where the presence of an HDRP DiffusionProfile property or node would cause the graph to fail to load when HDRP package was not present [1287904]
- Fixed an issue where unknown type Nodes (i.e. HDRP-only nodes used without HDRP package) could be copied, resulting in an unloadable graph [1288475]
- Fixed an issue where dropping HDRP-only properties from the blackboard field into the graph would soft-lock the graph [1288887]
- Fixed an issue using the sample gradient macros in custom function nodes, which was using a scalar value instead of a vector value for the gradients [1299830]

## [10.1.0] - 2020-10-12

### Added
- Added parallax mapping node and parallax occlusion mapping node.
- Added the possibility to have multiple POM node in a single graph.
- Added better error feedback when SampleVirtualTexture nodes run into issues with the VirtualTexture property inputs
- Added ability for Shader Graph to change node behavior without impacting existing graphs via the “Allow Deprecated Nodes”

### Changed
- Added method chaining support to shadergraph collection API.
- Optimized ShaderSubGraph import dependencies to minimize unnecessary reimports when using CustomFunctionNode
- Changed UI names from `Vector1` to `Float`
- Renamed `Float` precision to `Single`
- Cleaned up the UI to add/remove Targets
- The * in the ShaderGraph title bar now indicates that the graph has been modified when compared to the state it was loaded, instead of compared to what is on disk
- Cancelling a "Save changes on Close?" will now cancel the Close as well
- When attempting to Save and encountering a Read Only file or other exception, ShaderGraph will allow the user to retry as many times as they like

### Fixed
- Fixed a bug where ShaderGraph subgraph nodes would not update their slot names or order
- Fixed an issue where very old ShaderGraphs would fail to load because of uninitialized data [1269616](https://issuetracker.unity3d.com/issues/shadergraph-matrix-split-and-matrix-combine-shadergraphs-in-shadergraph-automated-tests-dont-open-throw-error)
- Fixed an issue where ShaderGraph previews didn't display correctly when setting a texture to "None" [1264932]
- Fixed an issue with the SampleVirtualTexture node in ShaderGraph, where toggling Automatic Streaming would cause the node to incorrectly display four output slots [1271618]
- Fixed an issue in ShaderGraph with integer-mode Vector1 properties throwing errors when the value is changed [1264930]
- Fixed a bug where ShaderGraph would not load graphs using Procedural VT nodes when the nodes were the project had them disabled [1271598]
- Fixed an issue where the ProceduralVT node was not updating any connected SampleVT nodes when the number of layers was changed [1274288]
- Fixed an issue with how unknown nodes were treated during validation
- Fixed an issue where ShaderGraph shaders did not reimport automatically when some of the included files changed [1269634]
- Fixed an issue where building a context menu on a dragging block node would leave it floating and undo/redo would result in a soft-lock
- Fixed an issue where ShaderGraph was logging error when edited in play mode [1274148].
- Fixed a bug where properties copied over with their graph inputs would not hook up correctly in a new graph [1274306]
- Fixed an issue where renaming a property in the blackboard at creation would trigger an error.
- Fixed an issue where ShaderGraph shaders did not reimport automatically when missing dependencies were reintroduced [1182895]
- Fixed an issue where ShaderGraph previews would not show error shaders when the active render pipeline is incompatible with the shader [1257015]
- ShaderGraph DDX, DDY, DDXY, and NormalFromHeight nodes do not allow themselves to be connected to vertex shader, as the derivative instructions can't be used [1209087]
- When ShaderGraph detects no active SRP, it will still continue to render the master preview, but it will use the error shader [1264642]
- VirtualTexture is no longer allowed as a SubGraph output (it is not supported by current system) [1254483]
- ShaderGraph Custom Function Node will now correctly convert function and slot names to valid HLSL identifiers [1258832]
- Fixed an issue where ShaderGraph Custom Function Node would reorder slots when you modified them [1280106]
- Fixed Undo handling when adding or removing Targets from a ShaderGraph [1257028]
- Fixed an issue with detection of circular subgraph dependencies [1269841]
- Fixed an issue where subgraph nodes were constantly changing their serialized data [1281975]
- Modifying a subgraph will no longer cause ShaderGraphs that use them to "reload from disk?" [1198885]
- Fixed issues with ShaderGraph title bar not correctly displaying the modified status * [1282031]
- Fixed issues where ShaderGraph could discard modified data without user approval when closed [1170503]
- Fixed an issue where ShaderGraph file dependency gathering would fail to include any files that didn't exist
- Fixed issues with ShaderGraph detection and handling of deleted graph files
- Fixed an issue where the ShaderGraph was corrupting the translation cache
- Fixed an issue where ShaderGraph would not prompt the user to save unsaved changes after an assembly reload
- Fixed an issue with Position Node not automatically upgrading
- Fixed an issue where failing SubGraphs would block saving graph files using them (recursion check would throw exceptions) [1283425]
- Fixed an issue where choosing "None" as the default texture for a texture property would not correctly preview the correct default color [1283782]
- Fixed some bugs with Color Nodes and properties that would cause incorrect collorspace conversions

## [10.0.0] - 2019-06-10
### Added
- Added the Internal Inspector which allows the user to view data contained in selected nodes and properties in a new floating graph sub-window. Also added support for custom property drawers to let you visualize any data type you like and expose it to the inspector.
- Added samples for Procedural Patterns to the package.
- You can now use the right-click context menu to delete Sticky Notes.
- You can now save your graph as a new Asset.
- Added support for vertex skinning when you use the DOTS animation package.
- You can now use the right-click context menu to set the precision on multiple selected nodes.
- You can now select unused nodes in your graph.
- When you start the Editor, Shader Graph now displays Properties in the Blackboard as collapsed.
- Updated the zoom level to let you zoom in further.
- Blackboard properties now have a __Duplicate__ menu option. When you duplicate properties, Shader Graph maintains the order, and inserts duplicates below the current selection.
- When you convert a node to a Sub Graph, the dialog now opens up in the directory of the original graph that contained the node. If the new Sub Graph is outside this directory, it also remembers that path for the next dialog to ease folder navigation.
- If Unity Editor Analytics are enabled, Shader Graph collects anonymous data about which nodes you use in your graphs. This helps the Shader Graph team focus our efforts on the most common graph scenarios, and better understand the needs of our customers. We don't track edge data and cannot recreate your graphs in any form.
- The Create Node Menu now has a tree view and support for fuzzy field searching.
- When a Shader Graph or Sub Graph Asset associated with a open window has been deleted, Unity now displays a dialog that asks whether you would like to save the graph as a new Asset or close the window.
- Added a drop-down menu to the PBR Master Node that lets you select the final coordinate space of normals delivered from the fragment function.
- Added support for users to drag and drop Blackboard Properties from one graph to another.
- Breaking out GraphData validation into clearer steps.
- Added AlphaToMask render state.
- Added a field to the Master Nodes that overrides the generated shader's ShaderGUI, which determines how a Material that uses a Shader Graph looks.
- Added Redirect Nodes. You can now double-click an edge to add a control point that allows you to route edges around other nodes and connect multiple output edges.
- Added `Compute Deformation` Node to read deformed vertex data from Dots Deformations.
- Added new graph nodes that allow sampling Virtual Textures
- Shader Graph now uses a new file format that is much friendlier towards version control systems and humans. Existing Shader Graphs and will use the new format next time they are saved.

### Changed
- Changed the `Branch` node so that it uses a ternary operator (`Out = bool ? a : B`) instead of a linear interpolate function.
- Copied nodes are now pasted at the cursor location instead of slightly offset from their original location.
- Error messages reported on Sub Graph output nodes for invalid previews now present clearer information, with documentation support.
- Updated legacy COLOR output semantic to SV_Target in pixel shader for compatibility with DXC.
- Updated the functions in the `Normal From Height` node to avoid NaN outputs.
- Changed the Voronoi Node algorithm to increase the useful range of the input values and to always use float values internally to avoid clipping.
- Changed the `Reference Suffix` of Keyword Enum entries so that you cannot edit them, which ensures that material keywords compile properly.
- Updated the dependent version of `Searcher` to 4.2.0.
- Added support for `Linear Blend Skinning` Node to Universal Render Pipeline.
- Moved all code to be under Unity specific namespaces.
- Changed ShaderGraphImporter and ShaderSubgraphImporter so that graphs are imported before Models.
- Remove VFXTarget if VisualEffect Graph package isn't included.
- VFXTarget doesn't overwrite the shader export anymore, VFXTarget can be active with another target.

### Fixed
- Edges no longer produce errors when you save a Shader Graph.
- Shader Graph no longer references the `NUnit` package.
- Fixed a shader compatibility issue in the SRP Batcher when you use a hybrid instancing custom variable.
- Fixed an issue where Unity would crash when you imported a Shader Graph Asset with invalid formatting.
- Fixed an issue with the animated preview when there is no Camera with animated Materials in the Editor.
- Triplanar nodes no longer use Camera-relative world space by default in HDRP.
- Errors no longer occur when you activate `Enable GPU Instancing` on Shader Graph Materials. [1184870](https://issuetracker.unity3d.com/issues/universalrp-shader-compilation-error-when-using-gpu-instancing)
- Errors no longer occur when there are multiple tangent transform nodes on a graph. [1185752](https://issuetracker.unity3d.com/issues/shadergraph-fails-to-compile-with-redefinition-of-transposetangent-when-multiple-tangent-transform-nodes-are-plugged-in)
- The Main Preview for Sprite Lit and Sprite Unlit master nodes now displays the correct color. [1184656](https://issuetracker.unity3d.com/issues/shadergraph-preview-for-lit-and-unlit-master-node-wrong-color-when-color-is-set-directly-on-master-node)
- Shader Graph shaders in `Always Include Shaders` no longer crash builds. [1191757](https://issuetracker.unity3d.com/issues/lwrp-build-crashes-when-built-with-shadergraph-file-added-to-always-include-shaders-list)
- The `Transform` node now correctly transforms Absolute World to Object.
- Errors no longer occur when you change the precision of Sub Graphs. [1158413](https://issuetracker.unity3d.com/issues/shadergraph-changing-precision-of-sg-with-subgraphs-that-still-use-the-other-precision-breaks-the-generated-shader)
- Fixed an error where the UV channel drop-down menu on nodes had clipped text. [1188710](https://issuetracker.unity3d.com/issues/shader-graph-all-uv-dropdown-value-is-clipped-under-shader-graph)
- Added StencilOverride support.
- Sticky Notes can now be grouped properly.
- Fixed an issue where nodes couldn't be copied from a group.
- Fixed a bug that occurred when you duplicated multiple Blackboard properties or keywords simultaneously, where Shader Graph stopped working, potentially causing data loss.
- Fixed a bug where you couldn't reorder Blackboard properties.
- Shader Graph now properly duplicates the __Exposed__ status for Shader properties and keywords.
- Fixed a bug where the __Save Graph As__ dialog for a Shader or Sub Graph sometimes appeared in the wrong Project when you had multiple Unity Projects open simultaneously.
- Fixed an issue where adding the first output to a Sub Graph without any outputs prior caused Shader Graphs containing the Sub Graph to break.
- Fixed an issue where Shader Graph shaders using the `CameraNode` failed to build on PS4 with "incompatible argument list for call to 'mul'".
- Fixed a bug that caused problems with Blackboard property ordering.
- Fixed a bug where the redo functionality in Shader Graph often didn't work.
- Fixed a bug where using the Save As command on a Sub Graph raised an exception.
- Fixed a bug where the input fields sometimes didn't render properly. [1176268](https://issuetracker.unity3d.com/issues/shadergraph-input-fields-get-cut-off-after-minimizing-and-maximizing-become-unusable)
- Fixed a bug where the Gradient property didn't work with all system locales. [1140924](https://issuetracker.unity3d.com/issues/shader-graph-shader-doesnt-compile-when-using-a-gradient-property-and-a-regional-format-with-comma-decimal-separator-is-used)
- Fixed a bug where Properties in the Blackboard could have duplicate names.
- Fixed a bug where you could drag the Blackboard into a graph even when you disabled the Blackboard.
- Fixed a bug where the `Vertex Normal` slot on master nodes needed vertex normal data input to compile. [1193348](https://issuetracker.unity3d.com/issues/hdrp-unlit-shader-plugging-anything-into-the-vertex-normal-input-causes-shader-to-fail-to-compile)
- Fixed a bug where `GetWorldSpaceNormalizeViewDir()` could cause undeclared indentifier errors. [1190606](https://issuetracker.unity3d.com/issues/view-dir-node-plugged-into-vertex-position-creates-error-undeclared-identifier-getworldspacenormalizeviewdir)
- Fixed a bug where Emission on PBR Shader Graphs in the Universal RP would not bake to lightmaps. [1190225](https://issuetracker.unity3d.com/issues/emissive-custom-pbr-shadergraph-material-only-works-for-primitive-unity-objects)
- Fixed a bug where Shader Graph shaders were writing to `POSITION` instead of `SV_POSITION`, which caused PS4 builds to fail.
- Fixed a bug where `Object to Tangent` transforms in the `Transform` node used the wrong matrix. [1162203](https://issuetracker.unity3d.com/issues/shadergraph-transform-node-from-object-to-tangent-space-uses-the-wrong-matrix)
- Fixed an issue where boolean keywords in a Shader Graph caused HDRP Material features to fail. [1204827](https://issuetracker.unity3d.com/issues/hdrp-shadergraph-adding-a-boolean-keyword-to-an-hdrp-lit-shader-makes-material-features-not-work)
- Fixed a bug where Object space normals scaled with Object Scale.
- Documentation links on nodes now point to the correct URLs and package versions.
- Fixed an issue where Sub Graphs sometimes had duplicate names when you converted nodes into Sub Graphs.
- Fixed an issue where the number of ports on Keyword nodes didn't update when you added or removed Enum Keyword entries.
- Fixed an issue where colors in graphs didn't update when you changed a Blackboard Property's precision while the Color Mode is set to Precision.
- Fixed a bug where custom mesh in the Master Preview didn't work.
- Fixed a number of memory leaks that caused Shader Graph assets to stay in memory after closing the Shader Graph window.
- You can now smoothly edit controls on the `Dielectric Specular` node.
- Fixed Blackboard Properties to support scientific notation.
- Fixed a bug where warnings in the Shader Graph or Sub Graph were treated as errors.
- Fixed a bug where the error `Output value 'vert' is not initialized` displayed on all PBR graphs in Universal. [1210710](https://issuetracker.unity3d.com/issues/output-value-vert-is-not-completely-initialized-error-is-thrown-when-pbr-graph-is-created-using-urp)
- Fixed a bug where PBR and Unlit master nodes in Universal had Alpha Clipping enabled by default.
- Fixed an issue in where analytics wasn't always working.
- Fixed a bug where if a user had a Blackboard Property Reference start with a digit the generated shader would be broken.
- Avoid unintended behavior by removing the ability to create presets from Shader Graph (and Sub Graph) assets. [1220914](https://issuetracker.unity3d.com/issues/shadergraph-preset-unable-to-open-editor-when-clicking-on-open-shader-editor-in-the-shadersubgraphimporter)
- Fixed a bug where undo would make the Master Preview visible regardless of its toggle status.
- Fixed a bug where any change to the PBR master node settings would lose connection to the normal slot.
- Fixed a bug where the user couldn't open up HDRP Master Node Shader Graphs without the Render Pipeline set to HDRP.
- Fixed a bug where adding a HDRP Master Node to a Shader Graph would softlock the Shader Graph.
- Fixed a bug where shaders fail to compile due to `#pragma target` generation when your system locale uses commas instead of periods.
- Fixed a compilation error when using Hybrid Renderer due to incorrect positioning of macros.
- Fixed a bug where the `Create Node Menu` lagged on load. Entries are now only generated when property, keyword, or subgraph changes are detected. [1209567](https://issuetracker.unity3d.com/issues/shadergraph-opening-node-search-window-is-unnecessarily-slow).
- Fixed a bug with the `Transform` node where converting from `Absolute World` space in a sub graph causes invalid subscript errors. [1190813](https://issuetracker.unity3d.com/issues/shadergraph-invalid-subscript-errors-are-thrown-when-connecting-a-subgraph-with-transform-node-with-unlit-master-node)
- Fixed a bug where depndencies were not getting included when exporting a shadergraph and subgraphs
- Fixed a bug where adding a " to a property display name would cause shader compilation errors and show all nodes as broken
- Fixed a bug where the `Position` node would change coordinate spaces from `World` to `Absolute World` when shaders recompile. [1184617](https://issuetracker.unity3d.com/product/unity/issues/guid/1184617/)
- Fixed a bug where instanced shaders wouldn't compile on PS4.
- Fixed a bug where switching a Color Nodes' Mode between Default and HDR would cause the Color to be altered incorrectly.
- Fixed a bug where nodes dealing with matricies would sometimes display a preview, sometimes not.
- Optimized loading a large Shader Graph. [1209047](https://issuetracker.unity3d.com/issues/shader-graph-unresponsive-editor-when-using-large-graphs)
- Fixed NaN issue in triplanar SG node when blend goes to 0.
- Fixed a recurring bug where node inputs would get misaligned from their ports. [1224480]
- Fixed an issue where Blackboard properties would not duplicate with `Precision` or `Hybrid Instancing` options.
- Fixed an issue where `Texture` properties on the Blackboard would not duplicate with the same `Mode` settings.
- Fixed an issue where `Keywords` on the Blackboard would not duplicate with the same `Default` value.
- Shader Graph now requests preview shader compilation asynchronously. [1209047](https://issuetracker.unity3d.com/issues/shader-graph-unresponsive-editor-when-using-large-graphs)
- Fixed an issue where Shader Graph would not compile master previews after an assembly reload.
- Fixed issue where `Linear Blend Skinning` node could not be converted to Sub Graph [1227087](https://issuetracker.unity3d.com/issues/shadergraph-linear-blend-skinning-node-reports-an-error-and-prevents-shader-compilation-when-used-within-a-sub-graph)
- Fixed a compilation error in preview shaders for nodes requiring view direction.
- Fixed undo not being recorded properly for setting active master node, graph precision, and node defaults.
- Fixed an issue where Custum Function nodes and Sub Graph Output nodes could no longer rename slots.
- Fixed a bug where searcher entries would not repopulate correctly after an undo was perfromed (https://fogbugz.unity3d.com/f/cases/1241018/)
- Fixed a bug where Redirect Nodes did not work as inputs to Custom Function Nodes. [1235999](https://issuetracker.unity3d.com/product/unity/issues/guid/1235999/)
- Fixed a bug where changeing the default value on a keyword would reset the node input type to vec4 (https://fogbugz.unity3d.com/f/cases/1216760/)
- Fixed a soft lock when you open a graph when the blackboard hidden.
- Fixed an issue where keyboard navigation in the Create Node menu no longer worked. [1253544]
- Preview correctly shows unassigned VT texture result, no longer ignores null textures
- Don't allow duplicate VT layer names when renaming layers
- Moved VT layer TextureType to the VTProperty from the SampleVT node
- Fixed the squished UI of VT property layers
- Disallow Save As and Convert to Subgraph that would create recursive dependencies
- Fixed an issue where the user would not get a save prompt on application close [1262044](https://issuetracker.unity3d.com/product/unity/issues/guid/1262044/)
- Fixed bug where output port type would not visually update when input type changed (for example from Vec1 to Vec3) [1259501](https://issuetracker.unity3d.com/product/unity/issues/guid/1259501/)
- Fixed an issue with how we collected/filtered nodes for targets. Applied the work to the SearchWindowProvider as well
- Fixed a bug where the object selector for Custom Function Nodes did not update correctly. [1176129](https://issuetracker.unity3d.com/product/unity/issues/guid/1176129/)
- Fixed a bug where whitespaces were allowed in keyword reference names
- Fixed a bug where the Create Node menu would override the Object Field selection window. [1176125](https://issuetracker.unity3d.com/issues/shader-graph-object-input-field-with-space-bar-shortcut-opens-shader-graph-search-window-and-object-select-window)
- Fixed a bug where the Main Preview window was no longer a square aspect ratio. [1257053](https://issuetracker.unity3d.com/product/unity/issues/guid/1257053/)
- Fixed a bug where the size of the Graph Inspector would not save properly. [1257084](https://issuetracker.unity3d.com/product/unity/issues/guid/1257084/)
- Replace toggle by an enumField for lit/unlit with VFXTarget
- Alpha Clipping option in Graph inspector now correctly hides and indents dependent options. (https://fogbugz.unity3d.com/f/cases/1257041/)
- Fixed a bug where changing the name of a property did not update nodes on the graph. [1249164](https://issuetracker.unity3d.com/product/unity/issues/guid/1249164/)
- Fixed a crash issue when ShaderGraph included in a project along with DOTS assemblies
- Added missing SampleVirtualTextureNode address mode control in ShaderGraph
- Fixed a badly named control on SampleVirtualTextureNode in ShaderGraph
- Fixed an issue where multiple SampleVirtualTextureNodes created functions with names that may collide in ShaderGraph
- Made sub graph importer deterministic to avoid cascading shader recompiles when no change was present.
- Adjusted style sheet for Blackboard to prevent ui conflicts.
- Fixed a bug where the SampleVirtualTexture node would delete slots when changing its LOD mode
- Use preview of the other target if VFXTarget is active.

## [7.1.1] - 2019-09-05
### Added
- You can now define shader keywords on the Blackboard. Use these keywords on the graph to create static branches in the generated shader.
- The tab now shows whether you are working in a Sub Graph or a Shader Graph file.
- The Shader Graph importer now bakes the output node type name into a meta-data object.

### Fixed
- The Shader Graph preview no longer breaks when you create new PBR Graphs.
- Fixed an issue where deleting a group and a property at the same time would cause an error.
- Fixed the epsilon that the Hue Node uses to avoid NaN on platforms that support half precision.
- Emission nodes no longer produce errors when you use them in Sub Graphs.
- Exposure nodes no longer produce errors when you use them in Sub Graphs.
- Unlit master nodes no longer define unnecessary properties in the Universal Render Pipeline.
- Errors no longer occur when you convert a selection to a Sub Graph.
- Color nodes now handle Gamma and Linear conversions correctly.
- Sub Graph Output nodes now link to the correct documentation page.
- When you use Keywords, PBR and Unlit master nodes no longer produce errors.
- PBR master nodes now calculate Global Illumination (GI) correctly.
- PBR master nodes now apply surface normals.
- PBR master nodes now apply fog.
- The Editor now displays correct errors for missing or deleted Sub Graph Assets.
- You can no longer drag and drop recursive nodes onto Sub Graph Assets.

## [7.0.1] - 2019-07-25
### Changed
- New Shader Graph windows are now docked to either existing Shader Graph windows, or to the Scene View.

### Fixed
- Fixed various dependency tracking issues with Sub Graphs and HLSL files from Custom Function Nodes.
- Fixed an error that previously occurred when you used `Sampler State` input ports on Sub Graphs.
- `Normal Reconstruct Z` node is now compatible with both fragment and vertex stages.
- `Position` node now draws the correct label for **Absolute World**.
- Node previews now inherit preview type correctly.
- Normal maps now unpack correctly for mobile platforms.
- Fixed an error that previously occurred when you used the Gradient Sample node and your system locale uses commas instead of periods.
- Fixed an issue where you couldn't group several nodes.

## [7.0.0] - 2019-07-10
### Added
- You can now use the `SHADERGRAPH_PREVIEW` keyword in `Custom Function Node` to generate different code for preview Shaders.
- Color Mode improves node visibility by coloring the title bar by Category, Precision, or custom colors.
- You can now set the precision of a Shader Graph and individual nodes.
- Added the `_TimeParameters` variable which contains `Time`, `Sin(Time)`, and `Cosine(Time)`
- _Absolute World_ space on `Position Node` now provides absolute world space coordinates regardless of the active render pipeline.
- You can now add sticky notes to graphs.

### Changed
- The `Custom Function Node` now uses an object field to reference its source when using `File` mode.
- To enable master nodes to generate correct motion vectors for time-based vertex modification, time is now implemented as an input to the graph rather than as a global uniform.
- **World** space on `Position Node` now uses the default world space coordinates of the active render pipeline.

### Fixed
- Fixed an error in `Custom Function Node` port naming.
- `Sampler State` properties and nodes now serialize correctly.
- Labels in the Custom Port menu now use the correct coloring when using the Personal skin.
- Fixed an error that occured when creating a Sub Graph from a selection containing a Group Node.
- When you change a Sub Graph, Shader Graph windows now correctly reload.
- When you save a Shader Graph, all other Shader Graph windows no longer re-compile their preview Shaders.
- Shader Graph UI now draws with correct styling for 2019.3.
- When deleting edge connections to nodes with a preview error, input ports no longer draw in the wrong position.
- Fixed an error involving deprecated components from VisualElements.
- When you convert nodes to a Sub Graph, the nodes are now placed correctly in the Sub Graph.
- The `Bitangent Vector Node` now generates all necessary shader requirements.

## [6.7.0-preview] - 2019-05-16
### Added
- Added a hidden path namespace for Sub Graphs to prevent certain Sub Graphs from populating the Create Node menu.

### Changed
- Anti-aliasing (4x) is now enabled on Shader Graph windows.

### Fixed
- When you click on the gear icon, Shader Graph now focuses on the selected node, and brings the settings menu to front view.
- Sub Graph Output and Custom Function Node now validate slot names, and display an appropriate error badge when needed.
- Remaining outdated documentation has been removed.
- When you perform an undo or redo to an inactive Shader Graph window, the window no longer breaks.
- When you rapidly perform an undo or redo, Shader Graph windows no longer break.
- Sub Graphs that contain references to non-existing Sub Graphs no longer break the Sub Graph Importer.
- You can now reference sub-assets such as Textures.
- You can now reference Scene Color and Scene Depth correctly from within a Sub Graph.
- When you create a new empty Sub Graph, it no longer shows a warning about a missing output.
- When you create outputs that start with a digit, Shader generation no longer fails.
- You can no longer add nodes that are not allowed into Sub Graphs.
- A graph must now always contain at least one Master Node.
- Duplicate output names are now allowed.
- Fixed an issue where the main preview was always redrawing.
- When you set a Master Node as active, the Main Preview now shows the correct result.
- When you save a graph that contains a Sub Graph node, the Shader Graph window no longer freezes.
- Fixed an error that occured when using multiple Sampler State nodes with different parameters.
- Fixed an issue causing default inputs to be misaligned in certain cases.
- You can no longer directly connect slots with invalid types. When the graph detects that situation, it now doesn't break and gives an error instead.

## [6.6.0] - 2019-04-01
### Added
- You can now add Matrix, Sampler State and Gradient properties to the Blackboard.
- Added Custom Function node. Use this node to define a custom HLSL function either via string directly in the graph, or via a path to an HLSL file.
- You can now group nodes by pressing Ctrl + G.
- Added "Delete Group and Contents" and removed "Ungroup All Nodes" from the context menu for groups.
- You can now use Sub Graphs in other Sub Graphs.
- Preview shaders now compile in the background, and only redraw when necessary.

### Changed
- Removed Blackboard fields, which had no effect on Sub Graph input ports, from the Sub Graph Blackboard.
- Subgraph Output node is now called Outputs.
- Subgraph Output node now supports renaming of ports.
- Subgraph Output node now supports all port types.
- Subgraph Output node now supports reordering ports.
- When you convert nodes to a Sub Graph, Shader Graph generates properties and output ports in the Sub Graph, and now by default, names those resulting properties and output ports based on their types.
- When you delete a group, Shader Graph now deletes the Group UI, but doesn't delete the nodes inside.

### Fixed
- You can now undo edits to Vector port default input fields.
- You can now undo edits to Gradient port default input fields.
- Boolean port input fields now display correct values when you undo changes.
- Vector type properties now behave as expected when you undo changes.
- Fixed an error that previously occurred when you opened saved Shader Graphs containing one or more Voronoi nodes.
- You can now drag normal map type textures on to a Shader Graph to create Sample Texture 2D nodes with the correct type set.
- Fixed the Multiply node so default input values are applied correctly.
- Added padding on input values for Blend node to prevent NaN outputs.
- Fixed an issue where `IsFaceSign` would not compile within Sub Graph Nodes.
- Null reference errors no longer occur when you remove ports with connected edges.
- Default input fields now correctly hide and show when connections change.

## [6.5.0] - 2019-03-07

### Fixed
- Fixed master preview for HDRP master nodes when alpha clip is enabled.

## [6.4.0] - 2019-02-21
### Fixed
- Fixed the Transform node, so going from Tangent Space to any other space now works as expected.

## [6.3.0] - 2019-02-18
### Fixed
- Fixed an issue where the Normal Reconstruct Z Node sometimes caused Not a Number (NaN) errors when using negative values.

## [6.2.0] - 2019-02-15
### Fixed
- Fixed the property blackboard so it no longer goes missing or turns very small.

### Changed
- Code refactor: all macros with ARGS have been swapped with macros with PARAM. This is because the ARGS macros were incorrectly named.

## [6.1.0] - 2019-02-13

## [6.0.0] - 2019-02-23
### Added
- When you hover your cursor over a property in the blackboard, this now highlights the corresponding property elements in your Shader Graph. Similarly, if you hover over a property in the Shader Graph itself, this highlights the corresponding property in the blackboard.
- Property nodes in your Shader Graph now have a similar look and styling as the properties in the blackboard.

### Changed
- Errors in the compiled shader are now displayed as badges on the appropriate node.
- In the `Scene Depth` node you can now choose the depth sampling mode: `Linear01`, `Raw` or `Eye`.

### Fixed
- When you convert an inline node to a `Property` node, this no longer allows duplicate property names.
- When you move a node, you'll now be asked to save the Graph file.
- You can now Undo edits to Property parameters on the Blackboard.
- You can now Undo conversions between `Property` nodes and inline nodes.
- You can now Undo moving a node.
- You can no longer select the `Texture2D` Property type `Mode`, if the Property is not exposed.
- The `Vector1` Property type now handles default values more intuitively when switching `Mode` dropdown.
- The `Color` node control is now a consistent width.
- Function declarations no longer contain double delimiters.
- The `Slider` node control now functions correctly.
- Fixed an issue where the Editor automatically re-imported Shader Graphs when there were changes to the asset database.
- Reverted the visual styling of various graph elements to their previous correct states.
- Previews now repaint correctly when Unity does not have focus.
- Code generation now works correctly for exposed Vector1 shader properties where the decimal separator is not a dot.
- The `Rotate About Axis` node's Modes now use the correct function versions.
- Shader Graph now preserves grouping when you convert nodes between property and inline.
- The `Flip` node now greys out labels for inactive controls.
- The `Boolean` property type now uses the `ToggleUI` property attribute, so as to not generate keywords.
- The `Normal Unpack` node no longer generates errors in Object space.
- The `Split` node now uses values from its default Port input fields.
- The `Channel Mask` node now allows multiple node instances, and no longer generates any errors.
- Serialized the Alpha control value on the `Flip` node.
- The `Is Infinite` and `Is NaN` nodes now use `Vector 1` input ports, but the output remains the same.
- You can no longer convert a node inside a `Sub Graph` into a `Sub Graph`, which previously caused errors.
- The `Transformation Matrix` node's Inverse Projection and Inverse View Projection modes no longer produce errors.
- The term `Shader Graph` is now captilized correctly in the Save Graph prompt.

## [5.2.0] - 2018-11-27
### Added
- Shader Graph now has __Group Node__, where you can group together several nodes. You can use this to keep your Graphs organized and nice.

### Fixed
- The expanded state of blackboard properties are now remembered during a Unity session.

## [5.1.0] - 2018-11-19
### Added
- You can now show and hide the Main Preview and the Blackboard from the toolbar.

### Changed
- The Shader Graph package is no longer in preview.
- Moved `NormalBlendRNM` node to a dropdown option on `Normal Blend` node.
- `Sample Cubemap` node now has a `SamplerState` slot.
- New Sub Graph assets now default to the "Sub Graphs" path in the Create Node menu.
- New Shader Graph assets now default to the "Shader Graphs" path in the Shader menu.
- The `Light Probe` node is now a `Baked GI` node. When you use LWRP with lightmaps, this node now returns the correct lightmap data. This node is supported in HDRP.
- `Reflection Probe` nodes now only work with LWRP. This solves compilation errors in HDRP.
- `Ambient` nodes now only work with LWRP. This solves compilation errors in HDRP.
- `Fog` nodes now only work with LWRP. This solves compilation errors in HDRP.
- In HDRP, the `Position` port for the `Object` node now returns the absolute world position.
- The `Baked GI`, `Reflection Probe`, and `Ambient` nodes are now in the `Input/Lighting` category.
- The master node no longer has its own preview, because it was redundant. You can see the results for the master node in the Main Preview.

### Fixed
- Shadow projection is now correct when using the `Unlit` master node with HD Render Pipeline.
- Removed all direct references to matrices
- `Matrix Construction` nodes with different `Mode` values now evaluate correctly.
- `Is Front Face` node now works correctly when connected to `Alpha` and `AlphaThreshold` slots on the `PBR` master node.
- Corrected some instances of incorrect port dimensions on several nodes.
- `Scene Depth` and `Scene Color` nodes now work in single pass stereo in Lightweight Render Pipeline.
- `Channel Mask` node controls are now aligned correctly.
- In Lightweight Render Pipeline, Pre-multiply surface type now matches the Lit shader.
- Non-exposed properties in the blackboard no longer have a green dot next to them.
- Default reference name for shader properties are now serialized. You cannot change them after initial creation.
- When you save Shader Graph and Sub Graph files, they're now automatically checked out on version control.
- Shader Graph no longer throws an exception when you double-click a folder in the Project window.
- Gradient Node no longer throws an error when you undo a deletion.

## [5.0.0-preview] - 2018-09-28

## [4.0.0-preview] - 2018-09-28
### Added
- Shader Graph now supports the High Definition Render Pipeline with both PBR and Unlit Master nodes. Shaders built with Shader Graph work with both the Lightweight and HD render pipelines.
- You can now modify vertex position via the Position slot on the PBR and Unlit Master nodes. By default, the input to this node is object space position. Custom inputs to this slot should specify the absolute local position of a given vertex. Certain nodes (such as Procedural Shapes) are not viable in the vertex shader. Such nodes are incompatible with this slot.
- You can now edit the Reference name for a property. To do so, select the property and type a new name next to Reference. If you want to reset to the default name, right-click Reference, and select Reset reference.
- In the expanded property window, you can now toggle whether the property is exposed.
- You can now change the path of Shader Graphs and Sub Graphs. When you change the path of a Shader Graph, this modifies the location it has in the shader selection list. When you change the path of Sub Graph, it will have a different location in the node creation menu.
- Added `Is Front Face` node. With this node, you can change graph output depending on the face sign of a given fragment. If the current fragment is part of a front face, the node returns true. For a back face, the node returns false. Note: This functionality requires that you have enabled **two sided** on the Master node.
- Gradient functionality is now available via two new nodes: Sample Gradient and Gradient Asset. The Sample Gradient node samples a gradient given a Time parameter. You can define this gradient on the Gradient slot control view. The Gradient Asset node defines a gradient that can be sampled by multiple Sample Gradient nodes using different Time parameters.
- Math nodes now have a Waves category. The category has four different nodes: Triangle wave, Sawtooth wave, Square wave, and Noise Sine wave. The Triangle, Sawtooth, and Square wave nodes output a waveform with a range of -1 to 1 over a period of 1. The Noise Sine wave outputs a standard Sine wave with a range of -1 to 1 over a period of 2 * pi. For variance, random noise is added to the amplitude of the Sine wave, within a determined range.
- Added `Sphere Mask` node for which you can indicate the starting coordinate and center point. The sphere mask uses these with the **Radius** and **Hardness** parameters. Sphere mask functionality works in both 2D and 3D spaces, and is based on the vector coordinates in the **Coords and Center** input.
- Added support for Texture 3D and Texture 2D Array via two new property types and four new nodes.
- A new node `Texture 2D LOD` has been added for LOD functionality on a Texture 2D Sample. Sample Texture 2D LOD uses the exact same input and output slots as Sample Texture 2D, but also includes an input for level of detail adjustments via a Vector1 slot.
- Added `Texel Size` node, which allows you to get the special texture properties of a Texture 2D Asset via the `{texturename}_TexelSize` variable. Based on input from the Texture 2D Asset, the node outputs the width and height of the texel size in Vector1 format.
- Added `Rotate About Axis` node. This allows you to rotate a 3D vector space around an axis. For the rotation, you can specify an amount of degrees or a radian value.
- Unpacking normal maps in object space.
- Unpacking derivative maps option on sample texture nodes.
- Added Uint type for instancing support.
- Added HDR option for color material slots.
- Added definitions used by new HD Lit Master node.
- Added a popup control for a string list.
- Added conversion type (position/direction) to TransformNode.
- In your preview for nodes that are not master nodes, pixels now display as pink if they are not finite.

### Changed
- The settings for master nodes now live in a small window that you can toggle on and off. Here, you can change various rendering settings for your shader.
- There are two Normal Derive Nodes: `Normal From Height` and `Normal Reconstruct Z`.
  `Normal From Height` uses Vector1 input to derive a normal map.
  `Normal Reconstruct Z` uses the X and Y components in Vector2 input to derive the proper Z value for a normal map.
- The Texture type default input now accepts render textures.
- HD PBR subshader no longer duplicates surface description code into vertex shader.
- If the current render pipeline is not compatible, master nodes now display an error badge.
- The preview shader now only considers the current render pipeline. Because of this there is less code to compile, so the preview shader compiles faster.
- When you rename a shader graph or sub shader graph locally on your disk, the title of the Shader Graph window, black board, and preview also updates.
- Removed legacy matrices from Transfomation Matrix node.
- Texture 2D Array and Texture 3D nodes can no longer be used in the vertex shader.
- `Normal Create` node has been renamed to `Normal From Texture`.
- When you close the Shader Graph after you have modified a file, the prompt about saving your changes now shows the file name as well.
- `Blend` node now supports Overwrite mode.
- `Simple Noise` node no longer has a loop.
- The `Polygon` node now calculates radius based on apothem.
- `Normal Strength` node now calculates Z value more accurately.
- You can now connect Sub Graphs to vertex shader slots. If a node in the Sub Graph specifies a shader stage, that specific Sub Graph node is locked to that stage. When an instance of a Sub Graph node is connected to a slot that specifies a shader stage, all slots on that instance are locked to the stage.
- Separated material options and tags.
- Master node settings are now recreated when a topological modification occurs.

### Fixed
- Vector 1 nodes now evaluate correctly. ([#334](https://github.com/Unity-Technologies/ShaderGraph/issues/334) and [#337](https://github.com/Unity-Technologies/ShaderGraph/issues/337))
- Properties can now be copied and pasted.
- Pasting a property node into another graph will now convert it to a concrete node. ([#300](https://github.com/Unity-Technologies/ShaderGraph/issues/300) and [#307](https://github.com/Unity-Technologies/ShaderGraph/pull/307))
- Nodes that are copied from one graph to another now spawn in the center of the current view. ([#333](https://github.com/Unity-Technologies/ShaderGraph/issues/333))
- When you edit sub graph paths, the search window no longer yields a null reference exception.
- The blackboard is now within view when deserialized.
- Your system locale can no longer cause incorrect commands due to full stops being converted to commas.
- Deserialization of subgraphs now works correctly.
- Sub graphs are now suffixed with (sub), so you can tell them apart from other nodes.
- Boolean and Texture type properties now function correctly in sub-graphs.
- The preview of a node does not obstruct the selection outliner anymore.
- The Dielectric Specular node no longer resets its control values.
- You can now copy, paste, and duplicate sub-graph nodes with vector type input ports.
- The Lightweight PBR subshader now normalizes normal, tangent, and view direction correctly.
- Shader graphs using alpha clip now generate correct depth and shadow passes.
- `Normal Create` node has been renamed to `Normal From Texture`.
- The preview of nodes now updates correctly.
- Your system locale can no longer cause incorrect commands due to full stops being converted to commas.
- `Show Generated Code` no longer throws an "Argument cannot be null" error.
- Sub Graphs now use the correct generation mode when they generate preview shaders.
- The `CodeFunctionNode` API now generates correct function headers when you use `DynamicMatrix` type slots.
- Texture type input slots now set correct default values for 'Normal' texture type.
- SpaceMaterialSlot now reads correct slot.
- Slider node control now functions correctly.
- Shader Graphs no longer display an error message intended for Sub Graphs when you delete properties.
- The Shader Graph and Sub Shader Graph file extensions are no longer case-sensitive.
- The dynamic value slot type now uses the correct decimal separator during HLSL generation.
- Fixed an issue where Show Generated Code could fail when external editor was not set.
- In the High Definition Render Pipeline, Shader Graph now supports 4-channel UVs.
- The Lightweight PBR subshader now generates the correct meta pass.
- Both PBR subshaders can now generate indirect light from emission.
- Shader graphs now support the SRP batcher.
- Fixed an issue where floatfield would be parsed according to OS locale settings with .NET 4.6<|MERGE_RESOLUTION|>--- conflicted
+++ resolved
@@ -8,6 +8,7 @@
 
 ### Added
   - Added ability to define custom vertex-to-fragment interpolators.
+  - Support for the XboxSeries platform has been added.
   - Stereo Eye Index, Instance ID, and Vertex ID nodes added to the shadergraph library.
   - Added View Vector Node doc
 
@@ -19,8 +20,6 @@
 - Limited max number of inspectable items in the Inspector View to 20 items
 - Added borders to inspector items styling, to better differentiate between separate items
 
-### Added
-- Support for the XboxSeries platform has been added.
 ### Fixed
 - Fixed an issue where fog node density was incorrectly calculated.
 - Fixed inspector property header styling
@@ -40,11 +39,8 @@
 - Fixed a bug in master node preview generation that failed compilation when a block was deleted [1319066] (https://issuetracker.unity3d.com/issues/shadergraph-deleting-stack-blocks-of-universal-rp-targeted-shadergraph-causes-the-main-preview-to-fail-to-compile)
 - Fixed issue where vertex generation was incorrect when only custom blocks were present [1320695].
 - Fixed a bug where property deduplication was failing and spamming errors [1317809] (https://issuetracker.unity3d.com/issues/console-error-when-adding-a-sample-texture-operator-when-a-sampler-state-property-is-present-in-blackboard)
-<<<<<<< HEAD
 - Fixed a bug where synchronously compiling an unencountered shader variant for preview was causing long delays in graph updates [1323744]
-=======
 - Fixed a regression where custom function node file-included functions could not access shadergraph properties [1322467]
->>>>>>> f0828e3b
 
 
 ## [11.0.0] - 2020-10-21
