# Changelog
All notable changes to this package are documented in this file.

The format is based on [Keep a Changelog](http://keepachangelog.com/en/1.0.0/)
and this project adheres to [Semantic Versioning](http://semver.org/spec/v2.0.0.html).

## [12.0.0] - 2021-01-11

### Added
  - Added categories to the blackboard, enabling more control over the organization of shader properties and keywords in the Shader Graph tool. These categories are also reflected in the Material Inspector for URP + HDRP, for materials created from shader graphs.
  - Added ability to define custom vertex-to-fragment interpolators.
  - Support for the XboxSeries platform has been added.
  - Stereo Eye Index, Instance ID, and Vertex ID nodes added to the shadergraph library.
  - Added information about selecting and unselecting items to the Blackboard article.
  - Added View Vector Node documentation
  - Added custom interpolator thresholds on shadergraph project settings page.
  - Added custom interpolator documentation
  - Added subshadergraphs for SpeedTree 8 shadergraph support: SpeedTree8Wind, SpeedTree8ColorAlpha, SpeedTree8Billboard.
  - Added an HLSL file implementing a version of the Unity core LODDitheringTransition function which can be used in a Shader Graph
  - Added a new target for the built-in render pipeline, including Lit and Unlit sub-targets.
  - Added stage control to ShaderGraph Keywords, to allow fragment or vertex-only keywords.
  - For Texture2D properties, added linearGrey and red as options for default texture mode.
  - For Texture2D properties, changed the "bump" option to be called "Normal Map", and will now tag these properties with the [NormalMap] tag.
  - Added `Branch On Input Connection` node. This node can be used inside a subgraph to branch on the connection state of an exposed property.
  - Added `Use Custom Binding` option to properties. When this option is enabled, a property can be connected to a `Branch On Input Connection` node. The user provides a custom label that will be displayed on the exposed property, when it is disconnected in a graph.
  - Added new dropdown property type for subgraphs, to allow compile time branching that can be controlled from the parent graph, via the subgraph instance node.
  - Added `Dropdown` node per dropdown property, that can be used to configure the desired branch control.
  - Added selection highlight and picking shader passes for URP target.
  - Added the ability to mark textures / colors as \[MainTexture\] and \[MainColor\].
  - Added the ability to enable tiling and offset controls for a Texture2D input.
  - Added the Split Texture Transform node to allow using/overriding the provided tiling and offset from a texture input.
  - Added `Calculate Level Of Detail Texture 2D` node, for calculating a Texture2D LOD level.
  - Added `Gather Texture 2D` node, for retrieving the four samples (red component only) that would be used for bilinear interpolation when sampling a Texture2D.
  - Added toggle "Disable Global Mip Bias" in Sample Texture 2D and Sample Texture 2D array node. This checkbox disables the runtimes automatic Mip Bias, which for instance can be activated during dynamic resolution scaling.
  - Added `Sprite` option to Main Preview, which is similar to `Quad` but does not allow rotation. `Sprite` is used as the default preview for URP Sprite shaders.

### Changed
- Properties and Keywords are no longer separated by type on the blackboard. Categories allow for any combination of properties and keywords to be grouped together as the user defines.
- Vector2/Vector3/Vector4 property types will now be properly represented by a matching Vector2/Vector3/Vector4 UI control in the URP + HDRP Material Inspector as opposed to the fallback Vector4 field that was used for any multi-dimensional vector type in the past.
- Updated/corrected View Direction documentation
- Change Asset/Create/Shader/Blank Shader Graph to Asset/Create/Shader Graph/Blank Shader Graph
- Change Asset/Create/Shader/Sub Graph to Asset/Create/Shader Graph/Sub Graph
- Change Asset/Create/Shader/VFX Shader Graph to Asset/Create/Shader Graph/VFX Shader Graph
- Adjusted Blackboard article to clarify multi-select functionality
- Limited max number of inspectable items in the Inspector View to 20 items
- Added borders to inspector items styling, to better differentiate between separate items
- Updated Custom Function Node to use new ShaderInclude asset type instead of TextAsset (.hlsl and .cginc softcheck remains).
- Change BranchOnInputNode to choose NotConnected branch when generating Preview
- Only ShaderGraph keywords count towards the shader permutation variant limit, SubGraph keywords do not.

### Fixed
- Fixed an issue where fog node density was incorrectly calculated.
- Fixed inspector property header styling
- Added padding to the blackboard window to prevent overlapping of resize region and scrollbars interfering with user interaction
- Blackboard now properly handles selection persistence of items between undo and redos
- Fixed the Custom Editor GUI field in the Graph settings that was ignored.
- Node included HLSL files are now tracked more robustly, so they work after file moves and renames [1301915] (https://issuetracker.unity3d.com/product/unity/issues/guid/1301915/)
- Prevent users from setting enum keywords with duplicate reference names and invalid characters [1287335]
- Fixed a bug where old preview property values would be used for node previews after an undo operation.
- Clean up console error reporting from node shader compilation so errors are reported in the graph rather than the Editor console [1296291] (https://issuetracker.unity3d.com/product/unity/issues/guid/1296291/)
- Fixed treatment of node precision in subgraphs, now allows subgraphs to switch precisions based on the subgraph node [1304050] (https://issuetracker.unity3d.com/issues/precision-errors-when-theres-a-precision-discrepancy-between-subgraphs-and-parent-graphs)
- Fixed an issue where the Rectangle Node could lose detail at a distance.  New control offers additional method that preserves detail better [1156801]
- Fixed virtual texture layer reference names allowing invalid characters [1304146]
- Fixed issue with SRP Batcher compatibility [1310624]
- Fixed issue with Hybrid renderer compatibility [1296776]
- Fixed ParallaxOcclusionMapping node to clamp very large step counts that could crash GPUs (max set to 256). [1329025] (https://issuetracker.unity3d.com/issues/shadergraph-typing-infinity-into-the-steps-input-for-the-parallax-occlusion-mapping-node-crashes-unity)
- Fixed an issue where the shader variant limit exceeded message was not getting passed [1304168] (https://issuetracker.unity3d.com/product/unity/issues/guid/1304168)
- Fixed a bug in master node preview generation that failed compilation when a block was deleted [1319066] (https://issuetracker.unity3d.com/issues/shadergraph-deleting-stack-blocks-of-universal-rp-targeted-shadergraph-causes-the-main-preview-to-fail-to-compile)
- Fixed issue where vertex generation was incorrect when only custom blocks were present [1320695].
- Fixed a bug where property deduplication was failing and spamming errors [1317809] (https://issuetracker.unity3d.com/issues/console-error-when-adding-a-sample-texture-operator-when-a-sampler-state-property-is-present-in-blackboard)
- Fixed a bug where big input values to the SimpleNoise node caused precision issues, especially noticeable on Mali GPUs. [1322891] (https://issuetracker.unity3d.com/issues/urp-mali-missing-glitch-effect-on-mali-gpu-devices)
- Fixed a bug where synchronously compiling an unencountered shader variant for preview was causing long delays in graph updates [1323744]
- Fixed a regression where custom function node file-included functions could not access shadergraph properties [1322467]
- Fixed an issue where a requirement was placed on a fixed-function emission property [1319637]
- Fixed default shadergraph precision so it matches what is displayed in the graph settings UI (single) [1325934]
- Fixed an unhelpful error message when custom function nodes didn't have a valid file [1323493].
- Fixed an issue with how the transform node handled direction transforms from absolute world space in camera relative SRPs [1323726]
- Fixed a bug where changing a Target setting would switch the inspector view to the Node Settings tab if any nodes were selected.
- Fixed "Disconnect All" option being grayed out on stack blocks [1313201].
- Fixed how shadergraph's prompt for "unsaved changes" was handled to fix double messages and incorrect window sizes [1319623].
- Fixed an issue where users can't create multiple Boolean or Enum keywords on the blackboard. [1329021](https://issuetracker.unity3d.com/issues/shadergraph-cant-create-multiple-boolean-or-enum-keywords)
- Fixed an issue where generated property reference names could conflict with Shader Graph reserved keywords [1328762] (https://issuetracker.unity3d.com/product/unity/issues/guid/1328762/)
- Fixed a ShaderGraph issue where ObjectField focus and Node selections would both capture deletion commands [1313943].
- Fixed a ShaderGraph issue where the right click menu doesn't work when a stack block node is selected [1320212].
- Fixed a bug when a node was both vertex and fragment exclusive but could still be used causing a shader compiler error [1316128].
- Fixed a ShaderGraph issue where a warning about an uninitialized value was being displayed on newly created graphs [1331377].
- Fixed divide by zero warnings when using the Sample Gradient Node
- Fixed the default dimension (1) for vector material slots so that it is consistent with other nodes. (https://issuetracker.unity3d.com/product/unity/issues/guid/1328756/)
- Fixed reordering when renaming enum keywords. (https://issuetracker.unity3d.com/product/unity/issues/guid/1328761/)
- Fixed an issue where an integer property would be exposed in the material inspector as a float [1330302](https://issuetracker.unity3d.com/product/unity/issues/guid/1330302/)
- Fixed a bug in ShaderGraph where sticky notes couldn't be copied and pasted [1221042].
- Fixed an issue where upgrading from an older version of ShaderGraph would cause Enum keywords to be not exposed [1332510]
- Fixed an issue where a missing subgraph with a "Use Custom Binding" property would cause the parent graph to fail to load [1334621] (https://issuetracker.unity3d.com/issues/shadergraph-shadergraph-cannot-be-opened-if-containing-subgraph-with-custom-binding-that-has-been-deleted)
- Fixed a ShaderGraph issue where unused blocks get removed on edge replacement [1334341].
- Fixed an issue where the ShaderGraph transform node would generate incorrect results when transforming a direction from view space to object space [1333781] (https://issuetracker.unity3d.com/product/unity/issues/guid/1333781/)
- Fixed a ShaderGraph issue where keyword properties could get stuck highlighted when deleted [1333738].
- Fixed issue with ShaderGraph custom interpolator node dependency ordering [1332553].
- Fixed SubGraph SamplerState property defaults not being respected [1336119]
- Fixed an issue where nested subgraphs with identical SamplerState property settings could cause compile failures [1336089]
- Fixed an issue where SamplerState properties could not be renamed after creation [1336126]
- Fixed loading all materials from project when saving a ShaderGraph.
- Fixed issues with double prompts for "do you want to save" when closing Shader Graph windows [1316104].
- Fixed a ShaderGraph issue where resize handles on blackboard and graph inspector were too small [1329247] (https://issuetracker.unity3d.com/issues/shadergraph-resize-bounds-for-blackboard-and-graph-inspector-are-too-small)
- Fixed a ShaderGraph issue where a material inspector could contain an extra set of render queue, GPU instancing, and double-sided GI controls.
- Fixed a Shader Graph issue where property auto generated reference names were not consistent across all property types [1336937].
- Fixed a warning in ShaderGraph about BuiltIn Shader Library assembly having no scripts.
- Fixed ShaderGraph BuiltIn target not having collapsible foldouts in the material inspector [1339256].
- Fixed GPU instancing support in Shadergraph [1319655] (https://issuetracker.unity3d.com/issues/shader-graph-errors-are-thrown-when-a-propertys-shader-declaration-is-set-to-hybrid-per-instance-and-exposed-is-disabled).
- Fixed indent level in shader graph target foldout (case 1339025).
- Fixed ShaderGraph BuiltIn target shader GUI to allow the same render queue control available on URP with the changes for case 1335795.
- Fixed ShaderGraph BuiltIn target not to apply emission in the ForwardAdd pass to match surface shader results [1345574]. (https://issuetracker.unity3d.com/product/unity/issues/guid/1345574/)
- Fixed Procedural Virtual Texture compatibility with SRP Batcher [1329336] (https://issuetracker.unity3d.com/issues/procedural-virtual-texture-node-will-make-a-shadergraph-incompatible-with-srp-batcher)
- Fixed an issue where SubGraph keywords would not deduplicate before counting towards the permutation limit [1343528] (https://issuetracker.unity3d.com/issues/shader-graph-graph-is-generating-too-many-variants-error-is-thrown-when-using-subgraphs-with-keywords)
- Fixed an issue where an informational message could cause some UI controls on the graph inspector to be pushed outside the window [1343124] (https://issuetracker.unity3d.com/product/unity/issues/guid/1343124/)
- Fixed a ShaderGraph issue where selecting a keyword property in the blackboard would invalidate all previews, causing them to recompile [1347666] (https://issuetracker.unity3d.com/product/unity/issues/guid/1347666/)
<<<<<<< HEAD
- Fixed ShaderGraph isNaN node, which was always returning false on Vulkan and Metal platforms.
=======
- Fixed the incorrect value written to the VT feedback buffer when VT is not used.
>>>>>>> 35cdf63a

## [11.0.0] - 2020-10-21

### Added

### Changed

### Fixed
- Fixed an issue where nodes with ports on one side would appear incorrectly on creation [1262050]
- Fixed a broken link in the TOC to Main Preview
- Fixed an issue with the Gradient color picker displaying different values than the selected color.
- Fixed an issue where blackboard properties when dragged wouldn't scroll the list of properties to show the user more of the property list [1293632]
- Fixed an issue where, when blackboard properties were dragged and then the user hit the "Escape" key, the drag indicator would still be visible
- Fixed an issue where renaming blackboard properties through the Blackboard wouldn't actually change the underlying property name
- Fixed an issue where blackboard wasn't resizable from all directions like the Inspector and Main Preview
- Fixed an issue where deleting a property node while your mouse is over it leaves the property highlighted in the blackboard [1238635]
- Fixed an issue where Float/Vector1 properties did not have the ability to be edited using a slider in the Inspector like the other Vector types
- Fixed an issue with inactive node deletion throwing a superfluous exception.
- Fixed an issue where interpolators with preprocessors were being packed incorrectly.
- Fixed rounded rectangle shape not rendering correctly on some platforms.
- Fixed an issue where generated `BuildVertexDescriptionInputs()` produced an HLSL warning, "implicit truncation of vector type" [1299179](https://issuetracker.unity3d.com/product/unity/issues/guid/1299179/)
- Fixed an issue on upgrading graphs with inactive Master Nodes causing null ref errors. [1298867](https://issuetracker.unity3d.com/product/unity/issues/guid/1298867/)
- Fixed an issue with duplicating a node with the blackboard closed [1294430](https://issuetracker.unity3d.com/product/unity/issues/guid/1294430/)
- Fixed an issue where ShaderGraph stopped responding after selecting a node after opening the graph with the inspector window hidden [1304501](https://issuetracker.unity3d.com/issues/shadergraph-graph-is-unusable-if-opened-with-graph-inspector-disabled-throws-errors)
- Fixed the InputNodes tests that were never correct. These were incorrect tests, no nodes needed tochange.
- Fixed the ViewDirection Node in Tangent space's calculation to match how the transform node works [1296788]
- Fixed an issue where SampleRawCubemapNode were requiring the Normal in Object space instead of World space [1307962]
- Boolean keywords now have no longer require their reference name to end in _ON to show up in the Material inspector [1306820] (https://issuetracker.unity3d.com/product/unity/issues/guid/1306820/)
- Newly created properties and keywords will no longer use obfuscated GUID-based reference names in the shader code [1300484]
- Fixed ParallaxMapping node compile issue on GLES2
- Fixed a selection bug with block nodes after changing tabs [1312222]
- Fixed some shader graph compiler errors not being logged [1304162].
- Fixed an error when using camera direction with sample reflected cube map [1340538].

## [10.3.0] - 2020-11-03

### Added
- Users can now manually control the preview mode of nodes in the graph, and subgraphs

### Changed
- Adjusted and expanded Swizzle Node article as reviewed by docs editorial.(DOC-2695)
- Adjusted docs for SampleTexture2D, SampleTexture2DLOD, SampleTexture2DArray, SampleTexture3D, SampleCubemap, SampleReflectedCubemap, TexelSize, NormalFromTexture, ParallaxMapping, ParallaxOcclusionMapping, Triplanar, Sub Graphs, and Custom Function Nodes to reflect changes to texture wire data structures. (DOC-2568)
- Texture and SamplerState types are now HLSL structures (defined in com.unity.render-pipelines.core/ShaderLibrary/Texture.hlsl).  CustomFunctionNode use of the old plain types is supported, but the user should upgrade to structures to avoid bugs.
- The shader graph inspector window will now switch to the "Node Settings" tab whenever a property/node/other selectable item in the graph is clicked on to save the user a click

### Fixed
- Fixed an issue where shaders could be generated with CR/LF ("\r\n") instead of just LF ("\n") line endings [1286430]
- Fixed Custom Function Node to display the name of the custom function. [1293575]
- Addressed C# warning 0649 generated by unassigned structure members
- Fixed using TexelSize or reading sampler states from Textures output from a Subgraph or Custom Function Node [1284036]
- Shaders using SamplerState types now compile with GLES2 (SamplerStates are ignored, falls back to Texture-associated sampler state) [1292031]
- Fixed an issue where the horizontal scrollbar at the bottom of the shader graph inspector window could not be used due to the resizing widget always taking priority over it
- Fixed an issue where the shader graph inspector window could be resized past the edges of the shader graph view
- Fixed an issue where resizing the shader graph inspector window sometimes had unexpected results
- Fixed Graph Inspector scaling that was allocating too much space to the labels [1268134]
- Fixed some issues with our Convert To Subgraph contextual menu to allow passthrough and fix inputs/outputs getting lost.
- Fixed issue where a NullReferenceException would be thrown on resetting reference name for a Shader Graph property
- Fixed an upgrade issue where old ShaderGraph files with a weird/bugged state would break on update to master stack [1255011]
- Fixed a bug where non-word characters in an enum keyword reference name would break the graph. [1270168](https://issuetracker.unity3d.com/product/unity/issues/guid/1270168)
- Fixed issue where a NullReferenceException would be thrown on resetting reference name for a Shader Graph property

## [10.2.0] - 2020-10-19

### Added

### Changed
- Renamed the existing Sample Cubemap Node to Sample Reflected Cubemap Node, and created a new Sample Cubemap Node that samples cubemaps with a direction.
- Removed unnecessary HDRP constant declarations used by Material inspector from the UnityPerMaterial cbuffer [1285701]
- Virtual Texture properties are now forced to be Exposed, as they do not work otherwise [1256374]

### Fixed
- Fixed an issue where old ShaderGraphs would import non-deterministically, changing their embedded property names each import [1283800]
- Using the TexelSize node on a ShaderGraph texture property is now SRP batchable [1284029]
- Fixed an issue where Mesh Deformation nodes did not have a category color. [1227081](https://issuetracker.unity3d.com/issues/shadergraph-color-mode-vertex-skinning-catagory-has-no-color-associated-with-it)
- Fixed SampleTexture2DLOD node to return opaque black on unsupported platforms [1241602]
- ShaderGraph now detects when a SubGraph is deleted while being used by a SubGraph node, and displays appropriate errors [1206438]
- Fixed an issue where the Main Preview window rendered too large on small monitors during first open. [1254392]
- Fixed an issue where Block nodes using Color slots would not be automatically removed from the Master Stack. [1259794]
- Fixed an issue where the Create Node menu would not close when pressing the Escape key. [1263667]
- Fixed an issue with the Preview Manager not updating correctly when deleting an edge that was created with a node (dragging off an existing node slot)
- Fixed an issue where ShaderGraph could not read matrices from a Material or MaterialPropertyBlock while rendering with SRP batcher [1256374]
- Fixed an issue where user setting a property to not Exposed, Hybrid-Instanced would result in a non-Hybrid Global property [1285700]
- Fixed an issue with Gradient when it is used as expose parameters. Generated code was failing [1285640 ]
- Fixed the subgraph slot sorting function [1286805]
- Fixed Parallax Occlusion Mapping not working in sub graphs. [1221317](https://issuetracker.unity3d.com/product/unity/issues/guid/1221317/)
- All textures in a ShaderGraph, even those not used, will now be pulled into an Exported Package [1283902]
- Fixed an issue where the presence of an HDRP DiffusionProfile property or node would cause the graph to fail to load when HDRP package was not present [1287904]
- Fixed an issue where unknown type Nodes (i.e. HDRP-only nodes used without HDRP package) could be copied, resulting in an unloadable graph [1288475]
- Fixed an issue where dropping HDRP-only properties from the blackboard field into the graph would soft-lock the graph [1288887]
- Fixed an issue using the sample gradient macros in custom function nodes, which was using a scalar value instead of a vector value for the gradients [1299830]

## [10.1.0] - 2020-10-12

### Added
- Added parallax mapping node and parallax occlusion mapping node.
- Added the possibility to have multiple POM node in a single graph.
- Added better error feedback when SampleVirtualTexture nodes run into issues with the VirtualTexture property inputs
- Added ability for Shader Graph to change node behavior without impacting existing graphs via the “Allow Deprecated Nodes”

### Changed
- Added method chaining support to shadergraph collection API.
- Optimized ShaderSubGraph import dependencies to minimize unnecessary reimports when using CustomFunctionNode
- Changed UI names from `Vector1` to `Float`
- Renamed `Float` precision to `Single`
- Cleaned up the UI to add/remove Targets
- The * in the ShaderGraph title bar now indicates that the graph has been modified when compared to the state it was loaded, instead of compared to what is on disk
- Cancelling a "Save changes on Close?" will now cancel the Close as well
- When attempting to Save and encountering a Read Only file or other exception, ShaderGraph will allow the user to retry as many times as they like

### Fixed
- Fixed a bug where ShaderGraph subgraph nodes would not update their slot names or order
- Fixed an issue where very old ShaderGraphs would fail to load because of uninitialized data [1269616](https://issuetracker.unity3d.com/issues/shadergraph-matrix-split-and-matrix-combine-shadergraphs-in-shadergraph-automated-tests-dont-open-throw-error)
- Fixed an issue where ShaderGraph previews didn't display correctly when setting a texture to "None" [1264932]
- Fixed an issue with the SampleVirtualTexture node in ShaderGraph, where toggling Automatic Streaming would cause the node to incorrectly display four output slots [1271618]
- Fixed an issue in ShaderGraph with integer-mode Vector1 properties throwing errors when the value is changed [1264930]
- Fixed a bug where ShaderGraph would not load graphs using Procedural VT nodes when the nodes were the project had them disabled [1271598]
- Fixed an issue where the ProceduralVT node was not updating any connected SampleVT nodes when the number of layers was changed [1274288]
- Fixed an issue with how unknown nodes were treated during validation
- Fixed an issue where ShaderGraph shaders did not reimport automatically when some of the included files changed [1269634]
- Fixed an issue where building a context menu on a dragging block node would leave it floating and undo/redo would result in a soft-lock
- Fixed an issue where ShaderGraph was logging error when edited in play mode [1274148].
- Fixed a bug where properties copied over with their graph inputs would not hook up correctly in a new graph [1274306]
- Fixed an issue where renaming a property in the blackboard at creation would trigger an error.
- Fixed an issue where ShaderGraph shaders did not reimport automatically when missing dependencies were reintroduced [1182895]
- Fixed an issue where ShaderGraph previews would not show error shaders when the active render pipeline is incompatible with the shader [1257015]
- ShaderGraph DDX, DDY, DDXY, and NormalFromHeight nodes do not allow themselves to be connected to vertex shader, as the derivative instructions can't be used [1209087]
- When ShaderGraph detects no active SRP, it will still continue to render the master preview, but it will use the error shader [1264642]
- VirtualTexture is no longer allowed as a SubGraph output (it is not supported by current system) [1254483]
- ShaderGraph Custom Function Node will now correctly convert function and slot names to valid HLSL identifiers [1258832]
- Fixed an issue where ShaderGraph Custom Function Node would reorder slots when you modified them [1280106]
- Fixed Undo handling when adding or removing Targets from a ShaderGraph [1257028]
- Fixed an issue with detection of circular subgraph dependencies [1269841]
- Fixed an issue where subgraph nodes were constantly changing their serialized data [1281975]
- Modifying a subgraph will no longer cause ShaderGraphs that use them to "reload from disk?" [1198885]
- Fixed issues with ShaderGraph title bar not correctly displaying the modified status * [1282031]
- Fixed issues where ShaderGraph could discard modified data without user approval when closed [1170503]
- Fixed an issue where ShaderGraph file dependency gathering would fail to include any files that didn't exist
- Fixed issues with ShaderGraph detection and handling of deleted graph files
- Fixed an issue where the ShaderGraph was corrupting the translation cache
- Fixed an issue where ShaderGraph would not prompt the user to save unsaved changes after an assembly reload
- Fixed an issue with Position Node not automatically upgrading
- Fixed an issue where failing SubGraphs would block saving graph files using them (recursion check would throw exceptions) [1283425]
- Fixed an issue where choosing "None" as the default texture for a texture property would not correctly preview the correct default color [1283782]
- Fixed some bugs with Color Nodes and properties that would cause incorrect collorspace conversions

## [10.0.0] - 2019-06-10
### Added
- Added the Internal Inspector which allows the user to view data contained in selected nodes and properties in a new floating graph sub-window. Also added support for custom property drawers to let you visualize any data type you like and expose it to the inspector.
- Added samples for Procedural Patterns to the package.
- You can now use the right-click context menu to delete Sticky Notes.
- You can now save your graph as a new Asset.
- Added support for vertex skinning when you use the DOTS animation package.
- You can now use the right-click context menu to set the precision on multiple selected nodes.
- You can now select unused nodes in your graph.
- When you start the Editor, Shader Graph now displays Properties in the Blackboard as collapsed.
- Updated the zoom level to let you zoom in further.
- Blackboard properties now have a __Duplicate__ menu option. When you duplicate properties, Shader Graph maintains the order, and inserts duplicates below the current selection.
- When you convert a node to a Sub Graph, the dialog now opens up in the directory of the original graph that contained the node. If the new Sub Graph is outside this directory, it also remembers that path for the next dialog to ease folder navigation.
- If Unity Editor Analytics are enabled, Shader Graph collects anonymous data about which nodes you use in your graphs. This helps the Shader Graph team focus our efforts on the most common graph scenarios, and better understand the needs of our customers. We don't track edge data and cannot recreate your graphs in any form.
- The Create Node Menu now has a tree view and support for fuzzy field searching.
- When a Shader Graph or Sub Graph Asset associated with a open window has been deleted, Unity now displays a dialog that asks whether you would like to save the graph as a new Asset or close the window.
- Added a drop-down menu to the PBR Master Node that lets you select the final coordinate space of normals delivered from the fragment function.
- Added support for users to drag and drop Blackboard Properties from one graph to another.
- Breaking out GraphData validation into clearer steps.
- Added AlphaToMask render state.
- Added a field to the Master Nodes that overrides the generated shader's ShaderGUI, which determines how a Material that uses a Shader Graph looks.
- Added Redirect Nodes. You can now double-click an edge to add a control point that allows you to route edges around other nodes and connect multiple output edges.
- Added `Compute Deformation` Node to read deformed vertex data from Dots Deformations.
- Added new graph nodes that allow sampling Virtual Textures
- Shader Graph now uses a new file format that is much friendlier towards version control systems and humans. Existing Shader Graphs and will use the new format next time they are saved.
- Added 'Allow Material Override' option to the built-in target for shader graph.

### Changed
- Changed the `Branch` node so that it uses a ternary operator (`Out = bool ? a : B`) instead of a linear interpolate function.
- Copied nodes are now pasted at the cursor location instead of slightly offset from their original location.
- Error messages reported on Sub Graph output nodes for invalid previews now present clearer information, with documentation support.
- Updated legacy COLOR output semantic to SV_Target in pixel shader for compatibility with DXC.
- Updated the functions in the `Normal From Height` node to avoid NaN outputs.
- Changed the Voronoi Node algorithm to increase the useful range of the input values and to always use float values internally to avoid clipping.
- Changed the `Reference Suffix` of Keyword Enum entries so that you cannot edit them, which ensures that material keywords compile properly.
- Updated the dependent version of `Searcher` to 4.2.0.
- Added support for `Linear Blend Skinning` Node to Universal Render Pipeline.
- Moved all code to be under Unity specific namespaces.
- Changed ShaderGraphImporter and ShaderSubgraphImporter so that graphs are imported before Models.
- Remove VFXTarget if VisualEffect Graph package isn't included.
- VFXTarget doesn't overwrite the shader export anymore, VFXTarget can be active with another target.

### Fixed
- Edges no longer produce errors when you save a Shader Graph.
- Shader Graph no longer references the `NUnit` package.
- Fixed a shader compatibility issue in the SRP Batcher when you use a hybrid instancing custom variable.
- Fixed an issue where Unity would crash when you imported a Shader Graph Asset with invalid formatting.
- Fixed an issue with the animated preview when there is no Camera with animated Materials in the Editor.
- Triplanar nodes no longer use Camera-relative world space by default in HDRP.
- Errors no longer occur when you activate `Enable GPU Instancing` on Shader Graph Materials. [1184870](https://issuetracker.unity3d.com/issues/universalrp-shader-compilation-error-when-using-gpu-instancing)
- Errors no longer occur when there are multiple tangent transform nodes on a graph. [1185752](https://issuetracker.unity3d.com/issues/shadergraph-fails-to-compile-with-redefinition-of-transposetangent-when-multiple-tangent-transform-nodes-are-plugged-in)
- The Main Preview for Sprite Lit and Sprite Unlit master nodes now displays the correct color. [1184656](https://issuetracker.unity3d.com/issues/shadergraph-preview-for-lit-and-unlit-master-node-wrong-color-when-color-is-set-directly-on-master-node)
- Shader Graph shaders in `Always Include Shaders` no longer crash builds. [1191757](https://issuetracker.unity3d.com/issues/lwrp-build-crashes-when-built-with-shadergraph-file-added-to-always-include-shaders-list)
- The `Transform` node now correctly transforms Absolute World to Object.
- Errors no longer occur when you change the precision of Sub Graphs. [1158413](https://issuetracker.unity3d.com/issues/shadergraph-changing-precision-of-sg-with-subgraphs-that-still-use-the-other-precision-breaks-the-generated-shader)
- Fixed an error where the UV channel drop-down menu on nodes had clipped text. [1188710](https://issuetracker.unity3d.com/issues/shader-graph-all-uv-dropdown-value-is-clipped-under-shader-graph)
- Added StencilOverride support.
- Sticky Notes can now be grouped properly.
- Fixed an issue where nodes couldn't be copied from a group.
- Fixed a bug that occurred when you duplicated multiple Blackboard properties or keywords simultaneously, where Shader Graph stopped working, potentially causing data loss.
- Fixed a bug where you couldn't reorder Blackboard properties.
- Shader Graph now properly duplicates the __Exposed__ status for Shader properties and keywords.
- Fixed a bug where the __Save Graph As__ dialog for a Shader or Sub Graph sometimes appeared in the wrong Project when you had multiple Unity Projects open simultaneously.
- Fixed an issue where adding the first output to a Sub Graph without any outputs prior caused Shader Graphs containing the Sub Graph to break.
- Fixed an issue where Shader Graph shaders using the `CameraNode` failed to build on PS4 with "incompatible argument list for call to 'mul'".
- Fixed a bug that caused problems with Blackboard property ordering.
- Fixed a bug where the redo functionality in Shader Graph often didn't work.
- Fixed a bug where using the Save As command on a Sub Graph raised an exception.
- Fixed a bug where the input fields sometimes didn't render properly. [1176268](https://issuetracker.unity3d.com/issues/shadergraph-input-fields-get-cut-off-after-minimizing-and-maximizing-become-unusable)
- Fixed a bug where the Gradient property didn't work with all system locales. [1140924](https://issuetracker.unity3d.com/issues/shader-graph-shader-doesnt-compile-when-using-a-gradient-property-and-a-regional-format-with-comma-decimal-separator-is-used)
- Fixed a bug where Properties in the Blackboard could have duplicate names.
- Fixed a bug where you could drag the Blackboard into a graph even when you disabled the Blackboard.
- Fixed a bug where the `Vertex Normal` slot on master nodes needed vertex normal data input to compile. [1193348](https://issuetracker.unity3d.com/issues/hdrp-unlit-shader-plugging-anything-into-the-vertex-normal-input-causes-shader-to-fail-to-compile)
- Fixed a bug where `GetWorldSpaceNormalizeViewDir()` could cause undeclared indentifier errors. [1190606](https://issuetracker.unity3d.com/issues/view-dir-node-plugged-into-vertex-position-creates-error-undeclared-identifier-getworldspacenormalizeviewdir)
- Fixed a bug where Emission on PBR Shader Graphs in the Universal RP would not bake to lightmaps. [1190225](https://issuetracker.unity3d.com/issues/emissive-custom-pbr-shadergraph-material-only-works-for-primitive-unity-objects)
- Fixed a bug where Shader Graph shaders were writing to `POSITION` instead of `SV_POSITION`, which caused PS4 builds to fail.
- Fixed a bug where `Object to Tangent` transforms in the `Transform` node used the wrong matrix. [1162203](https://issuetracker.unity3d.com/issues/shadergraph-transform-node-from-object-to-tangent-space-uses-the-wrong-matrix)
- Fixed an issue where boolean keywords in a Shader Graph caused HDRP Material features to fail. [1204827](https://issuetracker.unity3d.com/issues/hdrp-shadergraph-adding-a-boolean-keyword-to-an-hdrp-lit-shader-makes-material-features-not-work)
- Fixed a bug where Object space normals scaled with Object Scale.
- Documentation links on nodes now point to the correct URLs and package versions.
- Fixed an issue where Sub Graphs sometimes had duplicate names when you converted nodes into Sub Graphs.
- Fixed an issue where the number of ports on Keyword nodes didn't update when you added or removed Enum Keyword entries.
- Fixed an issue where colors in graphs didn't update when you changed a Blackboard Property's precision while the Color Mode is set to Precision.
- Fixed a bug where custom mesh in the Master Preview didn't work.
- Fixed a number of memory leaks that caused Shader Graph assets to stay in memory after closing the Shader Graph window.
- You can now smoothly edit controls on the `Dielectric Specular` node.
- Fixed Blackboard Properties to support scientific notation.
- Fixed a bug where warnings in the Shader Graph or Sub Graph were treated as errors.
- Fixed a bug where the error `Output value 'vert' is not initialized` displayed on all PBR graphs in Universal. [1210710](https://issuetracker.unity3d.com/issues/output-value-vert-is-not-completely-initialized-error-is-thrown-when-pbr-graph-is-created-using-urp)
- Fixed a bug where PBR and Unlit master nodes in Universal had Alpha Clipping enabled by default.
- Fixed an issue in where analytics wasn't always working.
- Fixed a bug where if a user had a Blackboard Property Reference start with a digit the generated shader would be broken.
- Avoid unintended behavior by removing the ability to create presets from Shader Graph (and Sub Graph) assets. [1220914](https://issuetracker.unity3d.com/issues/shadergraph-preset-unable-to-open-editor-when-clicking-on-open-shader-editor-in-the-shadersubgraphimporter)
- Fixed a bug where undo would make the Master Preview visible regardless of its toggle status.
- Fixed a bug where any change to the PBR master node settings would lose connection to the normal slot.
- Fixed a bug where the user couldn't open up HDRP Master Node Shader Graphs without the Render Pipeline set to HDRP.
- Fixed a bug where adding a HDRP Master Node to a Shader Graph would softlock the Shader Graph.
- Fixed a bug where shaders fail to compile due to `#pragma target` generation when your system locale uses commas instead of periods.
- Fixed a compilation error when using Hybrid Renderer due to incorrect positioning of macros.
- Fixed a bug where the `Create Node Menu` lagged on load. Entries are now only generated when property, keyword, or subgraph changes are detected. [1209567](https://issuetracker.unity3d.com/issues/shadergraph-opening-node-search-window-is-unnecessarily-slow).
- Fixed a bug with the `Transform` node where converting from `Absolute World` space in a sub graph causes invalid subscript errors. [1190813](https://issuetracker.unity3d.com/issues/shadergraph-invalid-subscript-errors-are-thrown-when-connecting-a-subgraph-with-transform-node-with-unlit-master-node)
- Fixed a bug where depndencies were not getting included when exporting a shadergraph and subgraphs
- Fixed a bug where adding a " to a property display name would cause shader compilation errors and show all nodes as broken
- Fixed a bug where the `Position` node would change coordinate spaces from `World` to `Absolute World` when shaders recompile. [1184617](https://issuetracker.unity3d.com/product/unity/issues/guid/1184617/)
- Fixed a bug where instanced shaders wouldn't compile on PS4.
- Fixed a bug where switching a Color Nodes' Mode between Default and HDR would cause the Color to be altered incorrectly.
- Fixed a bug where nodes dealing with matricies would sometimes display a preview, sometimes not.
- Optimized loading a large Shader Graph. [1209047](https://issuetracker.unity3d.com/issues/shader-graph-unresponsive-editor-when-using-large-graphs)
- Fixed NaN issue in triplanar SG node when blend goes to 0.
- Fixed a recurring bug where node inputs would get misaligned from their ports. [1224480]
- Fixed an issue where Blackboard properties would not duplicate with `Precision` or `Hybrid Instancing` options.
- Fixed an issue where `Texture` properties on the Blackboard would not duplicate with the same `Mode` settings.
- Fixed an issue where `Keywords` on the Blackboard would not duplicate with the same `Default` value.
- Shader Graph now requests preview shader compilation asynchronously. [1209047](https://issuetracker.unity3d.com/issues/shader-graph-unresponsive-editor-when-using-large-graphs)
- Fixed an issue where Shader Graph would not compile master previews after an assembly reload.
- Fixed issue where `Linear Blend Skinning` node could not be converted to Sub Graph [1227087](https://issuetracker.unity3d.com/issues/shadergraph-linear-blend-skinning-node-reports-an-error-and-prevents-shader-compilation-when-used-within-a-sub-graph)
- Fixed a compilation error in preview shaders for nodes requiring view direction.
- Fixed undo not being recorded properly for setting active master node, graph precision, and node defaults.
- Fixed an issue where Custum Function nodes and Sub Graph Output nodes could no longer rename slots.
- Fixed a bug where searcher entries would not repopulate correctly after an undo was perfromed (https://fogbugz.unity3d.com/f/cases/1241018/)
- Fixed a bug where Redirect Nodes did not work as inputs to Custom Function Nodes. [1235999](https://issuetracker.unity3d.com/product/unity/issues/guid/1235999/)
- Fixed a bug where changeing the default value on a keyword would reset the node input type to vec4 (https://fogbugz.unity3d.com/f/cases/1216760/)
- Fixed a soft lock when you open a graph when the blackboard hidden.
- Fixed an issue where keyboard navigation in the Create Node menu no longer worked. [1253544]
- Preview correctly shows unassigned VT texture result, no longer ignores null textures
- Don't allow duplicate VT layer names when renaming layers
- Moved VT layer TextureType to the VTProperty from the SampleVT node
- Fixed the squished UI of VT property layers
- Disallow Save As and Convert to Subgraph that would create recursive dependencies
- Fixed an issue where the user would not get a save prompt on application close [1262044](https://issuetracker.unity3d.com/product/unity/issues/guid/1262044/)
- Fixed bug where output port type would not visually update when input type changed (for example from Vec1 to Vec3) [1259501](https://issuetracker.unity3d.com/product/unity/issues/guid/1259501/)
- Fixed an issue with how we collected/filtered nodes for targets. Applied the work to the SearchWindowProvider as well
- Fixed a bug where the object selector for Custom Function Nodes did not update correctly. [1176129](https://issuetracker.unity3d.com/product/unity/issues/guid/1176129/)
- Fixed a bug where whitespaces were allowed in keyword reference names
- Fixed a bug where the Create Node menu would override the Object Field selection window. [1176125](https://issuetracker.unity3d.com/issues/shader-graph-object-input-field-with-space-bar-shortcut-opens-shader-graph-search-window-and-object-select-window)
- Fixed a bug where the Main Preview window was no longer a square aspect ratio. [1257053](https://issuetracker.unity3d.com/product/unity/issues/guid/1257053/)
- Fixed a bug where the size of the Graph Inspector would not save properly. [1257084](https://issuetracker.unity3d.com/product/unity/issues/guid/1257084/)
- Replace toggle by an enumField for lit/unlit with VFXTarget
- Alpha Clipping option in Graph inspector now correctly hides and indents dependent options. (https://fogbugz.unity3d.com/f/cases/1257041/)
- Fixed a bug where changing the name of a property did not update nodes on the graph. [1249164](https://issuetracker.unity3d.com/product/unity/issues/guid/1249164/)
- Fixed a crash issue when ShaderGraph included in a project along with DOTS assemblies
- Added missing SampleVirtualTextureNode address mode control in ShaderGraph
- Fixed a badly named control on SampleVirtualTextureNode in ShaderGraph
- Fixed an issue where multiple SampleVirtualTextureNodes created functions with names that may collide in ShaderGraph
- Made sub graph importer deterministic to avoid cascading shader recompiles when no change was present.
- Adjusted style sheet for Blackboard to prevent ui conflicts.
- Fixed a bug where the SampleVirtualTexture node would delete slots when changing its LOD mode
- Use preview of the other target if VFXTarget is active.

## [7.1.1] - 2019-09-05
### Added
- You can now define shader keywords on the Blackboard. Use these keywords on the graph to create static branches in the generated shader.
- The tab now shows whether you are working in a Sub Graph or a Shader Graph file.
- The Shader Graph importer now bakes the output node type name into a meta-data object.

### Fixed
- The Shader Graph preview no longer breaks when you create new PBR Graphs.
- Fixed an issue where deleting a group and a property at the same time would cause an error.
- Fixed the epsilon that the Hue Node uses to avoid NaN on platforms that support half precision.
- Emission nodes no longer produce errors when you use them in Sub Graphs.
- Exposure nodes no longer produce errors when you use them in Sub Graphs.
- Unlit master nodes no longer define unnecessary properties in the Universal Render Pipeline.
- Errors no longer occur when you convert a selection to a Sub Graph.
- Color nodes now handle Gamma and Linear conversions correctly.
- Sub Graph Output nodes now link to the correct documentation page.
- When you use Keywords, PBR and Unlit master nodes no longer produce errors.
- PBR master nodes now calculate Global Illumination (GI) correctly.
- PBR master nodes now apply surface normals.
- PBR master nodes now apply fog.
- The Editor now displays correct errors for missing or deleted Sub Graph Assets.
- You can no longer drag and drop recursive nodes onto Sub Graph Assets.

## [7.0.1] - 2019-07-25
### Changed
- New Shader Graph windows are now docked to either existing Shader Graph windows, or to the Scene View.

### Fixed
- Fixed various dependency tracking issues with Sub Graphs and HLSL files from Custom Function Nodes.
- Fixed an error that previously occurred when you used `Sampler State` input ports on Sub Graphs.
- `Normal Reconstruct Z` node is now compatible with both fragment and vertex stages.
- `Position` node now draws the correct label for **Absolute World**.
- Node previews now inherit preview type correctly.
- Normal maps now unpack correctly for mobile platforms.
- Fixed an error that previously occurred when you used the Gradient Sample node and your system locale uses commas instead of periods.
- Fixed an issue where you couldn't group several nodes.

## [7.0.0] - 2019-07-10
### Added
- You can now use the `SHADERGRAPH_PREVIEW` keyword in `Custom Function Node` to generate different code for preview Shaders.
- Color Mode improves node visibility by coloring the title bar by Category, Precision, or custom colors.
- You can now set the precision of a Shader Graph and individual nodes.
- Added the `_TimeParameters` variable which contains `Time`, `Sin(Time)`, and `Cosine(Time)`
- _Absolute World_ space on `Position Node` now provides absolute world space coordinates regardless of the active render pipeline.
- You can now add sticky notes to graphs.

### Changed
- The `Custom Function Node` now uses an object field to reference its source when using `File` mode.
- To enable master nodes to generate correct motion vectors for time-based vertex modification, time is now implemented as an input to the graph rather than as a global uniform.
- **World** space on `Position Node` now uses the default world space coordinates of the active render pipeline.

### Fixed
- Fixed an error in `Custom Function Node` port naming.
- `Sampler State` properties and nodes now serialize correctly.
- Labels in the Custom Port menu now use the correct coloring when using the Personal skin.
- Fixed an error that occured when creating a Sub Graph from a selection containing a Group Node.
- When you change a Sub Graph, Shader Graph windows now correctly reload.
- When you save a Shader Graph, all other Shader Graph windows no longer re-compile their preview Shaders.
- Shader Graph UI now draws with correct styling for 2019.3.
- When deleting edge connections to nodes with a preview error, input ports no longer draw in the wrong position.
- Fixed an error involving deprecated components from VisualElements.
- When you convert nodes to a Sub Graph, the nodes are now placed correctly in the Sub Graph.
- The `Bitangent Vector Node` now generates all necessary shader requirements.

## [6.7.0-preview] - 2019-05-16
### Added
- Added a hidden path namespace for Sub Graphs to prevent certain Sub Graphs from populating the Create Node menu.

### Changed
- Anti-aliasing (4x) is now enabled on Shader Graph windows.

### Fixed
- When you click on the gear icon, Shader Graph now focuses on the selected node, and brings the settings menu to front view.
- Sub Graph Output and Custom Function Node now validate slot names, and display an appropriate error badge when needed.
- Remaining outdated documentation has been removed.
- When you perform an undo or redo to an inactive Shader Graph window, the window no longer breaks.
- When you rapidly perform an undo or redo, Shader Graph windows no longer break.
- Sub Graphs that contain references to non-existing Sub Graphs no longer break the Sub Graph Importer.
- You can now reference sub-assets such as Textures.
- You can now reference Scene Color and Scene Depth correctly from within a Sub Graph.
- When you create a new empty Sub Graph, it no longer shows a warning about a missing output.
- When you create outputs that start with a digit, Shader generation no longer fails.
- You can no longer add nodes that are not allowed into Sub Graphs.
- A graph must now always contain at least one Master Node.
- Duplicate output names are now allowed.
- Fixed an issue where the main preview was always redrawing.
- When you set a Master Node as active, the Main Preview now shows the correct result.
- When you save a graph that contains a Sub Graph node, the Shader Graph window no longer freezes.
- Fixed an error that occured when using multiple Sampler State nodes with different parameters.
- Fixed an issue causing default inputs to be misaligned in certain cases.
- You can no longer directly connect slots with invalid types. When the graph detects that situation, it now doesn't break and gives an error instead.

## [6.6.0] - 2019-04-01
### Added
- You can now add Matrix, Sampler State and Gradient properties to the Blackboard.
- Added Custom Function node. Use this node to define a custom HLSL function either via string directly in the graph, or via a path to an HLSL file.
- You can now group nodes by pressing Ctrl + G.
- Added "Delete Group and Contents" and removed "Ungroup All Nodes" from the context menu for groups.
- You can now use Sub Graphs in other Sub Graphs.
- Preview shaders now compile in the background, and only redraw when necessary.

### Changed
- Removed Blackboard fields, which had no effect on Sub Graph input ports, from the Sub Graph Blackboard.
- Subgraph Output node is now called Outputs.
- Subgraph Output node now supports renaming of ports.
- Subgraph Output node now supports all port types.
- Subgraph Output node now supports reordering ports.
- When you convert nodes to a Sub Graph, Shader Graph generates properties and output ports in the Sub Graph, and now by default, names those resulting properties and output ports based on their types.
- When you delete a group, Shader Graph now deletes the Group UI, but doesn't delete the nodes inside.

### Fixed
- You can now undo edits to Vector port default input fields.
- You can now undo edits to Gradient port default input fields.
- Boolean port input fields now display correct values when you undo changes.
- Vector type properties now behave as expected when you undo changes.
- Fixed an error that previously occurred when you opened saved Shader Graphs containing one or more Voronoi nodes.
- You can now drag normal map type textures on to a Shader Graph to create Sample Texture 2D nodes with the correct type set.
- Fixed the Multiply node so default input values are applied correctly.
- Added padding on input values for Blend node to prevent NaN outputs.
- Fixed an issue where `IsFaceSign` would not compile within Sub Graph Nodes.
- Null reference errors no longer occur when you remove ports with connected edges.
- Default input fields now correctly hide and show when connections change.

## [6.5.0] - 2019-03-07

### Fixed
- Fixed master preview for HDRP master nodes when alpha clip is enabled.

## [6.4.0] - 2019-02-21
### Fixed
- Fixed the Transform node, so going from Tangent Space to any other space now works as expected.

## [6.3.0] - 2019-02-18
### Fixed
- Fixed an issue where the Normal Reconstruct Z Node sometimes caused Not a Number (NaN) errors when using negative values.

## [6.2.0] - 2019-02-15
### Fixed
- Fixed the property blackboard so it no longer goes missing or turns very small.

### Changed
- Code refactor: all macros with ARGS have been swapped with macros with PARAM. This is because the ARGS macros were incorrectly named.

## [6.1.0] - 2019-02-13

## [6.0.0] - 2019-02-23
### Added
- When you hover your cursor over a property in the blackboard, this now highlights the corresponding property elements in your Shader Graph. Similarly, if you hover over a property in the Shader Graph itself, this highlights the corresponding property in the blackboard.
- Property nodes in your Shader Graph now have a similar look and styling as the properties in the blackboard.

### Changed
- Errors in the compiled shader are now displayed as badges on the appropriate node.
- In the `Scene Depth` node you can now choose the depth sampling mode: `Linear01`, `Raw` or `Eye`.

### Fixed
- When you convert an inline node to a `Property` node, this no longer allows duplicate property names.
- When you move a node, you'll now be asked to save the Graph file.
- You can now Undo edits to Property parameters on the Blackboard.
- You can now Undo conversions between `Property` nodes and inline nodes.
- You can now Undo moving a node.
- You can no longer select the `Texture2D` Property type `Mode`, if the Property is not exposed.
- The `Vector1` Property type now handles default values more intuitively when switching `Mode` dropdown.
- The `Color` node control is now a consistent width.
- Function declarations no longer contain double delimiters.
- The `Slider` node control now functions correctly.
- Fixed an issue where the Editor automatically re-imported Shader Graphs when there were changes to the asset database.
- Reverted the visual styling of various graph elements to their previous correct states.
- Previews now repaint correctly when Unity does not have focus.
- Code generation now works correctly for exposed Vector1 shader properties where the decimal separator is not a dot.
- The `Rotate About Axis` node's Modes now use the correct function versions.
- Shader Graph now preserves grouping when you convert nodes between property and inline.
- The `Flip` node now greys out labels for inactive controls.
- The `Boolean` property type now uses the `ToggleUI` property attribute, so as to not generate keywords.
- The `Normal Unpack` node no longer generates errors in Object space.
- The `Split` node now uses values from its default Port input fields.
- The `Channel Mask` node now allows multiple node instances, and no longer generates any errors.
- Serialized the Alpha control value on the `Flip` node.
- The `Is Infinite` and `Is NaN` nodes now use `Vector 1` input ports, but the output remains the same.
- You can no longer convert a node inside a `Sub Graph` into a `Sub Graph`, which previously caused errors.
- The `Transformation Matrix` node's Inverse Projection and Inverse View Projection modes no longer produce errors.
- The term `Shader Graph` is now captilized correctly in the Save Graph prompt.

## [5.2.0] - 2018-11-27
### Added
- Shader Graph now has __Group Node__, where you can group together several nodes. You can use this to keep your Graphs organized and nice.

### Fixed
- The expanded state of blackboard properties are now remembered during a Unity session.

## [5.1.0] - 2018-11-19
### Added
- You can now show and hide the Main Preview and the Blackboard from the toolbar.

### Changed
- The Shader Graph package is no longer in preview.
- Moved `NormalBlendRNM` node to a dropdown option on `Normal Blend` node.
- `Sample Cubemap` node now has a `SamplerState` slot.
- New Sub Graph assets now default to the "Sub Graphs" path in the Create Node menu.
- New Shader Graph assets now default to the "Shader Graphs" path in the Shader menu.
- The `Light Probe` node is now a `Baked GI` node. When you use LWRP with lightmaps, this node now returns the correct lightmap data. This node is supported in HDRP.
- `Reflection Probe` nodes now only work with LWRP. This solves compilation errors in HDRP.
- `Ambient` nodes now only work with LWRP. This solves compilation errors in HDRP.
- `Fog` nodes now only work with LWRP. This solves compilation errors in HDRP.
- In HDRP, the `Position` port for the `Object` node now returns the absolute world position.
- The `Baked GI`, `Reflection Probe`, and `Ambient` nodes are now in the `Input/Lighting` category.
- The master node no longer has its own preview, because it was redundant. You can see the results for the master node in the Main Preview.

### Fixed
- Shadow projection is now correct when using the `Unlit` master node with HD Render Pipeline.
- Removed all direct references to matrices
- `Matrix Construction` nodes with different `Mode` values now evaluate correctly.
- `Is Front Face` node now works correctly when connected to `Alpha` and `AlphaThreshold` slots on the `PBR` master node.
- Corrected some instances of incorrect port dimensions on several nodes.
- `Scene Depth` and `Scene Color` nodes now work in single pass stereo in Lightweight Render Pipeline.
- `Channel Mask` node controls are now aligned correctly.
- In Lightweight Render Pipeline, Pre-multiply surface type now matches the Lit shader.
- Non-exposed properties in the blackboard no longer have a green dot next to them.
- Default reference name for shader properties are now serialized. You cannot change them after initial creation.
- When you save Shader Graph and Sub Graph files, they're now automatically checked out on version control.
- Shader Graph no longer throws an exception when you double-click a folder in the Project window.
- Gradient Node no longer throws an error when you undo a deletion.

## [5.0.0-preview] - 2018-09-28

## [4.0.0-preview] - 2018-09-28
### Added
- Shader Graph now supports the High Definition Render Pipeline with both PBR and Unlit Master nodes. Shaders built with Shader Graph work with both the Lightweight and HD render pipelines.
- You can now modify vertex position via the Position slot on the PBR and Unlit Master nodes. By default, the input to this node is object space position. Custom inputs to this slot should specify the absolute local position of a given vertex. Certain nodes (such as Procedural Shapes) are not viable in the vertex shader. Such nodes are incompatible with this slot.
- You can now edit the Reference name for a property. To do so, select the property and type a new name next to Reference. If you want to reset to the default name, right-click Reference, and select Reset reference.
- In the expanded property window, you can now toggle whether the property is exposed.
- You can now change the path of Shader Graphs and Sub Graphs. When you change the path of a Shader Graph, this modifies the location it has in the shader selection list. When you change the path of Sub Graph, it will have a different location in the node creation menu.
- Added `Is Front Face` node. With this node, you can change graph output depending on the face sign of a given fragment. If the current fragment is part of a front face, the node returns true. For a back face, the node returns false. Note: This functionality requires that you have enabled **two sided** on the Master node.
- Gradient functionality is now available via two new nodes: Sample Gradient and Gradient Asset. The Sample Gradient node samples a gradient given a Time parameter. You can define this gradient on the Gradient slot control view. The Gradient Asset node defines a gradient that can be sampled by multiple Sample Gradient nodes using different Time parameters.
- Math nodes now have a Waves category. The category has four different nodes: Triangle wave, Sawtooth wave, Square wave, and Noise Sine wave. The Triangle, Sawtooth, and Square wave nodes output a waveform with a range of -1 to 1 over a period of 1. The Noise Sine wave outputs a standard Sine wave with a range of -1 to 1 over a period of 2 * pi. For variance, random noise is added to the amplitude of the Sine wave, within a determined range.
- Added `Sphere Mask` node for which you can indicate the starting coordinate and center point. The sphere mask uses these with the **Radius** and **Hardness** parameters. Sphere mask functionality works in both 2D and 3D spaces, and is based on the vector coordinates in the **Coords and Center** input.
- Added support for Texture 3D and Texture 2D Array via two new property types and four new nodes.
- A new node `Texture 2D LOD` has been added for LOD functionality on a Texture 2D Sample. Sample Texture 2D LOD uses the exact same input and output slots as Sample Texture 2D, but also includes an input for level of detail adjustments via a Vector1 slot.
- Added `Texel Size` node, which allows you to get the special texture properties of a Texture 2D Asset via the `{texturename}_TexelSize` variable. Based on input from the Texture 2D Asset, the node outputs the width and height of the texel size in Vector1 format.
- Added `Rotate About Axis` node. This allows you to rotate a 3D vector space around an axis. For the rotation, you can specify an amount of degrees or a radian value.
- Unpacking normal maps in object space.
- Unpacking derivative maps option on sample texture nodes.
- Added Uint type for instancing support.
- Added HDR option for color material slots.
- Added definitions used by new HD Lit Master node.
- Added a popup control for a string list.
- Added conversion type (position/direction) to TransformNode.
- In your preview for nodes that are not master nodes, pixels now display as pink if they are not finite.

### Changed
- The settings for master nodes now live in a small window that you can toggle on and off. Here, you can change various rendering settings for your shader.
- There are two Normal Derive Nodes: `Normal From Height` and `Normal Reconstruct Z`.
  `Normal From Height` uses Vector1 input to derive a normal map.
  `Normal Reconstruct Z` uses the X and Y components in Vector2 input to derive the proper Z value for a normal map.
- The Texture type default input now accepts render textures.
- HD PBR subshader no longer duplicates surface description code into vertex shader.
- If the current render pipeline is not compatible, master nodes now display an error badge.
- The preview shader now only considers the current render pipeline. Because of this there is less code to compile, so the preview shader compiles faster.
- When you rename a shader graph or sub shader graph locally on your disk, the title of the Shader Graph window, black board, and preview also updates.
- Removed legacy matrices from Transfomation Matrix node.
- Texture 2D Array and Texture 3D nodes can no longer be used in the vertex shader.
- `Normal Create` node has been renamed to `Normal From Texture`.
- When you close the Shader Graph after you have modified a file, the prompt about saving your changes now shows the file name as well.
- `Blend` node now supports Overwrite mode.
- `Simple Noise` node no longer has a loop.
- The `Polygon` node now calculates radius based on apothem.
- `Normal Strength` node now calculates Z value more accurately.
- You can now connect Sub Graphs to vertex shader slots. If a node in the Sub Graph specifies a shader stage, that specific Sub Graph node is locked to that stage. When an instance of a Sub Graph node is connected to a slot that specifies a shader stage, all slots on that instance are locked to the stage.
- Separated material options and tags.
- Master node settings are now recreated when a topological modification occurs.

### Fixed
- Vector 1 nodes now evaluate correctly. ([#334](https://github.com/Unity-Technologies/ShaderGraph/issues/334) and [#337](https://github.com/Unity-Technologies/ShaderGraph/issues/337))
- Properties can now be copied and pasted.
- Pasting a property node into another graph will now convert it to a concrete node. ([#300](https://github.com/Unity-Technologies/ShaderGraph/issues/300) and [#307](https://github.com/Unity-Technologies/ShaderGraph/pull/307))
- Nodes that are copied from one graph to another now spawn in the center of the current view. ([#333](https://github.com/Unity-Technologies/ShaderGraph/issues/333))
- When you edit sub graph paths, the search window no longer yields a null reference exception.
- The blackboard is now within view when deserialized.
- Your system locale can no longer cause incorrect commands due to full stops being converted to commas.
- Deserialization of subgraphs now works correctly.
- Sub graphs are now suffixed with (sub), so you can tell them apart from other nodes.
- Boolean and Texture type properties now function correctly in sub-graphs.
- The preview of a node does not obstruct the selection outliner anymore.
- The Dielectric Specular node no longer resets its control values.
- You can now copy, paste, and duplicate sub-graph nodes with vector type input ports.
- The Lightweight PBR subshader now normalizes normal, tangent, and view direction correctly.
- Shader graphs using alpha clip now generate correct depth and shadow passes.
- `Normal Create` node has been renamed to `Normal From Texture`.
- The preview of nodes now updates correctly.
- Your system locale can no longer cause incorrect commands due to full stops being converted to commas.
- `Show Generated Code` no longer throws an "Argument cannot be null" error.
- Sub Graphs now use the correct generation mode when they generate preview shaders.
- The `CodeFunctionNode` API now generates correct function headers when you use `DynamicMatrix` type slots.
- Texture type input slots now set correct default values for 'Normal' texture type.
- SpaceMaterialSlot now reads correct slot.
- Slider node control now functions correctly.
- Shader Graphs no longer display an error message intended for Sub Graphs when you delete properties.
- The Shader Graph and Sub Shader Graph file extensions are no longer case-sensitive.
- The dynamic value slot type now uses the correct decimal separator during HLSL generation.
- Fixed an issue where Show Generated Code could fail when external editor was not set.
- In the High Definition Render Pipeline, Shader Graph now supports 4-channel UVs.
- The Lightweight PBR subshader now generates the correct meta pass.
- Both PBR subshaders can now generate indirect light from emission.
- Shader graphs now support the SRP batcher.
- Fixed an issue where floatfield would be parsed according to OS locale settings with .NET 4.6<|MERGE_RESOLUTION|>--- conflicted
+++ resolved
@@ -113,11 +113,8 @@
 - Fixed an issue where SubGraph keywords would not deduplicate before counting towards the permutation limit [1343528] (https://issuetracker.unity3d.com/issues/shader-graph-graph-is-generating-too-many-variants-error-is-thrown-when-using-subgraphs-with-keywords)
 - Fixed an issue where an informational message could cause some UI controls on the graph inspector to be pushed outside the window [1343124] (https://issuetracker.unity3d.com/product/unity/issues/guid/1343124/)
 - Fixed a ShaderGraph issue where selecting a keyword property in the blackboard would invalidate all previews, causing them to recompile [1347666] (https://issuetracker.unity3d.com/product/unity/issues/guid/1347666/)
-<<<<<<< HEAD
+- Fixed the incorrect value written to the VT feedback buffer when VT is not used.
 - Fixed ShaderGraph isNaN node, which was always returning false on Vulkan and Metal platforms.
-=======
-- Fixed the incorrect value written to the VT feedback buffer when VT is not used.
->>>>>>> 35cdf63a
 
 ## [11.0.0] - 2020-10-21
 
