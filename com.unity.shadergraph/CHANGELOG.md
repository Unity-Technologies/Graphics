--- conflicted
+++ resolved
@@ -6,17 +6,14 @@
 
 ## [10.7.0] - 2021-07-02
 
-Version Updated
-The version number for this package has increased due to a version update of a related graphics package.
-
-<<<<<<< HEAD
 ### Fixed
 - Fixed SubGraph SamplerState property defaults not being respected [1336119]
 - Fixed an issue where nested subgraphs with identical SamplerState property settings could cause compile failures [1336089]
 - Fixed an issue where SamplerState properties could not be renamed after creation [1336126]
 
-## [10.4.0] - 2021-01-27
-=======
+Version Updated
+The version number for this package has increased due to a version update of a related graphics package.
+
 ## [10.6.0] - 2021-04-29
 
 Version Updated
@@ -48,7 +45,6 @@
 - Updated searcher package dependency to 4.3.2
 
 ## [10.4.0] - 2021-03-11
->>>>>>> e4117c07
 
 ### Added
 - Added padding to the shader graph blackboard window to prevent scrollbars from being overlapped by the resize region at the boundaries of the window
