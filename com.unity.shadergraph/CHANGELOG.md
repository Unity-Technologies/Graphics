--- conflicted
+++ resolved
@@ -38,11 +38,8 @@
 - Updated the functions in the `Normal From Height` node to avoid NaN outputs.
 - Changed the Voronoi Node algorithm to increase the useful range of the input values and to always use float values internally to avoid clipping.
 - Changed the `Reference Suffix` of Keyword Enum entries so that you cannot edit them, which ensures that material keywords compile properly. 
-<<<<<<< HEAD
 - Updated the dependent version of `Searcher` to 4.2.0. 
-=======
 - Added support for `Linear Blend Skinning` Node to Universal Render Pipeline.
->>>>>>> 5f28746a
 
 ### Fixed
 - Edges no longer produce errors when you save a Shader Graph.
