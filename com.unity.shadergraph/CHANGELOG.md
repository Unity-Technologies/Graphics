# Changelog
All notable changes to this package are documented in this file.

The format is based on [Keep a Changelog](http://keepachangelog.com/en/1.0.0/)
and this project adheres to [Semantic Versioning](http://semver.org/spec/v2.0.0.html).

<<<<<<< HEAD
## [12.1.4]

### Fixed
 - Fixed broken documentation URL for block nodes. [1381488](https://issuetracker.unity3d.com/product/unity/issues/guid/1381488)

## [12.1.3] - 2021-11-17

### Fixed

 - Fixed the behavior of checkerboard node with raytracing
 - Fixed a validation error in ShaderGraph when using the SimpleNoise node both inside and outside a subgraph [1383046] (https://issuetracker.unity3d.com/issues/validation-error-is-usually-thrown-when-simple-noise-node-is-both-in-a-shadergraph-and-in-a-sub-graph)
=======
## [12.1.6] - 2022-02-09

Version Updated
The version number for this package has increased due to a version update of a related graphics package.

## [12.1.5] - 2022-01-14

### Fixed
  - Fixed an issue where edges connected to SubGraphNodes would sometimes get lost on upgrading a pre-targets graphs [1379996](https://issuetracker.unity3d.com/product/unity/issues/guid/1379996/)


Version Updated
The version number for this package has increased due to a version update of a related graphics package.

## [12.1.4] - 2021-12-07

### Fixed
  - Fixed bug with Shader Graph subwindows having their header text overflow when the window is resized smaller than the title [1378203]
  - Fixed issue where Duplicating/Copy-Pasting last keyword in the blackboard throws an exception [1394378]
  - Fixed an issue where some graphs with incorrectly formatted data would not display their shader inputs in the blackboard [1384315]
  - Fixed the behavior of checkerboard node with raytracing
  - Fixed a ShaderGraph warning when connecting a node using Object Space BiTangent to the vertex stage [1361512] (https://issuetracker.unity3d.com/issues/shader-graph-cross-implicit-truncation-of-vector-type-errors-are-thrown-when-connecting-transform-node-to-vertex-block)
  - Fixed a validation error in ShaderGraph when using the SimpleNoise node both inside and outside a subgraph [1383046] (https://issuetracker.unity3d.com/issues/validation-error-is-usually-thrown-when-simple-noise-node-is-both-in-a-shadergraph-and-in-a-sub-graph)
>>>>>>> c68904af

## [12.1.3] - 2021-11-17

Version Updated
The version number for this package has increased due to a version update of a related graphics package.

## [12.1.2] - 2021-10-22

Version Updated
The version number for this package has increased due to a version update of a related graphics package.

## [12.1.1] - 2021-10-04

### Fixed
  - Fixed a bug that caused the Scene Depth Node in Eye space to not work correctly when using an orthographic camera [1311272].
  - Fixed missing shader keyword stage during keyword copying.

## [12.1.0] - 2021-09-23

### Added
  - Adding control of anisotropic settings on inline Sampler state nodes in ShaderGraph.

### Fixed
  - Fixed bug where an exception was thrown on undo operation after adding properties to a category [1348910] (https://fogbugz.unity3d.com/f/cases/1348910/)
  - Fixed unhandled exception when loading a subgraph with duplicate slots [1369039].
  - Fixed how graph errors were displayed when variant limits were reached [1355815]

## [12.0.0] - 2021-01-11

### Added
  - Added categories to the blackboard, enabling more control over the organization of shader properties and keywords in the Shader Graph tool. These categories are also reflected in the Material Inspector for URP + HDRP, for materials created from shader graphs.
  - Added ability to define custom vertex-to-fragment interpolators.
  - Support for the XboxSeries platform has been added.
  - Stereo Eye Index, Instance ID, and Vertex ID nodes added to the shadergraph library.
  - Added information about selecting and unselecting items to the Blackboard article.
  - Added View Vector Node documentation
  - Added custom interpolator thresholds on shadergraph project settings page.
  - Added custom interpolator documentation
  - Added subshadergraphs for SpeedTree 8 shadergraph support: SpeedTree8Wind, SpeedTree8ColorAlpha, SpeedTree8Billboard.
  - Added an HLSL file implementing a version of the Unity core LODDitheringTransition function which can be used in a Shader Graph
  - Added a new target for the built-in render pipeline, including Lit and Unlit sub-targets.
  - Added stage control to ShaderGraph Keywords, to allow fragment or vertex-only keywords.
  - For Texture2D properties, added linearGrey and red as options for default texture mode.
  - For Texture2D properties, changed the "bump" option to be called "Normal Map", and will now tag these properties with the [NormalMap] tag.
  - Added `Branch On Input Connection` node. This node can be used inside a subgraph to branch on the connection state of an exposed property.
  - Added `Use Custom Binding` option to properties. When this option is enabled, a property can be connected to a `Branch On Input Connection` node. The user provides a custom label that will be displayed on the exposed property, when it is disconnected in a graph.
  - Added new dropdown property type for subgraphs, to allow compile time branching that can be controlled from the parent graph, via the subgraph instance node.
  - Added `Dropdown` node per dropdown property, that can be used to configure the desired branch control.
  - Added selection highlight and picking shader passes for URP target.
  - Added the ability to mark textures / colors as \[MainTexture\] and \[MainColor\].
  - Added the ability to enable tiling and offset controls for a Texture2D input.
  - Added the Split Texture Transform node to allow using/overriding the provided tiling and offset from a texture input.
  - Added `Calculate Level Of Detail Texture 2D` node, for calculating a Texture2D LOD level.
  - Added `Gather Texture 2D` node, for retrieving the four samples (red component only) that would be used for bilinear interpolation when sampling a Texture2D.
  - Added toggle "Disable Global Mip Bias" in Sample Texture 2D and Sample Texture 2D array node. This checkbox disables the runtimes automatic Mip Bias, which for instance can be activated during dynamic resolution scaling.
  - Added `Sprite` option to Main Preview, which is similar to `Quad` but does not allow rotation. `Sprite` is used as the default preview for URP Sprite shaders.
  - Added Tessellation Option to PositionNode settings, to provide access to the pre-displaced tessellated position.
  - Added visible errors for invalid stage capability connections to shader graph.
  - Added a ShaderGraph animated preview framerate throttle.
  - Added many node synonyms for the Create Node search so that it's easier to find nodes.

### Changed
 - Updated searcher package dependency version to 4.9.1
- Properties and Keywords are no longer separated by type on the blackboard. Categories allow for any combination of properties and keywords to be grouped together as the user defines.
- Vector2/Vector3/Vector4 property types will now be properly represented by a matching Vector2/Vector3/Vector4 UI control in the URP + HDRP Material Inspector as opposed to the fallback Vector4 field that was used for any multi-dimensional vector type in the past.
- Updated/corrected View Direction documentation
- Change Asset/Create/Shader/Blank Shader Graph to Asset/Create/Shader Graph/Blank Shader Graph
- Change Asset/Create/Shader/Sub Graph to Asset/Create/Shader Graph/Sub Graph
- Change Asset/Create/Shader/VFX Shader Graph to Asset/Create/Shader Graph/VFX Shader Graph
- Adjusted Blackboard article to clarify multi-select functionality
- Limited max number of inspectable items in the Inspector View to 20 items
- Added borders to inspector items styling, to better differentiate between separate items
- Updated Custom Function Node to use new ShaderInclude asset type instead of TextAsset (.hlsl and .cginc softcheck remains).
- Change BranchOnInputNode to choose NotConnected branch when generating Preview
- Only ShaderGraph keywords count towards the shader permutation variant limit, SubGraph keywords do not.
- ShaderGraph SubGraphs will now report errors and warnings in a condensed single error.
- Changed "Create Node" action in ShaderGraph stack separator context menu to "Add Block Node" and added it to main stack context menu
- GatherTexture2D and TexelSize nodes now support all shader stages.

### Fixed
 - Fixed a usability issue where in some cases searcher would suggest one collapsed category of results that user would have to manually expand anyway
 - Fixed bug that causes search results to not be visible sometimes in the searcher window [1366061]
 - Fixed bug that causes exceptions to be thrown when using the up/down arrow keys with search list focused [1358016]
 - Fixed bug that causes some searcher items to be irreversibly collapsed due to expand icon disappearing on collapsing those items [1366074]
 - Fixed bug that caused incorrect search results with non whitespaced queries for nodes with spaces in their name and for subgraphs [1359158]
- Fixed bug where it was not possible to switch to Graph Settings tab in Inspector if multiple nodes and an edge was selected [1357648] (https://fogbugz.unity3d.com/f/cases/1357648/)
- Fixed an issue where fog node density was incorrectly calculated.
- Fixed inspector property header styling
- Added padding to the blackboard window to prevent overlapping of resize region and scrollbars interfering with user interaction
- Blackboard now properly handles selection persistence of items between undo and redos
- Fixed the Custom Editor GUI field in the Graph settings that was ignored.
- Node included HLSL files are now tracked more robustly, so they work after file moves and renames [1301915] (https://issuetracker.unity3d.com/product/unity/issues/guid/1301915/)
- Prevent users from setting enum keywords with duplicate reference names and invalid characters [1287335]
- Fixed a bug where old preview property values would be used for node previews after an undo operation.
- Clean up console error reporting from node shader compilation so errors are reported in the graph rather than the Editor console [1296291] (https://issuetracker.unity3d.com/product/unity/issues/guid/1296291/)
- Fixed treatment of node precision in subgraphs, now allows subgraphs to switch precisions based on the subgraph node [1304050] (https://issuetracker.unity3d.com/issues/precision-errors-when-theres-a-precision-discrepancy-between-subgraphs-and-parent-graphs)
- Fixed an issue where the Rectangle Node could lose detail at a distance.  New control offers additional method that preserves detail better [1156801]
- Fixed virtual texture layer reference names allowing invalid characters [1304146]
- Fixed issue with SRP Batcher compatibility [1310624]
- Fixed issue with Hybrid renderer compatibility [1296776]
- Fixed ParallaxOcclusionMapping node to clamp very large step counts that could crash GPUs (max set to 256). [1329025] (https://issuetracker.unity3d.com/issues/shadergraph-typing-infinity-into-the-steps-input-for-the-parallax-occlusion-mapping-node-crashes-unity)
- Fixed an issue where the shader variant limit exceeded message was not getting passed [1304168] (https://issuetracker.unity3d.com/product/unity/issues/guid/1304168)
- Fixed a bug in master node preview generation that failed compilation when a block was deleted [1319066] (https://issuetracker.unity3d.com/issues/shadergraph-deleting-stack-blocks-of-universal-rp-targeted-shadergraph-causes-the-main-preview-to-fail-to-compile)
- Fixed issue where vertex generation was incorrect when only custom blocks were present [1320695].
- Fixed a bug where property deduplication was failing and spamming errors [1317809] (https://issuetracker.unity3d.com/issues/console-error-when-adding-a-sample-texture-operator-when-a-sampler-state-property-is-present-in-blackboard)
- Fixed a bug where big input values to the SimpleNoise node caused precision issues, especially noticeable on Mali GPUs. [1322891] (https://issuetracker.unity3d.com/issues/urp-mali-missing-glitch-effect-on-mali-gpu-devices)
- Fixed a bug where synchronously compiling an unencountered shader variant for preview was causing long delays in graph updates [1323744]
- Fixed a regression where custom function node file-included functions could not access shadergraph properties [1322467]
- Fixed an issue where a requirement was placed on a fixed-function emission property [1319637]
- Fixed default shadergraph precision so it matches what is displayed in the graph settings UI (single) [1325934]
- Fixed an unhelpful error message when custom function nodes didn't have a valid file [1323493].
- Fixed an issue with how the transform node handled direction transforms from absolute world space in camera relative SRPs [1323726]
- Fixed a bug where changing a Target setting would switch the inspector view to the Node Settings tab if any nodes were selected.
- Fixed "Disconnect All" option being grayed out on stack blocks [1313201].
- Fixed how shadergraph's prompt for "unsaved changes" was handled to fix double messages and incorrect window sizes [1319623].
- Fixed an issue where users can't create multiple Boolean or Enum keywords on the blackboard. [1329021](https://issuetracker.unity3d.com/issues/shadergraph-cant-create-multiple-boolean-or-enum-keywords)
- Fixed an issue where generated property reference names could conflict with Shader Graph reserved keywords [1328762] (https://issuetracker.unity3d.com/product/unity/issues/guid/1328762/)
- Fixed a ShaderGraph issue where ObjectField focus and Node selections would both capture deletion commands [1313943].
- Fixed a ShaderGraph issue where the right click menu doesn't work when a stack block node is selected [1320212].
- Fixed a bug when a node was both vertex and fragment exclusive but could still be used causing a shader compiler error [1316128].
- Fixed a ShaderGraph issue where a warning about an uninitialized value was being displayed on newly created graphs [1331377].
- Fixed divide by zero warnings when using the Sample Gradient Node
- Fixed the default dimension (1) for vector material slots so that it is consistent with other nodes. (https://issuetracker.unity3d.com/product/unity/issues/guid/1328756/)
- Fixed reordering when renaming enum keywords. (https://issuetracker.unity3d.com/product/unity/issues/guid/1328761/)
- Fixed an issue where an integer property would be exposed in the material inspector as a float [1330302](https://issuetracker.unity3d.com/product/unity/issues/guid/1330302/)
- Fixed a bug in ShaderGraph where sticky notes couldn't be copied and pasted [1221042].
- Fixed an issue where upgrading from an older version of ShaderGraph would cause Enum keywords to be not exposed [1332510]
- Fixed an issue where a missing subgraph with a "Use Custom Binding" property would cause the parent graph to fail to load [1334621] (https://issuetracker.unity3d.com/issues/shadergraph-shadergraph-cannot-be-opened-if-containing-subgraph-with-custom-binding-that-has-been-deleted)
- Fixed a ShaderGraph issue where unused blocks get removed on edge replacement [1334341].
- Fixed an issue where the ShaderGraph transform node would generate incorrect results when transforming a direction from view space to object space [1333781] (https://issuetracker.unity3d.com/product/unity/issues/guid/1333781/)
- Fixed a ShaderGraph issue where keyword properties could get stuck highlighted when deleted [1333738].
- Fixed issue with ShaderGraph custom interpolator node dependency ordering [1332553].
- Fixed SubGraph SamplerState property defaults not being respected [1336119]
- Fixed an issue where nested subgraphs with identical SamplerState property settings could cause compile failures [1336089]
- Fixed an issue where SamplerState properties could not be renamed after creation [1336126]
- Fixed loading all materials from project when saving a ShaderGraph.
- Fixed issues with double prompts for "do you want to save" when closing Shader Graph windows [1316104].
- Fixed a ShaderGraph issue where resize handles on blackboard and graph inspector were too small [1329247] (https://issuetracker.unity3d.com/issues/shadergraph-resize-bounds-for-blackboard-and-graph-inspector-are-too-small)
- Fixed a ShaderGraph issue where a material inspector could contain an extra set of render queue, GPU instancing, and double-sided GI controls.
- Fixed a Shader Graph issue where property auto generated reference names were not consistent across all property types [1336937].
- Fixed a warning in ShaderGraph about BuiltIn Shader Library assembly having no scripts.
- Fixed ShaderGraph BuiltIn target not having collapsible foldouts in the material inspector [1339256].
- Fixed GPU instancing support in Shadergraph [1319655] (https://issuetracker.unity3d.com/issues/shader-graph-errors-are-thrown-when-a-propertys-shader-declaration-is-set-to-hybrid-per-instance-and-exposed-is-disabled).
- Fixed indent level in shader graph target foldout (case 1339025).
- Fixed ShaderGraph BuiltIn target shader GUI to allow the same render queue control available on URP with the changes for case 1335795.
- Fixed ShaderGraph BuiltIn target not to apply emission in the ForwardAdd pass to match surface shader results [1345574]. (https://issuetracker.unity3d.com/product/unity/issues/guid/1345574/)
- Fixed Procedural Virtual Texture compatibility with SRP Batcher [1329336] (https://issuetracker.unity3d.com/issues/procedural-virtual-texture-node-will-make-a-shadergraph-incompatible-with-srp-batcher)
- Fixed an issue where SubGraph keywords would not deduplicate before counting towards the permutation limit [1343528] (https://issuetracker.unity3d.com/issues/shader-graph-graph-is-generating-too-many-variants-error-is-thrown-when-using-subgraphs-with-keywords)
- Fixed an issue where an informational message could cause some UI controls on the graph inspector to be pushed outside the window [1343124] (https://issuetracker.unity3d.com/product/unity/issues/guid/1343124/)
- Fixed a ShaderGraph issue where selecting a keyword property in the blackboard would invalidate all previews, causing them to recompile [1347666] (https://issuetracker.unity3d.com/product/unity/issues/guid/1347666/)
- Fixed the incorrect value written to the VT feedback buffer when VT is not used.
- Fixed ShaderGraph isNaN node, which was always returning false on Vulkan and Metal platforms.
- Fixed ShaderGraph sub-graph stage limitations to be per slot instead of per sub-graph node [1337137].
- Disconnected nodes with errors in ShaderGraph no longer cause the imports to fail [1349311] (https://issuetracker.unity3d.com/issues/shadergraph-erroring-unconnected-node-causes-material-to-become-invalid-slash-pink)
- ShaderGraph SubGraphs now report node warnings in the same way ShaderGraphs do [1350282].
- Fixed ShaderGraph exception when trying to set a texture to "main texture" [1350573].
- Fixed a ShaderGraph issue where Float properties in Integer mode would not be cast properly in graph previews [1330302](https://fogbugz.unity3d.com/f/cases/1330302/)
- Fixed a ShaderGraph issue where hovering over a context block but not its node stack would not bring up the incorrect add menu [1351733](https://fogbugz.unity3d.com/f/cases/1351733/)
- Fixed the BuiltIn Target to perform shader variant stripping [1345580] (https://issuetracker.unity3d.com/product/unity/issues/guid/1345580/)
- Fixed incorrect warning while using VFXTarget
- Fixed a bug with Sprite Targets in ShaderGraph not rendering correctly in game view [1352225]
- Fixed compilation problems on preview shader when using hybrid renderer v2 and property desc override Hybrid Per Instance
- Fixed a serialization bug wrt PVT property flags when using subgraphs. This fixes SRP batcher compatibility.
- Fixed an incorrect direction transform from view to world space [1365186]
- Fixed the appearance (wrong text color, and not wrapped) of a warning in Node Settings [1365780]
- Fixed the ordering of inputs on a SubGraph node to match the properties on the blackboard of the subgraph itself [1366052]
- Fixed Parallax Occlusion Mapping node to handle non-uniformly scaled UVs such as HDRP/Lit POM [1347008].
- Fixed ShaderGraph HDRP master preview disappearing for a few seconds when graph is modified  [1330289] (https://issuetracker.unity3d.com/issues/shadergraph-hdrp-main-preview-is-invisible-until-moved)
- Fixed an issue where ShaderGraph "view shader" commands were opening in individual windows, and blocking Unity from closing [1367188]
- Fixed the node searcher results to prefer names over synonyms [1367706]

## [11.0.0] - 2020-10-21

### Added

### Changed

### Fixed
- Fixed an issue where nodes with ports on one side would appear incorrectly on creation [1262050]
- Fixed a broken link in the TOC to Main Preview
- Fixed an issue with the Gradient color picker displaying different values than the selected color.
- Fixed an issue where blackboard properties when dragged wouldn't scroll the list of properties to show the user more of the property list [1293632]
- Fixed an issue where, when blackboard properties were dragged and then the user hit the "Escape" key, the drag indicator would still be visible
- Fixed an issue where renaming blackboard properties through the Blackboard wouldn't actually change the underlying property name
- Fixed an issue where blackboard wasn't resizable from all directions like the Inspector and Main Preview
- Fixed an issue where deleting a property node while your mouse is over it leaves the property highlighted in the blackboard [1238635]
- Fixed an issue where Float/Vector1 properties did not have the ability to be edited using a slider in the Inspector like the other Vector types
- Fixed an issue with inactive node deletion throwing a superfluous exception.
- Fixed an issue where interpolators with preprocessors were being packed incorrectly.
- Fixed rounded rectangle shape not rendering correctly on some platforms.
- Fixed an issue where generated `BuildVertexDescriptionInputs()` produced an HLSL warning, "implicit truncation of vector type" [1299179](https://issuetracker.unity3d.com/product/unity/issues/guid/1299179/)
- Fixed an issue on upgrading graphs with inactive Master Nodes causing null ref errors. [1298867](https://issuetracker.unity3d.com/product/unity/issues/guid/1298867/)
- Fixed an issue with duplicating a node with the blackboard closed [1294430](https://issuetracker.unity3d.com/product/unity/issues/guid/1294430/)
- Fixed an issue where ShaderGraph stopped responding after selecting a node after opening the graph with the inspector window hidden [1304501](https://issuetracker.unity3d.com/issues/shadergraph-graph-is-unusable-if-opened-with-graph-inspector-disabled-throws-errors)
- Fixed the InputNodes tests that were never correct. These were incorrect tests, no nodes needed tochange.
- Fixed the ViewDirection Node in Tangent space's calculation to match how the transform node works [1296788]
- Fixed an issue where SampleRawCubemapNode were requiring the Normal in Object space instead of World space [1307962]
- Boolean keywords now have no longer require their reference name to end in _ON to show up in the Material inspector [1306820] (https://issuetracker.unity3d.com/product/unity/issues/guid/1306820/)
- Newly created properties and keywords will no longer use obfuscated GUID-based reference names in the shader code [1300484]
- Fixed ParallaxMapping node compile issue on GLES2
- Fixed a selection bug with block nodes after changing tabs [1312222]
- Fixed some shader graph compiler errors not being logged [1304162].
- Fixed a shader graph bug where the Hue node would have a large seam with negative values [1340849].
- Fixed an error when using camera direction with sample reflected cube map [1340538].
- Fixed ShaderGraph's FogNode returning an incorrect density when the fog setting was disabled [1347235].

## [10.3.0] - 2020-11-03

### Added
- Users can now manually control the preview mode of nodes in the graph, and subgraphs

### Changed
- Adjusted and expanded Swizzle Node article as reviewed by docs editorial.(DOC-2695)
- Adjusted docs for SampleTexture2D, SampleTexture2DLOD, SampleTexture2DArray, SampleTexture3D, SampleCubemap, SampleReflectedCubemap, TexelSize, NormalFromTexture, ParallaxMapping, ParallaxOcclusionMapping, Triplanar, Sub Graphs, and Custom Function Nodes to reflect changes to texture wire data structures. (DOC-2568)
- Texture and SamplerState types are now HLSL structures (defined in com.unity.render-pipelines.core/ShaderLibrary/Texture.hlsl).  CustomFunctionNode use of the old plain types is supported, but the user should upgrade to structures to avoid bugs.
- The shader graph inspector window will now switch to the "Node Settings" tab whenever a property/node/other selectable item in the graph is clicked on to save the user a click

### Fixed
- Fixed an issue where shaders could be generated with CR/LF ("\r\n") instead of just LF ("\n") line endings [1286430]
- Fixed Custom Function Node to display the name of the custom function. [1293575]
- Addressed C# warning 0649 generated by unassigned structure members
- Fixed using TexelSize or reading sampler states from Textures output from a Subgraph or Custom Function Node [1284036]
- Shaders using SamplerState types now compile with GLES2 (SamplerStates are ignored, falls back to Texture-associated sampler state) [1292031]
- Fixed an issue where the horizontal scrollbar at the bottom of the shader graph inspector window could not be used due to the resizing widget always taking priority over it
- Fixed an issue where the shader graph inspector window could be resized past the edges of the shader graph view
- Fixed an issue where resizing the shader graph inspector window sometimes had unexpected results
- Fixed Graph Inspector scaling that was allocating too much space to the labels [1268134]
- Fixed some issues with our Convert To Subgraph contextual menu to allow passthrough and fix inputs/outputs getting lost.
- Fixed issue where a NullReferenceException would be thrown on resetting reference name for a Shader Graph property
- Fixed an upgrade issue where old ShaderGraph files with a weird/bugged state would break on update to master stack [1255011]
- Fixed a bug where non-word characters in an enum keyword reference name would break the graph. [1270168](https://issuetracker.unity3d.com/product/unity/issues/guid/1270168)
- Fixed issue where a NullReferenceException would be thrown on resetting reference name for a Shader Graph property

## [10.2.0] - 2020-10-19

### Added

### Changed
- Renamed the existing Sample Cubemap Node to Sample Reflected Cubemap Node, and created a new Sample Cubemap Node that samples cubemaps with a direction.
- Removed unnecessary HDRP constant declarations used by Material inspector from the UnityPerMaterial cbuffer [1285701]
- Virtual Texture properties are now forced to be Exposed, as they do not work otherwise [1256374]

### Fixed
- Fixed an issue where old ShaderGraphs would import non-deterministically, changing their embedded property names each import [1283800]
- Using the TexelSize node on a ShaderGraph texture property is now SRP batchable [1284029]
- Fixed an issue where Mesh Deformation nodes did not have a category color. [1227081](https://issuetracker.unity3d.com/issues/shadergraph-color-mode-vertex-skinning-catagory-has-no-color-associated-with-it)
- Fixed SampleTexture2DLOD node to return opaque black on unsupported platforms [1241602]
- ShaderGraph now detects when a SubGraph is deleted while being used by a SubGraph node, and displays appropriate errors [1206438]
- Fixed an issue where the Main Preview window rendered too large on small monitors during first open. [1254392]
- Fixed an issue where Block nodes using Color slots would not be automatically removed from the Master Stack. [1259794]
- Fixed an issue where the Create Node menu would not close when pressing the Escape key. [1263667]
- Fixed an issue with the Preview Manager not updating correctly when deleting an edge that was created with a node (dragging off an existing node slot)
- Fixed an issue where ShaderGraph could not read matrices from a Material or MaterialPropertyBlock while rendering with SRP batcher [1256374]
- Fixed an issue where user setting a property to not Exposed, Hybrid-Instanced would result in a non-Hybrid Global property [1285700]
- Fixed an issue with Gradient when it is used as expose parameters. Generated code was failing [1285640 ]
- Fixed the subgraph slot sorting function [1286805]
- Fixed Parallax Occlusion Mapping not working in sub graphs. [1221317](https://issuetracker.unity3d.com/product/unity/issues/guid/1221317/)
- All textures in a ShaderGraph, even those not used, will now be pulled into an Exported Package [1283902]
- Fixed an issue where the presence of an HDRP DiffusionProfile property or node would cause the graph to fail to load when HDRP package was not present [1287904]
- Fixed an issue where unknown type Nodes (i.e. HDRP-only nodes used without HDRP package) could be copied, resulting in an unloadable graph [1288475]
- Fixed an issue where dropping HDRP-only properties from the blackboard field into the graph would soft-lock the graph [1288887]
- Fixed an issue using the sample gradient macros in custom function nodes, which was using a scalar value instead of a vector value for the gradients [1299830]

## [10.1.0] - 2020-10-12

### Added
- Added parallax mapping node and parallax occlusion mapping node.
- Added the possibility to have multiple POM node in a single graph.
- Added better error feedback when SampleVirtualTexture nodes run into issues with the VirtualTexture property inputs
- Added ability for Shader Graph to change node behavior without impacting existing graphs via the “Allow Deprecated Nodes”

### Changed
- Added method chaining support to shadergraph collection API.
- Optimized ShaderSubGraph import dependencies to minimize unnecessary reimports when using CustomFunctionNode
- Changed UI names from `Vector1` to `Float`
- Renamed `Float` precision to `Single`
- Cleaned up the UI to add/remove Targets
- The * in the ShaderGraph title bar now indicates that the graph has been modified when compared to the state it was loaded, instead of compared to what is on disk
- Cancelling a "Save changes on Close?" will now cancel the Close as well
- When attempting to Save and encountering a Read Only file or other exception, ShaderGraph will allow the user to retry as many times as they like

### Fixed
- Fixed a bug where ShaderGraph subgraph nodes would not update their slot names or order
- Fixed an issue where very old ShaderGraphs would fail to load because of uninitialized data [1269616](https://issuetracker.unity3d.com/issues/shadergraph-matrix-split-and-matrix-combine-shadergraphs-in-shadergraph-automated-tests-dont-open-throw-error)
- Fixed an issue where ShaderGraph previews didn't display correctly when setting a texture to "None" [1264932]
- Fixed an issue with the SampleVirtualTexture node in ShaderGraph, where toggling Automatic Streaming would cause the node to incorrectly display four output slots [1271618]
- Fixed an issue in ShaderGraph with integer-mode Vector1 properties throwing errors when the value is changed [1264930]
- Fixed a bug where ShaderGraph would not load graphs using Procedural VT nodes when the nodes were the project had them disabled [1271598]
- Fixed an issue where the ProceduralVT node was not updating any connected SampleVT nodes when the number of layers was changed [1274288]
- Fixed an issue with how unknown nodes were treated during validation
- Fixed an issue where ShaderGraph shaders did not reimport automatically when some of the included files changed [1269634]
- Fixed an issue where building a context menu on a dragging block node would leave it floating and undo/redo would result in a soft-lock
- Fixed an issue where ShaderGraph was logging error when edited in play mode [1274148].
- Fixed a bug where properties copied over with their graph inputs would not hook up correctly in a new graph [1274306]
- Fixed an issue where renaming a property in the blackboard at creation would trigger an error.
- Fixed an issue where ShaderGraph shaders did not reimport automatically when missing dependencies were reintroduced [1182895]
- Fixed an issue where ShaderGraph previews would not show error shaders when the active render pipeline is incompatible with the shader [1257015]
- ShaderGraph DDX, DDY, DDXY, and NormalFromHeight nodes do not allow themselves to be connected to vertex shader, as the derivative instructions can't be used [1209087]
- When ShaderGraph detects no active SRP, it will still continue to render the master preview, but it will use the error shader [1264642]
- VirtualTexture is no longer allowed as a SubGraph output (it is not supported by current system) [1254483]
- ShaderGraph Custom Function Node will now correctly convert function and slot names to valid HLSL identifiers [1258832]
- Fixed an issue where ShaderGraph Custom Function Node would reorder slots when you modified them [1280106]
- Fixed Undo handling when adding or removing Targets from a ShaderGraph [1257028]
- Fixed an issue with detection of circular subgraph dependencies [1269841]
- Fixed an issue where subgraph nodes were constantly changing their serialized data [1281975]
- Modifying a subgraph will no longer cause ShaderGraphs that use them to "reload from disk?" [1198885]
- Fixed issues with ShaderGraph title bar not correctly displaying the modified status * [1282031]
- Fixed issues where ShaderGraph could discard modified data without user approval when closed [1170503]
- Fixed an issue where ShaderGraph file dependency gathering would fail to include any files that didn't exist
- Fixed issues with ShaderGraph detection and handling of deleted graph files
- Fixed an issue where the ShaderGraph was corrupting the translation cache
- Fixed an issue where ShaderGraph would not prompt the user to save unsaved changes after an assembly reload
- Fixed an issue with Position Node not automatically upgrading
- Fixed an issue where failing SubGraphs would block saving graph files using them (recursion check would throw exceptions) [1283425]
- Fixed an issue where choosing "None" as the default texture for a texture property would not correctly preview the correct default color [1283782]
- Fixed some bugs with Color Nodes and properties that would cause incorrect collorspace conversions

## [10.0.0] - 2019-06-10
### Added
- Added the Internal Inspector which allows the user to view data contained in selected nodes and properties in a new floating graph sub-window. Also added support for custom property drawers to let you visualize any data type you like and expose it to the inspector.
- Added samples for Procedural Patterns to the package.
- You can now use the right-click context menu to delete Sticky Notes.
- You can now save your graph as a new Asset.
- Added support for vertex skinning when you use the DOTS animation package.
- You can now use the right-click context menu to set the precision on multiple selected nodes.
- You can now select unused nodes in your graph.
- When you start the Editor, Shader Graph now displays Properties in the Blackboard as collapsed.
- Updated the zoom level to let you zoom in further.
- Blackboard properties now have a __Duplicate__ menu option. When you duplicate properties, Shader Graph maintains the order, and inserts duplicates below the current selection.
- When you convert a node to a Sub Graph, the dialog now opens up in the directory of the original graph that contained the node. If the new Sub Graph is outside this directory, it also remembers that path for the next dialog to ease folder navigation.
- If Unity Editor Analytics are enabled, Shader Graph collects anonymous data about which nodes you use in your graphs. This helps the Shader Graph team focus our efforts on the most common graph scenarios, and better understand the needs of our customers. We don't track edge data and cannot recreate your graphs in any form.
- The Create Node Menu now has a tree view and support for fuzzy field searching.
- When a Shader Graph or Sub Graph Asset associated with a open window has been deleted, Unity now displays a dialog that asks whether you would like to save the graph as a new Asset or close the window.
- Added a drop-down menu to the PBR Master Node that lets you select the final coordinate space of normals delivered from the fragment function.
- Added support for users to drag and drop Blackboard Properties from one graph to another.
- Breaking out GraphData validation into clearer steps.
- Added AlphaToMask render state.
- Added a field to the Master Nodes that overrides the generated shader's ShaderGUI, which determines how a Material that uses a Shader Graph looks.
- Added Redirect Nodes. You can now double-click an edge to add a control point that allows you to route edges around other nodes and connect multiple output edges.
- Added `Compute Deformation` Node to read deformed vertex data from Dots Deformations.
- Added new graph nodes that allow sampling Virtual Textures
- Shader Graph now uses a new file format that is much friendlier towards version control systems and humans. Existing Shader Graphs and will use the new format next time they are saved.
- Added 'Allow Material Override' option to the built-in target for shader graph.

### Changed
- Changed the `Branch` node so that it uses a ternary operator (`Out = bool ? a : B`) instead of a linear interpolate function.
- Copied nodes are now pasted at the cursor location instead of slightly offset from their original location.
- Error messages reported on Sub Graph output nodes for invalid previews now present clearer information, with documentation support.
- Updated legacy COLOR output semantic to SV_Target in pixel shader for compatibility with DXC.
- Updated the functions in the `Normal From Height` node to avoid NaN outputs.
- Changed the Voronoi Node algorithm to increase the useful range of the input values and to always use float values internally to avoid clipping.
- Changed the `Reference Suffix` of Keyword Enum entries so that you cannot edit them, which ensures that material keywords compile properly.
- Updated the dependent version of `Searcher` to 4.2.0.
- Added support for `Linear Blend Skinning` Node to Universal Render Pipeline.
- Moved all code to be under Unity specific namespaces.
- Changed ShaderGraphImporter and ShaderSubgraphImporter so that graphs are imported before Models.
- Remove VFXTarget if VisualEffect Graph package isn't included.
- VFXTarget doesn't overwrite the shader export anymore, VFXTarget can be active with another target.

### Fixed
- Edges no longer produce errors when you save a Shader Graph.
- Shader Graph no longer references the `NUnit` package.
- Fixed a shader compatibility issue in the SRP Batcher when you use a hybrid instancing custom variable.
- Fixed an issue where Unity would crash when you imported a Shader Graph Asset with invalid formatting.
- Fixed an issue with the animated preview when there is no Camera with animated Materials in the Editor.
- Triplanar nodes no longer use Camera-relative world space by default in HDRP.
- Errors no longer occur when you activate `Enable GPU Instancing` on Shader Graph Materials. [1184870](https://issuetracker.unity3d.com/issues/universalrp-shader-compilation-error-when-using-gpu-instancing)
- Errors no longer occur when there are multiple tangent transform nodes on a graph. [1185752](https://issuetracker.unity3d.com/issues/shadergraph-fails-to-compile-with-redefinition-of-transposetangent-when-multiple-tangent-transform-nodes-are-plugged-in)
- The Main Preview for Sprite Lit and Sprite Unlit master nodes now displays the correct color. [1184656](https://issuetracker.unity3d.com/issues/shadergraph-preview-for-lit-and-unlit-master-node-wrong-color-when-color-is-set-directly-on-master-node)
- Shader Graph shaders in `Always Include Shaders` no longer crash builds. [1191757](https://issuetracker.unity3d.com/issues/lwrp-build-crashes-when-built-with-shadergraph-file-added-to-always-include-shaders-list)
- The `Transform` node now correctly transforms Absolute World to Object.
- Errors no longer occur when you change the precision of Sub Graphs. [1158413](https://issuetracker.unity3d.com/issues/shadergraph-changing-precision-of-sg-with-subgraphs-that-still-use-the-other-precision-breaks-the-generated-shader)
- Fixed an error where the UV channel drop-down menu on nodes had clipped text. [1188710](https://issuetracker.unity3d.com/issues/shader-graph-all-uv-dropdown-value-is-clipped-under-shader-graph)
- Added StencilOverride support.
- Sticky Notes can now be grouped properly.
- Fixed an issue where nodes couldn't be copied from a group.
- Fixed a bug that occurred when you duplicated multiple Blackboard properties or keywords simultaneously, where Shader Graph stopped working, potentially causing data loss.
- Fixed a bug where you couldn't reorder Blackboard properties.
- Shader Graph now properly duplicates the __Exposed__ status for Shader properties and keywords.
- Fixed a bug where the __Save Graph As__ dialog for a Shader or Sub Graph sometimes appeared in the wrong Project when you had multiple Unity Projects open simultaneously.
- Fixed an issue where adding the first output to a Sub Graph without any outputs prior caused Shader Graphs containing the Sub Graph to break.
- Fixed an issue where Shader Graph shaders using the `CameraNode` failed to build on PS4 with "incompatible argument list for call to 'mul'".
- Fixed a bug that caused problems with Blackboard property ordering.
- Fixed a bug where the redo functionality in Shader Graph often didn't work.
- Fixed a bug where using the Save As command on a Sub Graph raised an exception.
- Fixed a bug where the input fields sometimes didn't render properly. [1176268](https://issuetracker.unity3d.com/issues/shadergraph-input-fields-get-cut-off-after-minimizing-and-maximizing-become-unusable)
- Fixed a bug where the Gradient property didn't work with all system locales. [1140924](https://issuetracker.unity3d.com/issues/shader-graph-shader-doesnt-compile-when-using-a-gradient-property-and-a-regional-format-with-comma-decimal-separator-is-used)
- Fixed a bug where Properties in the Blackboard could have duplicate names.
- Fixed a bug where you could drag the Blackboard into a graph even when you disabled the Blackboard.
- Fixed a bug where the `Vertex Normal` slot on master nodes needed vertex normal data input to compile. [1193348](https://issuetracker.unity3d.com/issues/hdrp-unlit-shader-plugging-anything-into-the-vertex-normal-input-causes-shader-to-fail-to-compile)
- Fixed a bug where `GetWorldSpaceNormalizeViewDir()` could cause undeclared indentifier errors. [1190606](https://issuetracker.unity3d.com/issues/view-dir-node-plugged-into-vertex-position-creates-error-undeclared-identifier-getworldspacenormalizeviewdir)
- Fixed a bug where Emission on PBR Shader Graphs in the Universal RP would not bake to lightmaps. [1190225](https://issuetracker.unity3d.com/issues/emissive-custom-pbr-shadergraph-material-only-works-for-primitive-unity-objects)
- Fixed a bug where Shader Graph shaders were writing to `POSITION` instead of `SV_POSITION`, which caused PS4 builds to fail.
- Fixed a bug where `Object to Tangent` transforms in the `Transform` node used the wrong matrix. [1162203](https://issuetracker.unity3d.com/issues/shadergraph-transform-node-from-object-to-tangent-space-uses-the-wrong-matrix)
- Fixed an issue where boolean keywords in a Shader Graph caused HDRP Material features to fail. [1204827](https://issuetracker.unity3d.com/issues/hdrp-shadergraph-adding-a-boolean-keyword-to-an-hdrp-lit-shader-makes-material-features-not-work)
- Fixed a bug where Object space normals scaled with Object Scale.
- Documentation links on nodes now point to the correct URLs and package versions.
- Fixed an issue where Sub Graphs sometimes had duplicate names when you converted nodes into Sub Graphs.
- Fixed an issue where the number of ports on Keyword nodes didn't update when you added or removed Enum Keyword entries.
- Fixed an issue where colors in graphs didn't update when you changed a Blackboard Property's precision while the Color Mode is set to Precision.
- Fixed a bug where custom mesh in the Master Preview didn't work.
- Fixed a number of memory leaks that caused Shader Graph assets to stay in memory after closing the Shader Graph window.
- You can now smoothly edit controls on the `Dielectric Specular` node.
- Fixed Blackboard Properties to support scientific notation.
- Fixed a bug where warnings in the Shader Graph or Sub Graph were treated as errors.
- Fixed a bug where the error `Output value 'vert' is not initialized` displayed on all PBR graphs in Universal. [1210710](https://issuetracker.unity3d.com/issues/output-value-vert-is-not-completely-initialized-error-is-thrown-when-pbr-graph-is-created-using-urp)
- Fixed a bug where PBR and Unlit master nodes in Universal had Alpha Clipping enabled by default.
- Fixed an issue in where analytics wasn't always working.
- Fixed a bug where if a user had a Blackboard Property Reference start with a digit the generated shader would be broken.
- Avoid unintended behavior by removing the ability to create presets from Shader Graph (and Sub Graph) assets. [1220914](https://issuetracker.unity3d.com/issues/shadergraph-preset-unable-to-open-editor-when-clicking-on-open-shader-editor-in-the-shadersubgraphimporter)
- Fixed a bug where undo would make the Master Preview visible regardless of its toggle status.
- Fixed a bug where any change to the PBR master node settings would lose connection to the normal slot.
- Fixed a bug where the user couldn't open up HDRP Master Node Shader Graphs without the Render Pipeline set to HDRP.
- Fixed a bug where adding a HDRP Master Node to a Shader Graph would softlock the Shader Graph.
- Fixed a bug where shaders fail to compile due to `#pragma target` generation when your system locale uses commas instead of periods.
- Fixed a compilation error when using Hybrid Renderer due to incorrect positioning of macros.
- Fixed a bug where the `Create Node Menu` lagged on load. Entries are now only generated when property, keyword, or subgraph changes are detected. [1209567](https://issuetracker.unity3d.com/issues/shadergraph-opening-node-search-window-is-unnecessarily-slow).
- Fixed a bug with the `Transform` node where converting from `Absolute World` space in a sub graph causes invalid subscript errors. [1190813](https://issuetracker.unity3d.com/issues/shadergraph-invalid-subscript-errors-are-thrown-when-connecting-a-subgraph-with-transform-node-with-unlit-master-node)
- Fixed a bug where depndencies were not getting included when exporting a shadergraph and subgraphs
- Fixed a bug where adding a " to a property display name would cause shader compilation errors and show all nodes as broken
- Fixed a bug where the `Position` node would change coordinate spaces from `World` to `Absolute World` when shaders recompile. [1184617](https://issuetracker.unity3d.com/product/unity/issues/guid/1184617/)
- Fixed a bug where instanced shaders wouldn't compile on PS4.
- Fixed a bug where switching a Color Nodes' Mode between Default and HDR would cause the Color to be altered incorrectly.
- Fixed a bug where nodes dealing with matricies would sometimes display a preview, sometimes not.
- Optimized loading a large Shader Graph. [1209047](https://issuetracker.unity3d.com/issues/shader-graph-unresponsive-editor-when-using-large-graphs)
- Fixed NaN issue in triplanar SG node when blend goes to 0.
- Fixed a recurring bug where node inputs would get misaligned from their ports. [1224480]
- Fixed an issue where Blackboard properties would not duplicate with `Precision` or `Hybrid Instancing` options.
- Fixed an issue where `Texture` properties on the Blackboard would not duplicate with the same `Mode` settings.
- Fixed an issue where `Keywords` on the Blackboard would not duplicate with the same `Default` value.
- Shader Graph now requests preview shader compilation asynchronously. [1209047](https://issuetracker.unity3d.com/issues/shader-graph-unresponsive-editor-when-using-large-graphs)
- Fixed an issue where Shader Graph would not compile master previews after an assembly reload.
- Fixed issue where `Linear Blend Skinning` node could not be converted to Sub Graph [1227087](https://issuetracker.unity3d.com/issues/shadergraph-linear-blend-skinning-node-reports-an-error-and-prevents-shader-compilation-when-used-within-a-sub-graph)
- Fixed a compilation error in preview shaders for nodes requiring view direction.
- Fixed undo not being recorded properly for setting active master node, graph precision, and node defaults.
- Fixed an issue where Custum Function nodes and Sub Graph Output nodes could no longer rename slots.
- Fixed a bug where searcher entries would not repopulate correctly after an undo was perfromed (https://fogbugz.unity3d.com/f/cases/1241018/)
- Fixed a bug where Redirect Nodes did not work as inputs to Custom Function Nodes. [1235999](https://issuetracker.unity3d.com/product/unity/issues/guid/1235999/)
- Fixed a bug where changeing the default value on a keyword would reset the node input type to vec4 (https://fogbugz.unity3d.com/f/cases/1216760/)
- Fixed a soft lock when you open a graph when the blackboard hidden.
- Fixed an issue where keyboard navigation in the Create Node menu no longer worked. [1253544]
- Preview correctly shows unassigned VT texture result, no longer ignores null textures
- Don't allow duplicate VT layer names when renaming layers
- Moved VT layer TextureType to the VTProperty from the SampleVT node
- Fixed the squished UI of VT property layers
- Disallow Save As and Convert to Subgraph that would create recursive dependencies
- Fixed an issue where the user would not get a save prompt on application close [1262044](https://issuetracker.unity3d.com/product/unity/issues/guid/1262044/)
- Fixed bug where output port type would not visually update when input type changed (for example from Vec1 to Vec3) [1259501](https://issuetracker.unity3d.com/product/unity/issues/guid/1259501/)
- Fixed an issue with how we collected/filtered nodes for targets. Applied the work to the SearchWindowProvider as well
- Fixed a bug where the object selector for Custom Function Nodes did not update correctly. [1176129](https://issuetracker.unity3d.com/product/unity/issues/guid/1176129/)
- Fixed a bug where whitespaces were allowed in keyword reference names
- Fixed a bug where the Create Node menu would override the Object Field selection window. [1176125](https://issuetracker.unity3d.com/issues/shader-graph-object-input-field-with-space-bar-shortcut-opens-shader-graph-search-window-and-object-select-window)
- Fixed a bug where the Main Preview window was no longer a square aspect ratio. [1257053](https://issuetracker.unity3d.com/product/unity/issues/guid/1257053/)
- Fixed a bug where the size of the Graph Inspector would not save properly. [1257084](https://issuetracker.unity3d.com/product/unity/issues/guid/1257084/)
- Replace toggle by an enumField for lit/unlit with VFXTarget
- Alpha Clipping option in Graph inspector now correctly hides and indents dependent options. (https://fogbugz.unity3d.com/f/cases/1257041/)
- Fixed a bug where changing the name of a property did not update nodes on the graph. [1249164](https://issuetracker.unity3d.com/product/unity/issues/guid/1249164/)
- Fixed a crash issue when ShaderGraph included in a project along with DOTS assemblies
- Added missing SampleVirtualTextureNode address mode control in ShaderGraph
- Fixed a badly named control on SampleVirtualTextureNode in ShaderGraph
- Fixed an issue where multiple SampleVirtualTextureNodes created functions with names that may collide in ShaderGraph
- Made sub graph importer deterministic to avoid cascading shader recompiles when no change was present.
- Adjusted style sheet for Blackboard to prevent ui conflicts.
- Fixed a bug where the SampleVirtualTexture node would delete slots when changing its LOD mode
- Use preview of the other target if VFXTarget is active.

## [7.1.1] - 2019-09-05
### Added
- You can now define shader keywords on the Blackboard. Use these keywords on the graph to create static branches in the generated shader.
- The tab now shows whether you are working in a Sub Graph or a Shader Graph file.
- The Shader Graph importer now bakes the output node type name into a meta-data object.

### Fixed
- The Shader Graph preview no longer breaks when you create new PBR Graphs.
- Fixed an issue where deleting a group and a property at the same time would cause an error.
- Fixed the epsilon that the Hue Node uses to avoid NaN on platforms that support half precision.
- Emission nodes no longer produce errors when you use them in Sub Graphs.
- Exposure nodes no longer produce errors when you use them in Sub Graphs.
- Unlit master nodes no longer define unnecessary properties in the Universal Render Pipeline.
- Errors no longer occur when you convert a selection to a Sub Graph.
- Color nodes now handle Gamma and Linear conversions correctly.
- Sub Graph Output nodes now link to the correct documentation page.
- When you use Keywords, PBR and Unlit master nodes no longer produce errors.
- PBR master nodes now calculate Global Illumination (GI) correctly.
- PBR master nodes now apply surface normals.
- PBR master nodes now apply fog.
- The Editor now displays correct errors for missing or deleted Sub Graph Assets.
- You can no longer drag and drop recursive nodes onto Sub Graph Assets.

## [7.0.1] - 2019-07-25
### Changed
- New Shader Graph windows are now docked to either existing Shader Graph windows, or to the Scene View.

### Fixed
- Fixed various dependency tracking issues with Sub Graphs and HLSL files from Custom Function Nodes.
- Fixed an error that previously occurred when you used `Sampler State` input ports on Sub Graphs.
- `Normal Reconstruct Z` node is now compatible with both fragment and vertex stages.
- `Position` node now draws the correct label for **Absolute World**.
- Node previews now inherit preview type correctly.
- Normal maps now unpack correctly for mobile platforms.
- Fixed an error that previously occurred when you used the Gradient Sample node and your system locale uses commas instead of periods.
- Fixed an issue where you couldn't group several nodes.

## [7.0.0] - 2019-07-10
### Added
- You can now use the `SHADERGRAPH_PREVIEW` keyword in `Custom Function Node` to generate different code for preview Shaders.
- Color Mode improves node visibility by coloring the title bar by Category, Precision, or custom colors.
- You can now set the precision of a Shader Graph and individual nodes.
- Added the `_TimeParameters` variable which contains `Time`, `Sin(Time)`, and `Cosine(Time)`
- _Absolute World_ space on `Position Node` now provides absolute world space coordinates regardless of the active render pipeline.
- You can now add sticky notes to graphs.

### Changed
- The `Custom Function Node` now uses an object field to reference its source when using `File` mode.
- To enable master nodes to generate correct motion vectors for time-based vertex modification, time is now implemented as an input to the graph rather than as a global uniform.
- **World** space on `Position Node` now uses the default world space coordinates of the active render pipeline.

### Fixed
- Fixed an error in `Custom Function Node` port naming.
- `Sampler State` properties and nodes now serialize correctly.
- Labels in the Custom Port menu now use the correct coloring when using the Personal skin.
- Fixed an error that occured when creating a Sub Graph from a selection containing a Group Node.
- When you change a Sub Graph, Shader Graph windows now correctly reload.
- When you save a Shader Graph, all other Shader Graph windows no longer re-compile their preview Shaders.
- Shader Graph UI now draws with correct styling for 2019.3.
- When deleting edge connections to nodes with a preview error, input ports no longer draw in the wrong position.
- Fixed an error involving deprecated components from VisualElements.
- When you convert nodes to a Sub Graph, the nodes are now placed correctly in the Sub Graph.
- The `Bitangent Vector Node` now generates all necessary shader requirements.

## [6.7.0-preview] - 2019-05-16
### Added
- Added a hidden path namespace for Sub Graphs to prevent certain Sub Graphs from populating the Create Node menu.

### Changed
- Anti-aliasing (4x) is now enabled on Shader Graph windows.

### Fixed
- When you click on the gear icon, Shader Graph now focuses on the selected node, and brings the settings menu to front view.
- Sub Graph Output and Custom Function Node now validate slot names, and display an appropriate error badge when needed.
- Remaining outdated documentation has been removed.
- When you perform an undo or redo to an inactive Shader Graph window, the window no longer breaks.
- When you rapidly perform an undo or redo, Shader Graph windows no longer break.
- Sub Graphs that contain references to non-existing Sub Graphs no longer break the Sub Graph Importer.
- You can now reference sub-assets such as Textures.
- You can now reference Scene Color and Scene Depth correctly from within a Sub Graph.
- When you create a new empty Sub Graph, it no longer shows a warning about a missing output.
- When you create outputs that start with a digit, Shader generation no longer fails.
- You can no longer add nodes that are not allowed into Sub Graphs.
- A graph must now always contain at least one Master Node.
- Duplicate output names are now allowed.
- Fixed an issue where the main preview was always redrawing.
- When you set a Master Node as active, the Main Preview now shows the correct result.
- When you save a graph that contains a Sub Graph node, the Shader Graph window no longer freezes.
- Fixed an error that occured when using multiple Sampler State nodes with different parameters.
- Fixed an issue causing default inputs to be misaligned in certain cases.
- You can no longer directly connect slots with invalid types. When the graph detects that situation, it now doesn't break and gives an error instead.

## [6.6.0] - 2019-04-01
### Added
- You can now add Matrix, Sampler State and Gradient properties to the Blackboard.
- Added Custom Function node. Use this node to define a custom HLSL function either via string directly in the graph, or via a path to an HLSL file.
- You can now group nodes by pressing Ctrl + G.
- Added "Delete Group and Contents" and removed "Ungroup All Nodes" from the context menu for groups.
- You can now use Sub Graphs in other Sub Graphs.
- Preview shaders now compile in the background, and only redraw when necessary.

### Changed
- Removed Blackboard fields, which had no effect on Sub Graph input ports, from the Sub Graph Blackboard.
- Subgraph Output node is now called Outputs.
- Subgraph Output node now supports renaming of ports.
- Subgraph Output node now supports all port types.
- Subgraph Output node now supports reordering ports.
- When you convert nodes to a Sub Graph, Shader Graph generates properties and output ports in the Sub Graph, and now by default, names those resulting properties and output ports based on their types.
- When you delete a group, Shader Graph now deletes the Group UI, but doesn't delete the nodes inside.

### Fixed
- You can now undo edits to Vector port default input fields.
- You can now undo edits to Gradient port default input fields.
- Boolean port input fields now display correct values when you undo changes.
- Vector type properties now behave as expected when you undo changes.
- Fixed an error that previously occurred when you opened saved Shader Graphs containing one or more Voronoi nodes.
- You can now drag normal map type textures on to a Shader Graph to create Sample Texture 2D nodes with the correct type set.
- Fixed the Multiply node so default input values are applied correctly.
- Added padding on input values for Blend node to prevent NaN outputs.
- Fixed an issue where `IsFaceSign` would not compile within Sub Graph Nodes.
- Null reference errors no longer occur when you remove ports with connected edges.
- Default input fields now correctly hide and show when connections change.

## [6.5.0] - 2019-03-07

### Fixed
- Fixed master preview for HDRP master nodes when alpha clip is enabled.

## [6.4.0] - 2019-02-21
### Fixed
- Fixed the Transform node, so going from Tangent Space to any other space now works as expected.

## [6.3.0] - 2019-02-18
### Fixed
- Fixed an issue where the Normal Reconstruct Z Node sometimes caused Not a Number (NaN) errors when using negative values.

## [6.2.0] - 2019-02-15
### Fixed
- Fixed the property blackboard so it no longer goes missing or turns very small.

### Changed
- Code refactor: all macros with ARGS have been swapped with macros with PARAM. This is because the ARGS macros were incorrectly named.

## [6.1.0] - 2019-02-13

## [6.0.0] - 2019-02-23
### Added
- When you hover your cursor over a property in the blackboard, this now highlights the corresponding property elements in your Shader Graph. Similarly, if you hover over a property in the Shader Graph itself, this highlights the corresponding property in the blackboard.
- Property nodes in your Shader Graph now have a similar look and styling as the properties in the blackboard.

### Changed
- Errors in the compiled shader are now displayed as badges on the appropriate node.
- In the `Scene Depth` node you can now choose the depth sampling mode: `Linear01`, `Raw` or `Eye`.

### Fixed
- When you convert an inline node to a `Property` node, this no longer allows duplicate property names.
- When you move a node, you'll now be asked to save the Graph file.
- You can now Undo edits to Property parameters on the Blackboard.
- You can now Undo conversions between `Property` nodes and inline nodes.
- You can now Undo moving a node.
- You can no longer select the `Texture2D` Property type `Mode`, if the Property is not exposed.
- The `Vector1` Property type now handles default values more intuitively when switching `Mode` dropdown.
- The `Color` node control is now a consistent width.
- Function declarations no longer contain double delimiters.
- The `Slider` node control now functions correctly.
- Fixed an issue where the Editor automatically re-imported Shader Graphs when there were changes to the asset database.
- Reverted the visual styling of various graph elements to their previous correct states.
- Previews now repaint correctly when Unity does not have focus.
- Code generation now works correctly for exposed Vector1 shader properties where the decimal separator is not a dot.
- The `Rotate About Axis` node's Modes now use the correct function versions.
- Shader Graph now preserves grouping when you convert nodes between property and inline.
- The `Flip` node now greys out labels for inactive controls.
- The `Boolean` property type now uses the `ToggleUI` property attribute, so as to not generate keywords.
- The `Normal Unpack` node no longer generates errors in Object space.
- The `Split` node now uses values from its default Port input fields.
- The `Channel Mask` node now allows multiple node instances, and no longer generates any errors.
- Serialized the Alpha control value on the `Flip` node.
- The `Is Infinite` and `Is NaN` nodes now use `Vector 1` input ports, but the output remains the same.
- You can no longer convert a node inside a `Sub Graph` into a `Sub Graph`, which previously caused errors.
- The `Transformation Matrix` node's Inverse Projection and Inverse View Projection modes no longer produce errors.
- The term `Shader Graph` is now captilized correctly in the Save Graph prompt.

## [5.2.0] - 2018-11-27
### Added
- Shader Graph now has __Group Node__, where you can group together several nodes. You can use this to keep your Graphs organized and nice.

### Fixed
- The expanded state of blackboard properties are now remembered during a Unity session.

## [5.1.0] - 2018-11-19
### Added
- You can now show and hide the Main Preview and the Blackboard from the toolbar.

### Changed
- The Shader Graph package is no longer in preview.
- Moved `NormalBlendRNM` node to a dropdown option on `Normal Blend` node.
- `Sample Cubemap` node now has a `SamplerState` slot.
- New Sub Graph assets now default to the "Sub Graphs" path in the Create Node menu.
- New Shader Graph assets now default to the "Shader Graphs" path in the Shader menu.
- The `Light Probe` node is now a `Baked GI` node. When you use LWRP with lightmaps, this node now returns the correct lightmap data. This node is supported in HDRP.
- `Reflection Probe` nodes now only work with LWRP. This solves compilation errors in HDRP.
- `Ambient` nodes now only work with LWRP. This solves compilation errors in HDRP.
- `Fog` nodes now only work with LWRP. This solves compilation errors in HDRP.
- In HDRP, the `Position` port for the `Object` node now returns the absolute world position.
- The `Baked GI`, `Reflection Probe`, and `Ambient` nodes are now in the `Input/Lighting` category.
- The master node no longer has its own preview, because it was redundant. You can see the results for the master node in the Main Preview.

### Fixed
- Shadow projection is now correct when using the `Unlit` master node with HD Render Pipeline.
- Removed all direct references to matrices
- `Matrix Construction` nodes with different `Mode` values now evaluate correctly.
- `Is Front Face` node now works correctly when connected to `Alpha` and `AlphaThreshold` slots on the `PBR` master node.
- Corrected some instances of incorrect port dimensions on several nodes.
- `Scene Depth` and `Scene Color` nodes now work in single pass stereo in Lightweight Render Pipeline.
- `Channel Mask` node controls are now aligned correctly.
- In Lightweight Render Pipeline, Pre-multiply surface type now matches the Lit shader.
- Non-exposed properties in the blackboard no longer have a green dot next to them.
- Default reference name for shader properties are now serialized. You cannot change them after initial creation.
- When you save Shader Graph and Sub Graph files, they're now automatically checked out on version control.
- Shader Graph no longer throws an exception when you double-click a folder in the Project window.
- Gradient Node no longer throws an error when you undo a deletion.

## [5.0.0-preview] - 2018-09-28

## [4.0.0-preview] - 2018-09-28
### Added
- Shader Graph now supports the High Definition Render Pipeline with both PBR and Unlit Master nodes. Shaders built with Shader Graph work with both the Lightweight and HD render pipelines.
- You can now modify vertex position via the Position slot on the PBR and Unlit Master nodes. By default, the input to this node is object space position. Custom inputs to this slot should specify the absolute local position of a given vertex. Certain nodes (such as Procedural Shapes) are not viable in the vertex shader. Such nodes are incompatible with this slot.
- You can now edit the Reference name for a property. To do so, select the property and type a new name next to Reference. If you want to reset to the default name, right-click Reference, and select Reset reference.
- In the expanded property window, you can now toggle whether the property is exposed.
- You can now change the path of Shader Graphs and Sub Graphs. When you change the path of a Shader Graph, this modifies the location it has in the shader selection list. When you change the path of Sub Graph, it will have a different location in the node creation menu.
- Added `Is Front Face` node. With this node, you can change graph output depending on the face sign of a given fragment. If the current fragment is part of a front face, the node returns true. For a back face, the node returns false. Note: This functionality requires that you have enabled **two sided** on the Master node.
- Gradient functionality is now available via two new nodes: Sample Gradient and Gradient Asset. The Sample Gradient node samples a gradient given a Time parameter. You can define this gradient on the Gradient slot control view. The Gradient Asset node defines a gradient that can be sampled by multiple Sample Gradient nodes using different Time parameters.
- Math nodes now have a Waves category. The category has four different nodes: Triangle wave, Sawtooth wave, Square wave, and Noise Sine wave. The Triangle, Sawtooth, and Square wave nodes output a waveform with a range of -1 to 1 over a period of 1. The Noise Sine wave outputs a standard Sine wave with a range of -1 to 1 over a period of 2 * pi. For variance, random noise is added to the amplitude of the Sine wave, within a determined range.
- Added `Sphere Mask` node for which you can indicate the starting coordinate and center point. The sphere mask uses these with the **Radius** and **Hardness** parameters. Sphere mask functionality works in both 2D and 3D spaces, and is based on the vector coordinates in the **Coords and Center** input.
- Added support for Texture 3D and Texture 2D Array via two new property types and four new nodes.
- A new node `Texture 2D LOD` has been added for LOD functionality on a Texture 2D Sample. Sample Texture 2D LOD uses the exact same input and output slots as Sample Texture 2D, but also includes an input for level of detail adjustments via a Vector1 slot.
- Added `Texel Size` node, which allows you to get the special texture properties of a Texture 2D Asset via the `{texturename}_TexelSize` variable. Based on input from the Texture 2D Asset, the node outputs the width and height of the texel size in Vector1 format.
- Added `Rotate About Axis` node. This allows you to rotate a 3D vector space around an axis. For the rotation, you can specify an amount of degrees or a radian value.
- Unpacking normal maps in object space.
- Unpacking derivative maps option on sample texture nodes.
- Added Uint type for instancing support.
- Added HDR option for color material slots.
- Added definitions used by new HD Lit Master node.
- Added a popup control for a string list.
- Added conversion type (position/direction) to TransformNode.
- In your preview for nodes that are not master nodes, pixels now display as pink if they are not finite.

### Changed
- The settings for master nodes now live in a small window that you can toggle on and off. Here, you can change various rendering settings for your shader.
- There are two Normal Derive Nodes: `Normal From Height` and `Normal Reconstruct Z`.
  `Normal From Height` uses Vector1 input to derive a normal map.
  `Normal Reconstruct Z` uses the X and Y components in Vector2 input to derive the proper Z value for a normal map.
- The Texture type default input now accepts render textures.
- HD PBR subshader no longer duplicates surface description code into vertex shader.
- If the current render pipeline is not compatible, master nodes now display an error badge.
- The preview shader now only considers the current render pipeline. Because of this there is less code to compile, so the preview shader compiles faster.
- When you rename a shader graph or sub shader graph locally on your disk, the title of the Shader Graph window, black board, and preview also updates.
- Removed legacy matrices from Transfomation Matrix node.
- Texture 2D Array and Texture 3D nodes can no longer be used in the vertex shader.
- `Normal Create` node has been renamed to `Normal From Texture`.
- When you close the Shader Graph after you have modified a file, the prompt about saving your changes now shows the file name as well.
- `Blend` node now supports Overwrite mode.
- `Simple Noise` node no longer has a loop.
- The `Polygon` node now calculates radius based on apothem.
- `Normal Strength` node now calculates Z value more accurately.
- You can now connect Sub Graphs to vertex shader slots. If a node in the Sub Graph specifies a shader stage, that specific Sub Graph node is locked to that stage. When an instance of a Sub Graph node is connected to a slot that specifies a shader stage, all slots on that instance are locked to the stage.
- Separated material options and tags.
- Master node settings are now recreated when a topological modification occurs.

### Fixed
- Vector 1 nodes now evaluate correctly. ([#334](https://github.com/Unity-Technologies/ShaderGraph/issues/334) and [#337](https://github.com/Unity-Technologies/ShaderGraph/issues/337))
- Properties can now be copied and pasted.
- Pasting a property node into another graph will now convert it to a concrete node. ([#300](https://github.com/Unity-Technologies/ShaderGraph/issues/300) and [#307](https://github.com/Unity-Technologies/ShaderGraph/pull/307))
- Nodes that are copied from one graph to another now spawn in the center of the current view. ([#333](https://github.com/Unity-Technologies/ShaderGraph/issues/333))
- When you edit sub graph paths, the search window no longer yields a null reference exception.
- The blackboard is now within view when deserialized.
- Your system locale can no longer cause incorrect commands due to full stops being converted to commas.
- Deserialization of subgraphs now works correctly.
- Sub graphs are now suffixed with (sub), so you can tell them apart from other nodes.
- Boolean and Texture type properties now function correctly in sub-graphs.
- The preview of a node does not obstruct the selection outliner anymore.
- The Dielectric Specular node no longer resets its control values.
- You can now copy, paste, and duplicate sub-graph nodes with vector type input ports.
- The Lightweight PBR subshader now normalizes normal, tangent, and view direction correctly.
- Shader graphs using alpha clip now generate correct depth and shadow passes.
- `Normal Create` node has been renamed to `Normal From Texture`.
- The preview of nodes now updates correctly.
- Your system locale can no longer cause incorrect commands due to full stops being converted to commas.
- `Show Generated Code` no longer throws an "Argument cannot be null" error.
- Sub Graphs now use the correct generation mode when they generate preview shaders.
- The `CodeFunctionNode` API now generates correct function headers when you use `DynamicMatrix` type slots.
- Texture type input slots now set correct default values for 'Normal' texture type.
- SpaceMaterialSlot now reads correct slot.
- Slider node control now functions correctly.
- Shader Graphs no longer display an error message intended for Sub Graphs when you delete properties.
- The Shader Graph and Sub Shader Graph file extensions are no longer case-sensitive.
- The dynamic value slot type now uses the correct decimal separator during HLSL generation.
- Fixed an issue where Show Generated Code could fail when external editor was not set.
- In the High Definition Render Pipeline, Shader Graph now supports 4-channel UVs.
- The Lightweight PBR subshader now generates the correct meta pass.
- Both PBR subshaders can now generate indirect light from emission.
- Shader graphs now support the SRP batcher.
- Fixed an issue where floatfield would be parsed according to OS locale settings with .NET 4.6<|MERGE_RESOLUTION|>--- conflicted
+++ resolved
@@ -4,19 +4,6 @@
 The format is based on [Keep a Changelog](http://keepachangelog.com/en/1.0.0/)
 and this project adheres to [Semantic Versioning](http://semver.org/spec/v2.0.0.html).
 
-<<<<<<< HEAD
-## [12.1.4]
-
-### Fixed
- - Fixed broken documentation URL for block nodes. [1381488](https://issuetracker.unity3d.com/product/unity/issues/guid/1381488)
-
-## [12.1.3] - 2021-11-17
-
-### Fixed
-
- - Fixed the behavior of checkerboard node with raytracing
- - Fixed a validation error in ShaderGraph when using the SimpleNoise node both inside and outside a subgraph [1383046] (https://issuetracker.unity3d.com/issues/validation-error-is-usually-thrown-when-simple-noise-node-is-both-in-a-shadergraph-and-in-a-sub-graph)
-=======
 ## [12.1.6] - 2022-02-09
 
 Version Updated
@@ -40,7 +27,7 @@
   - Fixed the behavior of checkerboard node with raytracing
   - Fixed a ShaderGraph warning when connecting a node using Object Space BiTangent to the vertex stage [1361512] (https://issuetracker.unity3d.com/issues/shader-graph-cross-implicit-truncation-of-vector-type-errors-are-thrown-when-connecting-transform-node-to-vertex-block)
   - Fixed a validation error in ShaderGraph when using the SimpleNoise node both inside and outside a subgraph [1383046] (https://issuetracker.unity3d.com/issues/validation-error-is-usually-thrown-when-simple-noise-node-is-both-in-a-shadergraph-and-in-a-sub-graph)
->>>>>>> c68904af
+  - Fixed broken documentation URL for block nodes. [1381488](https://issuetracker.unity3d.com/product/unity/issues/guid/1381488)
 
 ## [12.1.3] - 2021-11-17
 
