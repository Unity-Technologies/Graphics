--- conflicted
+++ resolved
@@ -25,6 +25,7 @@
 - Fixed a bug where ShaderGraph would not load graphs using Procedural VT nodes when the nodes were the project had them disabled [1271598]
 - Fixed an issue where the ProceduralVT node was not updating any connected SampleVT nodes when the number of layers was changed [1274288]
 - Fixed an issue where ShaderGraph shaders did not reimport automatically when some of the included files changed [1269634]
+- Fixed a bug where non-word characters in an enum keyword reference name would break the graph. [1270168](https://issuetracker.unity3d.com/product/unity/issues/guid/1270168)
 
 ## [10.0.0] - 2019-06-10
 ### Added
@@ -172,11 +173,7 @@
 - Made sub graph importer deterministic to avoid cascading shader recompiles when no change was present.
 - Adjusted style sheet for Blackboard to prevent ui conflicts.
 - Fixed a bug where the SampleVirtualTexture node would delete slots when changing its LOD mode
-<<<<<<< HEAD
-- Fixed a bug where non-word characters in an enum keyword reference name would break the graph. [1270168](https://issuetracker.unity3d.com/product/unity/issues/guid/1270168)
-=======
-- Use preview of the other target if VFXTarget is active.
->>>>>>> ca9d642e
+
 
 ## [7.1.1] - 2019-09-05
 ### Added
