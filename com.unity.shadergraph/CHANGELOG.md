# Changelog
All notable changes to this package are documented in this file.

The format is based on [Keep a Changelog](http://keepachangelog.com/en/1.0.0/)
and this project adheres to [Semantic Versioning](http://semver.org/spec/v2.0.0.html).

## [9.0.0] - 2020-07-09

### Added
- Added the Internal Inspector which allows the user to view data contained in selected nodes and properties in a new floating graph sub-window. Also added support for custom property drawers to let you visualize any data type you like and expose it to the inspector.  
- Added samples for Procedural Patterns to the package.
- You can now use the right-click context menu to delete Sticky Notes.
- You can now save your graph as a new Asset.
- Added support for vertex skinning when you use the DOTS animation package.
- You can now use the right-click context menu to set the precision on multiple selected nodes.
- You can now select unused nodes in your graph.
- When you start the Editor, Shader Graph now displays Properties in the Blackboard as collapsed.
- Updated the zoom level to let you zoom in further.
- Blackboard properties now have a __Duplicate__ menu option. When you duplicate properties, Shader Graph maintains the order, and inserts duplicates below the current selection.
- When you convert a node to a Sub Graph, the dialog now opens up in the directory of the original graph that contained the node. If the new Sub Graph is outside this directory, it also remembers that path for the next dialog to ease folder navigation.
- If Unity Editor Analytics are enabled, Shader Graph collects anonymous data about which nodes you use in your graphs. This helps the Shader Graph team focus our efforts on the most common graph scenarios, and better understand the needs of our customers. We don't track edge data and cannot recreate your graphs in any form.
- The Create Node Menu now has a tree view and support for fuzzy field searching.
- When a Shader Graph or Sub Graph Asset associated with a open window has been deleted, Unity now displays a dialog that asks whether you would like to save the graph as a new Asset or close the window.
- Added a drop-down menu to the PBR Master Node that lets you select the final coordinate space of normals delivered from the fragment function. 
- Added support for users to drag and drop Blackboard Properties from one graph to another.
- Breaking out GraphData validation into clearer steps.
- Added AlphaToMask render state.
- Added a field to the Master Nodes that overrides the generated shader's ShaderGUI, which determines how a Material that uses a Shader Graph looks.
- Added Redirect Nodes. You can now double-click an edge to add a control point that allows you to route edges around other nodes and connect multiple output edges.
- Added `Compute Deformation` Node to read deformed vertex data from Dots Deformations.
- Added new graph nodes that allow sampling Virtual Textures
- Shader Graph now uses a new file format that is much friendlier towards version control systems and humans. Existing Shader Graphs and will use the new format next time they are saved.

### Changed
- Changed the `Branch` node so that it uses a ternary operator (`Out = bool ? a : B`) instead of a linear interpolate function.
- Copied nodes are now pasted at the cursor location instead of slightly offset from their original location.
- Error messages reported on Sub Graph output nodes for invalid previews now present clearer information, with documentation support.
- Updated legacy COLOR output semantic to SV_Target in pixel shader for compatibility with DXC.
- Updated the functions in the `Normal From Height` node to avoid NaN outputs.
- Changed the Voronoi Node algorithm to increase the useful range of the input values and to always use float values internally to avoid clipping.
- Changed the `Reference Suffix` of Keyword Enum entries so that you cannot edit them, which ensures that material keywords compile properly. 
- Updated the dependent version of `Searcher` to 4.2.0. 
- Added support for `Linear Blend Skinning` Node to Universal Render Pipeline.

### Fixed
- Edges no longer produce errors when you save a Shader Graph.
- Shader Graph no longer references the `NUnit` package.
- Fixed a shader compatibility issue in the SRP Batcher when you use a hybrid instancing custom variable.
- Fixed an issue where Unity would crash when you imported a Shader Graph Asset with invalid formatting.
- Fixed an issue with the animated preview when there is no Camera with animated Materials in the Editor.
- Triplanar nodes no longer use Camera-relative world space by default in HDRP.
- Errors no longer occur when you activate `Enable GPU Instancing` on Shader Graph Materials. [1184870](https://issuetracker.unity3d.com/issues/universalrp-shader-compilation-error-when-using-gpu-instancing)
- Errors no longer occur when there are multiple tangent transform nodes on a graph. [1185752](https://issuetracker.unity3d.com/issues/shadergraph-fails-to-compile-with-redefinition-of-transposetangent-when-multiple-tangent-transform-nodes-are-plugged-in)
- The Main Preview for Sprite Lit and Sprite Unlit master nodes now displays the correct color. [1184656](https://issuetracker.unity3d.com/issues/shadergraph-preview-for-lit-and-unlit-master-node-wrong-color-when-color-is-set-directly-on-master-node)
- Shader Graph shaders in `Always Include Shaders` no longer crash builds. [1191757](https://issuetracker.unity3d.com/issues/lwrp-build-crashes-when-built-with-shadergraph-file-added-to-always-include-shaders-list)
- The `Transform` node now correctly transforms Absolute World to Object.
- Errors no longer occur when you change the precision of Sub Graphs. [1158413](https://issuetracker.unity3d.com/issues/shadergraph-changing-precision-of-sg-with-subgraphs-that-still-use-the-other-precision-breaks-the-generated-shader)
- Fixed an error where the UV channel drop-down menu on nodes had clipped text. [1188710](https://issuetracker.unity3d.com/issues/shader-graph-all-uv-dropdown-value-is-clipped-under-shader-graph)
- Added StencilOverride support.
- Sticky Notes can now be grouped properly.
- Fixed an issue where nodes couldn't be copied from a group.
- Fixed a bug that occurred when you duplicated multiple Blackboard properties or keywords simultaneously, where Shader Graph stopped working, potentially causing data loss.
- Fixed a bug where you couldn't reorder Blackboard properties.
- Shader Graph now properly duplicates the __Exposed__ status for Shader properties and keywords.
- Fixed a bug where the __Save Graph As__ dialog for a Shader or Sub Graph sometimes appeared in the wrong Project when you had multiple Unity Projects open simultaneously.
- Fixed an issue where adding the first output to a Sub Graph without any outputs prior caused Shader Graphs containing the Sub Graph to break.
- Fixed an issue where Shader Graph shaders using the `CameraNode` failed to build on PS4 with "incompatible argument list for call to 'mul'".
- Fixed a bug that caused problems with Blackboard property ordering.
- Fixed a bug where the redo functionality in Shader Graph often didn't work.
- Fixed a bug where using the Save As command on a Sub Graph raised an exception.
- Fixed a bug where the input fields sometimes didn't render properly. [1176268](https://issuetracker.unity3d.com/issues/shadergraph-input-fields-get-cut-off-after-minimizing-and-maximizing-become-unusable)
- Fixed a bug where the Gradient property didn't work with all system locales. [1140924](https://issuetracker.unity3d.com/issues/shader-graph-shader-doesnt-compile-when-using-a-gradient-property-and-a-regional-format-with-comma-decimal-separator-is-used)
- Fixed a bug where Properties in the Blackboard could have duplicate names.
- Fixed a bug where you could drag the Blackboard into a graph even when you disabled the Blackboard.
- Fixed a bug where the `Vertex Normal` slot on master nodes needed vertex normal data input to compile. [1193348](https://issuetracker.unity3d.com/issues/hdrp-unlit-shader-plugging-anything-into-the-vertex-normal-input-causes-shader-to-fail-to-compile)
- Fixed a bug where `GetWorldSpaceNormalizeViewDir()` could cause undeclared indentifier errors. [1190606](https://issuetracker.unity3d.com/issues/view-dir-node-plugged-into-vertex-position-creates-error-undeclared-identifier-getworldspacenormalizeviewdir)
- Fixed a bug where Emission on PBR Shader Graphs in the Universal RP would not bake to lightmaps. [1190225](https://issuetracker.unity3d.com/issues/emissive-custom-pbr-shadergraph-material-only-works-for-primitive-unity-objects)
- Fixed a bug where Shader Graph shaders were writing to `POSITION` instead of `SV_POSITION`, which caused PS4 builds to fail.
- Fixed a bug where `Object to Tangent` transforms in the `Transform` node used the wrong matrix. [1162203](https://issuetracker.unity3d.com/issues/shadergraph-transform-node-from-object-to-tangent-space-uses-the-wrong-matrix)
- Fixed an issue where boolean keywords in a Shader Graph caused HDRP Material features to fail. [1204827](https://issuetracker.unity3d.com/issues/hdrp-shadergraph-adding-a-boolean-keyword-to-an-hdrp-lit-shader-makes-material-features-not-work)
- Fixed a bug where Object space normals scaled with Object Scale. 
- Documentation links on nodes now point to the correct URLs and package versions.
- Fixed an issue where Sub Graphs sometimes had duplicate names when you converted nodes into Sub Graphs. 
- Fixed an issue where the number of ports on Keyword nodes didn't update when you added or removed Enum Keyword entries.
- Fixed an issue where colors in graphs didn't update when you changed a Blackboard Property's precision while the Color Mode is set to Precision.
- Fixed a bug where custom mesh in the Master Preview didn't work.
- Fixed a number of memory leaks that caused Shader Graph assets to stay in memory after closing the Shader Graph window.
- You can now smoothly edit controls on the `Dielectric Specular` node.
- Fixed Blackboard Properties to support scientific notation.
- Fixed a bug where warnings in the Shader Graph or Sub Graph were treated as errors.
- Fixed a bug where the error `Output value 'vert' is not initialized` displayed on all PBR graphs in Universal. [1210710](https://issuetracker.unity3d.com/issues/output-value-vert-is-not-completely-initialized-error-is-thrown-when-pbr-graph-is-created-using-urp)
- Fixed a bug where PBR and Unlit master nodes in Universal had Alpha Clipping enabled by default.
- Fixed an issue in where analytics wasn't always working.
- Fixed a bug where if a user had a Blackboard Property Reference start with a digit the generated shader would be broken.
- Avoid unintended behavior by removing the ability to create presets from Shader Graph (and Sub Graph) assets. [1220914](https://issuetracker.unity3d.com/issues/shadergraph-preset-unable-to-open-editor-when-clicking-on-open-shader-editor-in-the-shadersubgraphimporter)
- Fixed a bug where undo would make the Master Preview visible regardless of its toggle status.
- Fixed a bug where any change to the PBR master node settings would lose connection to the normal slot. 
- Fixed a bug where the user couldn't open up HDRP Master Node Shader Graphs without the Render Pipeline set to HDRP.
- Fixed a bug where adding a HDRP Master Node to a Shader Graph would softlock the Shader Graph.
- Fixed a bug where shaders fail to compile due to `#pragma target` generation when your system locale uses commas instead of periods.
- Fixed a compilation error when using Hybrid Renderer due to incorrect positioning of macros.
- Fixed a bug where the `Create Node Menu` lagged on load. Entries are now only generated when property, keyword, or subgraph changes are detected. [1209567](https://issuetracker.unity3d.com/issues/shadergraph-opening-node-search-window-is-unnecessarily-slow).
- Fixed a bug with the `Transform` node where converting from `Absolute World` space in a sub graph causes invalid subscript errors. [1190813](https://issuetracker.unity3d.com/issues/shadergraph-invalid-subscript-errors-are-thrown-when-connecting-a-subgraph-with-transform-node-with-unlit-master-node)
- Fixed a bug where depndencies were not getting included when exporting a shadergraph and subgraphs
- Fixed a bug where adding a " to a property display name would cause shader compilation errors and show all nodes as broken
- Fixed a bug where the `Position` node would change coordinate spaces from `World` to `Absolute World` when shaders recompile. [1184617](https://issuetracker.unity3d.com/product/unity/issues/guid/1184617/)
- Fixed a bug where instanced shaders wouldn't compile on PS4.
- Fixed a bug where switching a Color Nodes' Mode between Default and HDR would cause the Color to be altered incorrectly.
- Fixed a bug where nodes dealing with matricies would sometimes display a preview, sometimes not.
- Optimized loading a large Shader Graph. [1209047](https://issuetracker.unity3d.com/issues/shader-graph-unresponsive-editor-when-using-large-graphs)
- Fixed NaN issue in triplanar SG node when blend goes to 0.
- Fixed an issue where Blackboard properties would not duplicate with `Precision` or `Hybrid Instancing` options. 
- Fixed an issue where `Texture` properties on the Blackboard would not duplicate with the same `Mode` settings. 
- Fixed an issue where `Keywords` on the Blackboard would not duplicate with the same `Default` value.
- Shader Graph now requests preview shader compilation asynchronously. [1209047](https://issuetracker.unity3d.com/issues/shader-graph-unresponsive-editor-when-using-large-graphs)
- Fixed an issue where Shader Graph would not compile master previews after an assembly reload.
- Fixed issue where `Linear Blend Skinning` node could not be converted to Sub Graph [1227087](https://issuetracker.unity3d.com/issues/shadergraph-linear-blend-skinning-node-reports-an-error-and-prevents-shader-compilation-when-used-within-a-sub-graph)
- Fixed a compilation error in preview shaders for nodes requiring view direction.
- Fixed undo not being recorded properly for setting active master node, graph precision, and node defaults.
- Fixed an issue where Custum Function nodes and Sub Graph Output nodes could no longer rename slots. 
- Fixed a bug where searcher entries would not repopulate correctly after an undo was perfromed (https://fogbugz.unity3d.com/f/cases/1241018/)
- Fixed a bug where changeing the default value on a keyword would reset the node input type to vec4 (https://fogbugz.unity3d.com/f/cases/1216760/)
- Preview correctly shows unassigned VT texture result, no longer ignores null textures
- Don't allow duplicate VT layer names when renaming layers
- Moved VT layer TextureType to the VTProperty from the SampleVT node
- Fixed the squished UI of VT property layers
- Disallow Save As and Convert to Subgraph that would create recursive dependencies
- Alpha Clipping option in Graph inspector now correctly hides and indents dependent options. (https://fogbugz.unity3d.com/f/cases/1257041/)
- Fixed a bug where the object selector for Custom Function Nodes did not update correctly. [1176129](https://issuetracker.unity3d.com/product/unity/issues/guid/1176129/)
<<<<<<< HEAD
- Fixed a bug where changing the name of a property did not update nodes on the graph. [1249164](https://issuetracker.unity3d.com/product/unity/issues/guid/1249164/)
=======
- Fixed a bug where the Create Node menu would override the Object Field selection window. [1176125](https://issuetracker.unity3d.com/issues/shader-graph-object-input-field-with-space-bar-shortcut-opens-shader-graph-search-window-and-object-select-window)
>>>>>>> e9bd5882
- Fixed a bug where whitespaces were allowed in keyword reference names

## [7.1.1] - 2019-09-05
### Added
- You can now define shader keywords on the Blackboard. Use these keywords on the graph to create static branches in the generated shader.
- The tab now shows whether you are working in a Sub Graph or a Shader Graph file.
- The Shader Graph importer now bakes the output node type name into a meta-data object.

### Fixed
- The Shader Graph preview no longer breaks when you create new PBR Graphs.
- Fixed an issue where deleting a group and a property at the same time would cause an error.
- Fixed the epsilon that the Hue Node uses to avoid NaN on platforms that support half precision.
- Emission nodes no longer produce errors when you use them in Sub Graphs.
- Exposure nodes no longer produce errors when you use them in Sub Graphs.
- Unlit master nodes no longer define unnecessary properties in the Universal Render Pipeline.
- Errors no longer occur when you convert a selection to a Sub Graph.
- Color nodes now handle Gamma and Linear conversions correctly.
- Sub Graph Output nodes now link to the correct documentation page.
- When you use Keywords, PBR and Unlit master nodes no longer produce errors.
- PBR master nodes now calculate Global Illumination (GI) correctly.
- PBR master nodes now apply surface normals.
- PBR master nodes now apply fog.
- The Editor now displays correct errors for missing or deleted Sub Graph Assets.
- You can no longer drag and drop recursive nodes onto Sub Graph Assets.

## [7.0.1] - 2019-07-25
### Changed
- New Shader Graph windows are now docked to either existing Shader Graph windows, or to the Scene View.

### Fixed
- Fixed various dependency tracking issues with Sub Graphs and HLSL files from Custom Function Nodes.
- Fixed an error that previously occurred when you used `Sampler State` input ports on Sub Graphs.
- `Normal Reconstruct Z` node is now compatible with both fragment and vertex stages. 
- `Position` node now draws the correct label for **Absolute World**. 
- Node previews now inherit preview type correctly.
- Normal maps now unpack correctly for mobile platforms.
- Fixed an error that previously occurred when you used the Gradient Sample node and your system locale uses commas instead of periods.
- Fixed an issue where you couldn't group several nodes.

## [7.0.0] - 2019-07-10
### Added
- You can now use the `SHADERGRAPH_PREVIEW` keyword in `Custom Function Node` to generate different code for preview Shaders.
- Color Mode improves node visibility by coloring the title bar by Category, Precision, or custom colors.
- You can now set the precision of a Shader Graph and individual nodes.
- Added the `_TimeParameters` variable which contains `Time`, `Sin(Time)`, and `Cosine(Time)`
- _Absolute World_ space on `Position Node` now provides absolute world space coordinates regardless of the active render pipeline.
- You can now add sticky notes to graphs.

### Changed
- The `Custom Function Node` now uses an object field to reference its source when using `File` mode.
- To enable master nodes to generate correct motion vectors for time-based vertex modification, time is now implemented as an input to the graph rather than as a global uniform.
- **World** space on `Position Node` now uses the default world space coordinates of the active render pipeline. 

### Fixed
- Fixed an error in `Custom Function Node` port naming.
- `Sampler State` properties and nodes now serialize correctly.
- Labels in the Custom Port menu now use the correct coloring when using the Personal skin.
- Fixed an error that occured when creating a Sub Graph from a selection containing a Group Node.
- When you change a Sub Graph, Shader Graph windows now correctly reload.
- When you save a Shader Graph, all other Shader Graph windows no longer re-compile their preview Shaders.
- Shader Graph UI now draws with correct styling for 2019.3.
- When deleting edge connections to nodes with a preview error, input ports no longer draw in the wrong position.
- Fixed an error involving deprecated components from VisualElements.
- When you convert nodes to a Sub Graph, the nodes are now placed correctly in the Sub Graph.
- The `Bitangent Vector Node` now generates all necessary shader requirements.

## [6.7.0-preview] - 2019-05-16
### Added
- Added a hidden path namespace for Sub Graphs to prevent certain Sub Graphs from populating the Create Node menu.

### Changed
- Anti-aliasing (4x) is now enabled on Shader Graph windows.

### Fixed
- When you click on the gear icon, Shader Graph now focuses on the selected node, and brings the settings menu to front view.
- Sub Graph Output and Custom Function Node now validate slot names, and display an appropriate error badge when needed.
- Remaining outdated documentation has been removed. 
- When you perform an undo or redo to an inactive Shader Graph window, the window no longer breaks.
- When you rapidly perform an undo or redo, Shader Graph windows no longer break.
- Sub Graphs that contain references to non-existing Sub Graphs no longer break the Sub Graph Importer.
- You can now reference sub-assets such as Textures.
- You can now reference Scene Color and Scene Depth correctly from within a Sub Graph.
- When you create a new empty Sub Graph, it no longer shows a warning about a missing output.
- When you create outputs that start with a digit, Shader generation no longer fails.
- You can no longer add nodes that are not allowed into Sub Graphs.
- A graph must now always contain at least one Master Node.
- Duplicate output names are now allowed.
- Fixed an issue where the main preview was always redrawing.
- When you set a Master Node as active, the Main Preview now shows the correct result.
- When you save a graph that contains a Sub Graph node, the Shader Graph window no longer freezes.
- Fixed an error that occured when using multiple Sampler State nodes with different parameters.
- Fixed an issue causing default inputs to be misaligned in certain cases.
- You can no longer directly connect slots with invalid types. When the graph detects that situation, it now doesn't break and gives an error instead.

## [6.6.0] - 2019-04-01
### Added
- You can now add Matrix, Sampler State and Gradient properties to the Blackboard.
- Added Custom Function node. Use this node to define a custom HLSL function either via string directly in the graph, or via a path to an HLSL file.
- You can now group nodes by pressing Ctrl + G.
- Added "Delete Group and Contents" and removed "Ungroup All Nodes" from the context menu for groups.
- You can now use Sub Graphs in other Sub Graphs.
- Preview shaders now compile in the background, and only redraw when necessary.

### Changed
- Removed Blackboard fields, which had no effect on Sub Graph input ports, from the Sub Graph Blackboard.
- Subgraph Output node is now called Outputs.
- Subgraph Output node now supports renaming of ports.
- Subgraph Output node now supports all port types.
- Subgraph Output node now supports reordering ports.
- When you convert nodes to a Sub Graph, Shader Graph generates properties and output ports in the Sub Graph, and now by default, names those resulting properties and output ports based on their types.
- When you delete a group, Shader Graph now deletes the Group UI, but doesn't delete the nodes inside.

### Fixed
- You can now undo edits to Vector port default input fields.
- You can now undo edits to Gradient port default input fields.
- Boolean port input fields now display correct values when you undo changes.
- Vector type properties now behave as expected when you undo changes.
- Fixed an error that previously occurred when you opened saved Shader Graphs containing one or more Voronoi nodes.
- You can now drag normal map type textures on to a Shader Graph to create Sample Texture 2D nodes with the correct type set.
- Fixed the Multiply node so default input values are applied correctly.
- Added padding on input values for Blend node to prevent NaN outputs.
- Fixed an issue where `IsFaceSign` would not compile within Sub Graph Nodes.
- Null reference errors no longer occur when you remove ports with connected edges.
- Default input fields now correctly hide and show when connections change.

## [6.5.0] - 2019-03-07

### Fixed
- Fixed master preview for HDRP master nodes when alpha clip is enabled.

## [6.4.0] - 2019-02-21
### Fixed
- Fixed the Transform node, so going from Tangent Space to any other space now works as expected.

## [6.3.0] - 2019-02-18
### Fixed
- Fixed an issue where the Normal Reconstruct Z Node sometimes caused Not a Number (NaN) errors when using negative values.

## [6.2.0] - 2019-02-15
### Fixed
- Fixed the property blackboard so it no longer goes missing or turns very small.

### Changed
- Code refactor: all macros with ARGS have been swapped with macros with PARAM. This is because the ARGS macros were incorrectly named.

## [6.1.0] - 2019-02-13

## [6.0.0] - 2019-02-23
### Added
- When you hover your cursor over a property in the blackboard, this now highlights the corresponding property elements in your Shader Graph. Similarly, if you hover over a property in the Shader Graph itself, this highlights the corresponding property in the blackboard.
- Property nodes in your Shader Graph now have a similar look and styling as the properties in the blackboard.

### Changed
- Errors in the compiled shader are now displayed as badges on the appropriate node.
- In the `Scene Depth` node you can now choose the depth sampling mode: `Linear01`, `Raw` or `Eye`.

### Fixed
- When you convert an inline node to a `Property` node, this no longer allows duplicate property names.
- When you move a node, you'll now be asked to save the Graph file.
- You can now Undo edits to Property parameters on the Blackboard.
- You can now Undo conversions between `Property` nodes and inline nodes.
- You can now Undo moving a node.
- You can no longer select the `Texture2D` Property type `Mode`, if the Property is not exposed.
- The `Vector1` Property type now handles default values more intuitively when switching `Mode` dropdown.
- The `Color` node control is now a consistent width.
- Function declarations no longer contain double delimiters.
- The `Slider` node control now functions correctly.
- Fixed an issue where the Editor automatically re-imported Shader Graphs when there were changes to the asset database.
- Reverted the visual styling of various graph elements to their previous correct states.
- Previews now repaint correctly when Unity does not have focus.
- Code generation now works correctly for exposed Vector1 shader properties where the decimal separator is not a dot.
- The `Rotate About Axis` node's Modes now use the correct function versions.
- Shader Graph now preserves grouping when you convert nodes between property and inline.
- The `Flip` node now greys out labels for inactive controls.
- The `Boolean` property type now uses the `ToggleUI` property attribute, so as to not generate keywords.
- The `Normal Unpack` node no longer generates errors in Object space.
- The `Split` node now uses values from its default Port input fields.
- The `Channel Mask` node now allows multiple node instances, and no longer generates any errors.
- Serialized the Alpha control value on the `Flip` node.
- The `Is Infinite` and `Is NaN` nodes now use `Vector 1` input ports, but the output remains the same.
- You can no longer convert a node inside a `Sub Graph` into a `Sub Graph`, which previously caused errors.
- The `Transformation Matrix` node's Inverse Projection and Inverse View Projection modes no longer produce errors.
- The term `Shader Graph` is now captilized correctly in the Save Graph prompt. 

## [5.2.0] - 2018-11-27
### Added
- Shader Graph now has __Group Node__, where you can group together several nodes. You can use this to keep your Graphs organized and nice.

### Fixed
- The expanded state of blackboard properties are now remembered during a Unity session.

## [5.1.0] - 2018-11-19
### Added
- You can now show and hide the Main Preview and the Blackboard from the toolbar.

### Changed
- The Shader Graph package is no longer in preview.
- Moved `NormalBlendRNM` node to a dropdown option on `Normal Blend` node.
- `Sample Cubemap` node now has a `SamplerState` slot.
- New Sub Graph assets now default to the "Sub Graphs" path in the Create Node menu.
- New Shader Graph assets now default to the "Shader Graphs" path in the Shader menu.
- The `Light Probe` node is now a `Baked GI` node. When you use LWRP with lightmaps, this node now returns the correct lightmap data. This node is supported in HDRP.
- `Reflection Probe` nodes now only work with LWRP. This solves compilation errors in HDRP.
- `Ambient` nodes now only work with LWRP. This solves compilation errors in HDRP.
- `Fog` nodes now only work with LWRP. This solves compilation errors in HDRP.
- In HDRP, the `Position` port for the `Object` node now returns the absolute world position.
- The `Baked GI`, `Reflection Probe`, and `Ambient` nodes are now in the `Input/Lighting` category.
- The master node no longer has its own preview, because it was redundant. You can see the results for the master node in the Main Preview.

### Fixed
- Shadow projection is now correct when using the `Unlit` master node with HD Render Pipeline.
- Removed all direct references to matrices
- `Matrix Construction` nodes with different `Mode` values now evaluate correctly.
- `Is Front Face` node now works correctly when connected to `Alpha` and `AlphaThreshold` slots on the `PBR` master node.
- Corrected some instances of incorrect port dimensions on several nodes.
- `Scene Depth` and `Scene Color` nodes now work in single pass stereo in Lightweight Render Pipeline.
- `Channel Mask` node controls are now aligned correctly.
- In Lightweight Render Pipeline, Pre-multiply surface type now matches the Lit shader. 
- Non-exposed properties in the blackboard no longer have a green dot next to them.
- Default reference name for shader properties are now serialized. You cannot change them after initial creation.
- When you save Shader Graph and Sub Graph files, they're now automatically checked out on version control.
- Shader Graph no longer throws an exception when you double-click a folder in the Project window.
- Gradient Node no longer throws an error when you undo a deletion.

## [5.0.0-preview] - 2018-09-28

## [4.0.0-preview] - 2018-09-28
### Added
- Shader Graph now supports the High Definition Render Pipeline with both PBR and Unlit Master nodes. Shaders built with Shader Graph work with both the Lightweight and HD render pipelines.
- You can now modify vertex position via the Position slot on the PBR and Unlit Master nodes. By default, the input to this node is object space position. Custom inputs to this slot should specify the absolute local position of a given vertex. Certain nodes (such as Procedural Shapes) are not viable in the vertex shader. Such nodes are incompatible with this slot.
- You can now edit the Reference name for a property. To do so, select the property and type a new name next to Reference. If you want to reset to the default name, right-click Reference, and select Reset reference.
- In the expanded property window, you can now toggle whether the property is exposed.
- You can now change the path of Shader Graphs and Sub Graphs. When you change the path of a Shader Graph, this modifies the location it has in the shader selection list. When you change the path of Sub Graph, it will have a different location in the node creation menu.
- Added `Is Front Face` node. With this node, you can change graph output depending on the face sign of a given fragment. If the current fragment is part of a front face, the node returns true. For a back face, the node returns false. Note: This functionality requires that you have enabled **two sided** on the Master node.
- Gradient functionality is now available via two new nodes: Sample Gradient and Gradient Asset. The Sample Gradient node samples a gradient given a Time parameter. You can define this gradient on the Gradient slot control view. The Gradient Asset node defines a gradient that can be sampled by multiple Sample Gradient nodes using different Time parameters.
- Math nodes now have a Waves category. The category has four different nodes: Triangle wave, Sawtooth wave, Square wave, and Noise Sine wave. The Triangle, Sawtooth, and Square wave nodes output a waveform with a range of -1 to 1 over a period of 1. The Noise Sine wave outputs a standard Sine wave with a range of -1 to 1 over a period of 2 * pi. For variance, random noise is added to the amplitude of the Sine wave, within a determined range.
- Added `Sphere Mask` node for which you can indicate the starting coordinate and center point. The sphere mask uses these with the **Radius** and **Hardness** parameters. Sphere mask functionality works in both 2D and 3D spaces, and is based on the vector coordinates in the **Coords and Center** input.
- Added support for Texture 3D and Texture 2D Array via two new property types and four new nodes.
- A new node `Texture 2D LOD` has been added for LOD functionality on a Texture 2D Sample. Sample Texture 2D LOD uses the exact same input and output slots as Sample Texture 2D, but also includes an input for level of detail adjustments via a Vector1 slot.
- Added `Texel Size` node, which allows you to get the special texture properties of a Texture 2D Asset via the `{texturename}_TexelSize` variable. Based on input from the Texture 2D Asset, the node outputs the width and height of the texel size in Vector1 format.
- Added `Rotate About Axis` node. This allows you to rotate a 3D vector space around an axis. For the rotation, you can specify an amount of degrees or a radian value.
- Unpacking normal maps in object space.
- Unpacking derivative maps option on sample texture nodes.
- Added Uint type for instancing support.
- Added HDR option for color material slots.
- Added definitions used by new HD Lit Master node.
- Added a popup control for a string list.
- Added conversion type (position/direction) to TransformNode.
- In your preview for nodes that are not master nodes, pixels now display as pink if they are not finite.

### Changed
- The settings for master nodes now live in a small window that you can toggle on and off. Here, you can change various rendering settings for your shader.
- There are two Normal Derive Nodes: `Normal From Height` and `Normal Reconstruct Z`.
  `Normal From Height` uses Vector1 input to derive a normal map.
  `Normal Reconstruct Z` uses the X and Y components in Vector2 input to derive the proper Z value for a normal map.
- The Texture type default input now accepts render textures.
- HD PBR subshader no longer duplicates surface description code into vertex shader.
- If the current render pipeline is not compatible, master nodes now display an error badge.
- The preview shader now only considers the current render pipeline. Because of this there is less code to compile, so the preview shader compiles faster.
- When you rename a shader graph or sub shader graph locally on your disk, the title of the Shader Graph window, black board, and preview also updates.
- Removed legacy matrices from Transfomation Matrix node.
- Texture 2D Array and Texture 3D nodes can no longer be used in the vertex shader.
- `Normal Create` node has been renamed to `Normal From Texture`.
- When you close the Shader Graph after you have modified a file, the prompt about saving your changes now shows the file name as well.
- `Blend` node now supports Overwrite mode.
- `Simple Noise` node no longer has a loop.
- The `Polygon` node now calculates radius based on apothem.
- `Normal Strength` node now calculates Z value more accurately.
- You can now connect Sub Graphs to vertex shader slots. If a node in the Sub Graph specifies a shader stage, that specific Sub Graph node is locked to that stage. When an instance of a Sub Graph node is connected to a slot that specifies a shader stage, all slots on that instance are locked to the stage.
- Separated material options and tags.
- Master node settings are now recreated when a topological modification occurs.

### Fixed
- Vector 1 nodes now evaluate correctly. ([#334](https://github.com/Unity-Technologies/ShaderGraph/issues/334) and [#337](https://github.com/Unity-Technologies/ShaderGraph/issues/337))
- Properties can now be copied and pasted.
- Pasting a property node into another graph will now convert it to a concrete node. ([#300](https://github.com/Unity-Technologies/ShaderGraph/issues/300) and [#307](https://github.com/Unity-Technologies/ShaderGraph/pull/307))
- Nodes that are copied from one graph to another now spawn in the center of the current view. ([#333](https://github.com/Unity-Technologies/ShaderGraph/issues/333))
- When you edit sub graph paths, the search window no longer yields a null reference exception.
- The blackboard is now within view when deserialized.
- Your system locale can no longer cause incorrect commands due to full stops being converted to commas.
- Deserialization of subgraphs now works correctly.
- Sub graphs are now suffixed with (sub), so you can tell them apart from other nodes.
- Boolean and Texture type properties now function correctly in sub-graphs.
- The preview of a node does not obstruct the selection outliner anymore.
- The Dielectric Specular node no longer resets its control values.
- You can now copy, paste, and duplicate sub-graph nodes with vector type input ports.
- The Lightweight PBR subshader now normalizes normal, tangent, and view direction correctly.
- Shader graphs using alpha clip now generate correct depth and shadow passes.
- `Normal Create` node has been renamed to `Normal From Texture`.
- The preview of nodes now updates correctly.
- Your system locale can no longer cause incorrect commands due to full stops being converted to commas.
- `Show Generated Code` no longer throws an "Argument cannot be null" error.
- Sub Graphs now use the correct generation mode when they generate preview shaders.
- The `CodeFunctionNode` API now generates correct function headers when you use `DynamicMatrix` type slots.
- Texture type input slots now set correct default values for 'Normal' texture type.
- SpaceMaterialSlot now reads correct slot.
- Slider node control now functions correctly.
- Shader Graphs no longer display an error message intended for Sub Graphs when you delete properties.
- The Shader Graph and Sub Shader Graph file extensions are no longer case-sensitive.
- The dynamic value slot type now uses the correct decimal separator during HLSL generation.
- Fixed an issue where Show Generated Code could fail when external editor was not set.
- In the High Definition Render Pipeline, Shader Graph now supports 4-channel UVs.
- The Lightweight PBR subshader now generates the correct meta pass.
- Both PBR subshaders can now generate indirect light from emission.
- Shader graphs now support the SRP batcher.
- Fixed an issue where floatfield would be parsed according to OS locale settings with .NET 4.6<|MERGE_RESOLUTION|>--- conflicted
+++ resolved
@@ -127,11 +127,8 @@
 - Disallow Save As and Convert to Subgraph that would create recursive dependencies
 - Alpha Clipping option in Graph inspector now correctly hides and indents dependent options. (https://fogbugz.unity3d.com/f/cases/1257041/)
 - Fixed a bug where the object selector for Custom Function Nodes did not update correctly. [1176129](https://issuetracker.unity3d.com/product/unity/issues/guid/1176129/)
-<<<<<<< HEAD
 - Fixed a bug where changing the name of a property did not update nodes on the graph. [1249164](https://issuetracker.unity3d.com/product/unity/issues/guid/1249164/)
-=======
 - Fixed a bug where the Create Node menu would override the Object Field selection window. [1176125](https://issuetracker.unity3d.com/issues/shader-graph-object-input-field-with-space-bar-shortcut-opens-shader-graph-search-window-and-object-select-window)
->>>>>>> e9bd5882
 - Fixed a bug where whitespaces were allowed in keyword reference names
 
 ## [7.1.1] - 2019-09-05
