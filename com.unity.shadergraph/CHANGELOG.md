--- conflicted
+++ resolved
@@ -24,9 +24,6 @@
 - Fixed an issue where Mesh Deformation nodes did not have a category color. [1227081](https://issuetracker.unity3d.com/issues/shadergraph-color-mode-vertex-skinning-catagory-has-no-color-associated-with-it)
 - Fixed SampleTexture2DLOD node to return opaque black on unsupported platforms [1241602]
 - ShaderGraph now detects when a SubGraph is deleted while being used by a SubGraph node, and displays appropriate errors [1206438]
-<<<<<<< HEAD
-- Fixed Parallax Occlusion Mapping not working in sub graphs. [1221317](https://issuetracker.unity3d.com/product/unity/issues/guid/1221317/)
-=======
 - Fixed an issue where the Main Preview window rendered too large on small monitors during first open. [1254392]
 - Fixed an issue where Block nodes using Color slots would not be automatically removed from the Master Stack. [1259794]
 - Fixed an issue where the Create Node menu would not close when pressing the Escape key. [1263667]
@@ -35,7 +32,7 @@
 - Fixed an issue where user setting a property to not Exposed, Hybrid-Instanced would result in a non-Hybrid Global property [1285700]
 - Fixed an issue with Gradient when it is used as expose parameters. Generated code was failing [1285640 ]
 - Fixed the subgraph slot sorting function [1286805]
->>>>>>> 5707583e
+- Fixed Parallax Occlusion Mapping not working in sub graphs. [1221317](https://issuetracker.unity3d.com/product/unity/issues/guid/1221317/)
 
 ## [10.1.0] - 2020-10-12
 
