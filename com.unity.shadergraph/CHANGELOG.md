--- conflicted
+++ resolved
@@ -128,9 +128,6 @@
 - Don't allow duplicate VT layer names when renaming layers
 - Moved VT layer TextureType to the VTProperty from the SampleVT node
 - Fixed the squished UI of VT property layers
-<<<<<<< HEAD
-- Fixed a bug where changing the name of a property did not update nodes on the graph. [1249164](https://issuetracker.unity3d.com/product/unity/issues/guid/1249164/)
-=======
 - Disallow Save As and Convert to Subgraph that would create recursive dependencies
 - Fixed bug where output port type would not visually update when input type changed (for example from Vec1 to Vec3) [1259501](https://issuetracker.unity3d.com/product/unity/issues/guid/1259501/)
 - Fixed an issue with how we collected/filtered nodes for targets. Applied the work to the SearchWindowProvider as well
@@ -139,7 +136,7 @@
 - Fixed a bug where the Main Preview window was no longer a square aspect ratio. [1257053](https://issuetracker.unity3d.com/product/unity/issues/guid/1257053/)
 - Fixed a bug where the size of the Graph Inspector would not save properly. [1257084](https://issuetracker.unity3d.com/product/unity/issues/guid/1257084/)
 - Replace toggle by an enumField for lit/unlit with VFXTarget
->>>>>>> c5ab37f4
+- Fixed a bug where changing the name of a property did not update nodes on the graph. [1249164](https://issuetracker.unity3d.com/product/unity/issues/guid/1249164/)
 
 ## [7.1.1] - 2019-09-05
 ### Added
