--- conflicted
+++ resolved
@@ -18,11 +18,8 @@
 - Change Asset/Create/Shader/VFX Shader Graph to Asset/Create/Shader Graph/VFX Shader Graph
 
 ### Added
-<<<<<<< HEAD
+- Support for the XboxSeries platform has been added.
 - Added wind, hue variation, and billboard subgraphs for SpeedTree8 (required for SpeedTree8 shadergraphs for URP/HDRP)
-=======
-- Support for the XboxSeries platform has been added.
->>>>>>> ac361c97
 
 ### Fixed
 - Fixed the Custom Editor GUI field in the Graph settings that was ignored.
