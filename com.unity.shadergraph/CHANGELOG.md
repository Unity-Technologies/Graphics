--- conflicted
+++ resolved
@@ -89,16 +89,13 @@
 - Fixed a bug where shaders fail to compile due to `#pragma target` generation when your system locale uses commas instead of periods.
 - Fixed a compilation error when using Hybrid Renderer due to incorrect positioning of macros.
 - Fixed a bug with the `Transform` node where converting from `Absolute World` space in a sub graph causes invalid subscript errors. [1190813](https://issuetracker.unity3d.com/issues/shadergraph-invalid-subscript-errors-are-thrown-when-connecting-a-subgraph-with-transform-node-with-unlit-master-node)
-<<<<<<< HEAD
-- Fixed an issue where Blackboard properties would not duplicate with `Precision` or `Hybrid Instancing` options. 
-- Fixed an issue where `Texture` properties on the Blackboard would not duplicate with the same `Mode` settings. 
-- Fixed an issue where `Keywords` on the Blackboard would not duplicate with the same `Default` value.
-=======
 - Fixed a bug where the `Position` node would change coordinate spaces from `World` to `Absolute World` when shaders recompile. [1184617](https://issuetracker.unity3d.com/product/unity/issues/guid/1184617/)
 - Fixed a bug where instanced shaders wouldn't compile on PS4.
 - Optimized loading a large Shader Graph. [1209047](https://issuetracker.unity3d.com/issues/shader-graph-unresponsive-editor-when-using-large-graphs)
 - Fixed NaN issue in triplanar SG node when blend goes to 0.
->>>>>>> 6d066374
+- Fixed an issue where Blackboard properties would not duplicate with `Precision` or `Hybrid Instancing` options. 
+- Fixed an issue where `Texture` properties on the Blackboard would not duplicate with the same `Mode` settings. 
+- Fixed an issue where `Keywords` on the Blackboard would not duplicate with the same `Default` value.
 
 ## [7.1.1] - 2019-09-05
 ### Added
