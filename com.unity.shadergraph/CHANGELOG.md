# Changelog
All notable changes to this package are documented in this file.

The format is based on [Keep a Changelog](http://keepachangelog.com/en/1.0.0/)
and this project adheres to [Semantic Versioning](http://semver.org/spec/v2.0.0.html).

## [8.2.0] - 2020-07-08

### Fixed 
- Fixed undo not being recorded properly for setting active master node, graph precision, and node defaults.
<<<<<<< HEAD
- Fixed a bug where the object selector for Custom Function Nodes did not update correctly. [1176129](https://issuetracker.unity3d.com/product/unity/issues/guid/1176129/)
=======
- Fixed an issue where contextual entries in the searcher would not get regenerated 
>>>>>>> 1ace8b69

## [8.1.0] - 2020-04-21

### Added
- Added a field to the Master Nodes that overrides the generated shader's ShaderGUI.
- When a Shader Graph or Sub Graph Asset associated with a open window has been deleted, Unity now displays a dialog that asks whether you would like to save the graph as a new Asset or close the window.

### Fixed
- Fixed a bug where any change to the PBR master node settings would lose connection to the normal slot.
- Fixed a bug where the user couldn't open up HDRP Master Node Shader Graphs without the Render Pipeline set to HDRP.
- Fixed a bug where adding a HDRP Master Node to a Shader Graph would softlock the Shader Graph.
- Fixed a bug where the input fields sometimes didn't render properly. [1176268](https://issuetracker.unity3d.com/issues/shadergraph-input-fields-get-cut-off-after-minimizing-and-maximizing-become-unusable)
- Fixed a bug with the `Transform` node where converting from `Absolute World` space in a sub graph causes invalid subscript errors. [1190813](https://issuetracker.unity3d.com/issues/shadergraph-invalid-subscript-errors-are-thrown-when-connecting-a-subgraph-with-transform-node-with-unlit-master-node)
- Fixed a bug where the `Position` node would change coordinate spaces from `World` to `Absolute World` when shaders recompile. [1184617](https://issuetracker.unity3d.com/product/unity/issues/guid/1184617/)
- Optimized loading a large Shader Graph. [1209047](https://issuetracker.unity3d.com/issues/shader-graph-unresponsive-editor-when-using-large-graphs)
- New deleted asset dialogue fixes a bug where deleted assets would throw a missing file exception in the console. [1232246](https://issuetracker.unity3d.com/product/unity/issues/guid/1232246/)
- Fixed a bug where `Scene Depth` nodes would stop working after adding a keyword on the blackboard. [1203333](https://issuetracker.unity3d.com/product/unity/issues/guid/1203333/)
- Fixed an issue where you could not select a custom mesh for the master preview [1205791](https://issuetracker.unity3d.com/product/unity/issues/guid/1205791/)
- Fixed NaN issue in triplanar SG node when blend goes to 0.

## [8.0.1] - 2020-02-25

### Fixed
- Fixed a bug where fog density node always returns 0 in the shader preview window when connected to an Unlit Master node. 

## [8.0.0] - 2020-02-25

### Added
- Added samples for Procedural Patterns to the package.
- You can now use the right-click context menu to delete Sticky Notes.
- You can now save your graph as a new Asset.
- Added support for vertex skinning when you use the DOTS animation package.
- You can now use the right-click context menu to set the precision on multiple selected nodes.
- When you start the Editor, Shader Graph now displays Properties in the Blackboard as collapsed.
- Updated the zoom level to let you zoom in further.
- If Unity Editor Analytics are enabled, Shader Graph collects anonymous data about which nodes you use in your graphs. This helps the Shader Graph team focus our efforts on the most common graph scenarios, and better understand the needs of our customers. We don't track edge data and cannot recreate your graphs in any form.
- The Create Node Menu now has a tree view and support for fuzzy field searching.
- Added a drop-down menu to the PBR Master Node that lets you select the final coordinate space of normals delivered from the fragment function. 
- Added support for users to drag and drop Blackboard Properties from one graph to another.
- Fixed a bug where undo would make the Master Preview visible regardless of its toggle status.
- Fixed an issue where Sub Graphs sometimes had duplicate names when you converted nodes into Sub Graphs. 
- Fixed an issue where the number of ports on Keyword nodes didn't update when you added or removed Enum Keyword entries.
- Fixed an issue where colors in graphs didn't update when you changed a Blackboard Property's precision while the Color Mode is set to Precision.

### Changed
- Changed the `Branch` node so that it uses a ternary operator (`Out = bool ? a : B`) instead of a linear interpolate function.

### Fixed
- Edges no longer produce errors when you save a Shader Graph.
- Shader Graph no longer references the `NUnit` package.
- Fixed a shader compatibility issue in the SRP Batcher when you use a hybrid instancing custom variable.
- Fixed an issue where Unity would crash when you imported a Shader Graph Asset with invalid formatting.
- Fixed an issue with the animated preview when there is no Camera with animated Materials in the Editor.
- Triplanar nodes no longer use Camera-relative world space by default in HDRP.
- Errors no longer occur when you activate `Enable GPU Instancing` on Shader Graph Materials. [1184870](https://issuetracker.unity3d.com/issues/universalrp-shader-compilation-error-when-using-gpu-instancing)
- Errors no longer occur when there are multiple tangent transform nodes on a graph. [1185752](https://issuetracker.unity3d.com/issues/shadergraph-fails-to-compile-with-redefinition-of-transposetangent-when-multiple-tangent-transform-nodes-are-plugged-in)
- The Main Preview for Sprite Lit and Sprite Unlit master nodes now displays the correct color. [1184656](https://issuetracker.unity3d.com/issues/shadergraph-preview-for-lit-and-unlit-master-node-wrong-color-when-color-is-set-directly-on-master-node)
- Shader Graph shaders in `Always Include Shaders` no longer crash builds. [1191757](https://issuetracker.unity3d.com/issues/lwrp-build-crashes-when-built-with-shadergraph-file-added-to-always-include-shaders-list)
- The `Transform` node now correctly transforms Absolute World to Object.
- Errors no longer occur when you change the precision of Sub Graphs. [1158413](https://issuetracker.unity3d.com/issues/shadergraph-changing-precision-of-sg-with-subgraphs-that-still-use-the-other-precision-breaks-the-generated-shader)
- Fixed an error where the UV channel drop-down menu on nodes had clipped text. [1188710](https://issuetracker.unity3d.com/issues/shader-graph-all-uv-dropdown-value-is-clipped-under-shader-graph)
- Added StencilOverride support.
- Sticky Notes can now be grouped properly.
- Fixed an issue where nodes couldn't be copied from a group.
- Fixed an issue where adding the first output to a Sub Graph without any outputs prior caused Shader Graphs containing the Sub Graph to break.
- Fixed an issue where Shader Graph shaders using the `CameraNode` failed to build on PS4 with "incompatible argument list for call to 'mul'".
- Fixed a bug that caused problems with Blackboard property ordering.
- Fixed a bug where the redo functionality in Shader Graph often didn't work.
- Fixed a bug where the Gradient property didn't work with all system locales. [1140924](https://issuetracker.unity3d.com/issues/shader-graph-shader-doesnt-compile-when-using-a-gradient-property-and-a-regional-format-with-comma-decimal-separator-is-used)
- Fixed a bug where Properties in the Blackboard could have duplicate names.
- Fixed a bug where you could drag the Blackboard into a graph even when you disabled the Blackboard.
- Fixed a bug where the `Vertex Normal` slot on master nodes needed vertex normal data input to compile. [1193348](https://issuetracker.unity3d.com/issues/hdrp-unlit-shader-plugging-anything-into-the-vertex-normal-input-causes-shader-to-fail-to-compile)
- Fixed a bug where `GetWorldSpaceNormalizeViewDir()` could cause undeclared indentifier errors. [1190606](https://issuetracker.unity3d.com/issues/view-dir-node-plugged-into-vertex-position-creates-error-undeclared-identifier-getworldspacenormalizeviewdir)
- Fixed a bug where Emission on PBR Shader Graphs in the Universal RP would not bake to lightmaps. [1190225](https://issuetracker.unity3d.com/issues/emissive-custom-pbr-shadergraph-material-only-works-for-primitive-unity-objects)
- Fixed a bug where Shader Graph shaders were writing to `POSITION` instead of `SV_POSITION`, which caused PS4 builds to fail.
- Fixed a bug where `Object to Tangent` transforms in the `Transform` node used the wrong matrix. [1162203](https://issuetracker.unity3d.com/issues/shadergraph-transform-node-from-object-to-tangent-space-uses-the-wrong-matrix)
- Fixed an issue where boolean keywords in a Shader Graph caused HDRP Material features to fail. [1204827](https://issuetracker.unity3d.com/issues/hdrp-shadergraph-adding-a-boolean-keyword-to-an-hdrp-lit-shader-makes-material-features-not-work)
- Fixed a bug where Object space normals scaled with Object Scale. 
- Documentation links on nodes now point to the correct URLs and package versions.
- Fixed a number of memory leaks that caused Shader Graph assets to stay in memory after closing the Shader Graph window.
- Fixed a bug where using save as command on a subgraph would result in an exception being raised.
- You can now smoothly edit controls on the `Dielectric Specular` node.
- Fixed Blackboard Properties to support scientific notation.
- Fixed a bug where the error `Output value 'vert' is not initialized` displayed on all PBR graphs in Universal. [1210710](https://issuetracker.unity3d.com/issues/output-value-vert-is-not-completely-initialized-error-is-thrown-when-pbr-graph-is-created-using-urp)
- Fixed a bug where PBR and Unlit master nodes in Universal had Alpha Clipping enabled by default.
- Fixed a bug where if a user had a Blackboard Property Reference start with a digit the generated shader would be broken.
- Fixed an issue in where analytics wasn't always working.

## [7.1.1] - 2019-09-05
### Added
- You can now define shader keywords on the Blackboard. Use these keywords on the graph to create static branches in the generated shader.
- The tab now shows whether you are working in a Sub Graph or a Shader Graph file.
- The Shader Graph importer now bakes the output node type name into a meta-data object.

### Fixed
- The Shader Graph preview no longer breaks when you create new PBR Graphs.
- Fixed an issue where deleting a group and a property at the same time would cause an error.
- Fixed the epsilon that the Hue Node uses to avoid NaN on platforms that support half precision.
- Emission nodes no longer produce errors when you use them in Sub Graphs.
- Exposure nodes no longer produce errors when you use them in Sub Graphs.
- Unlit master nodes no longer define unnecessary properties in the Universal Render Pipeline.
- Errors no longer occur when you convert a selection to a Sub Graph.
- Color nodes now handle Gamma and Linear conversions correctly.
- Sub Graph Output nodes now link to the correct documentation page.
- When you use Keywords, PBR and Unlit master nodes no longer produce errors.
- PBR master nodes now calculate Global Illumination (GI) correctly.
- PBR master nodes now apply surface normals.
- PBR master nodes now apply fog.
- The Editor now displays correct errors for missing or deleted Sub Graph Assets.
- You can no longer drag and drop recursive nodes onto Sub Graph Assets.

## [7.0.1] - 2019-07-25
### Changed
- New Shader Graph windows are now docked to either existing Shader Graph windows, or to the Scene View.

### Fixed
- Fixed various dependency tracking issues with Sub Graphs and HLSL files from Custom Function Nodes.
- Fixed an error that previously occurred when you used `Sampler State` input ports on Sub Graphs.
- `Normal Reconstruct Z` node is now compatible with both fragment and vertex stages. 
- `Position` node now draws the correct label for **Absolute World**. 
- Node previews now inherit preview type correctly.
- Normal maps now unpack correctly for mobile platforms.
- Fixed an error that previously occurred when you used the Gradient Sample node and your system locale uses commas instead of periods.
- Fixed an issue where you couldn't group several nodes.

## [7.0.0] - 2019-07-10
### Added
- You can now use the `SHADERGRAPH_PREVIEW` keyword in `Custom Function Node` to generate different code for preview Shaders.
- Color Mode improves node visibility by coloring the title bar by Category, Precision, or custom colors.
- You can now set the precision of a Shader Graph and individual nodes.
- Added the `_TimeParameters` variable which contains `Time`, `Sin(Time)`, and `Cosine(Time)`
- _Absolute World_ space on `Position Node` now provides absolute world space coordinates regardless of the active render pipeline.
- You can now add sticky notes to graphs.

### Changed
- The `Custom Function Node` now uses an object field to reference its source when using `File` mode.
- To enable master nodes to generate correct motion vectors for time-based vertex modification, time is now implemented as an input to the graph rather than as a global uniform.
- **World** space on `Position Node` now uses the default world space coordinates of the active render pipeline. 

### Fixed
- Fixed an error in `Custom Function Node` port naming.
- `Sampler State` properties and nodes now serialize correctly.
- Labels in the Custom Port menu now use the correct coloring when using the Personal skin.
- Fixed an error that occured when creating a Sub Graph from a selection containing a Group Node.
- When you change a Sub Graph, Shader Graph windows now correctly reload.
- When you save a Shader Graph, all other Shader Graph windows no longer re-compile their preview Shaders.
- Shader Graph UI now draws with correct styling for 2019.3.
- When deleting edge connections to nodes with a preview error, input ports no longer draw in the wrong position.
- Fixed an error involving deprecated components from VisualElements.
- When you convert nodes to a Sub Graph, the nodes are now placed correctly in the Sub Graph.
- The `Bitangent Vector Node` now generates all necessary shader requirements.

## [6.7.0-preview] - 2019-05-16
### Added
- Added a hidden path namespace for Sub Graphs to prevent certain Sub Graphs from populating the Create Node menu.

### Changed
- Anti-aliasing (4x) is now enabled on Shader Graph windows.

### Fixed
- When you click on the gear icon, Shader Graph now focuses on the selected node, and brings the settings menu to front view.
- Sub Graph Output and Custom Function Node now validate slot names, and display an appropriate error badge when needed.
- Remaining outdated documentation has been removed. 
- When you perform an undo or redo to an inactive Shader Graph window, the window no longer breaks.
- When you rapidly perform an undo or redo, Shader Graph windows no longer break.
- Sub Graphs that contain references to non-existing Sub Graphs no longer break the Sub Graph Importer.
- You can now reference sub-assets such as Textures.
- You can now reference Scene Color and Scene Depth correctly from within a Sub Graph.
- When you create a new empty Sub Graph, it no longer shows a warning about a missing output.
- When you create outputs that start with a digit, Shader generation no longer fails.
- You can no longer add nodes that are not allowed into Sub Graphs.
- A graph must now always contain at least one Master Node.
- Duplicate output names are now allowed.
- Fixed an issue where the main preview was always redrawing.
- When you set a Master Node as active, the Main Preview now shows the correct result.
- When you save a graph that contains a Sub Graph node, the Shader Graph window no longer freezes.
- Fixed an error that occured when using multiple Sampler State nodes with different parameters.
- Fixed an issue causing default inputs to be misaligned in certain cases.
- You can no longer directly connect slots with invalid types. When the graph detects that situation, it now doesn't break and gives an error instead.

## [6.6.0] - 2019-04-01
### Added
- You can now add Matrix, Sampler State and Gradient properties to the Blackboard.
- Added Custom Function node. Use this node to define a custom HLSL function either via string directly in the graph, or via a path to an HLSL file.
- You can now group nodes by pressing Ctrl + G.
- Added "Delete Group and Contents" and removed "Ungroup All Nodes" from the context menu for groups.
- You can now use Sub Graphs in other Sub Graphs.
- Preview shaders now compile in the background, and only redraw when necessary.

### Changed
- Removed Blackboard fields, which had no effect on Sub Graph input ports, from the Sub Graph Blackboard.
- Subgraph Output node is now called Outputs.
- Subgraph Output node now supports renaming of ports.
- Subgraph Output node now supports all port types.
- Subgraph Output node now supports reordering ports.
- When you convert nodes to a Sub Graph, Shader Graph generates properties and output ports in the Sub Graph, and now by default, names those resulting properties and output ports based on their types.
- When you delete a group, Shader Graph now deletes the Group UI, but doesn't delete the nodes inside.

### Fixed
- You can now undo edits to Vector port default input fields.
- You can now undo edits to Gradient port default input fields.
- Boolean port input fields now display correct values when you undo changes.
- Vector type properties now behave as expected when you undo changes.
- Fixed an error that previously occurred when you opened saved Shader Graphs containing one or more Voronoi nodes.
- You can now drag normal map type textures on to a Shader Graph to create Sample Texture 2D nodes with the correct type set.
- Fixed the Multiply node so default input values are applied correctly.
- Added padding on input values for Blend node to prevent NaN outputs.
- Fixed an issue where `IsFaceSign` would not compile within Sub Graph Nodes.
- Null reference errors no longer occur when you remove ports with connected edges.
- Default input fields now correctly hide and show when connections change.

## [6.5.0] - 2019-03-07

### Fixed
- Fixed master preview for HDRP master nodes when alpha clip is enabled.

## [6.4.0] - 2019-02-21
### Fixed
- Fixed the Transform node, so going from Tangent Space to any other space now works as expected.

## [6.3.0] - 2019-02-18
### Fixed
- Fixed an issue where the Normal Reconstruct Z Node sometimes caused Not a Number (NaN) errors when using negative values.

## [6.2.0] - 2019-02-15
### Fixed
- Fixed the property blackboard so it no longer goes missing or turns very small.

### Changed
- Code refactor: all macros with ARGS have been swapped with macros with PARAM. This is because the ARGS macros were incorrectly named.

## [6.1.0] - 2019-02-13

## [6.0.0] - 2019-02-23
### Added
- When you hover your cursor over a property in the blackboard, this now highlights the corresponding property elements in your Shader Graph. Similarly, if you hover over a property in the Shader Graph itself, this highlights the corresponding property in the blackboard.
- Property nodes in your Shader Graph now have a similar look and styling as the properties in the blackboard.

### Changed
- Errors in the compiled shader are now displayed as badges on the appropriate node.
- In the `Scene Depth` node you can now choose the depth sampling mode: `Linear01`, `Raw` or `Eye`.

### Fixed
- When you convert an inline node to a `Property` node, this no longer allows duplicate property names.
- When you move a node, you'll now be asked to save the Graph file.
- You can now Undo edits to Property parameters on the Blackboard.
- You can now Undo conversions between `Property` nodes and inline nodes.
- You can now Undo moving a node.
- You can no longer select the `Texture2D` Property type `Mode`, if the Property is not exposed.
- The `Vector1` Property type now handles default values more intuitively when switching `Mode` dropdown.
- The `Color` node control is now a consistent width.
- Function declarations no longer contain double delimiters.
- The `Slider` node control now functions correctly.
- Fixed an issue where the Editor automatically re-imported Shader Graphs when there were changes to the asset database.
- Reverted the visual styling of various graph elements to their previous correct states.
- Previews now repaint correctly when Unity does not have focus.
- Code generation now works correctly for exposed Vector1 shader properties where the decimal separator is not a dot.
- The `Rotate About Axis` node's Modes now use the correct function versions.
- Shader Graph now preserves grouping when you convert nodes between property and inline.
- The `Flip` node now greys out labels for inactive controls.
- The `Boolean` property type now uses the `ToggleUI` property attribute, so as to not generate keywords.
- The `Normal Unpack` node no longer generates errors in Object space.
- The `Split` node now uses values from its default Port input fields.
- The `Channel Mask` node now allows multiple node instances, and no longer generates any errors.
- Serialized the Alpha control value on the `Flip` node.
- The `Is Infinite` and `Is NaN` nodes now use `Vector 1` input ports, but the output remains the same.
- You can no longer convert a node inside a `Sub Graph` into a `Sub Graph`, which previously caused errors.
- The `Transformation Matrix` node's Inverse Projection and Inverse View Projection modes no longer produce errors.
- The term `Shader Graph` is now captilized correctly in the Save Graph prompt. 

## [5.2.0] - 2018-11-27
### Added
- Shader Graph now has __Group Node__, where you can group together several nodes. You can use this to keep your Graphs organized and nice.

### Fixed
- The expanded state of blackboard properties are now remembered during a Unity session.

## [5.1.0] - 2018-11-19
### Added
- You can now show and hide the Main Preview and the Blackboard from the toolbar.

### Changed
- The Shader Graph package is no longer in preview.
- Moved `NormalBlendRNM` node to a dropdown option on `Normal Blend` node.
- `Sample Cubemap` node now has a `SamplerState` slot.
- New Sub Graph assets now default to the "Sub Graphs" path in the Create Node menu.
- New Shader Graph assets now default to the "Shader Graphs" path in the Shader menu.
- The `Light Probe` node is now a `Baked GI` node. When you use LWRP with lightmaps, this node now returns the correct lightmap data. This node is supported in HDRP.
- `Reflection Probe` nodes now only work with LWRP. This solves compilation errors in HDRP.
- `Ambient` nodes now only work with LWRP. This solves compilation errors in HDRP.
- `Fog` nodes now only work with LWRP. This solves compilation errors in HDRP.
- In HDRP, the `Position` port for the `Object` node now returns the absolute world position.
- The `Baked GI`, `Reflection Probe`, and `Ambient` nodes are now in the `Input/Lighting` category.
- The master node no longer has its own preview, because it was redundant. You can see the results for the master node in the Main Preview.

### Fixed
- Shadow projection is now correct when using the `Unlit` master node with HD Render Pipeline.
- Removed all direct references to matrices
- `Matrix Construction` nodes with different `Mode` values now evaluate correctly.
- `Is Front Face` node now works correctly when connected to `Alpha` and `AlphaThreshold` slots on the `PBR` master node.
- Corrected some instances of incorrect port dimensions on several nodes.
- `Scene Depth` and `Scene Color` nodes now work in single pass stereo in Lightweight Render Pipeline.
- `Channel Mask` node controls are now aligned correctly.
- In Lightweight Render Pipeline, Pre-multiply surface type now matches the Lit shader. 
- Non-exposed properties in the blackboard no longer have a green dot next to them.
- Default reference name for shader properties are now serialized. You cannot change them after initial creation.
- When you save Shader Graph and Sub Graph files, they're now automatically checked out on version control.
- Shader Graph no longer throws an exception when you double-click a folder in the Project window.
- Gradient Node no longer throws an error when you undo a deletion.

## [5.0.0-preview] - 2018-09-28

## [4.0.0-preview] - 2018-09-28
### Added
- Shader Graph now supports the High Definition Render Pipeline with both PBR and Unlit Master nodes. Shaders built with Shader Graph work with both the Lightweight and HD render pipelines.
- You can now modify vertex position via the Position slot on the PBR and Unlit Master nodes. By default, the input to this node is object space position. Custom inputs to this slot should specify the absolute local position of a given vertex. Certain nodes (such as Procedural Shapes) are not viable in the vertex shader. Such nodes are incompatible with this slot.
- You can now edit the Reference name for a property. To do so, select the property and type a new name next to Reference. If you want to reset to the default name, right-click Reference, and select Reset reference.
- In the expanded property window, you can now toggle whether the property is exposed.
- You can now change the path of Shader Graphs and Sub Graphs. When you change the path of a Shader Graph, this modifies the location it has in the shader selection list. When you change the path of Sub Graph, it will have a different location in the node creation menu.
- Added `Is Front Face` node. With this node, you can change graph output depending on the face sign of a given fragment. If the current fragment is part of a front face, the node returns true. For a back face, the node returns false. Note: This functionality requires that you have enabled **two sided** on the Master node.
- Gradient functionality is now available via two new nodes: Sample Gradient and Gradient Asset. The Sample Gradient node samples a gradient given a Time parameter. You can define this gradient on the Gradient slot control view. The Gradient Asset node defines a gradient that can be sampled by multiple Sample Gradient nodes using different Time parameters.
- Math nodes now have a Waves category. The category has four different nodes: Triangle wave, Sawtooth wave, Square wave, and Noise Sine wave. The Triangle, Sawtooth, and Square wave nodes output a waveform with a range of -1 to 1 over a period of 1. The Noise Sine wave outputs a standard Sine wave with a range of -1 to 1 over a period of 2 * pi. For variance, random noise is added to the amplitude of the Sine wave, within a determined range.
- Added `Sphere Mask` node for which you can indicate the starting coordinate and center point. The sphere mask uses these with the **Radius** and **Hardness** parameters. Sphere mask functionality works in both 2D and 3D spaces, and is based on the vector coordinates in the **Coords and Center** input.
- Added support for Texture 3D and Texture 2D Array via two new property types and four new nodes.
- A new node `Texture 2D LOD` has been added for LOD functionality on a Texture 2D Sample. Sample Texture 2D LOD uses the exact same input and output slots as Sample Texture 2D, but also includes an input for level of detail adjustments via a Vector1 slot.
- Added `Texel Size` node, which allows you to get the special texture properties of a Texture 2D Asset via the `{texturename}_TexelSize` variable. Based on input from the Texture 2D Asset, the node outputs the width and height of the texel size in Vector1 format.
- Added `Rotate About Axis` node. This allows you to rotate a 3D vector space around an axis. For the rotation, you can specify an amount of degrees or a radian value.
- Unpacking normal maps in object space.
- Unpacking derivative maps option on sample texture nodes.
- Added Uint type for instancing support.
- Added HDR option for color material slots.
- Added definitions used by new HD Lit Master node.
- Added a popup control for a string list.
- Added conversion type (position/direction) to TransformNode.
- In your preview for nodes that are not master nodes, pixels now display as pink if they are not finite.

### Changed
- The settings for master nodes now live in a small window that you can toggle on and off. Here, you can change various rendering settings for your shader.
- There are two Normal Derive Nodes: `Normal From Height` and `Normal Reconstruct Z`.
  `Normal From Height` uses Vector1 input to derive a normal map.
  `Normal Reconstruct Z` uses the X and Y components in Vector2 input to derive the proper Z value for a normal map.
- The Texture type default input now accepts render textures.
- HD PBR subshader no longer duplicates surface description code into vertex shader.
- If the current render pipeline is not compatible, master nodes now display an error badge.
- The preview shader now only considers the current render pipeline. Because of this there is less code to compile, so the preview shader compiles faster.
- When you rename a shader graph or sub shader graph locally on your disk, the title of the Shader Graph window, black board, and preview also updates.
- Removed legacy matrices from Transfomation Matrix node.
- Texture 2D Array and Texture 3D nodes can no longer be used in the vertex shader.
- `Normal Create` node has been renamed to `Normal From Texture`.
- When you close the Shader Graph after you have modified a file, the prompt about saving your changes now shows the file name as well.
- `Blend` node now supports Overwrite mode.
- `Simple Noise` node no longer has a loop.
- The `Polygon` node now calculates radius based on apothem.
- `Normal Strength` node now calculates Z value more accurately.
- You can now connect Sub Graphs to vertex shader slots. If a node in the Sub Graph specifies a shader stage, that specific Sub Graph node is locked to that stage. When an instance of a Sub Graph node is connected to a slot that specifies a shader stage, all slots on that instance are locked to the stage.
- Separated material options and tags.
- Master node settings are now recreated when a topological modification occurs.

### Fixed
- Vector 1 nodes now evaluate correctly. ([#334](https://github.com/Unity-Technologies/ShaderGraph/issues/334) and [#337](https://github.com/Unity-Technologies/ShaderGraph/issues/337))
- Properties can now be copied and pasted.
- Pasting a property node into another graph will now convert it to a concrete node. ([#300](https://github.com/Unity-Technologies/ShaderGraph/issues/300) and [#307](https://github.com/Unity-Technologies/ShaderGraph/pull/307))
- Nodes that are copied from one graph to another now spawn in the center of the current view. ([#333](https://github.com/Unity-Technologies/ShaderGraph/issues/333))
- When you edit sub graph paths, the search window no longer yields a null reference exception.
- The blackboard is now within view when deserialized.
- Your system locale can no longer cause incorrect commands due to full stops being converted to commas.
- Deserialization of subgraphs now works correctly.
- Sub graphs are now suffixed with (sub), so you can tell them apart from other nodes.
- Boolean and Texture type properties now function correctly in sub-graphs.
- The preview of a node does not obstruct the selection outliner anymore.
- The Dielectric Specular node no longer resets its control values.
- You can now copy, paste, and duplicate sub-graph nodes with vector type input ports.
- The Lightweight PBR subshader now normalizes normal, tangent, and view direction correctly.
- Shader graphs using alpha clip now generate correct depth and shadow passes.
- `Normal Create` node has been renamed to `Normal From Texture`.
- The preview of nodes now updates correctly.
- Your system locale can no longer cause incorrect commands due to full stops being converted to commas.
- `Show Generated Code` no longer throws an "Argument cannot be null" error.
- Sub Graphs now use the correct generation mode when they generate preview shaders.
- The `CodeFunctionNode` API now generates correct function headers when you use `DynamicMatrix` type slots.
- Texture type input slots now set correct default values for 'Normal' texture type.
- SpaceMaterialSlot now reads correct slot.
- Slider node control now functions correctly.
- Shader Graphs no longer display an error message intended for Sub Graphs when you delete properties.
- The Shader Graph and Sub Shader Graph file extensions are no longer case-sensitive.
- The dynamic value slot type now uses the correct decimal separator during HLSL generation.
- Fixed an issue where Show Generated Code could fail when external editor was not set.
- In the High Definition Render Pipeline, Shader Graph now supports 4-channel UVs.
- The Lightweight PBR subshader now generates the correct meta pass.
- Both PBR subshaders can now generate indirect light from emission.
- Shader graphs now support the SRP batcher.
- Fixed an issue where floatfield would be parsed according to OS locale settings with .NET 4.6<|MERGE_RESOLUTION|>--- conflicted
+++ resolved
@@ -8,11 +8,8 @@
 
 ### Fixed 
 - Fixed undo not being recorded properly for setting active master node, graph precision, and node defaults.
-<<<<<<< HEAD
 - Fixed a bug where the object selector for Custom Function Nodes did not update correctly. [1176129](https://issuetracker.unity3d.com/product/unity/issues/guid/1176129/)
-=======
 - Fixed an issue where contextual entries in the searcher would not get regenerated 
->>>>>>> 1ace8b69
 
 ## [8.1.0] - 2020-04-21
 
