# Changelog
All notable changes to this package are documented in this file.

The format is based on [Keep a Changelog](http://keepachangelog.com/en/1.0.0/)
and this project adheres to [Semantic Versioning](http://semver.org/spec/v2.0.0.html).

## [Unreleased]
### Added
- Added samples for Procedural Patterns to the package.
- You can now use the right-click context menu to delete Sticky Notes.
- You can now save your graph as a new Asset.
- Added support for vertex skinning when you use the DOTS animation package.
- You can now use the right-click context menu to set the precision on multiple selected nodes.
- You can now select unused nodes in your graph.
- When you start the Editor, Shader Graph now displays Properties in the Blackboard as collapsed.
- Updated the zoom level to let you zoom in further.
- Blackboard properties now have a __Duplicate__ menu option. When you duplicate properties, Shader Graph maintains the order, and inserts duplicates below the current selection.
- When you convert a node to a Sub Graph, the dialog now opens up in the directory of the original graph that contained the node. If the new Sub Graph is outside this directory, it also remembers that path for the next dialog to ease folder navigation.
- If Unity Editor Analytics are enabled, Shader Graph collects anonymous data about which nodes you use in your graphs. This helps the Shader Graph team focus our efforts on the most common graph scenarios, and better understand the needs of our customers. We don't track edge data and cannot recreate your graphs in any form.
- The Create Node Menu now has a tree view and support for fuzzy field searching.
- When a Shader Graph or Sub Graph Asset associated with a open window has been deleted, Unity now displays a dialog that asks whether you would like to save the graph as a new Asset or close the window.
- Added a drop-down menu to the PBR Master Node that lets you select the final coordinate space of normals delivered from the fragment function. 
- Added support for users to drag and drop Blackboard Properties from one graph to another.
- Breaking out GraphData validation into clearer steps.
- Added AlphaToMask render state.
- Added a field to the Master Nodes that overrides the generated shader's ShaderGUI, which determines how a Material that uses a Shader Graph looks.
- Added Redirect Nodes. You can now double-click an edge to add a control point that allows you to route edges around other nodes and connect multiple output edges.

### Changed
- Changed the `Branch` node so that it uses a ternary operator (`Out = bool ? a : B`) instead of a linear interpolate function.
- Copied nodes are now pasted at the cursor location instead of slightly offset from their original location
- Error messages reported on Sub Graph output nodes for invalid previews now present clearer information, with documentation support.
- Updated legacy COLOR output semantic to SV_Target in pixel shader for compatibility with DXC
<<<<<<< HEAD
- Updated the functions in the `Normal From Height` node to avoid NaN outputs. 
=======
- Changed the Voronoi Node algorithm to increase the useful range of the input values and to always use float values internally to avoid clipping.
>>>>>>> 094d4b4f
- Changed the `Reference Suffix` of Keyword Enum entries so that you cannot edit them, which ensures that material keywords compile properly. 

### Fixed
- Edges no longer produce errors when you save a Shader Graph.
- Shader Graph no longer references the `NUnit` package.
- Fixed a shader compatibility issue in the SRP Batcher when you use a hybrid instancing custom variable.
- Fixed an issue where Unity would crash when you imported a Shader Graph Asset with invalid formatting.
- Fixed an issue with the animated preview when there is no Camera with animated Materials in the Editor.
- Triplanar nodes no longer use Camera-relative world space by default in HDRP.
- Errors no longer occur when you activate `Enable GPU Instancing` on Shader Graph Materials. [1184870](https://issuetracker.unity3d.com/issues/universalrp-shader-compilation-error-when-using-gpu-instancing)
- Errors no longer occur when there are multiple tangent transform nodes on a graph. [1185752](https://issuetracker.unity3d.com/issues/shadergraph-fails-to-compile-with-redefinition-of-transposetangent-when-multiple-tangent-transform-nodes-are-plugged-in)
- The Main Preview for Sprite Lit and Sprite Unlit master nodes now displays the correct color. [1184656](https://issuetracker.unity3d.com/issues/shadergraph-preview-for-lit-and-unlit-master-node-wrong-color-when-color-is-set-directly-on-master-node)
- Shader Graph shaders in `Always Include Shaders` no longer crash builds. [1191757](https://issuetracker.unity3d.com/issues/lwrp-build-crashes-when-built-with-shadergraph-file-added-to-always-include-shaders-list)
- The `Transform` node now correctly transforms Absolute World to Object.
- Errors no longer occur when you change the precision of Sub Graphs. [1158413](https://issuetracker.unity3d.com/issues/shadergraph-changing-precision-of-sg-with-subgraphs-that-still-use-the-other-precision-breaks-the-generated-shader)
- Fixed an error where the UV channel drop-down menu on nodes had clipped text. [1188710](https://issuetracker.unity3d.com/issues/shader-graph-all-uv-dropdown-value-is-clipped-under-shader-graph)
- Added StencilOverride support.
- Sticky Notes can now be grouped properly.
- Fixed an issue where nodes couldn't be copied from a group.
- Fixed a bug that occurred when you duplicated multiple Blackboard properties or keywords simultaneously, where Shader Graph stopped working, potentially causing data loss.
- Fixed a bug where you couldn't reorder Blackboard properties.
- Shader Graph now properly duplicates the __Exposed__ status for Shader properties and keywords.
- Fixed a bug where the __Save Graph As__ dialog for a Shader or Sub Graph sometimes appeared in the wrong Project when you had multiple Unity Projects open simultaneously.
- Fixed an issue where adding the first output to a Sub Graph without any outputs prior caused Shader Graphs containing the Sub Graph to break.
- Fixed an issue where Shader Graph shaders using the `CameraNode` failed to build on PS4 with "incompatible argument list for call to 'mul'".
- Fixed a bug that caused problems with Blackboard property ordering.
- Fixed a bug where the redo functionality in Shader Graph often didn't work.
- Fixed a bug where using the Save As command on a Sub Graph raised an exception.
- Fixed a bug where the input fields sometimes didn't render properly. [1176268](https://issuetracker.unity3d.com/issues/shadergraph-input-fields-get-cut-off-after-minimizing-and-maximizing-become-unusable)
- Fixed a bug where the Gradient property didn't work with all system locales. [1140924](https://issuetracker.unity3d.com/issues/shader-graph-shader-doesnt-compile-when-using-a-gradient-property-and-a-regional-format-with-comma-decimal-separator-is-used)
- Fixed a bug where Properties in the Blackboard could have duplicate names.
- Fixed a bug where you could drag the Blackboard into a graph even when you disabled the Blackboard.
- Fixed a bug where the `Vertex Normal` slot on master nodes needed vertex normal data input to compile. [1193348](https://issuetracker.unity3d.com/issues/hdrp-unlit-shader-plugging-anything-into-the-vertex-normal-input-causes-shader-to-fail-to-compile)
- Fixed a bug where `GetWorldSpaceNormalizeViewDir()` could cause undeclared indentifier errors. [1190606](https://issuetracker.unity3d.com/issues/view-dir-node-plugged-into-vertex-position-creates-error-undeclared-identifier-getworldspacenormalizeviewdir)
- Fixed a bug where Emission on PBR Shader Graphs in the Universal RP would not bake to lightmaps. [1190225](https://issuetracker.unity3d.com/issues/emissive-custom-pbr-shadergraph-material-only-works-for-primitive-unity-objects)
- Fixed a bug where Shader Graph shaders were writing to `POSITION` instead of `SV_POSITION`, which caused PS4 builds to fail.
- Fixed a bug where `Object to Tangent` transforms in the `Transform` node used the wrong matrix. [1162203](https://issuetracker.unity3d.com/issues/shadergraph-transform-node-from-object-to-tangent-space-uses-the-wrong-matrix)
- Fixed an issue where boolean keywords in a Shader Graph caused HDRP Material features to fail. [1204827](https://issuetracker.unity3d.com/issues/hdrp-shadergraph-adding-a-boolean-keyword-to-an-hdrp-lit-shader-makes-material-features-not-work)
- Fixed a bug where Object space normals scaled with Object Scale. 
- Documentation links on nodes now point to the correct URLs and package versions.
- Fixed an issue where Sub Graphs sometimes had duplicate names when you converted nodes into Sub Graphs. 
- Fixed an issue where the number of ports on Keyword nodes didn't update when you added or removed Enum Keyword entries.
- Fixed an issue where colors in graphs didn't update when you changed a Blackboard Property's precision while the Color Mode is set to Precision.
- Fixed a bug where custom mesh in the Master Preview didn't work.
- Fixed a number of memory leaks that caused Shader Graph assets to stay in memory after closing the Shader Graph window.
- You can now smoothly edit controls on the `Dielectric Specular` node.
- Fixed Blackboard Properties to support scientific notation.
- Fixed a bug where warnings in the Shader Graph or Sub Graph were treated as errors.
- Fixed a bug where the error `Output value 'vert' is not initialized` displayed on all PBR graphs in Universal. [1210710](https://issuetracker.unity3d.com/issues/output-value-vert-is-not-completely-initialized-error-is-thrown-when-pbr-graph-is-created-using-urp)
- Fixed a bug where PBR and Unlit master nodes in Universal had Alpha Clipping enabled by default.
- Fixed an issue in where analytics wasn't always working.
- Fixed a bug where if a user had a Blackboard Property Reference start with a digit the generated shader would be broken.
- Avoid unintended behavior by removing the ability to create presets from Shader Graph (and Sub Graph) assets. [1220914](https://issuetracker.unity3d.com/issues/shadergraph-preset-unable-to-open-editor-when-clicking-on-open-shader-editor-in-the-shadersubgraphimporter)
- Fixed a bug where undo would make the Master Preview visible regardless of its toggle status.
- Fixed a bug where any change to the PBR master node settings would lose connection to the normal slot. 
- Fixed a bug where the user couldn't open up HDRP Master Node Shader Graphs without the Render Pipeline set to HDRP.
- Fixed a bug where adding a HDRP Master Node to a Shader Graph would softlock the Shader Graph.
- Fixed a bug where shaders fail to compile due to `#pragma target` generation when your system locale uses commas instead of periods.
- Fixed a compilation error when using Hybrid Renderer due to incorrect positioning of macros.
- Fixed a bug where the `Create Node Menu` lagged on load. Entries are now only generated when property, keyword, or subgraph changes are detected. [1209567](https://issuetracker.unity3d.com/issues/shadergraph-opening-node-search-window-is-unnecessarily-slow).
- Fixed a bug with the `Transform` node where converting from `Absolute World` space in a sub graph causes invalid subscript errors. [1190813](https://issuetracker.unity3d.com/issues/shadergraph-invalid-subscript-errors-are-thrown-when-connecting-a-subgraph-with-transform-node-with-unlit-master-node)
- Fixed a bug where adding a " to a property display name would cause shader compilation errors and show all nodes as broken
- Fixed a bug where the `Position` node would change coordinate spaces from `World` to `Absolute World` when shaders recompile. [1184617](https://issuetracker.unity3d.com/product/unity/issues/guid/1184617/)
- Fixed a bug where instanced shaders wouldn't compile on PS4.
- Optimized loading a large Shader Graph. [1209047](https://issuetracker.unity3d.com/issues/shader-graph-unresponsive-editor-when-using-large-graphs)
- Fixed NaN issue in triplanar SG node when blend goes to 0.
- Fixed an issue where Blackboard properties would not duplicate with `Precision` or `Hybrid Instancing` options. 
- Fixed an issue where `Texture` properties on the Blackboard would not duplicate with the same `Mode` settings. 
- Fixed an issue where `Keywords` on the Blackboard would not duplicate with the same `Default` value.
- Shader Graph now requests preview shader compilation asynchronously. [1209047](https://issuetracker.unity3d.com/issues/shader-graph-unresponsive-editor-when-using-large-graphs)
- Fixed an issue where Shader Graph would not compile master previews after an assembly reload.

## [7.1.1] - 2019-09-05
### Added
- You can now define shader keywords on the Blackboard. Use these keywords on the graph to create static branches in the generated shader.
- The tab now shows whether you are working in a Sub Graph or a Shader Graph file.
- The Shader Graph importer now bakes the output node type name into a meta-data object.

### Fixed
- The Shader Graph preview no longer breaks when you create new PBR Graphs.
- Fixed an issue where deleting a group and a property at the same time would cause an error.
- Fixed the epsilon that the Hue Node uses to avoid NaN on platforms that support half precision.
- Emission nodes no longer produce errors when you use them in Sub Graphs.
- Exposure nodes no longer produce errors when you use them in Sub Graphs.
- Unlit master nodes no longer define unnecessary properties in the Universal Render Pipeline.
- Errors no longer occur when you convert a selection to a Sub Graph.
- Color nodes now handle Gamma and Linear conversions correctly.
- Sub Graph Output nodes now link to the correct documentation page.
- When you use Keywords, PBR and Unlit master nodes no longer produce errors.
- PBR master nodes now calculate Global Illumination (GI) correctly.
- PBR master nodes now apply surface normals.
- PBR master nodes now apply fog.
- The Editor now displays correct errors for missing or deleted Sub Graph Assets.
- You can no longer drag and drop recursive nodes onto Sub Graph Assets.

## [7.0.1] - 2019-07-25
### Changed
- New Shader Graph windows are now docked to either existing Shader Graph windows, or to the Scene View.

### Fixed
- Fixed various dependency tracking issues with Sub Graphs and HLSL files from Custom Function Nodes.
- Fixed an error that previously occurred when you used `Sampler State` input ports on Sub Graphs.
- `Normal Reconstruct Z` node is now compatible with both fragment and vertex stages. 
- `Position` node now draws the correct label for **Absolute World**. 
- Node previews now inherit preview type correctly.
- Normal maps now unpack correctly for mobile platforms.
- Fixed an error that previously occurred when you used the Gradient Sample node and your system locale uses commas instead of periods.
- Fixed an issue where you couldn't group several nodes.

## [7.0.0] - 2019-07-10
### Added
- You can now use the `SHADERGRAPH_PREVIEW` keyword in `Custom Function Node` to generate different code for preview Shaders.
- Color Mode improves node visibility by coloring the title bar by Category, Precision, or custom colors.
- You can now set the precision of a Shader Graph and individual nodes.
- Added the `_TimeParameters` variable which contains `Time`, `Sin(Time)`, and `Cosine(Time)`
- _Absolute World_ space on `Position Node` now provides absolute world space coordinates regardless of the active render pipeline.
- You can now add sticky notes to graphs.

### Changed
- The `Custom Function Node` now uses an object field to reference its source when using `File` mode.
- To enable master nodes to generate correct motion vectors for time-based vertex modification, time is now implemented as an input to the graph rather than as a global uniform.
- **World** space on `Position Node` now uses the default world space coordinates of the active render pipeline. 

### Fixed
- Fixed an error in `Custom Function Node` port naming.
- `Sampler State` properties and nodes now serialize correctly.
- Labels in the Custom Port menu now use the correct coloring when using the Personal skin.
- Fixed an error that occured when creating a Sub Graph from a selection containing a Group Node.
- When you change a Sub Graph, Shader Graph windows now correctly reload.
- When you save a Shader Graph, all other Shader Graph windows no longer re-compile their preview Shaders.
- Shader Graph UI now draws with correct styling for 2019.3.
- When deleting edge connections to nodes with a preview error, input ports no longer draw in the wrong position.
- Fixed an error involving deprecated components from VisualElements.
- When you convert nodes to a Sub Graph, the nodes are now placed correctly in the Sub Graph.
- The `Bitangent Vector Node` now generates all necessary shader requirements.

## [6.7.0-preview] - 2019-05-16
### Added
- Added a hidden path namespace for Sub Graphs to prevent certain Sub Graphs from populating the Create Node menu.

### Changed
- Anti-aliasing (4x) is now enabled on Shader Graph windows.

### Fixed
- When you click on the gear icon, Shader Graph now focuses on the selected node, and brings the settings menu to front view.
- Sub Graph Output and Custom Function Node now validate slot names, and display an appropriate error badge when needed.
- Remaining outdated documentation has been removed. 
- When you perform an undo or redo to an inactive Shader Graph window, the window no longer breaks.
- When you rapidly perform an undo or redo, Shader Graph windows no longer break.
- Sub Graphs that contain references to non-existing Sub Graphs no longer break the Sub Graph Importer.
- You can now reference sub-assets such as Textures.
- You can now reference Scene Color and Scene Depth correctly from within a Sub Graph.
- When you create a new empty Sub Graph, it no longer shows a warning about a missing output.
- When you create outputs that start with a digit, Shader generation no longer fails.
- You can no longer add nodes that are not allowed into Sub Graphs.
- A graph must now always contain at least one Master Node.
- Duplicate output names are now allowed.
- Fixed an issue where the main preview was always redrawing.
- When you set a Master Node as active, the Main Preview now shows the correct result.
- When you save a graph that contains a Sub Graph node, the Shader Graph window no longer freezes.
- Fixed an error that occured when using multiple Sampler State nodes with different parameters.
- Fixed an issue causing default inputs to be misaligned in certain cases.
- You can no longer directly connect slots with invalid types. When the graph detects that situation, it now doesn't break and gives an error instead.

## [6.6.0] - 2019-04-01
### Added
- You can now add Matrix, Sampler State and Gradient properties to the Blackboard.
- Added Custom Function node. Use this node to define a custom HLSL function either via string directly in the graph, or via a path to an HLSL file.
- You can now group nodes by pressing Ctrl + G.
- Added "Delete Group and Contents" and removed "Ungroup All Nodes" from the context menu for groups.
- You can now use Sub Graphs in other Sub Graphs.
- Preview shaders now compile in the background, and only redraw when necessary.

### Changed
- Removed Blackboard fields, which had no effect on Sub Graph input ports, from the Sub Graph Blackboard.
- Subgraph Output node is now called Outputs.
- Subgraph Output node now supports renaming of ports.
- Subgraph Output node now supports all port types.
- Subgraph Output node now supports reordering ports.
- When you convert nodes to a Sub Graph, Shader Graph generates properties and output ports in the Sub Graph, and now by default, names those resulting properties and output ports based on their types.
- When you delete a group, Shader Graph now deletes the Group UI, but doesn't delete the nodes inside.

### Fixed
- You can now undo edits to Vector port default input fields.
- You can now undo edits to Gradient port default input fields.
- Boolean port input fields now display correct values when you undo changes.
- Vector type properties now behave as expected when you undo changes.
- Fixed an error that previously occurred when you opened saved Shader Graphs containing one or more Voronoi nodes.
- You can now drag normal map type textures on to a Shader Graph to create Sample Texture 2D nodes with the correct type set.
- Fixed the Multiply node so default input values are applied correctly.
- Added padding on input values for Blend node to prevent NaN outputs.
- Fixed an issue where `IsFaceSign` would not compile within Sub Graph Nodes.
- Null reference errors no longer occur when you remove ports with connected edges.
- Default input fields now correctly hide and show when connections change.

## [6.5.0] - 2019-03-07

### Fixed
- Fixed master preview for HDRP master nodes when alpha clip is enabled.

## [6.4.0] - 2019-02-21
### Fixed
- Fixed the Transform node, so going from Tangent Space to any other space now works as expected.

## [6.3.0] - 2019-02-18
### Fixed
- Fixed an issue where the Normal Reconstruct Z Node sometimes caused Not a Number (NaN) errors when using negative values.

## [6.2.0] - 2019-02-15
### Fixed
- Fixed the property blackboard so it no longer goes missing or turns very small.

### Changed
- Code refactor: all macros with ARGS have been swapped with macros with PARAM. This is because the ARGS macros were incorrectly named.

## [6.1.0] - 2019-02-13

## [6.0.0] - 2019-02-23
### Added
- When you hover your cursor over a property in the blackboard, this now highlights the corresponding property elements in your Shader Graph. Similarly, if you hover over a property in the Shader Graph itself, this highlights the corresponding property in the blackboard.
- Property nodes in your Shader Graph now have a similar look and styling as the properties in the blackboard.

### Changed
- Errors in the compiled shader are now displayed as badges on the appropriate node.
- In the `Scene Depth` node you can now choose the depth sampling mode: `Linear01`, `Raw` or `Eye`.

### Fixed
- When you convert an inline node to a `Property` node, this no longer allows duplicate property names.
- When you move a node, you'll now be asked to save the Graph file.
- You can now Undo edits to Property parameters on the Blackboard.
- You can now Undo conversions between `Property` nodes and inline nodes.
- You can now Undo moving a node.
- You can no longer select the `Texture2D` Property type `Mode`, if the Property is not exposed.
- The `Vector1` Property type now handles default values more intuitively when switching `Mode` dropdown.
- The `Color` node control is now a consistent width.
- Function declarations no longer contain double delimiters.
- The `Slider` node control now functions correctly.
- Fixed an issue where the Editor automatically re-imported Shader Graphs when there were changes to the asset database.
- Reverted the visual styling of various graph elements to their previous correct states.
- Previews now repaint correctly when Unity does not have focus.
- Code generation now works correctly for exposed Vector1 shader properties where the decimal separator is not a dot.
- The `Rotate About Axis` node's Modes now use the correct function versions.
- Shader Graph now preserves grouping when you convert nodes between property and inline.
- The `Flip` node now greys out labels for inactive controls.
- The `Boolean` property type now uses the `ToggleUI` property attribute, so as to not generate keywords.
- The `Normal Unpack` node no longer generates errors in Object space.
- The `Split` node now uses values from its default Port input fields.
- The `Channel Mask` node now allows multiple node instances, and no longer generates any errors.
- Serialized the Alpha control value on the `Flip` node.
- The `Is Infinite` and `Is NaN` nodes now use `Vector 1` input ports, but the output remains the same.
- You can no longer convert a node inside a `Sub Graph` into a `Sub Graph`, which previously caused errors.
- The `Transformation Matrix` node's Inverse Projection and Inverse View Projection modes no longer produce errors.
- The term `Shader Graph` is now captilized correctly in the Save Graph prompt. 

## [5.2.0] - 2018-11-27
### Added
- Shader Graph now has __Group Node__, where you can group together several nodes. You can use this to keep your Graphs organized and nice.

### Fixed
- The expanded state of blackboard properties are now remembered during a Unity session.

## [5.1.0] - 2018-11-19
### Added
- You can now show and hide the Main Preview and the Blackboard from the toolbar.

### Changed
- The Shader Graph package is no longer in preview.
- Moved `NormalBlendRNM` node to a dropdown option on `Normal Blend` node.
- `Sample Cubemap` node now has a `SamplerState` slot.
- New Sub Graph assets now default to the "Sub Graphs" path in the Create Node menu.
- New Shader Graph assets now default to the "Shader Graphs" path in the Shader menu.
- The `Light Probe` node is now a `Baked GI` node. When you use LWRP with lightmaps, this node now returns the correct lightmap data. This node is supported in HDRP.
- `Reflection Probe` nodes now only work with LWRP. This solves compilation errors in HDRP.
- `Ambient` nodes now only work with LWRP. This solves compilation errors in HDRP.
- `Fog` nodes now only work with LWRP. This solves compilation errors in HDRP.
- In HDRP, the `Position` port for the `Object` node now returns the absolute world position.
- The `Baked GI`, `Reflection Probe`, and `Ambient` nodes are now in the `Input/Lighting` category.
- The master node no longer has its own preview, because it was redundant. You can see the results for the master node in the Main Preview.

### Fixed
- Shadow projection is now correct when using the `Unlit` master node with HD Render Pipeline.
- Removed all direct references to matrices
- `Matrix Construction` nodes with different `Mode` values now evaluate correctly.
- `Is Front Face` node now works correctly when connected to `Alpha` and `AlphaThreshold` slots on the `PBR` master node.
- Corrected some instances of incorrect port dimensions on several nodes.
- `Scene Depth` and `Scene Color` nodes now work in single pass stereo in Lightweight Render Pipeline.
- `Channel Mask` node controls are now aligned correctly.
- In Lightweight Render Pipeline, Pre-multiply surface type now matches the Lit shader. 
- Non-exposed properties in the blackboard no longer have a green dot next to them.
- Default reference name for shader properties are now serialized. You cannot change them after initial creation.
- When you save Shader Graph and Sub Graph files, they're now automatically checked out on version control.
- Shader Graph no longer throws an exception when you double-click a folder in the Project window.
- Gradient Node no longer throws an error when you undo a deletion.

## [5.0.0-preview] - 2018-09-28

## [4.0.0-preview] - 2018-09-28
### Added
- Shader Graph now supports the High Definition Render Pipeline with both PBR and Unlit Master nodes. Shaders built with Shader Graph work with both the Lightweight and HD render pipelines.
- You can now modify vertex position via the Position slot on the PBR and Unlit Master nodes. By default, the input to this node is object space position. Custom inputs to this slot should specify the absolute local position of a given vertex. Certain nodes (such as Procedural Shapes) are not viable in the vertex shader. Such nodes are incompatible with this slot.
- You can now edit the Reference name for a property. To do so, select the property and type a new name next to Reference. If you want to reset to the default name, right-click Reference, and select Reset reference.
- In the expanded property window, you can now toggle whether the property is exposed.
- You can now change the path of Shader Graphs and Sub Graphs. When you change the path of a Shader Graph, this modifies the location it has in the shader selection list. When you change the path of Sub Graph, it will have a different location in the node creation menu.
- Added `Is Front Face` node. With this node, you can change graph output depending on the face sign of a given fragment. If the current fragment is part of a front face, the node returns true. For a back face, the node returns false. Note: This functionality requires that you have enabled **two sided** on the Master node.
- Gradient functionality is now available via two new nodes: Sample Gradient and Gradient Asset. The Sample Gradient node samples a gradient given a Time parameter. You can define this gradient on the Gradient slot control view. The Gradient Asset node defines a gradient that can be sampled by multiple Sample Gradient nodes using different Time parameters.
- Math nodes now have a Waves category. The category has four different nodes: Triangle wave, Sawtooth wave, Square wave, and Noise Sine wave. The Triangle, Sawtooth, and Square wave nodes output a waveform with a range of -1 to 1 over a period of 1. The Noise Sine wave outputs a standard Sine wave with a range of -1 to 1 over a period of 2 * pi. For variance, random noise is added to the amplitude of the Sine wave, within a determined range.
- Added `Sphere Mask` node for which you can indicate the starting coordinate and center point. The sphere mask uses these with the **Radius** and **Hardness** parameters. Sphere mask functionality works in both 2D and 3D spaces, and is based on the vector coordinates in the **Coords and Center** input.
- Added support for Texture 3D and Texture 2D Array via two new property types and four new nodes.
- A new node `Texture 2D LOD` has been added for LOD functionality on a Texture 2D Sample. Sample Texture 2D LOD uses the exact same input and output slots as Sample Texture 2D, but also includes an input for level of detail adjustments via a Vector1 slot.
- Added `Texel Size` node, which allows you to get the special texture properties of a Texture 2D Asset via the `{texturename}_TexelSize` variable. Based on input from the Texture 2D Asset, the node outputs the width and height of the texel size in Vector1 format.
- Added `Rotate About Axis` node. This allows you to rotate a 3D vector space around an axis. For the rotation, you can specify an amount of degrees or a radian value.
- Unpacking normal maps in object space.
- Unpacking derivative maps option on sample texture nodes.
- Added Uint type for instancing support.
- Added HDR option for color material slots.
- Added definitions used by new HD Lit Master node.
- Added a popup control for a string list.
- Added conversion type (position/direction) to TransformNode.
- In your preview for nodes that are not master nodes, pixels now display as pink if they are not finite.

### Changed
- The settings for master nodes now live in a small window that you can toggle on and off. Here, you can change various rendering settings for your shader.
- There are two Normal Derive Nodes: `Normal From Height` and `Normal Reconstruct Z`.
  `Normal From Height` uses Vector1 input to derive a normal map.
  `Normal Reconstruct Z` uses the X and Y components in Vector2 input to derive the proper Z value for a normal map.
- The Texture type default input now accepts render textures.
- HD PBR subshader no longer duplicates surface description code into vertex shader.
- If the current render pipeline is not compatible, master nodes now display an error badge.
- The preview shader now only considers the current render pipeline. Because of this there is less code to compile, so the preview shader compiles faster.
- When you rename a shader graph or sub shader graph locally on your disk, the title of the Shader Graph window, black board, and preview also updates.
- Removed legacy matrices from Transfomation Matrix node.
- Texture 2D Array and Texture 3D nodes can no longer be used in the vertex shader.
- `Normal Create` node has been renamed to `Normal From Texture`.
- When you close the Shader Graph after you have modified a file, the prompt about saving your changes now shows the file name as well.
- `Blend` node now supports Overwrite mode.
- `Simple Noise` node no longer has a loop.
- The `Polygon` node now calculates radius based on apothem.
- `Normal Strength` node now calculates Z value more accurately.
- You can now connect Sub Graphs to vertex shader slots. If a node in the Sub Graph specifies a shader stage, that specific Sub Graph node is locked to that stage. When an instance of a Sub Graph node is connected to a slot that specifies a shader stage, all slots on that instance are locked to the stage.
- Separated material options and tags.
- Master node settings are now recreated when a topological modification occurs.

### Fixed
- Vector 1 nodes now evaluate correctly. ([#334](https://github.com/Unity-Technologies/ShaderGraph/issues/334) and [#337](https://github.com/Unity-Technologies/ShaderGraph/issues/337))
- Properties can now be copied and pasted.
- Pasting a property node into another graph will now convert it to a concrete node. ([#300](https://github.com/Unity-Technologies/ShaderGraph/issues/300) and [#307](https://github.com/Unity-Technologies/ShaderGraph/pull/307))
- Nodes that are copied from one graph to another now spawn in the center of the current view. ([#333](https://github.com/Unity-Technologies/ShaderGraph/issues/333))
- When you edit sub graph paths, the search window no longer yields a null reference exception.
- The blackboard is now within view when deserialized.
- Your system locale can no longer cause incorrect commands due to full stops being converted to commas.
- Deserialization of subgraphs now works correctly.
- Sub graphs are now suffixed with (sub), so you can tell them apart from other nodes.
- Boolean and Texture type properties now function correctly in sub-graphs.
- The preview of a node does not obstruct the selection outliner anymore.
- The Dielectric Specular node no longer resets its control values.
- You can now copy, paste, and duplicate sub-graph nodes with vector type input ports.
- The Lightweight PBR subshader now normalizes normal, tangent, and view direction correctly.
- Shader graphs using alpha clip now generate correct depth and shadow passes.
- `Normal Create` node has been renamed to `Normal From Texture`.
- The preview of nodes now updates correctly.
- Your system locale can no longer cause incorrect commands due to full stops being converted to commas.
- `Show Generated Code` no longer throws an "Argument cannot be null" error.
- Sub Graphs now use the correct generation mode when they generate preview shaders.
- The `CodeFunctionNode` API now generates correct function headers when you use `DynamicMatrix` type slots.
- Texture type input slots now set correct default values for 'Normal' texture type.
- SpaceMaterialSlot now reads correct slot.
- Slider node control now functions correctly.
- Shader Graphs no longer display an error message intended for Sub Graphs when you delete properties.
- The Shader Graph and Sub Shader Graph file extensions are no longer case-sensitive.
- The dynamic value slot type now uses the correct decimal separator during HLSL generation.
- Fixed an issue where Show Generated Code could fail when external editor was not set.
- In the High Definition Render Pipeline, Shader Graph now supports 4-channel UVs.
- The Lightweight PBR subshader now generates the correct meta pass.
- Both PBR subshaders can now generate indirect light from emission.
- Shader graphs now support the SRP batcher.
- Fixed an issue where floatfield would be parsed according to OS locale settings with .NET 4.6<|MERGE_RESOLUTION|>--- conflicted
+++ resolved
@@ -28,14 +28,11 @@
 
 ### Changed
 - Changed the `Branch` node so that it uses a ternary operator (`Out = bool ? a : B`) instead of a linear interpolate function.
-- Copied nodes are now pasted at the cursor location instead of slightly offset from their original location
+- Copied nodes are now pasted at the cursor location instead of slightly offset from their original location.
 - Error messages reported on Sub Graph output nodes for invalid previews now present clearer information, with documentation support.
-- Updated legacy COLOR output semantic to SV_Target in pixel shader for compatibility with DXC
-<<<<<<< HEAD
-- Updated the functions in the `Normal From Height` node to avoid NaN outputs. 
-=======
+- Updated legacy COLOR output semantic to SV_Target in pixel shader for compatibility with DXC.
+- Updated the functions in the `Normal From Height` node to avoid NaN outputs.
 - Changed the Voronoi Node algorithm to increase the useful range of the input values and to always use float values internally to avoid clipping.
->>>>>>> 094d4b4f
 - Changed the `Reference Suffix` of Keyword Enum entries so that you cannot edit them, which ensures that material keywords compile properly. 
 
 ### Fixed
