--- conflicted
+++ resolved
@@ -12,14 +12,11 @@
   - Stereo Eye Index, Instance ID, and Vertex ID nodes added to the shadergraph library.
   - Added View Vector Node doc
   - Added custom interpolator thresholds on shadergraph project settings page.
-<<<<<<< HEAD
+  - Added subshadergraphs for SpeedTree 8 shadergraph support: SpeedTree8Wind, SpeedTree8ColorAlpha, SpeedTree8Billboard.
+  - Added an HLSL file implementing a version of the Unity core LODDitheringTransition function which can be used in a Shader Graph
   - Added stage control to ShaderGraph Keywords, to allow fragment or vertex-only keywords.
   - For Texture2D properties, added linearGrey and red as options for default texture mode.
   - For Texture2D properties, changed the "bump" option to be called "Normal Map", and will now tag these properties with the [NormalMap] tag.
-=======
-  - Added subshadergraphs for SpeedTree 8 shadergraph support: SpeedTree8Wind, SpeedTree8ColorAlpha, SpeedTree8Billboard.
-  - Added an HLSL file implementing a version of the Unity core LODDitheringTransition function which can be used in a Shader Graph
->>>>>>> ed962901
 
 ### Changed
 - Updated/corrected View Direction doc
