--- conflicted
+++ resolved
@@ -17,11 +17,8 @@
 ### Fixed
 - Fixed the Custom Editor GUI field in the Graph settings that was ignored.
 - Node included HLSL files are now tracked more robustly, so they work after file moves and renames [1301915] (https://issuetracker.unity3d.com/product/unity/issues/guid/1301915/)
-<<<<<<< HEAD
+- Clean up console error reporting from node shader compilation so errors are reported in the graph rather than the Editor console [1296291] (https://issuetracker.unity3d.com/product/unity/issues/guid/1296291/)
 - Fixed treatment of node precision in subgraphs, now allows subgraphs to switch precisions based on the subgraph node [1304050] (https://issuetracker.unity3d.com/issues/precision-errors-when-theres-a-precision-discrepancy-between-subgraphs-and-parent-graphs)
-=======
-- Clean up console error reporting from node shader compilation so errors are reported in the graph rather than the Editor console [1296291] (https://issuetracker.unity3d.com/product/unity/issues/guid/1296291/)
->>>>>>> f7536f0e
 
 ## [11.0.0] - 2020-10-21
 
