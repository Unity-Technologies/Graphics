# Changelog
All notable changes to this package are documented in this file.

The format is based on [Keep a Changelog](http://keepachangelog.com/en/1.0.0/)
and this project adheres to [Semantic Versioning](http://semver.org/spec/v2.0.0.html).

## [13.0.0] - 2021-09-01

Version Updated
The version number for this package has increased due to a version update of a related graphics package.

## [12.0.0] - 2021-01-11

### Added
  - Added categories to the blackboard, enabling more control over the organization of shader properties and keywords in the Shader Graph tool. These categories are also reflected in the Material Inspector for URP + HDRP, for materials created from shader graphs.
  - Added ability to define custom vertex-to-fragment interpolators.
  - Support for the XboxSeries platform has been added.
  - Stereo Eye Index, Instance ID, and Vertex ID nodes added to the shadergraph library.
  - Added information about selecting and unselecting items to the Blackboard article.
  - Added View Vector Node documentation
  - Added custom interpolator thresholds on shadergraph project settings page.
  - Added custom interpolator documentation
  - Added subshadergraphs for SpeedTree 8 shadergraph support: SpeedTree8Wind, SpeedTree8ColorAlpha, SpeedTree8Billboard.
  - Added an HLSL file implementing a version of the Unity core LODDitheringTransition function which can be used in a Shader Graph
  - Added a new target for the built-in render pipeline, including Lit and Unlit sub-targets.
  - Added stage control to ShaderGraph Keywords, to allow fragment or vertex-only keywords.
  - For Texture2D properties, added linearGrey and red as options for default texture mode.
  - For Texture2D properties, changed the "bump" option to be called "Normal Map", and will now tag these properties with the [NormalMap] tag.
  - Added `Branch On Input Connection` node. This node can be used inside a subgraph to branch on the connection state of an exposed property.
  - Added `Use Custom Binding` option to properties. When this option is enabled, a property can be connected to a `Branch On Input Connection` node. The user provides a custom label that will be displayed on the exposed property, when it is disconnected in a graph.
  - Added new dropdown property type for subgraphs, to allow compile time branching that can be controlled from the parent graph, via the subgraph instance node.
  - Added `Dropdown` node per dropdown property, that can be used to configure the desired branch control.
  - Added selection highlight and picking shader passes for URP target.
  - Added the ability to mark textures / colors as \[MainTexture\] and \[MainColor\].
  - Added the ability to enable tiling and offset controls for a Texture2D input.
  - Added the Split Texture Transform node to allow using/overriding the provided tiling and offset from a texture input.
  - Added `Calculate Level Of Detail Texture 2D` node, for calculating a Texture2D LOD level.
  - Added `Gather Texture 2D` node, for retrieving the four samples (red component only) that would be used for bilinear interpolation when sampling a Texture2D.
  - Added toggle "Disable Global Mip Bias" in Sample Texture 2D and Sample Texture 2D array node. This checkbox disables the runtimes automatic Mip Bias, which for instance can be activated during dynamic resolution scaling.
  - Added `Sprite` option to Main Preview, which is similar to `Quad` but does not allow rotation. `Sprite` is used as the default preview for URP Sprite shaders.
  - Added Tessellation Option to PositionNode settings, to provide access to the pre-displaced tessellated position.
  - Added visible errors for invalid stage capability connections to shader graph.
  - Added a ShaderGraph animated preview framerate throttle.
  - Added many node synonyms for the Create Node search so that it's easier to find nodes.

### Changed
- Properties and Keywords are no longer separated by type on the blackboard. Categories allow for any combination of properties and keywords to be grouped together as the user defines.
- Vector2/Vector3/Vector4 property types will now be properly represented by a matching Vector2/Vector3/Vector4 UI control in the URP + HDRP Material Inspector as opposed to the fallback Vector4 field that was used for any multi-dimensional vector type in the past.
- Updated/corrected View Direction documentation
- Change Asset/Create/Shader/Blank Shader Graph to Asset/Create/Shader Graph/Blank Shader Graph
- Change Asset/Create/Shader/Sub Graph to Asset/Create/Shader Graph/Sub Graph
- Change Asset/Create/Shader/VFX Shader Graph to Asset/Create/Shader Graph/VFX Shader Graph
- Adjusted Blackboard article to clarify multi-select functionality
- Limited max number of inspectable items in the Inspector View to 20 items
- Added borders to inspector items styling, to better differentiate between separate items
- Updated Custom Function Node to use new ShaderInclude asset type instead of TextAsset (.hlsl and .cginc softcheck remains).
- Change BranchOnInputNode to choose NotConnected branch when generating Preview
- Only ShaderGraph keywords count towards the shader permutation variant limit, SubGraph keywords do not.
- ShaderGraph SubGraphs will now report errors and warnings in a condensed single error.
- Changed "Create Node" action in ShaderGraph stack separator context menu to "Add Block Node" and added it to main stack context menu

### Fixed
- Fixed an issue where fog node density was incorrectly calculated.
- Fixed inspector property header styling
- Added padding to the blackboard window to prevent overlapping of resize region and scrollbars interfering with user interaction
- Blackboard now properly handles selection persistence of items between undo and redos
- Fixed the Custom Editor GUI field in the Graph settings that was ignored.
- Node included HLSL files are now tracked more robustly, so they work after file moves and renames [1301915] (https://issuetracker.unity3d.com/product/unity/issues/guid/1301915/)
- Prevent users from setting enum keywords with duplicate reference names and invalid characters [1287335]
- Fixed a bug where old preview property values would be used for node previews after an undo operation.
- Clean up console error reporting from node shader compilation so errors are reported in the graph rather than the Editor console [1296291] (https://issuetracker.unity3d.com/product/unity/issues/guid/1296291/)
- Fixed treatment of node precision in subgraphs, now allows subgraphs to switch precisions based on the subgraph node [1304050] (https://issuetracker.unity3d.com/issues/precision-errors-when-theres-a-precision-discrepancy-between-subgraphs-and-parent-graphs)
- Fixed an issue where the Rectangle Node could lose detail at a distance.  New control offers additional method that preserves detail better [1156801]
- Fixed virtual texture layer reference names allowing invalid characters [1304146]
- Fixed issue with SRP Batcher compatibility [1310624]
- Fixed issue with Hybrid renderer compatibility [1296776]
- Fixed ParallaxOcclusionMapping node to clamp very large step counts that could crash GPUs (max set to 256). [1329025] (https://issuetracker.unity3d.com/issues/shadergraph-typing-infinity-into-the-steps-input-for-the-parallax-occlusion-mapping-node-crashes-unity)
- Fixed an issue where the shader variant limit exceeded message was not getting passed [1304168] (https://issuetracker.unity3d.com/product/unity/issues/guid/1304168)
- Fixed a bug in master node preview generation that failed compilation when a block was deleted [1319066] (https://issuetracker.unity3d.com/issues/shadergraph-deleting-stack-blocks-of-universal-rp-targeted-shadergraph-causes-the-main-preview-to-fail-to-compile)
- Fixed issue where vertex generation was incorrect when only custom blocks were present [1320695].
- Fixed a bug where property deduplication was failing and spamming errors [1317809] (https://issuetracker.unity3d.com/issues/console-error-when-adding-a-sample-texture-operator-when-a-sampler-state-property-is-present-in-blackboard)
- Fixed a bug where big input values to the SimpleNoise node caused precision issues, especially noticeable on Mali GPUs. [1322891] (https://issuetracker.unity3d.com/issues/urp-mali-missing-glitch-effect-on-mali-gpu-devices)
- Fixed a bug where synchronously compiling an unencountered shader variant for preview was causing long delays in graph updates [1323744]
- Fixed a regression where custom function node file-included functions could not access shadergraph properties [1322467]
- Fixed an issue where a requirement was placed on a fixed-function emission property [1319637]
- Fixed default shadergraph precision so it matches what is displayed in the graph settings UI (single) [1325934]
- Fixed an unhelpful error message when custom function nodes didn't have a valid file [1323493].
- Fixed an issue with how the transform node handled direction transforms from absolute world space in camera relative SRPs [1323726]
- Fixed a bug where changing a Target setting would switch the inspector view to the Node Settings tab if any nodes were selected.
- Fixed "Disconnect All" option being grayed out on stack blocks [1313201].
- Fixed how shadergraph's prompt for "unsaved changes" was handled to fix double messages and incorrect window sizes [1319623].
- Fixed an issue where users can't create multiple Boolean or Enum keywords on the blackboard. [1329021](https://issuetracker.unity3d.com/issues/shadergraph-cant-create-multiple-boolean-or-enum-keywords)
- Fixed an issue where generated property reference names could conflict with Shader Graph reserved keywords [1328762] (https://issuetracker.unity3d.com/product/unity/issues/guid/1328762/)
- Fixed a ShaderGraph issue where ObjectField focus and Node selections would both capture deletion commands [1313943].
- Fixed a ShaderGraph issue where the right click menu doesn't work when a stack block node is selected [1320212].
- Fixed a bug when a node was both vertex and fragment exclusive but could still be used causing a shader compiler error [1316128].
- Fixed a ShaderGraph issue where a warning about an uninitialized value was being displayed on newly created graphs [1331377].
- Fixed divide by zero warnings when using the Sample Gradient Node
- Fixed the default dimension (1) for vector material slots so that it is consistent with other nodes. (https://issuetracker.unity3d.com/product/unity/issues/guid/1328756/)
- Fixed reordering when renaming enum keywords. (https://issuetracker.unity3d.com/product/unity/issues/guid/1328761/)
- Fixed an issue where an integer property would be exposed in the material inspector as a float [1330302](https://issuetracker.unity3d.com/product/unity/issues/guid/1330302/)
- Fixed a bug in ShaderGraph where sticky notes couldn't be copied and pasted [1221042].
- Fixed an issue where upgrading from an older version of ShaderGraph would cause Enum keywords to be not exposed [1332510]
- Fixed an issue where a missing subgraph with a "Use Custom Binding" property would cause the parent graph to fail to load [1334621] (https://issuetracker.unity3d.com/issues/shadergraph-shadergraph-cannot-be-opened-if-containing-subgraph-with-custom-binding-that-has-been-deleted)
- Fixed a ShaderGraph issue where unused blocks get removed on edge replacement [1334341].
- Fixed an issue where the ShaderGraph transform node would generate incorrect results when transforming a direction from view space to object space [1333781] (https://issuetracker.unity3d.com/product/unity/issues/guid/1333781/)
- Fixed a ShaderGraph issue where keyword properties could get stuck highlighted when deleted [1333738].
- Fixed issue with ShaderGraph custom interpolator node dependency ordering [1332553].
- Fixed SubGraph SamplerState property defaults not being respected [1336119]
- Fixed an issue where nested subgraphs with identical SamplerState property settings could cause compile failures [1336089]
- Fixed an issue where SamplerState properties could not be renamed after creation [1336126]
- Fixed loading all materials from project when saving a ShaderGraph.
- Fixed issues with double prompts for "do you want to save" when closing Shader Graph windows [1316104].
- Fixed a ShaderGraph issue where resize handles on blackboard and graph inspector were too small [1329247] (https://issuetracker.unity3d.com/issues/shadergraph-resize-bounds-for-blackboard-and-graph-inspector-are-too-small)
- Fixed a ShaderGraph issue where a material inspector could contain an extra set of render queue, GPU instancing, and double-sided GI controls.
- Fixed a Shader Graph issue where property auto generated reference names were not consistent across all property types [1336937].
- Fixed a warning in ShaderGraph about BuiltIn Shader Library assembly having no scripts.
- Fixed ShaderGraph BuiltIn target not having collapsible foldouts in the material inspector [1339256].
- Fixed GPU instancing support in Shadergraph [1319655] (https://issuetracker.unity3d.com/issues/shader-graph-errors-are-thrown-when-a-propertys-shader-declaration-is-set-to-hybrid-per-instance-and-exposed-is-disabled).
- Fixed indent level in shader graph target foldout (case 1339025).
- Fixed ShaderGraph BuiltIn target shader GUI to allow the same render queue control available on URP with the changes for case 1335795.
- Fixed ShaderGraph BuiltIn target not to apply emission in the ForwardAdd pass to match surface shader results [1345574]. (https://issuetracker.unity3d.com/product/unity/issues/guid/1345574/)
- Fixed Procedural Virtual Texture compatibility with SRP Batcher [1329336] (https://issuetracker.unity3d.com/issues/procedural-virtual-texture-node-will-make-a-shadergraph-incompatible-with-srp-batcher)
- Fixed an issue where SubGraph keywords would not deduplicate before counting towards the permutation limit [1343528] (https://issuetracker.unity3d.com/issues/shader-graph-graph-is-generating-too-many-variants-error-is-thrown-when-using-subgraphs-with-keywords)
- Fixed an issue where an informational message could cause some UI controls on the graph inspector to be pushed outside the window [1343124] (https://issuetracker.unity3d.com/product/unity/issues/guid/1343124/)
- Fixed a ShaderGraph issue where selecting a keyword property in the blackboard would invalidate all previews, causing them to recompile [1347666] (https://issuetracker.unity3d.com/product/unity/issues/guid/1347666/)
- Fixed the incorrect value written to the VT feedback buffer when VT is not used.
- Fixed ShaderGraph isNaN node, which was always returning false on Vulkan and Metal platforms.
- Fixed ShaderGraph sub-graph stage limitations to be per slot instead of per sub-graph node [1337137].
- Disconnected nodes with errors in ShaderGraph no longer cause the imports to fail [1349311] (https://issuetracker.unity3d.com/issues/shadergraph-erroring-unconnected-node-causes-material-to-become-invalid-slash-pink)
- ShaderGraph SubGraphs now report node warnings in the same way ShaderGraphs do [1350282].
- Fixed ShaderGraph exception when trying to set a texture to "main texture" [1350573].
- Fixed a ShaderGraph issue where Float properties in Integer mode would not be cast properly in graph previews [1330302](https://fogbugz.unity3d.com/f/cases/1330302/)
- Fixed a ShaderGraph issue where hovering over a context block but not its node stack would not bring up the incorrect add menu [1351733](https://fogbugz.unity3d.com/f/cases/1351733/)
- Fixed the BuiltIn Target to perform shader variant stripping [1345580] (https://issuetracker.unity3d.com/product/unity/issues/guid/1345580/)
- Fixed incorrect warning while using VFXTarget
- Fixed a bug with Sprite Targets in ShaderGraph not rendering correctly in game view [1352225]
- Fixed compilation problems on preview shader when using hybrid renderer v2 and property desc override Hybrid Per Instance
<<<<<<< HEAD
- Improved screenspace position accuracy in the fragment shader by using VPOS [1352662] (https://issuetracker.unity3d.com/issues/shadergraph-dither-node-results-in-artifacts-when-far-from-origin-caused-by-screen-position-breaking-down)
=======
- Fixed a serialization bug wrt PVT property flags when using subgraphs. This fixes SRP batcher compatibility.
>>>>>>> 872c05f7

## [11.0.0] - 2020-10-21

### Added

### Changed

### Fixed
- Fixed an issue where nodes with ports on one side would appear incorrectly on creation [1262050]
- Fixed a broken link in the TOC to Main Preview
- Fixed an issue with the Gradient color picker displaying different values than the selected color.
- Fixed an issue where blackboard properties when dragged wouldn't scroll the list of properties to show the user more of the property list [1293632]
- Fixed an issue where, when blackboard properties were dragged and then the user hit the "Escape" key, the drag indicator would still be visible
- Fixed an issue where renaming blackboard properties through the Blackboard wouldn't actually change the underlying property name
- Fixed an issue where blackboard wasn't resizable from all directions like the Inspector and Main Preview
- Fixed an issue where deleting a property node while your mouse is over it leaves the property highlighted in the blackboard [1238635]
- Fixed an issue where Float/Vector1 properties did not have the ability to be edited using a slider in the Inspector like the other Vector types
- Fixed an issue with inactive node deletion throwing a superfluous exception.
- Fixed an issue where interpolators with preprocessors were being packed incorrectly.
- Fixed rounded rectangle shape not rendering correctly on some platforms.
- Fixed an issue where generated `BuildVertexDescriptionInputs()` produced an HLSL warning, "implicit truncation of vector type" [1299179](https://issuetracker.unity3d.com/product/unity/issues/guid/1299179/)
- Fixed an issue on upgrading graphs with inactive Master Nodes causing null ref errors. [1298867](https://issuetracker.unity3d.com/product/unity/issues/guid/1298867/)
- Fixed an issue with duplicating a node with the blackboard closed [1294430](https://issuetracker.unity3d.com/product/unity/issues/guid/1294430/)
- Fixed an issue where ShaderGraph stopped responding after selecting a node after opening the graph with the inspector window hidden [1304501](https://issuetracker.unity3d.com/issues/shadergraph-graph-is-unusable-if-opened-with-graph-inspector-disabled-throws-errors)
- Fixed the InputNodes tests that were never correct. These were incorrect tests, no nodes needed tochange.
- Fixed the ViewDirection Node in Tangent space's calculation to match how the transform node works [1296788]
- Fixed an issue where SampleRawCubemapNode were requiring the Normal in Object space instead of World space [1307962]
- Boolean keywords now have no longer require their reference name to end in _ON to show up in the Material inspector [1306820] (https://issuetracker.unity3d.com/product/unity/issues/guid/1306820/)
- Newly created properties and keywords will no longer use obfuscated GUID-based reference names in the shader code [1300484]
- Fixed ParallaxMapping node compile issue on GLES2
- Fixed a selection bug with block nodes after changing tabs [1312222]
- Fixed some shader graph compiler errors not being logged [1304162].
- Fixed a shader graph bug where the Hue node would have a large seam with negative values [1340849].
- Fixed an error when using camera direction with sample reflected cube map [1340538].
- Fixed ShaderGraph's FogNode returning an incorrect density when the fog setting was disabled [1347235].

## [10.3.0] - 2020-11-03

### Added
- Users can now manually control the preview mode of nodes in the graph, and subgraphs

### Changed
- Adjusted and expanded Swizzle Node article as reviewed by docs editorial.(DOC-2695)
- Adjusted docs for SampleTexture2D, SampleTexture2DLOD, SampleTexture2DArray, SampleTexture3D, SampleCubemap, SampleReflectedCubemap, TexelSize, NormalFromTexture, ParallaxMapping, ParallaxOcclusionMapping, Triplanar, Sub Graphs, and Custom Function Nodes to reflect changes to texture wire data structures. (DOC-2568)
- Texture and SamplerState types are now HLSL structures (defined in com.unity.render-pipelines.core/ShaderLibrary/Texture.hlsl).  CustomFunctionNode use of the old plain types is supported, but the user should upgrade to structures to avoid bugs.
- The shader graph inspector window will now switch to the "Node Settings" tab whenever a property/node/other selectable item in the graph is clicked on to save the user a click

### Fixed
- Fixed an issue where shaders could be generated with CR/LF ("\r\n") instead of just LF ("\n") line endings [1286430]
- Fixed Custom Function Node to display the name of the custom function. [1293575]
- Addressed C# warning 0649 generated by unassigned structure members
- Fixed using TexelSize or reading sampler states from Textures output from a Subgraph or Custom Function Node [1284036]
- Shaders using SamplerState types now compile with GLES2 (SamplerStates are ignored, falls back to Texture-associated sampler state) [1292031]
- Fixed an issue where the horizontal scrollbar at the bottom of the shader graph inspector window could not be used due to the resizing widget always taking priority over it
- Fixed an issue where the shader graph inspector window could be resized past the edges of the shader graph view
- Fixed an issue where resizing the shader graph inspector window sometimes had unexpected results
- Fixed Graph Inspector scaling that was allocating too much space to the labels [1268134]
- Fixed some issues with our Convert To Subgraph contextual menu to allow passthrough and fix inputs/outputs getting lost.
- Fixed issue where a NullReferenceException would be thrown on resetting reference name for a Shader Graph property
- Fixed an upgrade issue where old ShaderGraph files with a weird/bugged state would break on update to master stack [1255011]
- Fixed a bug where non-word characters in an enum keyword reference name would break the graph. [1270168](https://issuetracker.unity3d.com/product/unity/issues/guid/1270168)
- Fixed issue where a NullReferenceException would be thrown on resetting reference name for a Shader Graph property

## [10.2.0] - 2020-10-19

### Added

### Changed
- Renamed the existing Sample Cubemap Node to Sample Reflected Cubemap Node, and created a new Sample Cubemap Node that samples cubemaps with a direction.
- Removed unnecessary HDRP constant declarations used by Material inspector from the UnityPerMaterial cbuffer [1285701]
- Virtual Texture properties are now forced to be Exposed, as they do not work otherwise [1256374]

### Fixed
- Fixed an issue where old ShaderGraphs would import non-deterministically, changing their embedded property names each import [1283800]
- Using the TexelSize node on a ShaderGraph texture property is now SRP batchable [1284029]
- Fixed an issue where Mesh Deformation nodes did not have a category color. [1227081](https://issuetracker.unity3d.com/issues/shadergraph-color-mode-vertex-skinning-catagory-has-no-color-associated-with-it)
- Fixed SampleTexture2DLOD node to return opaque black on unsupported platforms [1241602]
- ShaderGraph now detects when a SubGraph is deleted while being used by a SubGraph node, and displays appropriate errors [1206438]
- Fixed an issue where the Main Preview window rendered too large on small monitors during first open. [1254392]
- Fixed an issue where Block nodes using Color slots would not be automatically removed from the Master Stack. [1259794]
- Fixed an issue where the Create Node menu would not close when pressing the Escape key. [1263667]
- Fixed an issue with the Preview Manager not updating correctly when deleting an edge that was created with a node (dragging off an existing node slot)
- Fixed an issue where ShaderGraph could not read matrices from a Material or MaterialPropertyBlock while rendering with SRP batcher [1256374]
- Fixed an issue where user setting a property to not Exposed, Hybrid-Instanced would result in a non-Hybrid Global property [1285700]
- Fixed an issue with Gradient when it is used as expose parameters. Generated code was failing [1285640 ]
- Fixed the subgraph slot sorting function [1286805]
- Fixed Parallax Occlusion Mapping not working in sub graphs. [1221317](https://issuetracker.unity3d.com/product/unity/issues/guid/1221317/)
- All textures in a ShaderGraph, even those not used, will now be pulled into an Exported Package [1283902]
- Fixed an issue where the presence of an HDRP DiffusionProfile property or node would cause the graph to fail to load when HDRP package was not present [1287904]
- Fixed an issue where unknown type Nodes (i.e. HDRP-only nodes used without HDRP package) could be copied, resulting in an unloadable graph [1288475]
- Fixed an issue where dropping HDRP-only properties from the blackboard field into the graph would soft-lock the graph [1288887]
- Fixed an issue using the sample gradient macros in custom function nodes, which was using a scalar value instead of a vector value for the gradients [1299830]

## [10.1.0] - 2020-10-12

### Added
- Added parallax mapping node and parallax occlusion mapping node.
- Added the possibility to have multiple POM node in a single graph.
- Added better error feedback when SampleVirtualTexture nodes run into issues with the VirtualTexture property inputs
- Added ability for Shader Graph to change node behavior without impacting existing graphs via the “Allow Deprecated Nodes”

### Changed
- Added method chaining support to shadergraph collection API.
- Optimized ShaderSubGraph import dependencies to minimize unnecessary reimports when using CustomFunctionNode
- Changed UI names from `Vector1` to `Float`
- Renamed `Float` precision to `Single`
- Cleaned up the UI to add/remove Targets
- The * in the ShaderGraph title bar now indicates that the graph has been modified when compared to the state it was loaded, instead of compared to what is on disk
- Cancelling a "Save changes on Close?" will now cancel the Close as well
- When attempting to Save and encountering a Read Only file or other exception, ShaderGraph will allow the user to retry as many times as they like

### Fixed
- Fixed a bug where ShaderGraph subgraph nodes would not update their slot names or order
- Fixed an issue where very old ShaderGraphs would fail to load because of uninitialized data [1269616](https://issuetracker.unity3d.com/issues/shadergraph-matrix-split-and-matrix-combine-shadergraphs-in-shadergraph-automated-tests-dont-open-throw-error)
- Fixed an issue where ShaderGraph previews didn't display correctly when setting a texture to "None" [1264932]
- Fixed an issue with the SampleVirtualTexture node in ShaderGraph, where toggling Automatic Streaming would cause the node to incorrectly display four output slots [1271618]
- Fixed an issue in ShaderGraph with integer-mode Vector1 properties throwing errors when the value is changed [1264930]
- Fixed a bug where ShaderGraph would not load graphs using Procedural VT nodes when the nodes were the project had them disabled [1271598]
- Fixed an issue where the ProceduralVT node was not updating any connected SampleVT nodes when the number of layers was changed [1274288]
- Fixed an issue with how unknown nodes were treated during validation
- Fixed an issue where ShaderGraph shaders did not reimport automatically when some of the included files changed [1269634]
- Fixed an issue where building a context menu on a dragging block node would leave it floating and undo/redo would result in a soft-lock
- Fixed an issue where ShaderGraph was logging error when edited in play mode [1274148].
- Fixed a bug where properties copied over with their graph inputs would not hook up correctly in a new graph [1274306]
- Fixed an issue where renaming a property in the blackboard at creation would trigger an error.
- Fixed an issue where ShaderGraph shaders did not reimport automatically when missing dependencies were reintroduced [1182895]
- Fixed an issue where ShaderGraph previews would not show error shaders when the active render pipeline is incompatible with the shader [1257015]
- ShaderGraph DDX, DDY, DDXY, and NormalFromHeight nodes do not allow themselves to be connected to vertex shader, as the derivative instructions can't be used [1209087]
- When ShaderGraph detects no active SRP, it will still continue to render the master preview, but it will use the error shader [1264642]
- VirtualTexture is no longer allowed as a SubGraph output (it is not supported by current system) [1254483]
- ShaderGraph Custom Function Node will now correctly convert function and slot names to valid HLSL identifiers [1258832]
- Fixed an issue where ShaderGraph Custom Function Node would reorder slots when you modified them [1280106]
- Fixed Undo handling when adding or removing Targets from a ShaderGraph [1257028]
- Fixed an issue with detection of circular subgraph dependencies [1269841]
- Fixed an issue where subgraph nodes were constantly changing their serialized data [1281975]
- Modifying a subgraph will no longer cause ShaderGraphs that use them to "reload from disk?" [1198885]
- Fixed issues with ShaderGraph title bar not correctly displaying the modified status * [1282031]
- Fixed issues where ShaderGraph could discard modified data without user approval when closed [1170503]
- Fixed an issue where ShaderGraph file dependency gathering would fail to include any files that didn't exist
- Fixed issues with ShaderGraph detection and handling of deleted graph files
- Fixed an issue where the ShaderGraph was corrupting the translation cache
- Fixed an issue where ShaderGraph would not prompt the user to save unsaved changes after an assembly reload
- Fixed an issue with Position Node not automatically upgrading
- Fixed an issue where failing SubGraphs would block saving graph files using them (recursion check would throw exceptions) [1283425]
- Fixed an issue where choosing "None" as the default texture for a texture property would not correctly preview the correct default color [1283782]
- Fixed some bugs with Color Nodes and properties that would cause incorrect collorspace conversions

## [10.0.0] - 2019-06-10
### Added
- Added the Internal Inspector which allows the user to view data contained in selected nodes and properties in a new floating graph sub-window. Also added support for custom property drawers to let you visualize any data type you like and expose it to the inspector.
- Added samples for Procedural Patterns to the package.
- You can now use the right-click context menu to delete Sticky Notes.
- You can now save your graph as a new Asset.
- Added support for vertex skinning when you use the DOTS animation package.
- You can now use the right-click context menu to set the precision on multiple selected nodes.
- You can now select unused nodes in your graph.
- When you start the Editor, Shader Graph now displays Properties in the Blackboard as collapsed.
- Updated the zoom level to let you zoom in further.
- Blackboard properties now have a __Duplicate__ menu option. When you duplicate properties, Shader Graph maintains the order, and inserts duplicates below the current selection.
- When you convert a node to a Sub Graph, the dialog now opens up in the directory of the original graph that contained the node. If the new Sub Graph is outside this directory, it also remembers that path for the next dialog to ease folder navigation.
- If Unity Editor Analytics are enabled, Shader Graph collects anonymous data about which nodes you use in your graphs. This helps the Shader Graph team focus our efforts on the most common graph scenarios, and better understand the needs of our customers. We don't track edge data and cannot recreate your graphs in any form.
- The Create Node Menu now has a tree view and support for fuzzy field searching.
- When a Shader Graph or Sub Graph Asset associated with a open window has been deleted, Unity now displays a dialog that asks whether you would like to save the graph as a new Asset or close the window.
- Added a drop-down menu to the PBR Master Node that lets you select the final coordinate space of normals delivered from the fragment function.
- Added support for users to drag and drop Blackboard Properties from one graph to another.
- Breaking out GraphData validation into clearer steps.
- Added AlphaToMask render state.
- Added a field to the Master Nodes that overrides the generated shader's ShaderGUI, which determines how a Material that uses a Shader Graph looks.
- Added Redirect Nodes. You can now double-click an edge to add a control point that allows you to route edges around other nodes and connect multiple output edges.
- Added `Compute Deformation` Node to read deformed vertex data from Dots Deformations.
- Added new graph nodes that allow sampling Virtual Textures
- Shader Graph now uses a new file format that is much friendlier towards version control systems and humans. Existing Shader Graphs and will use the new format next time they are saved.
- Added 'Allow Material Override' option to the built-in target for shader graph.

### Changed
- Changed the `Branch` node so that it uses a ternary operator (`Out = bool ? a : B`) instead of a linear interpolate function.
- Copied nodes are now pasted at the cursor location instead of slightly offset from their original location.
- Error messages reported on Sub Graph output nodes for invalid previews now present clearer information, with documentation support.
- Updated legacy COLOR output semantic to SV_Target in pixel shader for compatibility with DXC.
- Updated the functions in the `Normal From Height` node to avoid NaN outputs.
- Changed the Voronoi Node algorithm to increase the useful range of the input values and to always use float values internally to avoid clipping.
- Changed the `Reference Suffix` of Keyword Enum entries so that you cannot edit them, which ensures that material keywords compile properly.
- Updated the dependent version of `Searcher` to 4.2.0.
- Added support for `Linear Blend Skinning` Node to Universal Render Pipeline.
- Moved all code to be under Unity specific namespaces.
- Changed ShaderGraphImporter and ShaderSubgraphImporter so that graphs are imported before Models.
- Remove VFXTarget if VisualEffect Graph package isn't included.
- VFXTarget doesn't overwrite the shader export anymore, VFXTarget can be active with another target.

### Fixed
- Edges no longer produce errors when you save a Shader Graph.
- Shader Graph no longer references the `NUnit` package.
- Fixed a shader compatibility issue in the SRP Batcher when you use a hybrid instancing custom variable.
- Fixed an issue where Unity would crash when you imported a Shader Graph Asset with invalid formatting.
- Fixed an issue with the animated preview when there is no Camera with animated Materials in the Editor.
- Triplanar nodes no longer use Camera-relative world space by default in HDRP.
- Errors no longer occur when you activate `Enable GPU Instancing` on Shader Graph Materials. [1184870](https://issuetracker.unity3d.com/issues/universalrp-shader-compilation-error-when-using-gpu-instancing)
- Errors no longer occur when there are multiple tangent transform nodes on a graph. [1185752](https://issuetracker.unity3d.com/issues/shadergraph-fails-to-compile-with-redefinition-of-transposetangent-when-multiple-tangent-transform-nodes-are-plugged-in)
- The Main Preview for Sprite Lit and Sprite Unlit master nodes now displays the correct color. [1184656](https://issuetracker.unity3d.com/issues/shadergraph-preview-for-lit-and-unlit-master-node-wrong-color-when-color-is-set-directly-on-master-node)
- Shader Graph shaders in `Always Include Shaders` no longer crash builds. [1191757](https://issuetracker.unity3d.com/issues/lwrp-build-crashes-when-built-with-shadergraph-file-added-to-always-include-shaders-list)
- The `Transform` node now correctly transforms Absolute World to Object.
- Errors no longer occur when you change the precision of Sub Graphs. [1158413](https://issuetracker.unity3d.com/issues/shadergraph-changing-precision-of-sg-with-subgraphs-that-still-use-the-other-precision-breaks-the-generated-shader)
- Fixed an error where the UV channel drop-down menu on nodes had clipped text. [1188710](https://issuetracker.unity3d.com/issues/shader-graph-all-uv-dropdown-value-is-clipped-under-shader-graph)
- Added StencilOverride support.
- Sticky Notes can now be grouped properly.
- Fixed an issue where nodes couldn't be copied from a group.
- Fixed a bug that occurred when you duplicated multiple Blackboard properties or keywords simultaneously, where Shader Graph stopped working, potentially causing data loss.
- Fixed a bug where you couldn't reorder Blackboard properties.
- Shader Graph now properly duplicates the __Exposed__ status for Shader properties and keywords.
- Fixed a bug where the __Save Graph As__ dialog for a Shader or Sub Graph sometimes appeared in the wrong Project when you had multiple Unity Projects open simultaneously.
- Fixed an issue where adding the first output to a Sub Graph without any outputs prior caused Shader Graphs containing the Sub Graph to break.
- Fixed an issue where Shader Graph shaders using the `CameraNode` failed to build on PS4 with "incompatible argument list for call to 'mul'".
- Fixed a bug that caused problems with Blackboard property ordering.
- Fixed a bug where the redo functionality in Shader Graph often didn't work.
- Fixed a bug where using the Save As command on a Sub Graph raised an exception.
- Fixed a bug where the input fields sometimes didn't render properly. [1176268](https://issuetracker.unity3d.com/issues/shadergraph-input-fields-get-cut-off-after-minimizing-and-maximizing-become-unusable)
- Fixed a bug where the Gradient property didn't work with all system locales. [1140924](https://issuetracker.unity3d.com/issues/shader-graph-shader-doesnt-compile-when-using-a-gradient-property-and-a-regional-format-with-comma-decimal-separator-is-used)
- Fixed a bug where Properties in the Blackboard could have duplicate names.
- Fixed a bug where you could drag the Blackboard into a graph even when you disabled the Blackboard.
- Fixed a bug where the `Vertex Normal` slot on master nodes needed vertex normal data input to compile. [1193348](https://issuetracker.unity3d.com/issues/hdrp-unlit-shader-plugging-anything-into-the-vertex-normal-input-causes-shader-to-fail-to-compile)
- Fixed a bug where `GetWorldSpaceNormalizeViewDir()` could cause undeclared indentifier errors. [1190606](https://issuetracker.unity3d.com/issues/view-dir-node-plugged-into-vertex-position-creates-error-undeclared-identifier-getworldspacenormalizeviewdir)
- Fixed a bug where Emission on PBR Shader Graphs in the Universal RP would not bake to lightmaps. [1190225](https://issuetracker.unity3d.com/issues/emissive-custom-pbr-shadergraph-material-only-works-for-primitive-unity-objects)
- Fixed a bug where Shader Graph shaders were writing to `POSITION` instead of `SV_POSITION`, which caused PS4 builds to fail.
- Fixed a bug where `Object to Tangent` transforms in the `Transform` node used the wrong matrix. [1162203](https://issuetracker.unity3d.com/issues/shadergraph-transform-node-from-object-to-tangent-space-uses-the-wrong-matrix)
- Fixed an issue where boolean keywords in a Shader Graph caused HDRP Material features to fail. [1204827](https://issuetracker.unity3d.com/issues/hdrp-shadergraph-adding-a-boolean-keyword-to-an-hdrp-lit-shader-makes-material-features-not-work)
- Fixed a bug where Object space normals scaled with Object Scale.
- Documentation links on nodes now point to the correct URLs and package versions.
- Fixed an issue where Sub Graphs sometimes had duplicate names when you converted nodes into Sub Graphs.
- Fixed an issue where the number of ports on Keyword nodes didn't update when you added or removed Enum Keyword entries.
- Fixed an issue where colors in graphs didn't update when you changed a Blackboard Property's precision while the Color Mode is set to Precision.
- Fixed a bug where custom mesh in the Master Preview didn't work.
- Fixed a number of memory leaks that caused Shader Graph assets to stay in memory after closing the Shader Graph window.
- You can now smoothly edit controls on the `Dielectric Specular` node.
- Fixed Blackboard Properties to support scientific notation.
- Fixed a bug where warnings in the Shader Graph or Sub Graph were treated as errors.
- Fixed a bug where the error `Output value 'vert' is not initialized` displayed on all PBR graphs in Universal. [1210710](https://issuetracker.unity3d.com/issues/output-value-vert-is-not-completely-initialized-error-is-thrown-when-pbr-graph-is-created-using-urp)
- Fixed a bug where PBR and Unlit master nodes in Universal had Alpha Clipping enabled by default.
- Fixed an issue in where analytics wasn't always working.
- Fixed a bug where if a user had a Blackboard Property Reference start with a digit the generated shader would be broken.
- Avoid unintended behavior by removing the ability to create presets from Shader Graph (and Sub Graph) assets. [1220914](https://issuetracker.unity3d.com/issues/shadergraph-preset-unable-to-open-editor-when-clicking-on-open-shader-editor-in-the-shadersubgraphimporter)
- Fixed a bug where undo would make the Master Preview visible regardless of its toggle status.
- Fixed a bug where any change to the PBR master node settings would lose connection to the normal slot.
- Fixed a bug where the user couldn't open up HDRP Master Node Shader Graphs without the Render Pipeline set to HDRP.
- Fixed a bug where adding a HDRP Master Node to a Shader Graph would softlock the Shader Graph.
- Fixed a bug where shaders fail to compile due to `#pragma target` generation when your system locale uses commas instead of periods.
- Fixed a compilation error when using Hybrid Renderer due to incorrect positioning of macros.
- Fixed a bug where the `Create Node Menu` lagged on load. Entries are now only generated when property, keyword, or subgraph changes are detected. [1209567](https://issuetracker.unity3d.com/issues/shadergraph-opening-node-search-window-is-unnecessarily-slow).
- Fixed a bug with the `Transform` node where converting from `Absolute World` space in a sub graph causes invalid subscript errors. [1190813](https://issuetracker.unity3d.com/issues/shadergraph-invalid-subscript-errors-are-thrown-when-connecting-a-subgraph-with-transform-node-with-unlit-master-node)
- Fixed a bug where depndencies were not getting included when exporting a shadergraph and subgraphs
- Fixed a bug where adding a " to a property display name would cause shader compilation errors and show all nodes as broken
- Fixed a bug where the `Position` node would change coordinate spaces from `World` to `Absolute World` when shaders recompile. [1184617](https://issuetracker.unity3d.com/product/unity/issues/guid/1184617/)
- Fixed a bug where instanced shaders wouldn't compile on PS4.
- Fixed a bug where switching a Color Nodes' Mode between Default and HDR would cause the Color to be altered incorrectly.
- Fixed a bug where nodes dealing with matricies would sometimes display a preview, sometimes not.
- Optimized loading a large Shader Graph. [1209047](https://issuetracker.unity3d.com/issues/shader-graph-unresponsive-editor-when-using-large-graphs)
- Fixed NaN issue in triplanar SG node when blend goes to 0.
- Fixed a recurring bug where node inputs would get misaligned from their ports. [1224480]
- Fixed an issue where Blackboard properties would not duplicate with `Precision` or `Hybrid Instancing` options.
- Fixed an issue where `Texture` properties on the Blackboard would not duplicate with the same `Mode` settings.
- Fixed an issue where `Keywords` on the Blackboard would not duplicate with the same `Default` value.
- Shader Graph now requests preview shader compilation asynchronously. [1209047](https://issuetracker.unity3d.com/issues/shader-graph-unresponsive-editor-when-using-large-graphs)
- Fixed an issue where Shader Graph would not compile master previews after an assembly reload.
- Fixed issue where `Linear Blend Skinning` node could not be converted to Sub Graph [1227087](https://issuetracker.unity3d.com/issues/shadergraph-linear-blend-skinning-node-reports-an-error-and-prevents-shader-compilation-when-used-within-a-sub-graph)
- Fixed a compilation error in preview shaders for nodes requiring view direction.
- Fixed undo not being recorded properly for setting active master node, graph precision, and node defaults.
- Fixed an issue where Custum Function nodes and Sub Graph Output nodes could no longer rename slots.
- Fixed a bug where searcher entries would not repopulate correctly after an undo was perfromed (https://fogbugz.unity3d.com/f/cases/1241018/)
- Fixed a bug where Redirect Nodes did not work as inputs to Custom Function Nodes. [1235999](https://issuetracker.unity3d.com/product/unity/issues/guid/1235999/)
- Fixed a bug where changeing the default value on a keyword would reset the node input type to vec4 (https://fogbugz.unity3d.com/f/cases/1216760/)
- Fixed a soft lock when you open a graph when the blackboard hidden.
- Fixed an issue where keyboard navigation in the Create Node menu no longer worked. [1253544]
- Preview correctly shows unassigned VT texture result, no longer ignores null textures
- Don't allow duplicate VT layer names when renaming layers
- Moved VT layer TextureType to the VTProperty from the SampleVT node
- Fixed the squished UI of VT property layers
- Disallow Save As and Convert to Subgraph that would create recursive dependencies
- Fixed an issue where the user would not get a save prompt on application close [1262044](https://issuetracker.unity3d.com/product/unity/issues/guid/1262044/)
- Fixed bug where output port type would not visually update when input type changed (for example from Vec1 to Vec3) [1259501](https://issuetracker.unity3d.com/product/unity/issues/guid/1259501/)
- Fixed an issue with how we collected/filtered nodes for targets. Applied the work to the SearchWindowProvider as well
- Fixed a bug where the object selector for Custom Function Nodes did not update correctly. [1176129](https://issuetracker.unity3d.com/product/unity/issues/guid/1176129/)
- Fixed a bug where whitespaces were allowed in keyword reference names
- Fixed a bug where the Create Node menu would override the Object Field selection window. [1176125](https://issuetracker.unity3d.com/issues/shader-graph-object-input-field-with-space-bar-shortcut-opens-shader-graph-search-window-and-object-select-window)
- Fixed a bug where the Main Preview window was no longer a square aspect ratio. [1257053](https://issuetracker.unity3d.com/product/unity/issues/guid/1257053/)
- Fixed a bug where the size of the Graph Inspector would not save properly. [1257084](https://issuetracker.unity3d.com/product/unity/issues/guid/1257084/)
- Replace toggle by an enumField for lit/unlit with VFXTarget
- Alpha Clipping option in Graph inspector now correctly hides and indents dependent options. (https://fogbugz.unity3d.com/f/cases/1257041/)
- Fixed a bug where changing the name of a property did not update nodes on the graph. [1249164](https://issuetracker.unity3d.com/product/unity/issues/guid/1249164/)
- Fixed a crash issue when ShaderGraph included in a project along with DOTS assemblies
- Added missing SampleVirtualTextureNode address mode control in ShaderGraph
- Fixed a badly named control on SampleVirtualTextureNode in ShaderGraph
- Fixed an issue where multiple SampleVirtualTextureNodes created functions with names that may collide in ShaderGraph
- Made sub graph importer deterministic to avoid cascading shader recompiles when no change was present.
- Adjusted style sheet for Blackboard to prevent ui conflicts.
- Fixed a bug where the SampleVirtualTexture node would delete slots when changing its LOD mode
- Use preview of the other target if VFXTarget is active.

## [7.1.1] - 2019-09-05
### Added
- You can now define shader keywords on the Blackboard. Use these keywords on the graph to create static branches in the generated shader.
- The tab now shows whether you are working in a Sub Graph or a Shader Graph file.
- The Shader Graph importer now bakes the output node type name into a meta-data object.

### Fixed
- The Shader Graph preview no longer breaks when you create new PBR Graphs.
- Fixed an issue where deleting a group and a property at the same time would cause an error.
- Fixed the epsilon that the Hue Node uses to avoid NaN on platforms that support half precision.
- Emission nodes no longer produce errors when you use them in Sub Graphs.
- Exposure nodes no longer produce errors when you use them in Sub Graphs.
- Unlit master nodes no longer define unnecessary properties in the Universal Render Pipeline.
- Errors no longer occur when you convert a selection to a Sub Graph.
- Color nodes now handle Gamma and Linear conversions correctly.
- Sub Graph Output nodes now link to the correct documentation page.
- When you use Keywords, PBR and Unlit master nodes no longer produce errors.
- PBR master nodes now calculate Global Illumination (GI) correctly.
- PBR master nodes now apply surface normals.
- PBR master nodes now apply fog.
- The Editor now displays correct errors for missing or deleted Sub Graph Assets.
- You can no longer drag and drop recursive nodes onto Sub Graph Assets.

## [7.0.1] - 2019-07-25
### Changed
- New Shader Graph windows are now docked to either existing Shader Graph windows, or to the Scene View.

### Fixed
- Fixed various dependency tracking issues with Sub Graphs and HLSL files from Custom Function Nodes.
- Fixed an error that previously occurred when you used `Sampler State` input ports on Sub Graphs.
- `Normal Reconstruct Z` node is now compatible with both fragment and vertex stages.
- `Position` node now draws the correct label for **Absolute World**.
- Node previews now inherit preview type correctly.
- Normal maps now unpack correctly for mobile platforms.
- Fixed an error that previously occurred when you used the Gradient Sample node and your system locale uses commas instead of periods.
- Fixed an issue where you couldn't group several nodes.

## [7.0.0] - 2019-07-10
### Added
- You can now use the `SHADERGRAPH_PREVIEW` keyword in `Custom Function Node` to generate different code for preview Shaders.
- Color Mode improves node visibility by coloring the title bar by Category, Precision, or custom colors.
- You can now set the precision of a Shader Graph and individual nodes.
- Added the `_TimeParameters` variable which contains `Time`, `Sin(Time)`, and `Cosine(Time)`
- _Absolute World_ space on `Position Node` now provides absolute world space coordinates regardless of the active render pipeline.
- You can now add sticky notes to graphs.

### Changed
- The `Custom Function Node` now uses an object field to reference its source when using `File` mode.
- To enable master nodes to generate correct motion vectors for time-based vertex modification, time is now implemented as an input to the graph rather than as a global uniform.
- **World** space on `Position Node` now uses the default world space coordinates of the active render pipeline.

### Fixed
- Fixed an error in `Custom Function Node` port naming.
- `Sampler State` properties and nodes now serialize correctly.
- Labels in the Custom Port menu now use the correct coloring when using the Personal skin.
- Fixed an error that occured when creating a Sub Graph from a selection containing a Group Node.
- When you change a Sub Graph, Shader Graph windows now correctly reload.
- When you save a Shader Graph, all other Shader Graph windows no longer re-compile their preview Shaders.
- Shader Graph UI now draws with correct styling for 2019.3.
- When deleting edge connections to nodes with a preview error, input ports no longer draw in the wrong position.
- Fixed an error involving deprecated components from VisualElements.
- When you convert nodes to a Sub Graph, the nodes are now placed correctly in the Sub Graph.
- The `Bitangent Vector Node` now generates all necessary shader requirements.

## [6.7.0-preview] - 2019-05-16
### Added
- Added a hidden path namespace for Sub Graphs to prevent certain Sub Graphs from populating the Create Node menu.

### Changed
- Anti-aliasing (4x) is now enabled on Shader Graph windows.

### Fixed
- When you click on the gear icon, Shader Graph now focuses on the selected node, and brings the settings menu to front view.
- Sub Graph Output and Custom Function Node now validate slot names, and display an appropriate error badge when needed.
- Remaining outdated documentation has been removed.
- When you perform an undo or redo to an inactive Shader Graph window, the window no longer breaks.
- When you rapidly perform an undo or redo, Shader Graph windows no longer break.
- Sub Graphs that contain references to non-existing Sub Graphs no longer break the Sub Graph Importer.
- You can now reference sub-assets such as Textures.
- You can now reference Scene Color and Scene Depth correctly from within a Sub Graph.
- When you create a new empty Sub Graph, it no longer shows a warning about a missing output.
- When you create outputs that start with a digit, Shader generation no longer fails.
- You can no longer add nodes that are not allowed into Sub Graphs.
- A graph must now always contain at least one Master Node.
- Duplicate output names are now allowed.
- Fixed an issue where the main preview was always redrawing.
- When you set a Master Node as active, the Main Preview now shows the correct result.
- When you save a graph that contains a Sub Graph node, the Shader Graph window no longer freezes.
- Fixed an error that occured when using multiple Sampler State nodes with different parameters.
- Fixed an issue causing default inputs to be misaligned in certain cases.
- You can no longer directly connect slots with invalid types. When the graph detects that situation, it now doesn't break and gives an error instead.

## [6.6.0] - 2019-04-01
### Added
- You can now add Matrix, Sampler State and Gradient properties to the Blackboard.
- Added Custom Function node. Use this node to define a custom HLSL function either via string directly in the graph, or via a path to an HLSL file.
- You can now group nodes by pressing Ctrl + G.
- Added "Delete Group and Contents" and removed "Ungroup All Nodes" from the context menu for groups.
- You can now use Sub Graphs in other Sub Graphs.
- Preview shaders now compile in the background, and only redraw when necessary.

### Changed
- Removed Blackboard fields, which had no effect on Sub Graph input ports, from the Sub Graph Blackboard.
- Subgraph Output node is now called Outputs.
- Subgraph Output node now supports renaming of ports.
- Subgraph Output node now supports all port types.
- Subgraph Output node now supports reordering ports.
- When you convert nodes to a Sub Graph, Shader Graph generates properties and output ports in the Sub Graph, and now by default, names those resulting properties and output ports based on their types.
- When you delete a group, Shader Graph now deletes the Group UI, but doesn't delete the nodes inside.

### Fixed
- You can now undo edits to Vector port default input fields.
- You can now undo edits to Gradient port default input fields.
- Boolean port input fields now display correct values when you undo changes.
- Vector type properties now behave as expected when you undo changes.
- Fixed an error that previously occurred when you opened saved Shader Graphs containing one or more Voronoi nodes.
- You can now drag normal map type textures on to a Shader Graph to create Sample Texture 2D nodes with the correct type set.
- Fixed the Multiply node so default input values are applied correctly.
- Added padding on input values for Blend node to prevent NaN outputs.
- Fixed an issue where `IsFaceSign` would not compile within Sub Graph Nodes.
- Null reference errors no longer occur when you remove ports with connected edges.
- Default input fields now correctly hide and show when connections change.

## [6.5.0] - 2019-03-07

### Fixed
- Fixed master preview for HDRP master nodes when alpha clip is enabled.

## [6.4.0] - 2019-02-21
### Fixed
- Fixed the Transform node, so going from Tangent Space to any other space now works as expected.

## [6.3.0] - 2019-02-18
### Fixed
- Fixed an issue where the Normal Reconstruct Z Node sometimes caused Not a Number (NaN) errors when using negative values.

## [6.2.0] - 2019-02-15
### Fixed
- Fixed the property blackboard so it no longer goes missing or turns very small.

### Changed
- Code refactor: all macros with ARGS have been swapped with macros with PARAM. This is because the ARGS macros were incorrectly named.

## [6.1.0] - 2019-02-13

## [6.0.0] - 2019-02-23
### Added
- When you hover your cursor over a property in the blackboard, this now highlights the corresponding property elements in your Shader Graph. Similarly, if you hover over a property in the Shader Graph itself, this highlights the corresponding property in the blackboard.
- Property nodes in your Shader Graph now have a similar look and styling as the properties in the blackboard.

### Changed
- Errors in the compiled shader are now displayed as badges on the appropriate node.
- In the `Scene Depth` node you can now choose the depth sampling mode: `Linear01`, `Raw` or `Eye`.

### Fixed
- When you convert an inline node to a `Property` node, this no longer allows duplicate property names.
- When you move a node, you'll now be asked to save the Graph file.
- You can now Undo edits to Property parameters on the Blackboard.
- You can now Undo conversions between `Property` nodes and inline nodes.
- You can now Undo moving a node.
- You can no longer select the `Texture2D` Property type `Mode`, if the Property is not exposed.
- The `Vector1` Property type now handles default values more intuitively when switching `Mode` dropdown.
- The `Color` node control is now a consistent width.
- Function declarations no longer contain double delimiters.
- The `Slider` node control now functions correctly.
- Fixed an issue where the Editor automatically re-imported Shader Graphs when there were changes to the asset database.
- Reverted the visual styling of various graph elements to their previous correct states.
- Previews now repaint correctly when Unity does not have focus.
- Code generation now works correctly for exposed Vector1 shader properties where the decimal separator is not a dot.
- The `Rotate About Axis` node's Modes now use the correct function versions.
- Shader Graph now preserves grouping when you convert nodes between property and inline.
- The `Flip` node now greys out labels for inactive controls.
- The `Boolean` property type now uses the `ToggleUI` property attribute, so as to not generate keywords.
- The `Normal Unpack` node no longer generates errors in Object space.
- The `Split` node now uses values from its default Port input fields.
- The `Channel Mask` node now allows multiple node instances, and no longer generates any errors.
- Serialized the Alpha control value on the `Flip` node.
- The `Is Infinite` and `Is NaN` nodes now use `Vector 1` input ports, but the output remains the same.
- You can no longer convert a node inside a `Sub Graph` into a `Sub Graph`, which previously caused errors.
- The `Transformation Matrix` node's Inverse Projection and Inverse View Projection modes no longer produce errors.
- The term `Shader Graph` is now captilized correctly in the Save Graph prompt.

## [5.2.0] - 2018-11-27
### Added
- Shader Graph now has __Group Node__, where you can group together several nodes. You can use this to keep your Graphs organized and nice.

### Fixed
- The expanded state of blackboard properties are now remembered during a Unity session.

## [5.1.0] - 2018-11-19
### Added
- You can now show and hide the Main Preview and the Blackboard from the toolbar.

### Changed
- The Shader Graph package is no longer in preview.
- Moved `NormalBlendRNM` node to a dropdown option on `Normal Blend` node.
- `Sample Cubemap` node now has a `SamplerState` slot.
- New Sub Graph assets now default to the "Sub Graphs" path in the Create Node menu.
- New Shader Graph assets now default to the "Shader Graphs" path in the Shader menu.
- The `Light Probe` node is now a `Baked GI` node. When you use LWRP with lightmaps, this node now returns the correct lightmap data. This node is supported in HDRP.
- `Reflection Probe` nodes now only work with LWRP. This solves compilation errors in HDRP.
- `Ambient` nodes now only work with LWRP. This solves compilation errors in HDRP.
- `Fog` nodes now only work with LWRP. This solves compilation errors in HDRP.
- In HDRP, the `Position` port for the `Object` node now returns the absolute world position.
- The `Baked GI`, `Reflection Probe`, and `Ambient` nodes are now in the `Input/Lighting` category.
- The master node no longer has its own preview, because it was redundant. You can see the results for the master node in the Main Preview.

### Fixed
- Shadow projection is now correct when using the `Unlit` master node with HD Render Pipeline.
- Removed all direct references to matrices
- `Matrix Construction` nodes with different `Mode` values now evaluate correctly.
- `Is Front Face` node now works correctly when connected to `Alpha` and `AlphaThreshold` slots on the `PBR` master node.
- Corrected some instances of incorrect port dimensions on several nodes.
- `Scene Depth` and `Scene Color` nodes now work in single pass stereo in Lightweight Render Pipeline.
- `Channel Mask` node controls are now aligned correctly.
- In Lightweight Render Pipeline, Pre-multiply surface type now matches the Lit shader.
- Non-exposed properties in the blackboard no longer have a green dot next to them.
- Default reference name for shader properties are now serialized. You cannot change them after initial creation.
- When you save Shader Graph and Sub Graph files, they're now automatically checked out on version control.
- Shader Graph no longer throws an exception when you double-click a folder in the Project window.
- Gradient Node no longer throws an error when you undo a deletion.

## [5.0.0-preview] - 2018-09-28

## [4.0.0-preview] - 2018-09-28
### Added
- Shader Graph now supports the High Definition Render Pipeline with both PBR and Unlit Master nodes. Shaders built with Shader Graph work with both the Lightweight and HD render pipelines.
- You can now modify vertex position via the Position slot on the PBR and Unlit Master nodes. By default, the input to this node is object space position. Custom inputs to this slot should specify the absolute local position of a given vertex. Certain nodes (such as Procedural Shapes) are not viable in the vertex shader. Such nodes are incompatible with this slot.
- You can now edit the Reference name for a property. To do so, select the property and type a new name next to Reference. If you want to reset to the default name, right-click Reference, and select Reset reference.
- In the expanded property window, you can now toggle whether the property is exposed.
- You can now change the path of Shader Graphs and Sub Graphs. When you change the path of a Shader Graph, this modifies the location it has in the shader selection list. When you change the path of Sub Graph, it will have a different location in the node creation menu.
- Added `Is Front Face` node. With this node, you can change graph output depending on the face sign of a given fragment. If the current fragment is part of a front face, the node returns true. For a back face, the node returns false. Note: This functionality requires that you have enabled **two sided** on the Master node.
- Gradient functionality is now available via two new nodes: Sample Gradient and Gradient Asset. The Sample Gradient node samples a gradient given a Time parameter. You can define this gradient on the Gradient slot control view. The Gradient Asset node defines a gradient that can be sampled by multiple Sample Gradient nodes using different Time parameters.
- Math nodes now have a Waves category. The category has four different nodes: Triangle wave, Sawtooth wave, Square wave, and Noise Sine wave. The Triangle, Sawtooth, and Square wave nodes output a waveform with a range of -1 to 1 over a period of 1. The Noise Sine wave outputs a standard Sine wave with a range of -1 to 1 over a period of 2 * pi. For variance, random noise is added to the amplitude of the Sine wave, within a determined range.
- Added `Sphere Mask` node for which you can indicate the starting coordinate and center point. The sphere mask uses these with the **Radius** and **Hardness** parameters. Sphere mask functionality works in both 2D and 3D spaces, and is based on the vector coordinates in the **Coords and Center** input.
- Added support for Texture 3D and Texture 2D Array via two new property types and four new nodes.
- A new node `Texture 2D LOD` has been added for LOD functionality on a Texture 2D Sample. Sample Texture 2D LOD uses the exact same input and output slots as Sample Texture 2D, but also includes an input for level of detail adjustments via a Vector1 slot.
- Added `Texel Size` node, which allows you to get the special texture properties of a Texture 2D Asset via the `{texturename}_TexelSize` variable. Based on input from the Texture 2D Asset, the node outputs the width and height of the texel size in Vector1 format.
- Added `Rotate About Axis` node. This allows you to rotate a 3D vector space around an axis. For the rotation, you can specify an amount of degrees or a radian value.
- Unpacking normal maps in object space.
- Unpacking derivative maps option on sample texture nodes.
- Added Uint type for instancing support.
- Added HDR option for color material slots.
- Added definitions used by new HD Lit Master node.
- Added a popup control for a string list.
- Added conversion type (position/direction) to TransformNode.
- In your preview for nodes that are not master nodes, pixels now display as pink if they are not finite.

### Changed
- The settings for master nodes now live in a small window that you can toggle on and off. Here, you can change various rendering settings for your shader.
- There are two Normal Derive Nodes: `Normal From Height` and `Normal Reconstruct Z`.
  `Normal From Height` uses Vector1 input to derive a normal map.
  `Normal Reconstruct Z` uses the X and Y components in Vector2 input to derive the proper Z value for a normal map.
- The Texture type default input now accepts render textures.
- HD PBR subshader no longer duplicates surface description code into vertex shader.
- If the current render pipeline is not compatible, master nodes now display an error badge.
- The preview shader now only considers the current render pipeline. Because of this there is less code to compile, so the preview shader compiles faster.
- When you rename a shader graph or sub shader graph locally on your disk, the title of the Shader Graph window, black board, and preview also updates.
- Removed legacy matrices from Transfomation Matrix node.
- Texture 2D Array and Texture 3D nodes can no longer be used in the vertex shader.
- `Normal Create` node has been renamed to `Normal From Texture`.
- When you close the Shader Graph after you have modified a file, the prompt about saving your changes now shows the file name as well.
- `Blend` node now supports Overwrite mode.
- `Simple Noise` node no longer has a loop.
- The `Polygon` node now calculates radius based on apothem.
- `Normal Strength` node now calculates Z value more accurately.
- You can now connect Sub Graphs to vertex shader slots. If a node in the Sub Graph specifies a shader stage, that specific Sub Graph node is locked to that stage. When an instance of a Sub Graph node is connected to a slot that specifies a shader stage, all slots on that instance are locked to the stage.
- Separated material options and tags.
- Master node settings are now recreated when a topological modification occurs.

### Fixed
- Vector 1 nodes now evaluate correctly. ([#334](https://github.com/Unity-Technologies/ShaderGraph/issues/334) and [#337](https://github.com/Unity-Technologies/ShaderGraph/issues/337))
- Properties can now be copied and pasted.
- Pasting a property node into another graph will now convert it to a concrete node. ([#300](https://github.com/Unity-Technologies/ShaderGraph/issues/300) and [#307](https://github.com/Unity-Technologies/ShaderGraph/pull/307))
- Nodes that are copied from one graph to another now spawn in the center of the current view. ([#333](https://github.com/Unity-Technologies/ShaderGraph/issues/333))
- When you edit sub graph paths, the search window no longer yields a null reference exception.
- The blackboard is now within view when deserialized.
- Your system locale can no longer cause incorrect commands due to full stops being converted to commas.
- Deserialization of subgraphs now works correctly.
- Sub graphs are now suffixed with (sub), so you can tell them apart from other nodes.
- Boolean and Texture type properties now function correctly in sub-graphs.
- The preview of a node does not obstruct the selection outliner anymore.
- The Dielectric Specular node no longer resets its control values.
- You can now copy, paste, and duplicate sub-graph nodes with vector type input ports.
- The Lightweight PBR subshader now normalizes normal, tangent, and view direction correctly.
- Shader graphs using alpha clip now generate correct depth and shadow passes.
- `Normal Create` node has been renamed to `Normal From Texture`.
- The preview of nodes now updates correctly.
- Your system locale can no longer cause incorrect commands due to full stops being converted to commas.
- `Show Generated Code` no longer throws an "Argument cannot be null" error.
- Sub Graphs now use the correct generation mode when they generate preview shaders.
- The `CodeFunctionNode` API now generates correct function headers when you use `DynamicMatrix` type slots.
- Texture type input slots now set correct default values for 'Normal' texture type.
- SpaceMaterialSlot now reads correct slot.
- Slider node control now functions correctly.
- Shader Graphs no longer display an error message intended for Sub Graphs when you delete properties.
- The Shader Graph and Sub Shader Graph file extensions are no longer case-sensitive.
- The dynamic value slot type now uses the correct decimal separator during HLSL generation.
- Fixed an issue where Show Generated Code could fail when external editor was not set.
- In the High Definition Render Pipeline, Shader Graph now supports 4-channel UVs.
- The Lightweight PBR subshader now generates the correct meta pass.
- Both PBR subshaders can now generate indirect light from emission.
- Shader graphs now support the SRP batcher.
- Fixed an issue where floatfield would be parsed according to OS locale settings with .NET 4.6<|MERGE_RESOLUTION|>--- conflicted
+++ resolved
@@ -8,6 +8,9 @@
 
 Version Updated
 The version number for this package has increased due to a version update of a related graphics package.
+
+### Fixed
+  - Improved screenspace position accuracy in the fragment shader by using VPOS [1352662] (https://issuetracker.unity3d.com/issues/shadergraph-dither-node-results-in-artifacts-when-far-from-origin-caused-by-screen-position-breaking-down)
 
 ## [12.0.0] - 2021-01-11
 
@@ -136,11 +139,7 @@
 - Fixed incorrect warning while using VFXTarget
 - Fixed a bug with Sprite Targets in ShaderGraph not rendering correctly in game view [1352225]
 - Fixed compilation problems on preview shader when using hybrid renderer v2 and property desc override Hybrid Per Instance
-<<<<<<< HEAD
-- Improved screenspace position accuracy in the fragment shader by using VPOS [1352662] (https://issuetracker.unity3d.com/issues/shadergraph-dither-node-results-in-artifacts-when-far-from-origin-caused-by-screen-position-breaking-down)
-=======
 - Fixed a serialization bug wrt PVT property flags when using subgraphs. This fixes SRP batcher compatibility.
->>>>>>> 872c05f7
 
 ## [11.0.0] - 2020-10-21
 
