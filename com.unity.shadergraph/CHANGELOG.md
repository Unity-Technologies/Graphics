--- conflicted
+++ resolved
@@ -71,15 +71,11 @@
 - Fixed a ShaderGraph issue where ObjectField focus and Node selections would both capture deletion commands [1313943].
 - Fixed a ShaderGraph issue where the right click menu doesn't work when a stack block node is selected [1320212].
 - Fixed a bug when a node was both vertex and fragment exclusive but could still be used causing a shader compiler error [1316128].
-<<<<<<< HEAD
-- Fixed an issue where upgrading from an older version of ShaderGraph would cause Enum keywords to be not exposed [1332510]
-
-=======
 - Fixed divide by zero warnings when using the Sample Gradient Node
 - Fixed the default dimension (1) for vector material slots so that it is consistent with other nodes. (https://issuetracker.unity3d.com/product/unity/issues/guid/1328756/)
 - Fixed reordering when renaming enum keywords. (https://issuetracker.unity3d.com/product/unity/issues/guid/1328761/)
 - Fixed an issue where an integer property would be exposed in the material inspector as a float [1330302](https://issuetracker.unity3d.com/product/unity/issues/guid/1330302/)
->>>>>>> 84384b4b
+- Fixed an issue where upgrading from an older version of ShaderGraph would cause Enum keywords to be not exposed [1332510]
 
 ## [11.0.0] - 2020-10-21
 
