--- conflicted
+++ resolved
@@ -130,11 +130,8 @@
 - Fixed the BuiltIn Target to perform shader variant stripping [1345580] (https://issuetracker.unity3d.com/product/unity/issues/guid/1345580/)
 - Fixed incorrect warning while using VFXTarget
 - Fixed a bug with Sprite Targets in ShaderGraph not rendering correctly in game view [1352225]
-<<<<<<< HEAD
+- Fixed compilation problems on preview shader when using hybrid renderer v2 and property desc override Hybrid Per Instance
 - Improved screenspace position accuracy in the fragment shader by using VPOS [1352662] (https://issuetracker.unity3d.com/issues/shadergraph-dither-node-results-in-artifacts-when-far-from-origin-caused-by-screen-position-breaking-down)
-=======
-- Fixed compilation problems on preview shader when using hybrid renderer v2 and property desc override Hybrid Per Instance
->>>>>>> 35e38b19
 
 ## [11.0.0] - 2020-10-21
 
