--- conflicted
+++ resolved
@@ -118,13 +118,10 @@
 - Fixed the incorrect value written to the VT feedback buffer when VT is not used.
 - Fixed ShaderGraph isNaN node, which was always returning false on Vulkan and Metal platforms.
 - Fixed ShaderGraph sub-graph stage limitations to be per slot instead of per sub-graph node [1337137].
-<<<<<<< HEAD
 - Disconnected nodes with errors in ShaderGraph no longer cause the imports to fail [1349311] (https://issuetracker.unity3d.com/issues/shadergraph-erroring-unconnected-node-causes-material-to-become-invalid-slash-pink)
 - ShaderGraph SubGraphs now report node warnings in the same way ShaderGraphs do [1350282].
-=======
 - Fixed ShaderGraph exception when trying to set a texture to "main texture" [1350573].
 - Fixed a ShaderGraph issue where Float properties in Integer mode would not be cast properly in graph previews [1330302](https://fogbugz.unity3d.com/f/cases/1330302/)
->>>>>>> b1baa54c
 
 ## [11.0.0] - 2020-10-21
 
