--- conflicted
+++ resolved
@@ -38,11 +38,6 @@
 - Fixed an issue where Shader Graph shaders using the `CameraNode` failed to build on PS4 with "incompatible argument list for call to 'mul'".
 - Fixed a bug that caused problems with Blackboard property ordering.
 - Fixed a bug where the redo functionality in Shader Graph often didn't work.
-<<<<<<< HEAD
-- Fixed a bug where warnings in the Shader Graph or Sub Graph were treated as errors.
-
-### Fixed
-=======
 - Fixed a bug where you could drag the Blackboard into a graph even when you disabled the Blackboard.
 - Fixed a bug where the `Vertex Normal` slot on master nodes needed vertex normal data input to compile. [1193348](https://issuetracker.unity3d.com/issues/hdrp-unlit-shader-plugging-anything-into-the-vertex-normal-input-causes-shader-to-fail-to-compile)
 - Fixed a bug where `GetWorldSpaceNormalizeViewDir()` could cause undeclared indentifier errors. [1190606](https://issuetracker.unity3d.com/issues/view-dir-node-plugged-into-vertex-position-creates-error-undeclared-identifier-getworldspacenormalizeviewdir)
@@ -52,9 +47,9 @@
 - Fixed an issue where boolean keywords in a Shader Graph caused HDRP Material features to fail. [1204827](https://issuetracker.unity3d.com/issues/hdrp-shadergraph-adding-a-boolean-keyword-to-an-hdrp-lit-shader-makes-material-features-not-work)
 - Fixed a bug where Object space normals scaled with Object Scale. 
 - Documentation links on nodes now point to the correct URLs and package versions.
->>>>>>> 81ac0ddc
 - You can now smoothly edit controls on the `Dielectric Specular` node.
 - Fixed Blackboard Properties to support scientific notation.
+- Fixed a bug where warnings in the Shader Graph or Sub Graph were treated as errors.
 
 ## [7.1.1] - 2019-09-05
 ### Added
