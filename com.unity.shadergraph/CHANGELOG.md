# Changelog
All notable changes to this package are documented in this file.

The format is based on [Keep a Changelog](http://keepachangelog.com/en/1.0.0/)
and this project adheres to [Semantic Versioning](http://semver.org/spec/v2.0.0.html).

## [13.1.0] - 2021-09-24

### Fixed
 - Fixed bug where an exception was thrown on undo operation after adding properties to a category [1348910] (https://fogbugz.unity3d.com/f/cases/1348910/)
 - Fixed the sticky-note editable title text size in shader graph not matching the set font size [1357657].
 - Fixed unhandled exception when loading a subgraph with duplicate slots [1366200] (https://issuetracker.unity3d.com/product/unity/issues/guid/1366200/)

## [13.0.0] - 2021-09-01

Version Updated
The version number for this package has increased due to a version update of a related graphics package.

### Added
<<<<<<< HEAD
- Adding ability to automatically cast Bools to Vector types in ShaderGraph [1359160]
=======
 - Adding control of anisotropic settings on inline Sampler state nodes in ShaderGraph.
>>>>>>> c722c5d4

### Changed

### Fixed
 - Fixed bug where it was not possible to switch to Graph Settings tab in Inspector if multiple nodes and an edge was selected [1357648] (https://fogbugz.unity3d.com/f/cases/1357648/)
 - Fixed an incorrect direction transform from view to world space [1362034] (https://issuetracker.unity3d.com/product/unity/issues/guid/1362034/)
 - Fixed ShaderGraph HDRP master preview disappearing for a few seconds when graph is modified  [1330289] (https://issuetracker.unity3d.com/issues/shadergraph-hdrp-main-preview-is-invisible-until-moved)
 - Fixed noise nodes to use a deterministic integer hash, instead of platform dependent floating point hashes [1156544]
 - Fixed the appearance (wrong text color, and not wrapped) of a warning in Node Settings [1356725] (https://issuetracker.unity3d.com/product/unity/issues/guid/1356725/)
 - Fixed the ordering of inputs on a SubGraph node to match the properties on the blackboard of the subgraph itself [1354463]
 - Added more inputs to the Parallax Occlusion Mapping node to handle non-uniformly scaled UVs such as HDRP/Lit POM [1347008].
 - Fixed the wrong scaling of the main preview window  [1356719] (https://issuetracker.unity3d.com/product/unity/issues/guid/1356719/)
 - Fixed an issue where ShaderGraph "view shader" commands were opening in individual windows, and blocking Unity from closing [1367188]
 - Improved screenspace position accuracy in the fragment shader by using VPOS [1352662] (https://issuetracker.unity3d.com/issues/shadergraph-dither-node-results-in-artifacts-when-far-from-origin-caused-by-screen-position-breaking-down)
 - Fixed the node searcher results to prefer names over synonyms [1366058]
 - Fixed the Scene Depth node so it returns proper results in Eye space when using an orthographic camera [1311272]
 - Fixed the sticky-note editable title text size in shader graph not matching the set font size [1357657].
 - Fixed how graph errors were displayed when variant limits were reached [1355815]
 - Fixed errors in the ShaderGraph Transform node [1368082]

## [12.0.0] - 2021-01-11

### Added
  - Added categories to the blackboard, enabling more control over the organization of shader properties and keywords in the Shader Graph tool. These categories are also reflected in the Material Inspector for URP + HDRP, for materials created from shader graphs.
  - Added ability to define custom vertex-to-fragment interpolators.
  - Support for the XboxSeries platform has been added.
  - Stereo Eye Index, Instance ID, and Vertex ID nodes added to the shadergraph library.
  - Added information about selecting and unselecting items to the Blackboard article.
  - Added View Vector Node documentation
  - Added custom interpolator thresholds on shadergraph project settings page.
  - Added custom interpolator documentation
  - Added subshadergraphs for SpeedTree 8 shadergraph support: SpeedTree8Wind, SpeedTree8ColorAlpha, SpeedTree8Billboard.
  - Added an HLSL file implementing a version of the Unity core LODDitheringTransition function which can be used in a Shader Graph
  - Added a new target for the built-in render pipeline, including Lit and Unlit sub-targets.
  - Added stage control to ShaderGraph Keywords, to allow fragment or vertex-only keywords.
  - For Texture2D properties, added linearGrey and red as options for default texture mode.
  - For Texture2D properties, changed the "bump" option to be called "Normal Map", and will now tag these properties with the [NormalMap] tag.
  - Added `Branch On Input Connection` node. This node can be used inside a subgraph to branch on the connection state of an exposed property.
  - Added `Use Custom Binding` option to properties. When this option is enabled, a property can be connected to a `Branch On Input Connection` node. The user provides a custom label that will be displayed on the exposed property, when it is disconnected in a graph.
  - Added new dropdown property type for subgraphs, to allow compile time branching that can be controlled from the parent graph, via the subgraph instance node.
  - Added `Dropdown` node per dropdown property, that can be used to configure the desired branch control.
  - Added selection highlight and picking shader passes for URP target.
  - Added the ability to mark textures / colors as \[MainTexture\] and \[MainColor\].
  - Added the ability to enable tiling and offset controls for a Texture2D input.
  - Added the Split Texture Transform node to allow using/overriding the provided tiling and offset from a texture input.
  - Added `Calculate Level Of Detail Texture 2D` node, for calculating a Texture2D LOD level.
  - Added `Gather Texture 2D` node, for retrieving the four samples (red component only) that would be used for bilinear interpolation when sampling a Texture2D.
  - Added toggle "Disable Global Mip Bias" in Sample Texture 2D and Sample Texture 2D array node. This checkbox disables the runtimes automatic Mip Bias, which for instance can be activated during dynamic resolution scaling.
  - Added `Sprite` option to Main Preview, which is similar to `Quad` but does not allow rotation. `Sprite` is used as the default preview for URP Sprite shaders.
  - Added Tessellation Option to PositionNode settings, to provide access to the pre-displaced tessellated position.
  - Added visible errors for invalid stage capability connections to shader graph.
  - Added a ShaderGraph animated preview framerate throttle.
  - Added many node synonyms for the Create Node search so that it's easier to find nodes.
  - Added normal transforms to the Transform node

### Changed
- Properties and Keywords are no longer separated by type on the blackboard. Categories allow for any combination of properties and keywords to be grouped together as the user defines.
- Vector2/Vector3/Vector4 property types will now be properly represented by a matching Vector2/Vector3/Vector4 UI control in the URP + HDRP Material Inspector as opposed to the fallback Vector4 field that was used for any multi-dimensional vector type in the past.
- Updated/corrected View Direction documentation
- Change Asset/Create/Shader/Blank Shader Graph to Asset/Create/Shader Graph/Blank Shader Graph
- Change Asset/Create/Shader/Sub Graph to Asset/Create/Shader Graph/Sub Graph
- Change Asset/Create/Shader/VFX Shader Graph to Asset/Create/Shader Graph/VFX Shader Graph
- Adjusted Blackboard article to clarify multi-select functionality
- Limited max number of inspectable items in the Inspector View to 20 items
- Added borders to inspector items styling, to better differentiate between separate items
- Updated Custom Function Node to use new ShaderInclude asset type instead of TextAsset (.hlsl and .cginc softcheck remains).
- Change BranchOnInputNode to choose NotConnected branch when generating Preview
- Only ShaderGraph keywords count towards the shader permutation variant limit, SubGraph keywords do not.
- ShaderGraph SubGraphs will now report errors and warnings in a condensed single error.
- Changed "Create Node" action in ShaderGraph stack separator context menu to "Add Block Node" and added it to main stack context menu
- GatherTexture2D and TexelSize nodes now support all shader stages.

### Fixed
- Fixed an issue where fog node density was incorrectly calculated.
- Fixed inspector property header styling
- Added padding to the blackboard window to prevent overlapping of resize region and scrollbars interfering with user interaction
- Blackboard now properly handles selection persistence of items between undo and redos
- Fixed the Custom Editor GUI field in the Graph settings that was ignored.
- Node included HLSL files are now tracked more robustly, so they work after file moves and renames [1301915] (https://issuetracker.unity3d.com/product/unity/issues/guid/1301915/)
- Prevent users from setting enum keywords with duplicate reference names and invalid characters [1287335]
- Fixed a bug where old preview property values would be used for node previews after an undo operation.
- Clean up console error reporting from node shader compilation so errors are reported in the graph rather than the Editor console [1296291] (https://issuetracker.unity3d.com/product/unity/issues/guid/1296291/)
- Fixed treatment of node precision in subgraphs, now allows subgraphs to switch precisions based on the subgraph node [1304050] (https://issuetracker.unity3d.com/issues/precision-errors-when-theres-a-precision-discrepancy-between-subgraphs-and-parent-graphs)
- Fixed an issue where the Rectangle Node could lose detail at a distance.  New control offers additional method that preserves detail better [1156801]
- Fixed virtual texture layer reference names allowing invalid characters [1304146]
- Fixed issue with SRP Batcher compatibility [1310624]
- Fixed issue with Hybrid renderer compatibility [1296776]
- Fixed ParallaxOcclusionMapping node to clamp very large step counts that could crash GPUs (max set to 256). [1329025] (https://issuetracker.unity3d.com/issues/shadergraph-typing-infinity-into-the-steps-input-for-the-parallax-occlusion-mapping-node-crashes-unity)
- Fixed an issue where the shader variant limit exceeded message was not getting passed [1304168] (https://issuetracker.unity3d.com/product/unity/issues/guid/1304168)
- Fixed a bug in master node preview generation that failed compilation when a block was deleted [1319066] (https://issuetracker.unity3d.com/issues/shadergraph-deleting-stack-blocks-of-universal-rp-targeted-shadergraph-causes-the-main-preview-to-fail-to-compile)
- Fixed issue where vertex generation was incorrect when only custom blocks were present [1320695].
- Fixed a bug where property deduplication was failing and spamming errors [1317809] (https://issuetracker.unity3d.com/issues/console-error-when-adding-a-sample-texture-operator-when-a-sampler-state-property-is-present-in-blackboard)
- Fixed a bug where big input values to the SimpleNoise node caused precision issues, especially noticeable on Mali GPUs. [1322891] (https://issuetracker.unity3d.com/issues/urp-mali-missing-glitch-effect-on-mali-gpu-devices)
- Fixed a bug where synchronously compiling an unencountered shader variant for preview was causing long delays in graph updates [1323744]
- Fixed a regression where custom function node file-included functions could not access shadergraph properties [1322467]
- Fixed an issue where a requirement was placed on a fixed-function emission property [1319637]
- Fixed default shadergraph precision so it matches what is displayed in the graph settings UI (single) [1325934]
- Fixed an unhelpful error message when custom function nodes didn't have a valid file [1323493].
- Fixed an issue with how the transform node handled direction transforms from absolute world space in camera relative SRPs [1323726]
- Fixed a bug where changing a Target setting would switch the inspector view to the Node Settings tab if any nodes were selected.
- Fixed "Disconnect All" option being grayed out on stack blocks [1313201].
- Fixed how shadergraph's prompt for "unsaved changes" was handled to fix double messages and incorrect window sizes [1319623].
- Fixed an issue where users can't create multiple Boolean or Enum keywords on the blackboard. [1329021](https://issuetracker.unity3d.com/issues/shadergraph-cant-create-multiple-boolean-or-enum-keywords)
- Fixed an issue where generated property reference names could conflict with Shader Graph reserved keywords [1328762] (https://issuetracker.unity3d.com/product/unity/issues/guid/1328762/)
- Fixed a ShaderGraph issue where ObjectField focus and Node selections would both capture deletion commands [1313943].
- Fixed a ShaderGraph issue where the right click menu doesn't work when a stack block node is selected [1320212].
- Fixed a bug when a node was both vertex and fragment exclusive but could still be used causing a shader compiler error [1316128].
- Fixed a ShaderGraph issue where a warning about an uninitialized value was being displayed on newly created graphs [1331377].
- Fixed divide by zero warnings when using the Sample Gradient Node
- Fixed the default dimension (1) for vector material slots so that it is consistent with other nodes. (https://issuetracker.unity3d.com/product/unity/issues/guid/1328756/)
- Fixed reordering when renaming enum keywords. (https://issuetracker.unity3d.com/product/unity/issues/guid/1328761/)
- Fixed an issue where an integer property would be exposed in the material inspector as a float [1330302](https://issuetracker.unity3d.com/product/unity/issues/guid/1330302/)
- Fixed a bug in ShaderGraph where sticky notes couldn't be copied and pasted [1221042].
- Fixed an issue where upgrading from an older version of ShaderGraph would cause Enum keywords to be not exposed [1332510]
- Fixed an issue where a missing subgraph with a "Use Custom Binding" property would cause the parent graph to fail to load [1334621] (https://issuetracker.unity3d.com/issues/shadergraph-shadergraph-cannot-be-opened-if-containing-subgraph-with-custom-binding-that-has-been-deleted)
- Fixed a ShaderGraph issue where unused blocks get removed on edge replacement [1334341].
- Fixed an issue where the ShaderGraph transform node would generate incorrect results when transforming a direction from view space to object space [1333781] (https://issuetracker.unity3d.com/product/unity/issues/guid/1333781/)
- Fixed a ShaderGraph issue where keyword properties could get stuck highlighted when deleted [1333738].
- Fixed issue with ShaderGraph custom interpolator node dependency ordering [1332553].
- Fixed SubGraph SamplerState property defaults not being respected [1336119]
- Fixed an issue where nested subgraphs with identical SamplerState property settings could cause compile failures [1336089]
- Fixed an issue where SamplerState properties could not be renamed after creation [1336126]
- Fixed loading all materials from project when saving a ShaderGraph.
- Fixed issues with double prompts for "do you want to save" when closing Shader Graph windows [1316104].
- Fixed a ShaderGraph issue where resize handles on blackboard and graph inspector were too small [1329247] (https://issuetracker.unity3d.com/issues/shadergraph-resize-bounds-for-blackboard-and-graph-inspector-are-too-small)
- Fixed a ShaderGraph issue where a material inspector could contain an extra set of render queue, GPU instancing, and double-sided GI controls.
- Fixed a Shader Graph issue where property auto generated reference names were not consistent across all property types [1336937].
- Fixed a warning in ShaderGraph about BuiltIn Shader Library assembly having no scripts.
- Fixed ShaderGraph BuiltIn target not having collapsible foldouts in the material inspector [1339256].
- Fixed GPU instancing support in Shadergraph [1319655] (https://issuetracker.unity3d.com/issues/shader-graph-errors-are-thrown-when-a-propertys-shader-declaration-is-set-to-hybrid-per-instance-and-exposed-is-disabled).
- Fixed indent level in shader graph target foldout (case 1339025).
- Fixed ShaderGraph BuiltIn target shader GUI to allow the same render queue control available on URP with the changes for case 1335795.
- Fixed ShaderGraph BuiltIn target not to apply emission in the ForwardAdd pass to match surface shader results [1345574]. (https://issuetracker.unity3d.com/product/unity/issues/guid/1345574/)
- Fixed Procedural Virtual Texture compatibility with SRP Batcher [1329336] (https://issuetracker.unity3d.com/issues/procedural-virtual-texture-node-will-make-a-shadergraph-incompatible-with-srp-batcher)
- Fixed an issue where SubGraph keywords would not deduplicate before counting towards the permutation limit [1343528] (https://issuetracker.unity3d.com/issues/shader-graph-graph-is-generating-too-many-variants-error-is-thrown-when-using-subgraphs-with-keywords)
- Fixed an issue where an informational message could cause some UI controls on the graph inspector to be pushed outside the window [1343124] (https://issuetracker.unity3d.com/product/unity/issues/guid/1343124/)
- Fixed a ShaderGraph issue where selecting a keyword property in the blackboard would invalidate all previews, causing them to recompile [1347666] (https://issuetracker.unity3d.com/product/unity/issues/guid/1347666/)
- Fixed the incorrect value written to the VT feedback buffer when VT is not used.
- Fixed ShaderGraph isNaN node, which was always returning false on Vulkan and Metal platforms.
- Fixed ShaderGraph sub-graph stage limitations to be per slot instead of per sub-graph node [1337137].
- Disconnected nodes with errors in ShaderGraph no longer cause the imports to fail [1349311] (https://issuetracker.unity3d.com/issues/shadergraph-erroring-unconnected-node-causes-material-to-become-invalid-slash-pink)
- ShaderGraph SubGraphs now report node warnings in the same way ShaderGraphs do [1350282].
- Fixed ShaderGraph exception when trying to set a texture to "main texture" [1350573].
- Fixed a ShaderGraph issue where Float properties in Integer mode would not be cast properly in graph previews [1330302](https://fogbugz.unity3d.com/f/cases/1330302/)
- Fixed a ShaderGraph issue where hovering over a context block but not its node stack would not bring up the incorrect add menu [1351733](https://fogbugz.unity3d.com/f/cases/1351733/)
- Fixed the BuiltIn Target to perform shader variant stripping [1345580] (https://issuetracker.unity3d.com/product/unity/issues/guid/1345580/)
- Fixed incorrect warning while using VFXTarget
- Fixed a bug with Sprite Targets in ShaderGraph not rendering correctly in game view [1352225]
- Fixed compilation problems on preview shader when using hybrid renderer v2 and property desc override Hybrid Per Instance
- Fixed a serialization bug wrt PVT property flags when using subgraphs. This fixes SRP batcher compatibility.

## [11.0.0] - 2020-10-21

### Added

### Changed

### Fixed
- Fixed an issue where nodes with ports on one side would appear incorrectly on creation [1262050]
- Fixed a broken link in the TOC to Main Preview
- Fixed an issue with the Gradient color picker displaying different values than the selected color.
- Fixed an issue where blackboard properties when dragged wouldn't scroll the list of properties to show the user more of the property list [1293632]
- Fixed an issue where, when blackboard properties were dragged and then the user hit the "Escape" key, the drag indicator would still be visible
- Fixed an issue where renaming blackboard properties through the Blackboard wouldn't actually change the underlying property name
- Fixed an issue where blackboard wasn't resizable from all directions like the Inspector and Main Preview
- Fixed an issue where deleting a property node while your mouse is over it leaves the property highlighted in the blackboard [1238635]
- Fixed an issue where Float/Vector1 properties did not have the ability to be edited using a slider in the Inspector like the other Vector types
- Fixed an issue with inactive node deletion throwing a superfluous exception.
- Fixed an issue where interpolators with preprocessors were being packed incorrectly.
- Fixed rounded rectangle shape not rendering correctly on some platforms.
- Fixed an issue where generated `BuildVertexDescriptionInputs()` produced an HLSL warning, "implicit truncation of vector type" [1299179](https://issuetracker.unity3d.com/product/unity/issues/guid/1299179/)
- Fixed an issue on upgrading graphs with inactive Master Nodes causing null ref errors. [1298867](https://issuetracker.unity3d.com/product/unity/issues/guid/1298867/)
- Fixed an issue with duplicating a node with the blackboard closed [1294430](https://issuetracker.unity3d.com/product/unity/issues/guid/1294430/)
- Fixed an issue where ShaderGraph stopped responding after selecting a node after opening the graph with the inspector window hidden [1304501](https://issuetracker.unity3d.com/issues/shadergraph-graph-is-unusable-if-opened-with-graph-inspector-disabled-throws-errors)
- Fixed the InputNodes tests that were never correct. These were incorrect tests, no nodes needed tochange.
- Fixed the ViewDirection Node in Tangent space's calculation to match how the transform node works [1296788]
- Fixed an issue where SampleRawCubemapNode were requiring the Normal in Object space instead of World space [1307962]
- Boolean keywords now have no longer require their reference name to end in _ON to show up in the Material inspector [1306820] (https://issuetracker.unity3d.com/product/unity/issues/guid/1306820/)
- Newly created properties and keywords will no longer use obfuscated GUID-based reference names in the shader code [1300484]
- Fixed ParallaxMapping node compile issue on GLES2
- Fixed a selection bug with block nodes after changing tabs [1312222]
- Fixed some shader graph compiler errors not being logged [1304162].
- Fixed a shader graph bug where the Hue node would have a large seam with negative values [1340849].
- Fixed an error when using camera direction with sample reflected cube map [1340538].
- Fixed ShaderGraph's FogNode returning an incorrect density when the fog setting was disabled [1347235].

## [10.3.0] - 2020-11-03

### Added
- Users can now manually control the preview mode of nodes in the graph, and subgraphs

### Changed
- Adjusted and expanded Swizzle Node article as reviewed by docs editorial.(DOC-2695)
- Adjusted docs for SampleTexture2D, SampleTexture2DLOD, SampleTexture2DArray, SampleTexture3D, SampleCubemap, SampleReflectedCubemap, TexelSize, NormalFromTexture, ParallaxMapping, ParallaxOcclusionMapping, Triplanar, Sub Graphs, and Custom Function Nodes to reflect changes to texture wire data structures. (DOC-2568)
- Texture and SamplerState types are now HLSL structures (defined in com.unity.render-pipelines.core/ShaderLibrary/Texture.hlsl).  CustomFunctionNode use of the old plain types is supported, but the user should upgrade to structures to avoid bugs.
- The shader graph inspector window will now switch to the "Node Settings" tab whenever a property/node/other selectable item in the graph is clicked on to save the user a click

### Fixed
- Fixed an issue where shaders could be generated with CR/LF ("\r\n") instead of just LF ("\n") line endings [1286430]
- Fixed Custom Function Node to display the name of the custom function. [1293575]
- Addressed C# warning 0649 generated by unassigned structure members
- Fixed using TexelSize or reading sampler states from Textures output from a Subgraph or Custom Function Node [1284036]
- Shaders using SamplerState types now compile with GLES2 (SamplerStates are ignored, falls back to Texture-associated sampler state) [1292031]
- Fixed an issue where the horizontal scrollbar at the bottom of the shader graph inspector window could not be used due to the resizing widget always taking priority over it
- Fixed an issue where the shader graph inspector window could be resized past the edges of the shader graph view
- Fixed an issue where resizing the shader graph inspector window sometimes had unexpected results
- Fixed Graph Inspector scaling that was allocating too much space to the labels [1268134]
- Fixed some issues with our Convert To Subgraph contextual menu to allow passthrough and fix inputs/outputs getting lost.
- Fixed issue where a NullReferenceException would be thrown on resetting reference name for a Shader Graph property
- Fixed an upgrade issue where old ShaderGraph files with a weird/bugged state would break on update to master stack [1255011]
- Fixed a bug where non-word characters in an enum keyword reference name would break the graph. [1270168](https://issuetracker.unity3d.com/product/unity/issues/guid/1270168)
- Fixed issue where a NullReferenceException would be thrown on resetting reference name for a Shader Graph property

## [10.2.0] - 2020-10-19

### Added

### Changed
- Renamed the existing Sample Cubemap Node to Sample Reflected Cubemap Node, and created a new Sample Cubemap Node that samples cubemaps with a direction.
- Removed unnecessary HDRP constant declarations used by Material inspector from the UnityPerMaterial cbuffer [1285701]
- Virtual Texture properties are now forced to be Exposed, as they do not work otherwise [1256374]

### Fixed
- Fixed an issue where old ShaderGraphs would import non-deterministically, changing their embedded property names each import [1283800]
- Using the TexelSize node on a ShaderGraph texture property is now SRP batchable [1284029]
- Fixed an issue where Mesh Deformation nodes did not have a category color. [1227081](https://issuetracker.unity3d.com/issues/shadergraph-color-mode-vertex-skinning-catagory-has-no-color-associated-with-it)
- Fixed SampleTexture2DLOD node to return opaque black on unsupported platforms [1241602]
- ShaderGraph now detects when a SubGraph is deleted while being used by a SubGraph node, and displays appropriate errors [1206438]
- Fixed an issue where the Main Preview window rendered too large on small monitors during first open. [1254392]
- Fixed an issue where Block nodes using Color slots would not be automatically removed from the Master Stack. [1259794]
- Fixed an issue where the Create Node menu would not close when pressing the Escape key. [1263667]
- Fixed an issue with the Preview Manager not updating correctly when deleting an edge that was created with a node (dragging off an existing node slot)
- Fixed an issue where ShaderGraph could not read matrices from a Material or MaterialPropertyBlock while rendering with SRP batcher [1256374]
- Fixed an issue where user setting a property to not Exposed, Hybrid-Instanced would result in a non-Hybrid Global property [1285700]
- Fixed an issue with Gradient when it is used as expose parameters. Generated code was failing [1285640 ]
- Fixed the subgraph slot sorting function [1286805]
- Fixed Parallax Occlusion Mapping not working in sub graphs. [1221317](https://issuetracker.unity3d.com/product/unity/issues/guid/1221317/)
- All textures in a ShaderGraph, even those not used, will now be pulled into an Exported Package [1283902]
- Fixed an issue where the presence of an HDRP DiffusionProfile property or node would cause the graph to fail to load when HDRP package was not present [1287904]
- Fixed an issue where unknown type Nodes (i.e. HDRP-only nodes used without HDRP package) could be copied, resulting in an unloadable graph [1288475]
- Fixed an issue where dropping HDRP-only properties from the blackboard field into the graph would soft-lock the graph [1288887]
- Fixed an issue using the sample gradient macros in custom function nodes, which was using a scalar value instead of a vector value for the gradients [1299830]

## [10.1.0] - 2020-10-12

### Added
- Added parallax mapping node and parallax occlusion mapping node.
- Added the possibility to have multiple POM node in a single graph.
- Added better error feedback when SampleVirtualTexture nodes run into issues with the VirtualTexture property inputs
- Added ability for Shader Graph to change node behavior without impacting existing graphs via the “Allow Deprecated Nodes”

### Changed
- Added method chaining support to shadergraph collection API.
- Optimized ShaderSubGraph import dependencies to minimize unnecessary reimports when using CustomFunctionNode
- Changed UI names from `Vector1` to `Float`
- Renamed `Float` precision to `Single`
- Cleaned up the UI to add/remove Targets
- The * in the ShaderGraph title bar now indicates that the graph has been modified when compared to the state it was loaded, instead of compared to what is on disk
- Cancelling a "Save changes on Close?" will now cancel the Close as well
- When attempting to Save and encountering a Read Only file or other exception, ShaderGraph will allow the user to retry as many times as they like

### Fixed
- Fixed a bug where ShaderGraph subgraph nodes would not update their slot names or order
- Fixed an issue where very old ShaderGraphs would fail to load because of uninitialized data [1269616](https://issuetracker.unity3d.com/issues/shadergraph-matrix-split-and-matrix-combine-shadergraphs-in-shadergraph-automated-tests-dont-open-throw-error)
- Fixed an issue where ShaderGraph previews didn't display correctly when setting a texture to "None" [1264932]
- Fixed an issue with the SampleVirtualTexture node in ShaderGraph, where toggling Automatic Streaming would cause the node to incorrectly display four output slots [1271618]
- Fixed an issue in ShaderGraph with integer-mode Vector1 properties throwing errors when the value is changed [1264930]
- Fixed a bug where ShaderGraph would not load graphs using Procedural VT nodes when the nodes were the project had them disabled [1271598]
- Fixed an issue where the ProceduralVT node was not updating any connected SampleVT nodes when the number of layers was changed [1274288]
- Fixed an issue with how unknown nodes were treated during validation
- Fixed an issue where ShaderGraph shaders did not reimport automatically when some of the included files changed [1269634]
- Fixed an issue where building a context menu on a dragging block node would leave it floating and undo/redo would result in a soft-lock
- Fixed an issue where ShaderGraph was logging error when edited in play mode [1274148].
- Fixed a bug where properties copied over with their graph inputs would not hook up correctly in a new graph [1274306]
- Fixed an issue where renaming a property in the blackboard at creation would trigger an error.
- Fixed an issue where ShaderGraph shaders did not reimport automatically when missing dependencies were reintroduced [1182895]
- Fixed an issue where ShaderGraph previews would not show error shaders when the active render pipeline is incompatible with the shader [1257015]
- ShaderGraph DDX, DDY, DDXY, and NormalFromHeight nodes do not allow themselves to be connected to vertex shader, as the derivative instructions can't be used [1209087]
- When ShaderGraph detects no active SRP, it will still continue to render the master preview, but it will use the error shader [1264642]
- VirtualTexture is no longer allowed as a SubGraph output (it is not supported by current system) [1254483]
- ShaderGraph Custom Function Node will now correctly convert function and slot names to valid HLSL identifiers [1258832]
- Fixed an issue where ShaderGraph Custom Function Node would reorder slots when you modified them [1280106]
- Fixed Undo handling when adding or removing Targets from a ShaderGraph [1257028]
- Fixed an issue with detection of circular subgraph dependencies [1269841]
- Fixed an issue where subgraph nodes were constantly changing their serialized data [1281975]
- Modifying a subgraph will no longer cause ShaderGraphs that use them to "reload from disk?" [1198885]
- Fixed issues with ShaderGraph title bar not correctly displaying the modified status * [1282031]
- Fixed issues where ShaderGraph could discard modified data without user approval when closed [1170503]
- Fixed an issue where ShaderGraph file dependency gathering would fail to include any files that didn't exist
- Fixed issues with ShaderGraph detection and handling of deleted graph files
- Fixed an issue where the ShaderGraph was corrupting the translation cache
- Fixed an issue where ShaderGraph would not prompt the user to save unsaved changes after an assembly reload
- Fixed an issue with Position Node not automatically upgrading
- Fixed an issue where failing SubGraphs would block saving graph files using them (recursion check would throw exceptions) [1283425]
- Fixed an issue where choosing "None" as the default texture for a texture property would not correctly preview the correct default color [1283782]
- Fixed some bugs with Color Nodes and properties that would cause incorrect collorspace conversions

## [10.0.0] - 2019-06-10
### Added
- Added the Internal Inspector which allows the user to view data contained in selected nodes and properties in a new floating graph sub-window. Also added support for custom property drawers to let you visualize any data type you like and expose it to the inspector.
- Added samples for Procedural Patterns to the package.
- You can now use the right-click context menu to delete Sticky Notes.
- You can now save your graph as a new Asset.
- Added support for vertex skinning when you use the DOTS animation package.
- You can now use the right-click context menu to set the precision on multiple selected nodes.
- You can now select unused nodes in your graph.
- When you start the Editor, Shader Graph now displays Properties in the Blackboard as collapsed.
- Updated the zoom level to let you zoom in further.
- Blackboard properties now have a __Duplicate__ menu option. When you duplicate properties, Shader Graph maintains the order, and inserts duplicates below the current selection.
- When you convert a node to a Sub Graph, the dialog now opens up in the directory of the original graph that contained the node. If the new Sub Graph is outside this directory, it also remembers that path for the next dialog to ease folder navigation.
- If Unity Editor Analytics are enabled, Shader Graph collects anonymous data about which nodes you use in your graphs. This helps the Shader Graph team focus our efforts on the most common graph scenarios, and better understand the needs of our customers. We don't track edge data and cannot recreate your graphs in any form.
- The Create Node Menu now has a tree view and support for fuzzy field searching.
- When a Shader Graph or Sub Graph Asset associated with a open window has been deleted, Unity now displays a dialog that asks whether you would like to save the graph as a new Asset or close the window.
- Added a drop-down menu to the PBR Master Node that lets you select the final coordinate space of normals delivered from the fragment function.
- Added support for users to drag and drop Blackboard Properties from one graph to another.
- Breaking out GraphData validation into clearer steps.
- Added AlphaToMask render state.
- Added a field to the Master Nodes that overrides the generated shader's ShaderGUI, which determines how a Material that uses a Shader Graph looks.
- Added Redirect Nodes. You can now double-click an edge to add a control point that allows you to route edges around other nodes and connect multiple output edges.
- Added `Compute Deformation` Node to read deformed vertex data from Dots Deformations.
- Added new graph nodes that allow sampling Virtual Textures
- Shader Graph now uses a new file format that is much friendlier towards version control systems and humans. Existing Shader Graphs and will use the new format next time they are saved.
- Added 'Allow Material Override' option to the built-in target for shader graph.

### Changed
- Changed the `Branch` node so that it uses a ternary operator (`Out = bool ? a : B`) instead of a linear interpolate function.
- Copied nodes are now pasted at the cursor location instead of slightly offset from their original location.
- Error messages reported on Sub Graph output nodes for invalid previews now present clearer information, with documentation support.
- Updated legacy COLOR output semantic to SV_Target in pixel shader for compatibility with DXC.
- Updated the functions in the `Normal From Height` node to avoid NaN outputs.
- Changed the Voronoi Node algorithm to increase the useful range of the input values and to always use float values internally to avoid clipping.
- Changed the `Reference Suffix` of Keyword Enum entries so that you cannot edit them, which ensures that material keywords compile properly.
- Updated the dependent version of `Searcher` to 4.2.0.
- Added support for `Linear Blend Skinning` Node to Universal Render Pipeline.
- Moved all code to be under Unity specific namespaces.
- Changed ShaderGraphImporter and ShaderSubgraphImporter so that graphs are imported before Models.
- Remove VFXTarget if VisualEffect Graph package isn't included.
- VFXTarget doesn't overwrite the shader export anymore, VFXTarget can be active with another target.

### Fixed
- Edges no longer produce errors when you save a Shader Graph.
- Shader Graph no longer references the `NUnit` package.
- Fixed a shader compatibility issue in the SRP Batcher when you use a hybrid instancing custom variable.
- Fixed an issue where Unity would crash when you imported a Shader Graph Asset with invalid formatting.
- Fixed an issue with the animated preview when there is no Camera with animated Materials in the Editor.
- Triplanar nodes no longer use Camera-relative world space by default in HDRP.
- Errors no longer occur when you activate `Enable GPU Instancing` on Shader Graph Materials. [1184870](https://issuetracker.unity3d.com/issues/universalrp-shader-compilation-error-when-using-gpu-instancing)
- Errors no longer occur when there are multiple tangent transform nodes on a graph. [1185752](https://issuetracker.unity3d.com/issues/shadergraph-fails-to-compile-with-redefinition-of-transposetangent-when-multiple-tangent-transform-nodes-are-plugged-in)
- The Main Preview for Sprite Lit and Sprite Unlit master nodes now displays the correct color. [1184656](https://issuetracker.unity3d.com/issues/shadergraph-preview-for-lit-and-unlit-master-node-wrong-color-when-color-is-set-directly-on-master-node)
- Shader Graph shaders in `Always Include Shaders` no longer crash builds. [1191757](https://issuetracker.unity3d.com/issues/lwrp-build-crashes-when-built-with-shadergraph-file-added-to-always-include-shaders-list)
- The `Transform` node now correctly transforms Absolute World to Object.
- Errors no longer occur when you change the precision of Sub Graphs. [1158413](https://issuetracker.unity3d.com/issues/shadergraph-changing-precision-of-sg-with-subgraphs-that-still-use-the-other-precision-breaks-the-generated-shader)
- Fixed an error where the UV channel drop-down menu on nodes had clipped text. [1188710](https://issuetracker.unity3d.com/issues/shader-graph-all-uv-dropdown-value-is-clipped-under-shader-graph)
- Added StencilOverride support.
- Sticky Notes can now be grouped properly.
- Fixed an issue where nodes couldn't be copied from a group.
- Fixed a bug that occurred when you duplicated multiple Blackboard properties or keywords simultaneously, where Shader Graph stopped working, potentially causing data loss.
- Fixed a bug where you couldn't reorder Blackboard properties.
- Shader Graph now properly duplicates the __Exposed__ status for Shader properties and keywords.
- Fixed a bug where the __Save Graph As__ dialog for a Shader or Sub Graph sometimes appeared in the wrong Project when you had multiple Unity Projects open simultaneously.
- Fixed an issue where adding the first output to a Sub Graph without any outputs prior caused Shader Graphs containing the Sub Graph to break.
- Fixed an issue where Shader Graph shaders using the `CameraNode` failed to build on PS4 with "incompatible argument list for call to 'mul'".
- Fixed a bug that caused problems with Blackboard property ordering.
- Fixed a bug where the redo functionality in Shader Graph often didn't work.
- Fixed a bug where using the Save As command on a Sub Graph raised an exception.
- Fixed a bug where the input fields sometimes didn't render properly. [1176268](https://issuetracker.unity3d.com/issues/shadergraph-input-fields-get-cut-off-after-minimizing-and-maximizing-become-unusable)
- Fixed a bug where the Gradient property didn't work with all system locales. [1140924](https://issuetracker.unity3d.com/issues/shader-graph-shader-doesnt-compile-when-using-a-gradient-property-and-a-regional-format-with-comma-decimal-separator-is-used)
- Fixed a bug where Properties in the Blackboard could have duplicate names.
- Fixed a bug where you could drag the Blackboard into a graph even when you disabled the Blackboard.
- Fixed a bug where the `Vertex Normal` slot on master nodes needed vertex normal data input to compile. [1193348](https://issuetracker.unity3d.com/issues/hdrp-unlit-shader-plugging-anything-into-the-vertex-normal-input-causes-shader-to-fail-to-compile)
- Fixed a bug where `GetWorldSpaceNormalizeViewDir()` could cause undeclared indentifier errors. [1190606](https://issuetracker.unity3d.com/issues/view-dir-node-plugged-into-vertex-position-creates-error-undeclared-identifier-getworldspacenormalizeviewdir)
- Fixed a bug where Emission on PBR Shader Graphs in the Universal RP would not bake to lightmaps. [1190225](https://issuetracker.unity3d.com/issues/emissive-custom-pbr-shadergraph-material-only-works-for-primitive-unity-objects)
- Fixed a bug where Shader Graph shaders were writing to `POSITION` instead of `SV_POSITION`, which caused PS4 builds to fail.
- Fixed a bug where `Object to Tangent` transforms in the `Transform` node used the wrong matrix. [1162203](https://issuetracker.unity3d.com/issues/shadergraph-transform-node-from-object-to-tangent-space-uses-the-wrong-matrix)
- Fixed an issue where boolean keywords in a Shader Graph caused HDRP Material features to fail. [1204827](https://issuetracker.unity3d.com/issues/hdrp-shadergraph-adding-a-boolean-keyword-to-an-hdrp-lit-shader-makes-material-features-not-work)
- Fixed a bug where Object space normals scaled with Object Scale.
- Documentation links on nodes now point to the correct URLs and package versions.
- Fixed an issue where Sub Graphs sometimes had duplicate names when you converted nodes into Sub Graphs.
- Fixed an issue where the number of ports on Keyword nodes didn't update when you added or removed Enum Keyword entries.
- Fixed an issue where colors in graphs didn't update when you changed a Blackboard Property's precision while the Color Mode is set to Precision.
- Fixed a bug where custom mesh in the Master Preview didn't work.
- Fixed a number of memory leaks that caused Shader Graph assets to stay in memory after closing the Shader Graph window.
- You can now smoothly edit controls on the `Dielectric Specular` node.
- Fixed Blackboard Properties to support scientific notation.
- Fixed a bug where warnings in the Shader Graph or Sub Graph were treated as errors.
- Fixed a bug where the error `Output value 'vert' is not initialized` displayed on all PBR graphs in Universal. [1210710](https://issuetracker.unity3d.com/issues/output-value-vert-is-not-completely-initialized-error-is-thrown-when-pbr-graph-is-created-using-urp)
- Fixed a bug where PBR and Unlit master nodes in Universal had Alpha Clipping enabled by default.
- Fixed an issue in where analytics wasn't always working.
- Fixed a bug where if a user had a Blackboard Property Reference start with a digit the generated shader would be broken.
- Avoid unintended behavior by removing the ability to create presets from Shader Graph (and Sub Graph) assets. [1220914](https://issuetracker.unity3d.com/issues/shadergraph-preset-unable-to-open-editor-when-clicking-on-open-shader-editor-in-the-shadersubgraphimporter)
- Fixed a bug where undo would make the Master Preview visible regardless of its toggle status.
- Fixed a bug where any change to the PBR master node settings would lose connection to the normal slot.
- Fixed a bug where the user couldn't open up HDRP Master Node Shader Graphs without the Render Pipeline set to HDRP.
- Fixed a bug where adding a HDRP Master Node to a Shader Graph would softlock the Shader Graph.
- Fixed a bug where shaders fail to compile due to `#pragma target` generation when your system locale uses commas instead of periods.
- Fixed a compilation error when using Hybrid Renderer due to incorrect positioning of macros.
- Fixed a bug where the `Create Node Menu` lagged on load. Entries are now only generated when property, keyword, or subgraph changes are detected. [1209567](https://issuetracker.unity3d.com/issues/shadergraph-opening-node-search-window-is-unnecessarily-slow).
- Fixed a bug with the `Transform` node where converting from `Absolute World` space in a sub graph causes invalid subscript errors. [1190813](https://issuetracker.unity3d.com/issues/shadergraph-invalid-subscript-errors-are-thrown-when-connecting-a-subgraph-with-transform-node-with-unlit-master-node)
- Fixed a bug where depndencies were not getting included when exporting a shadergraph and subgraphs
- Fixed a bug where adding a " to a property display name would cause shader compilation errors and show all nodes as broken
- Fixed a bug where the `Position` node would change coordinate spaces from `World` to `Absolute World` when shaders recompile. [1184617](https://issuetracker.unity3d.com/product/unity/issues/guid/1184617/)
- Fixed a bug where instanced shaders wouldn't compile on PS4.
- Fixed a bug where switching a Color Nodes' Mode between Default and HDR would cause the Color to be altered incorrectly.
- Fixed a bug where nodes dealing with matricies would sometimes display a preview, sometimes not.
- Optimized loading a large Shader Graph. [1209047](https://issuetracker.unity3d.com/issues/shader-graph-unresponsive-editor-when-using-large-graphs)
- Fixed NaN issue in triplanar SG node when blend goes to 0.
- Fixed a recurring bug where node inputs would get misaligned from their ports. [1224480]
- Fixed an issue where Blackboard properties would not duplicate with `Precision` or `Hybrid Instancing` options.
- Fixed an issue where `Texture` properties on the Blackboard would not duplicate with the same `Mode` settings.
- Fixed an issue where `Keywords` on the Blackboard would not duplicate with the same `Default` value.
- Shader Graph now requests preview shader compilation asynchronously. [1209047](https://issuetracker.unity3d.com/issues/shader-graph-unresponsive-editor-when-using-large-graphs)
- Fixed an issue where Shader Graph would not compile master previews after an assembly reload.
- Fixed issue where `Linear Blend Skinning` node could not be converted to Sub Graph [1227087](https://issuetracker.unity3d.com/issues/shadergraph-linear-blend-skinning-node-reports-an-error-and-prevents-shader-compilation-when-used-within-a-sub-graph)
- Fixed a compilation error in preview shaders for nodes requiring view direction.
- Fixed undo not being recorded properly for setting active master node, graph precision, and node defaults.
- Fixed an issue where Custum Function nodes and Sub Graph Output nodes could no longer rename slots.
- Fixed a bug where searcher entries would not repopulate correctly after an undo was perfromed (https://fogbugz.unity3d.com/f/cases/1241018/)
- Fixed a bug where Redirect Nodes did not work as inputs to Custom Function Nodes. [1235999](https://issuetracker.unity3d.com/product/unity/issues/guid/1235999/)
- Fixed a bug where changeing the default value on a keyword would reset the node input type to vec4 (https://fogbugz.unity3d.com/f/cases/1216760/)
- Fixed a soft lock when you open a graph when the blackboard hidden.
- Fixed an issue where keyboard navigation in the Create Node menu no longer worked. [1253544]
- Preview correctly shows unassigned VT texture result, no longer ignores null textures
- Don't allow duplicate VT layer names when renaming layers
- Moved VT layer TextureType to the VTProperty from the SampleVT node
- Fixed the squished UI of VT property layers
- Disallow Save As and Convert to Subgraph that would create recursive dependencies
- Fixed an issue where the user would not get a save prompt on application close [1262044](https://issuetracker.unity3d.com/product/unity/issues/guid/1262044/)
- Fixed bug where output port type would not visually update when input type changed (for example from Vec1 to Vec3) [1259501](https://issuetracker.unity3d.com/product/unity/issues/guid/1259501/)
- Fixed an issue with how we collected/filtered nodes for targets. Applied the work to the SearchWindowProvider as well
- Fixed a bug where the object selector for Custom Function Nodes did not update correctly. [1176129](https://issuetracker.unity3d.com/product/unity/issues/guid/1176129/)
- Fixed a bug where whitespaces were allowed in keyword reference names
- Fixed a bug where the Create Node menu would override the Object Field selection window. [1176125](https://issuetracker.unity3d.com/issues/shader-graph-object-input-field-with-space-bar-shortcut-opens-shader-graph-search-window-and-object-select-window)
- Fixed a bug where the Main Preview window was no longer a square aspect ratio. [1257053](https://issuetracker.unity3d.com/product/unity/issues/guid/1257053/)
- Fixed a bug where the size of the Graph Inspector would not save properly. [1257084](https://issuetracker.unity3d.com/product/unity/issues/guid/1257084/)
- Replace toggle by an enumField for lit/unlit with VFXTarget
- Alpha Clipping option in Graph inspector now correctly hides and indents dependent options. (https://fogbugz.unity3d.com/f/cases/1257041/)
- Fixed a bug where changing the name of a property did not update nodes on the graph. [1249164](https://issuetracker.unity3d.com/product/unity/issues/guid/1249164/)
- Fixed a crash issue when ShaderGraph included in a project along with DOTS assemblies
- Added missing SampleVirtualTextureNode address mode control in ShaderGraph
- Fixed a badly named control on SampleVirtualTextureNode in ShaderGraph
- Fixed an issue where multiple SampleVirtualTextureNodes created functions with names that may collide in ShaderGraph
- Made sub graph importer deterministic to avoid cascading shader recompiles when no change was present.
- Adjusted style sheet for Blackboard to prevent ui conflicts.
- Fixed a bug where the SampleVirtualTexture node would delete slots when changing its LOD mode
- Use preview of the other target if VFXTarget is active.

## [7.1.1] - 2019-09-05
### Added
- You can now define shader keywords on the Blackboard. Use these keywords on the graph to create static branches in the generated shader.
- The tab now shows whether you are working in a Sub Graph or a Shader Graph file.
- The Shader Graph importer now bakes the output node type name into a meta-data object.

### Fixed
- The Shader Graph preview no longer breaks when you create new PBR Graphs.
- Fixed an issue where deleting a group and a property at the same time would cause an error.
- Fixed the epsilon that the Hue Node uses to avoid NaN on platforms that support half precision.
- Emission nodes no longer produce errors when you use them in Sub Graphs.
- Exposure nodes no longer produce errors when you use them in Sub Graphs.
- Unlit master nodes no longer define unnecessary properties in the Universal Render Pipeline.
- Errors no longer occur when you convert a selection to a Sub Graph.
- Color nodes now handle Gamma and Linear conversions correctly.
- Sub Graph Output nodes now link to the correct documentation page.
- When you use Keywords, PBR and Unlit master nodes no longer produce errors.
- PBR master nodes now calculate Global Illumination (GI) correctly.
- PBR master nodes now apply surface normals.
- PBR master nodes now apply fog.
- The Editor now displays correct errors for missing or deleted Sub Graph Assets.
- You can no longer drag and drop recursive nodes onto Sub Graph Assets.

## [7.0.1] - 2019-07-25
### Changed
- New Shader Graph windows are now docked to either existing Shader Graph windows, or to the Scene View.

### Fixed
- Fixed various dependency tracking issues with Sub Graphs and HLSL files from Custom Function Nodes.
- Fixed an error that previously occurred when you used `Sampler State` input ports on Sub Graphs.
- `Normal Reconstruct Z` node is now compatible with both fragment and vertex stages.
- `Position` node now draws the correct label for **Absolute World**.
- Node previews now inherit preview type correctly.
- Normal maps now unpack correctly for mobile platforms.
- Fixed an error that previously occurred when you used the Gradient Sample node and your system locale uses commas instead of periods.
- Fixed an issue where you couldn't group several nodes.

## [7.0.0] - 2019-07-10
### Added
- You can now use the `SHADERGRAPH_PREVIEW` keyword in `Custom Function Node` to generate different code for preview Shaders.
- Color Mode improves node visibility by coloring the title bar by Category, Precision, or custom colors.
- You can now set the precision of a Shader Graph and individual nodes.
- Added the `_TimeParameters` variable which contains `Time`, `Sin(Time)`, and `Cosine(Time)`
- _Absolute World_ space on `Position Node` now provides absolute world space coordinates regardless of the active render pipeline.
- You can now add sticky notes to graphs.

### Changed
- The `Custom Function Node` now uses an object field to reference its source when using `File` mode.
- To enable master nodes to generate correct motion vectors for time-based vertex modification, time is now implemented as an input to the graph rather than as a global uniform.
- **World** space on `Position Node` now uses the default world space coordinates of the active render pipeline.

### Fixed
- Fixed an error in `Custom Function Node` port naming.
- `Sampler State` properties and nodes now serialize correctly.
- Labels in the Custom Port menu now use the correct coloring when using the Personal skin.
- Fixed an error that occured when creating a Sub Graph from a selection containing a Group Node.
- When you change a Sub Graph, Shader Graph windows now correctly reload.
- When you save a Shader Graph, all other Shader Graph windows no longer re-compile their preview Shaders.
- Shader Graph UI now draws with correct styling for 2019.3.
- When deleting edge connections to nodes with a preview error, input ports no longer draw in the wrong position.
- Fixed an error involving deprecated components from VisualElements.
- When you convert nodes to a Sub Graph, the nodes are now placed correctly in the Sub Graph.
- The `Bitangent Vector Node` now generates all necessary shader requirements.

## [6.7.0-preview] - 2019-05-16
### Added
- Added a hidden path namespace for Sub Graphs to prevent certain Sub Graphs from populating the Create Node menu.

### Changed
- Anti-aliasing (4x) is now enabled on Shader Graph windows.

### Fixed
- When you click on the gear icon, Shader Graph now focuses on the selected node, and brings the settings menu to front view.
- Sub Graph Output and Custom Function Node now validate slot names, and display an appropriate error badge when needed.
- Remaining outdated documentation has been removed.
- When you perform an undo or redo to an inactive Shader Graph window, the window no longer breaks.
- When you rapidly perform an undo or redo, Shader Graph windows no longer break.
- Sub Graphs that contain references to non-existing Sub Graphs no longer break the Sub Graph Importer.
- You can now reference sub-assets such as Textures.
- You can now reference Scene Color and Scene Depth correctly from within a Sub Graph.
- When you create a new empty Sub Graph, it no longer shows a warning about a missing output.
- When you create outputs that start with a digit, Shader generation no longer fails.
- You can no longer add nodes that are not allowed into Sub Graphs.
- A graph must now always contain at least one Master Node.
- Duplicate output names are now allowed.
- Fixed an issue where the main preview was always redrawing.
- When you set a Master Node as active, the Main Preview now shows the correct result.
- When you save a graph that contains a Sub Graph node, the Shader Graph window no longer freezes.
- Fixed an error that occured when using multiple Sampler State nodes with different parameters.
- Fixed an issue causing default inputs to be misaligned in certain cases.
- You can no longer directly connect slots with invalid types. When the graph detects that situation, it now doesn't break and gives an error instead.

## [6.6.0] - 2019-04-01
### Added
- You can now add Matrix, Sampler State and Gradient properties to the Blackboard.
- Added Custom Function node. Use this node to define a custom HLSL function either via string directly in the graph, or via a path to an HLSL file.
- You can now group nodes by pressing Ctrl + G.
- Added "Delete Group and Contents" and removed "Ungroup All Nodes" from the context menu for groups.
- You can now use Sub Graphs in other Sub Graphs.
- Preview shaders now compile in the background, and only redraw when necessary.

### Changed
- Removed Blackboard fields, which had no effect on Sub Graph input ports, from the Sub Graph Blackboard.
- Subgraph Output node is now called Outputs.
- Subgraph Output node now supports renaming of ports.
- Subgraph Output node now supports all port types.
- Subgraph Output node now supports reordering ports.
- When you convert nodes to a Sub Graph, Shader Graph generates properties and output ports in the Sub Graph, and now by default, names those resulting properties and output ports based on their types.
- When you delete a group, Shader Graph now deletes the Group UI, but doesn't delete the nodes inside.

### Fixed
- You can now undo edits to Vector port default input fields.
- You can now undo edits to Gradient port default input fields.
- Boolean port input fields now display correct values when you undo changes.
- Vector type properties now behave as expected when you undo changes.
- Fixed an error that previously occurred when you opened saved Shader Graphs containing one or more Voronoi nodes.
- You can now drag normal map type textures on to a Shader Graph to create Sample Texture 2D nodes with the correct type set.
- Fixed the Multiply node so default input values are applied correctly.
- Added padding on input values for Blend node to prevent NaN outputs.
- Fixed an issue where `IsFaceSign` would not compile within Sub Graph Nodes.
- Null reference errors no longer occur when you remove ports with connected edges.
- Default input fields now correctly hide and show when connections change.

## [6.5.0] - 2019-03-07

### Fixed
- Fixed master preview for HDRP master nodes when alpha clip is enabled.

## [6.4.0] - 2019-02-21
### Fixed
- Fixed the Transform node, so going from Tangent Space to any other space now works as expected.

## [6.3.0] - 2019-02-18
### Fixed
- Fixed an issue where the Normal Reconstruct Z Node sometimes caused Not a Number (NaN) errors when using negative values.

## [6.2.0] - 2019-02-15
### Fixed
- Fixed the property blackboard so it no longer goes missing or turns very small.

### Changed
- Code refactor: all macros with ARGS have been swapped with macros with PARAM. This is because the ARGS macros were incorrectly named.

## [6.1.0] - 2019-02-13

## [6.0.0] - 2019-02-23
### Added
- When you hover your cursor over a property in the blackboard, this now highlights the corresponding property elements in your Shader Graph. Similarly, if you hover over a property in the Shader Graph itself, this highlights the corresponding property in the blackboard.
- Property nodes in your Shader Graph now have a similar look and styling as the properties in the blackboard.

### Changed
- Errors in the compiled shader are now displayed as badges on the appropriate node.
- In the `Scene Depth` node you can now choose the depth sampling mode: `Linear01`, `Raw` or `Eye`.

### Fixed
- When you convert an inline node to a `Property` node, this no longer allows duplicate property names.
- When you move a node, you'll now be asked to save the Graph file.
- You can now Undo edits to Property parameters on the Blackboard.
- You can now Undo conversions between `Property` nodes and inline nodes.
- You can now Undo moving a node.
- You can no longer select the `Texture2D` Property type `Mode`, if the Property is not exposed.
- The `Vector1` Property type now handles default values more intuitively when switching `Mode` dropdown.
- The `Color` node control is now a consistent width.
- Function declarations no longer contain double delimiters.
- The `Slider` node control now functions correctly.
- Fixed an issue where the Editor automatically re-imported Shader Graphs when there were changes to the asset database.
- Reverted the visual styling of various graph elements to their previous correct states.
- Previews now repaint correctly when Unity does not have focus.
- Code generation now works correctly for exposed Vector1 shader properties where the decimal separator is not a dot.
- The `Rotate About Axis` node's Modes now use the correct function versions.
- Shader Graph now preserves grouping when you convert nodes between property and inline.
- The `Flip` node now greys out labels for inactive controls.
- The `Boolean` property type now uses the `ToggleUI` property attribute, so as to not generate keywords.
- The `Normal Unpack` node no longer generates errors in Object space.
- The `Split` node now uses values from its default Port input fields.
- The `Channel Mask` node now allows multiple node instances, and no longer generates any errors.
- Serialized the Alpha control value on the `Flip` node.
- The `Is Infinite` and `Is NaN` nodes now use `Vector 1` input ports, but the output remains the same.
- You can no longer convert a node inside a `Sub Graph` into a `Sub Graph`, which previously caused errors.
- The `Transformation Matrix` node's Inverse Projection and Inverse View Projection modes no longer produce errors.
- The term `Shader Graph` is now captilized correctly in the Save Graph prompt.

## [5.2.0] - 2018-11-27
### Added
- Shader Graph now has __Group Node__, where you can group together several nodes. You can use this to keep your Graphs organized and nice.

### Fixed
- The expanded state of blackboard properties are now remembered during a Unity session.

## [5.1.0] - 2018-11-19
### Added
- You can now show and hide the Main Preview and the Blackboard from the toolbar.

### Changed
- The Shader Graph package is no longer in preview.
- Moved `NormalBlendRNM` node to a dropdown option on `Normal Blend` node.
- `Sample Cubemap` node now has a `SamplerState` slot.
- New Sub Graph assets now default to the "Sub Graphs" path in the Create Node menu.
- New Shader Graph assets now default to the "Shader Graphs" path in the Shader menu.
- The `Light Probe` node is now a `Baked GI` node. When you use LWRP with lightmaps, this node now returns the correct lightmap data. This node is supported in HDRP.
- `Reflection Probe` nodes now only work with LWRP. This solves compilation errors in HDRP.
- `Ambient` nodes now only work with LWRP. This solves compilation errors in HDRP.
- `Fog` nodes now only work with LWRP. This solves compilation errors in HDRP.
- In HDRP, the `Position` port for the `Object` node now returns the absolute world position.
- The `Baked GI`, `Reflection Probe`, and `Ambient` nodes are now in the `Input/Lighting` category.
- The master node no longer has its own preview, because it was redundant. You can see the results for the master node in the Main Preview.

### Fixed
- Shadow projection is now correct when using the `Unlit` master node with HD Render Pipeline.
- Removed all direct references to matrices
- `Matrix Construction` nodes with different `Mode` values now evaluate correctly.
- `Is Front Face` node now works correctly when connected to `Alpha` and `AlphaThreshold` slots on the `PBR` master node.
- Corrected some instances of incorrect port dimensions on several nodes.
- `Scene Depth` and `Scene Color` nodes now work in single pass stereo in Lightweight Render Pipeline.
- `Channel Mask` node controls are now aligned correctly.
- In Lightweight Render Pipeline, Pre-multiply surface type now matches the Lit shader.
- Non-exposed properties in the blackboard no longer have a green dot next to them.
- Default reference name for shader properties are now serialized. You cannot change them after initial creation.
- When you save Shader Graph and Sub Graph files, they're now automatically checked out on version control.
- Shader Graph no longer throws an exception when you double-click a folder in the Project window.
- Gradient Node no longer throws an error when you undo a deletion.

## [5.0.0-preview] - 2018-09-28

## [4.0.0-preview] - 2018-09-28
### Added
- Shader Graph now supports the High Definition Render Pipeline with both PBR and Unlit Master nodes. Shaders built with Shader Graph work with both the Lightweight and HD render pipelines.
- You can now modify vertex position via the Position slot on the PBR and Unlit Master nodes. By default, the input to this node is object space position. Custom inputs to this slot should specify the absolute local position of a given vertex. Certain nodes (such as Procedural Shapes) are not viable in the vertex shader. Such nodes are incompatible with this slot.
- You can now edit the Reference name for a property. To do so, select the property and type a new name next to Reference. If you want to reset to the default name, right-click Reference, and select Reset reference.
- In the expanded property window, you can now toggle whether the property is exposed.
- You can now change the path of Shader Graphs and Sub Graphs. When you change the path of a Shader Graph, this modifies the location it has in the shader selection list. When you change the path of Sub Graph, it will have a different location in the node creation menu.
- Added `Is Front Face` node. With this node, you can change graph output depending on the face sign of a given fragment. If the current fragment is part of a front face, the node returns true. For a back face, the node returns false. Note: This functionality requires that you have enabled **two sided** on the Master node.
- Gradient functionality is now available via two new nodes: Sample Gradient and Gradient Asset. The Sample Gradient node samples a gradient given a Time parameter. You can define this gradient on the Gradient slot control view. The Gradient Asset node defines a gradient that can be sampled by multiple Sample Gradient nodes using different Time parameters.
- Math nodes now have a Waves category. The category has four different nodes: Triangle wave, Sawtooth wave, Square wave, and Noise Sine wave. The Triangle, Sawtooth, and Square wave nodes output a waveform with a range of -1 to 1 over a period of 1. The Noise Sine wave outputs a standard Sine wave with a range of -1 to 1 over a period of 2 * pi. For variance, random noise is added to the amplitude of the Sine wave, within a determined range.
- Added `Sphere Mask` node for which you can indicate the starting coordinate and center point. The sphere mask uses these with the **Radius** and **Hardness** parameters. Sphere mask functionality works in both 2D and 3D spaces, and is based on the vector coordinates in the **Coords and Center** input.
- Added support for Texture 3D and Texture 2D Array via two new property types and four new nodes.
- A new node `Texture 2D LOD` has been added for LOD functionality on a Texture 2D Sample. Sample Texture 2D LOD uses the exact same input and output slots as Sample Texture 2D, but also includes an input for level of detail adjustments via a Vector1 slot.
- Added `Texel Size` node, which allows you to get the special texture properties of a Texture 2D Asset via the `{texturename}_TexelSize` variable. Based on input from the Texture 2D Asset, the node outputs the width and height of the texel size in Vector1 format.
- Added `Rotate About Axis` node. This allows you to rotate a 3D vector space around an axis. For the rotation, you can specify an amount of degrees or a radian value.
- Unpacking normal maps in object space.
- Unpacking derivative maps option on sample texture nodes.
- Added Uint type for instancing support.
- Added HDR option for color material slots.
- Added definitions used by new HD Lit Master node.
- Added a popup control for a string list.
- Added conversion type (position/direction) to TransformNode.
- In your preview for nodes that are not master nodes, pixels now display as pink if they are not finite.

### Changed
- The settings for master nodes now live in a small window that you can toggle on and off. Here, you can change various rendering settings for your shader.
- There are two Normal Derive Nodes: `Normal From Height` and `Normal Reconstruct Z`.
  `Normal From Height` uses Vector1 input to derive a normal map.
  `Normal Reconstruct Z` uses the X and Y components in Vector2 input to derive the proper Z value for a normal map.
- The Texture type default input now accepts render textures.
- HD PBR subshader no longer duplicates surface description code into vertex shader.
- If the current render pipeline is not compatible, master nodes now display an error badge.
- The preview shader now only considers the current render pipeline. Because of this there is less code to compile, so the preview shader compiles faster.
- When you rename a shader graph or sub shader graph locally on your disk, the title of the Shader Graph window, black board, and preview also updates.
- Removed legacy matrices from Transfomation Matrix node.
- Texture 2D Array and Texture 3D nodes can no longer be used in the vertex shader.
- `Normal Create` node has been renamed to `Normal From Texture`.
- When you close the Shader Graph after you have modified a file, the prompt about saving your changes now shows the file name as well.
- `Blend` node now supports Overwrite mode.
- `Simple Noise` node no longer has a loop.
- The `Polygon` node now calculates radius based on apothem.
- `Normal Strength` node now calculates Z value more accurately.
- You can now connect Sub Graphs to vertex shader slots. If a node in the Sub Graph specifies a shader stage, that specific Sub Graph node is locked to that stage. When an instance of a Sub Graph node is connected to a slot that specifies a shader stage, all slots on that instance are locked to the stage.
- Separated material options and tags.
- Master node settings are now recreated when a topological modification occurs.

### Fixed
- Vector 1 nodes now evaluate correctly. ([#334](https://github.com/Unity-Technologies/ShaderGraph/issues/334) and [#337](https://github.com/Unity-Technologies/ShaderGraph/issues/337))
- Properties can now be copied and pasted.
- Pasting a property node into another graph will now convert it to a concrete node. ([#300](https://github.com/Unity-Technologies/ShaderGraph/issues/300) and [#307](https://github.com/Unity-Technologies/ShaderGraph/pull/307))
- Nodes that are copied from one graph to another now spawn in the center of the current view. ([#333](https://github.com/Unity-Technologies/ShaderGraph/issues/333))
- When you edit sub graph paths, the search window no longer yields a null reference exception.
- The blackboard is now within view when deserialized.
- Your system locale can no longer cause incorrect commands due to full stops being converted to commas.
- Deserialization of subgraphs now works correctly.
- Sub graphs are now suffixed with (sub), so you can tell them apart from other nodes.
- Boolean and Texture type properties now function correctly in sub-graphs.
- The preview of a node does not obstruct the selection outliner anymore.
- The Dielectric Specular node no longer resets its control values.
- You can now copy, paste, and duplicate sub-graph nodes with vector type input ports.
- The Lightweight PBR subshader now normalizes normal, tangent, and view direction correctly.
- Shader graphs using alpha clip now generate correct depth and shadow passes.
- `Normal Create` node has been renamed to `Normal From Texture`.
- The preview of nodes now updates correctly.
- Your system locale can no longer cause incorrect commands due to full stops being converted to commas.
- `Show Generated Code` no longer throws an "Argument cannot be null" error.
- Sub Graphs now use the correct generation mode when they generate preview shaders.
- The `CodeFunctionNode` API now generates correct function headers when you use `DynamicMatrix` type slots.
- Texture type input slots now set correct default values for 'Normal' texture type.
- SpaceMaterialSlot now reads correct slot.
- Slider node control now functions correctly.
- Shader Graphs no longer display an error message intended for Sub Graphs when you delete properties.
- The Shader Graph and Sub Shader Graph file extensions are no longer case-sensitive.
- The dynamic value slot type now uses the correct decimal separator during HLSL generation.
- Fixed an issue where Show Generated Code could fail when external editor was not set.
- In the High Definition Render Pipeline, Shader Graph now supports 4-channel UVs.
- The Lightweight PBR subshader now generates the correct meta pass.
- Both PBR subshaders can now generate indirect light from emission.
- Shader graphs now support the SRP batcher.
- Fixed an issue where floatfield would be parsed according to OS locale settings with .NET 4.6<|MERGE_RESOLUTION|>--- conflicted
+++ resolved
@@ -5,6 +5,9 @@
 and this project adheres to [Semantic Versioning](http://semver.org/spec/v2.0.0.html).
 
 ## [13.1.0] - 2021-09-24
+
+### Added
+ - Adding ability to automatically cast Bools to Vector types in ShaderGraph [1359160]
 
 ### Fixed
  - Fixed bug where an exception was thrown on undo operation after adding properties to a category [1348910] (https://fogbugz.unity3d.com/f/cases/1348910/)
@@ -17,11 +20,7 @@
 The version number for this package has increased due to a version update of a related graphics package.
 
 ### Added
-<<<<<<< HEAD
-- Adding ability to automatically cast Bools to Vector types in ShaderGraph [1359160]
-=======
  - Adding control of anisotropic settings on inline Sampler state nodes in ShaderGraph.
->>>>>>> c722c5d4
 
 ### Changed
 
