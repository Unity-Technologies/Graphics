--- conflicted
+++ resolved
@@ -19,11 +19,8 @@
  - Fixed ShaderGraph HDRP master preview disappearing for a few seconds when graph is modified  [1330289] (https://issuetracker.unity3d.com/issues/shadergraph-hdrp-main-preview-is-invisible-until-moved)
  - Fixed noise nodes to use a deterministic integer hash, instead of platform dependent floating point hashes [1156544]
  - Fixed the appearance (wrong text color, and not wrapped) of a warning in Node Settings [1356725] (https://issuetracker.unity3d.com/product/unity/issues/guid/1356725/)
-<<<<<<< HEAD
  - Fixed the wrong scaling of the main preview window  [1356719] (https://issuetracker.unity3d.com/product/unity/issues/guid/1356719/)
-=======
  - Fixed the ordering of inputs on a SubGraph node to match the properties on the blackboard of the subgraph itself [1354463]
->>>>>>> 912dc647
 
 ## [12.0.0] - 2021-01-11
 
