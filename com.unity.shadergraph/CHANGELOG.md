# Changelog
All notable changes to this package are documented in this file.

The format is based on [Keep a Changelog](http://keepachangelog.com/en/1.0.0/)
and this project adheres to [Semantic Versioning](http://semver.org/spec/v2.0.0.html).

## [Unreleased]
### Added
- Added the Internal Inspector which allows the user to view data contained in selected nodes and properties in a new floating graph sub-window. Also added support for custom property drawers to let you visualize any data type you like and expose it to the inspector.  
- Added samples for Procedural Patterns to the package.
- You can now use the right-click context menu to delete Sticky Notes.
- You can now save your graph as a new Asset.
- Added support for vertex skinning when you use the DOTS animation package.
- You can now use the right-click context menu to set the precision on multiple selected nodes.
- You can now select unused nodes in your graph.
- When you start the Editor, Shader Graph now displays Properties in the Blackboard as collapsed.
- Updated the zoom level to let you zoom in further.
- Blackboard properties now have a __Duplicate__ menu option. When you duplicate properties, Shader Graph maintains the order, and inserts duplicates below the current selection.
- When you convert a node to a Sub Graph, the dialog now opens up in the directory of the original graph that contained the node. If the new Sub Graph is outside this directory, it also remembers that path for the next dialog to ease folder navigation.
- If Unity Editor Analytics are enabled, Shader Graph collects anonymous data about which nodes you use in your graphs. This helps the Shader Graph team focus our efforts on the most common graph scenarios, and better understand the needs of our customers. We don't track edge data and cannot recreate your graphs in any form.
- The Create Node Menu now has a tree view and support for fuzzy field searching.
- When a Shader Graph or Sub Graph Asset associated with a open window has been deleted, Unity now displays a dialog that asks whether you would like to save the graph as a new Asset or close the window.
- Added a drop-down menu to the PBR Master Node that lets you select the final coordinate space of normals delivered from the fragment function. 
- Added support for users to drag and drop Blackboard Properties from one graph to another.
- Breaking out GraphData validation into clearer steps.
- Added AlphaToMask render state.
- Added a field to the Master Nodes that overrides the generated shader's ShaderGUI, which determines how a Material that uses a Shader Graph looks.
- Added Redirect Nodes. You can now double-click an edge to add a control point that allows you to route edges around other nodes and connect multiple output edges.
- Shader Graph now uses a new file format that is much friendlier towards version control systems and humans. Existing Shader Graphs and will use the new format next time they are saved.

### Changed
- Changed the `Branch` node so that it uses a ternary operator (`Out = bool ? a : B`) instead of a linear interpolate function.
- Copied nodes are now pasted at the cursor location instead of slightly offset from their original location.
- Error messages reported on Sub Graph output nodes for invalid previews now present clearer information, with documentation support.
- Updated legacy COLOR output semantic to SV_Target in pixel shader for compatibility with DXC.
- Updated the functions in the `Normal From Height` node to avoid NaN outputs.
- Changed the Voronoi Node algorithm to increase the useful range of the input values and to always use float values internally to avoid clipping.
- Changed the `Reference Suffix` of Keyword Enum entries so that you cannot edit them, which ensures that material keywords compile properly. 

### Fixed
- Edges no longer produce errors when you save a Shader Graph.
- Shader Graph no longer references the `NUnit` package.
- Fixed a shader compatibility issue in the SRP Batcher when you use a hybrid instancing custom variable.
- Fixed an issue where Unity would crash when you imported a Shader Graph Asset with invalid formatting.
- Fixed an issue with the animated preview when there is no Camera with animated Materials in the Editor.
- Triplanar nodes no longer use Camera-relative world space by default in HDRP.
- Errors no longer occur when you activate `Enable GPU Instancing` on Shader Graph Materials. [1184870](https://issuetracker.unity3d.com/issues/universalrp-shader-compilation-error-when-using-gpu-instancing)
- Errors no longer occur when there are multiple tangent transform nodes on a graph. [1185752](https://issuetracker.unity3d.com/issues/shadergraph-fails-to-compile-with-redefinition-of-transposetangent-when-multiple-tangent-transform-nodes-are-plugged-in)
- The Main Preview for Sprite Lit and Sprite Unlit master nodes now displays the correct color. [1184656](https://issuetracker.unity3d.com/issues/shadergraph-preview-for-lit-and-unlit-master-node-wrong-color-when-color-is-set-directly-on-master-node)
- Shader Graph shaders in `Always Include Shaders` no longer crash builds. [1191757](https://issuetracker.unity3d.com/issues/lwrp-build-crashes-when-built-with-shadergraph-file-added-to-always-include-shaders-list)
- The `Transform` node now correctly transforms Absolute World to Object.
- Errors no longer occur when you change the precision of Sub Graphs. [1158413](https://issuetracker.unity3d.com/issues/shadergraph-changing-precision-of-sg-with-subgraphs-that-still-use-the-other-precision-breaks-the-generated-shader)
- Fixed an error where the UV channel drop-down menu on nodes had clipped text. [1188710](https://issuetracker.unity3d.com/issues/shader-graph-all-uv-dropdown-value-is-clipped-under-shader-graph)
- Added StencilOverride support.
- Sticky Notes can now be grouped properly.
- Fixed an issue where nodes couldn't be copied from a group.
- Fixed a bug that occurred when you duplicated multiple Blackboard properties or keywords simultaneously, where Shader Graph stopped working, potentially causing data loss.
- Fixed a bug where you couldn't reorder Blackboard properties.
- Shader Graph now properly duplicates the __Exposed__ status for Shader properties and keywords.
- Fixed a bug where the __Save Graph As__ dialog for a Shader or Sub Graph sometimes appeared in the wrong Project when you had multiple Unity Projects open simultaneously.
- Fixed an issue where adding the first output to a Sub Graph without any outputs prior caused Shader Graphs containing the Sub Graph to break.
- Fixed an issue where Shader Graph shaders using the `CameraNode` failed to build on PS4 with "incompatible argument list for call to 'mul'".
- Fixed a bug that caused problems with Blackboard property ordering.
- Fixed a bug where the redo functionality in Shader Graph often didn't work.
- Fixed a bug where using the Save As command on a Sub Graph raised an exception.
- Fixed a bug where the input fields sometimes didn't render properly. [1176268](https://issuetracker.unity3d.com/issues/shadergraph-input-fields-get-cut-off-after-minimizing-and-maximizing-become-unusable)
- Fixed a bug where the Gradient property didn't work with all system locales. [1140924](https://issuetracker.unity3d.com/issues/shader-graph-shader-doesnt-compile-when-using-a-gradient-property-and-a-regional-format-with-comma-decimal-separator-is-used)
- Fixed a bug where Properties in the Blackboard could have duplicate names.
- Fixed a bug where you could drag the Blackboard into a graph even when you disabled the Blackboard.
- Fixed a bug where the `Vertex Normal` slot on master nodes needed vertex normal data input to compile. [1193348](https://issuetracker.unity3d.com/issues/hdrp-unlit-shader-plugging-anything-into-the-vertex-normal-input-causes-shader-to-fail-to-compile)
- Fixed a bug where `GetWorldSpaceNormalizeViewDir()` could cause undeclared indentifier errors. [1190606](https://issuetracker.unity3d.com/issues/view-dir-node-plugged-into-vertex-position-creates-error-undeclared-identifier-getworldspacenormalizeviewdir)
- Fixed a bug where Emission on PBR Shader Graphs in the Universal RP would not bake to lightmaps. [1190225](https://issuetracker.unity3d.com/issues/emissive-custom-pbr-shadergraph-material-only-works-for-primitive-unity-objects)
- Fixed a bug where Shader Graph shaders were writing to `POSITION` instead of `SV_POSITION`, which caused PS4 builds to fail.
- Fixed a bug where `Object to Tangent` transforms in the `Transform` node used the wrong matrix. [1162203](https://issuetracker.unity3d.com/issues/shadergraph-transform-node-from-object-to-tangent-space-uses-the-wrong-matrix)
- Fixed an issue where boolean keywords in a Shader Graph caused HDRP Material features to fail. [1204827](https://issuetracker.unity3d.com/issues/hdrp-shadergraph-adding-a-boolean-keyword-to-an-hdrp-lit-shader-makes-material-features-not-work)
- Fixed a bug where Object space normals scaled with Object Scale. 
- Documentation links on nodes now point to the correct URLs and package versions.
- Fixed an issue where Sub Graphs sometimes had duplicate names when you converted nodes into Sub Graphs. 
- Fixed an issue where the number of ports on Keyword nodes didn't update when you added or removed Enum Keyword entries.
- Fixed an issue where colors in graphs didn't update when you changed a Blackboard Property's precision while the Color Mode is set to Precision.
- Fixed a bug where custom mesh in the Master Preview didn't work.
- Fixed a number of memory leaks that caused Shader Graph assets to stay in memory after closing the Shader Graph window.
- You can now smoothly edit controls on the `Dielectric Specular` node.
- Fixed Blackboard Properties to support scientific notation.
- Fixed a bug where warnings in the Shader Graph or Sub Graph were treated as errors.
- Fixed a bug where the error `Output value 'vert' is not initialized` displayed on all PBR graphs in Universal. [1210710](https://issuetracker.unity3d.com/issues/output-value-vert-is-not-completely-initialized-error-is-thrown-when-pbr-graph-is-created-using-urp)
- Fixed a bug where PBR and Unlit master nodes in Universal had Alpha Clipping enabled by default.
- Fixed an issue in where analytics wasn't always working.
- Fixed a bug where if a user had a Blackboard Property Reference start with a digit the generated shader would be broken.
- Avoid unintended behavior by removing the ability to create presets from Shader Graph (and Sub Graph) assets. [1220914](https://issuetracker.unity3d.com/issues/shadergraph-preset-unable-to-open-editor-when-clicking-on-open-shader-editor-in-the-shadersubgraphimporter)
- Fixed a bug where undo would make the Master Preview visible regardless of its toggle status.
- Fixed a bug where any change to the PBR master node settings would lose connection to the normal slot. 
- Fixed a bug where the user couldn't open up HDRP Master Node Shader Graphs without the Render Pipeline set to HDRP.
- Fixed a bug where adding a HDRP Master Node to a Shader Graph would softlock the Shader Graph.
- Fixed a bug where shaders fail to compile due to `#pragma target` generation when your system locale uses commas instead of periods.
- Fixed a compilation error when using Hybrid Renderer due to incorrect positioning of macros.
- Fixed a bug where the `Create Node Menu` lagged on load. Entries are now only generated when property, keyword, or subgraph changes are detected. [1209567](https://issuetracker.unity3d.com/issues/shadergraph-opening-node-search-window-is-unnecessarily-slow).
- Fixed a bug with the `Transform` node where converting from `Absolute World` space in a sub graph causes invalid subscript errors. [1190813](https://issuetracker.unity3d.com/issues/shadergraph-invalid-subscript-errors-are-thrown-when-connecting-a-subgraph-with-transform-node-with-unlit-master-node)
- Fixed a bug where adding a " to a property display name would cause shader compilation errors and show all nodes as broken
- Fixed a bug where the `Position` node would change coordinate spaces from `World` to `Absolute World` when shaders recompile. [1184617](https://issuetracker.unity3d.com/product/unity/issues/guid/1184617/)
- Fixed a bug where instanced shaders wouldn't compile on PS4.
- Fixed a bug where nodes dealing with matricies would sometimes display a preview, sometimes not.
- Optimized loading a large Shader Graph. [1209047](https://issuetracker.unity3d.com/issues/shader-graph-unresponsive-editor-when-using-large-graphs)
- Fixed NaN issue in triplanar SG node when blend goes to 0.
- Fixed an issue where Blackboard properties would not duplicate with `Precision` or `Hybrid Instancing` options. 
- Fixed an issue where `Texture` properties on the Blackboard would not duplicate with the same `Mode` settings. 
- Fixed an issue where `Keywords` on the Blackboard would not duplicate with the same `Default` value.
- Shader Graph now requests preview shader compilation asynchronously. [1209047](https://issuetracker.unity3d.com/issues/shader-graph-unresponsive-editor-when-using-large-graphs)
- Fixed an issue where Shader Graph would not compile master previews after an assembly reload.
<<<<<<< HEAD
- Fixed undo not being recorded properly for setting active master node, graph precision, and node defaults.
=======
- Fixed an issue where Custum Function nodes and Sub Graph Output nodes could no longer rename slots. 
- Fixed a bug where searcher entries would not repopulate correctly after an undo was perfromed (https://fogbugz.unity3d.com/f/cases/1241018/)
>>>>>>> 3d05b384

## [7.1.1] - 2019-09-05
### Added
- You can now define shader keywords on the Blackboard. Use these keywords on the graph to create static branches in the generated shader.
- The tab now shows whether you are working in a Sub Graph or a Shader Graph file.
- The Shader Graph importer now bakes the output node type name into a meta-data object.

### Fixed
- The Shader Graph preview no longer breaks when you create new PBR Graphs.
- Fixed an issue where deleting a group and a property at the same time would cause an error.
- Fixed the epsilon that the Hue Node uses to avoid NaN on platforms that support half precision.
- Emission nodes no longer produce errors when you use them in Sub Graphs.
- Exposure nodes no longer produce errors when you use them in Sub Graphs.
- Unlit master nodes no longer define unnecessary properties in the Universal Render Pipeline.
- Errors no longer occur when you convert a selection to a Sub Graph.
- Color nodes now handle Gamma and Linear conversions correctly.
- Sub Graph Output nodes now link to the correct documentation page.
- When you use Keywords, PBR and Unlit master nodes no longer produce errors.
- PBR master nodes now calculate Global Illumination (GI) correctly.
- PBR master nodes now apply surface normals.
- PBR master nodes now apply fog.
- The Editor now displays correct errors for missing or deleted Sub Graph Assets.
- You can no longer drag and drop recursive nodes onto Sub Graph Assets.

## [7.0.1] - 2019-07-25
### Changed
- New Shader Graph windows are now docked to either existing Shader Graph windows, or to the Scene View.

### Fixed
- Fixed various dependency tracking issues with Sub Graphs and HLSL files from Custom Function Nodes.
- Fixed an error that previously occurred when you used `Sampler State` input ports on Sub Graphs.
- `Normal Reconstruct Z` node is now compatible with both fragment and vertex stages. 
- `Position` node now draws the correct label for **Absolute World**. 
- Node previews now inherit preview type correctly.
- Normal maps now unpack correctly for mobile platforms.
- Fixed an error that previously occurred when you used the Gradient Sample node and your system locale uses commas instead of periods.
- Fixed an issue where you couldn't group several nodes.

## [7.0.0] - 2019-07-10
### Added
- You can now use the `SHADERGRAPH_PREVIEW` keyword in `Custom Function Node` to generate different code for preview Shaders.
- Color Mode improves node visibility by coloring the title bar by Category, Precision, or custom colors.
- You can now set the precision of a Shader Graph and individual nodes.
- Added the `_TimeParameters` variable which contains `Time`, `Sin(Time)`, and `Cosine(Time)`
- _Absolute World_ space on `Position Node` now provides absolute world space coordinates regardless of the active render pipeline.
- You can now add sticky notes to graphs.

### Changed
- The `Custom Function Node` now uses an object field to reference its source when using `File` mode.
- To enable master nodes to generate correct motion vectors for time-based vertex modification, time is now implemented as an input to the graph rather than as a global uniform.
- **World** space on `Position Node` now uses the default world space coordinates of the active render pipeline. 

### Fixed
- Fixed an error in `Custom Function Node` port naming.
- `Sampler State` properties and nodes now serialize correctly.
- Labels in the Custom Port menu now use the correct coloring when using the Personal skin.
- Fixed an error that occured when creating a Sub Graph from a selection containing a Group Node.
- When you change a Sub Graph, Shader Graph windows now correctly reload.
- When you save a Shader Graph, all other Shader Graph windows no longer re-compile their preview Shaders.
- Shader Graph UI now draws with correct styling for 2019.3.
- When deleting edge connections to nodes with a preview error, input ports no longer draw in the wrong position.
- Fixed an error involving deprecated components from VisualElements.
- When you convert nodes to a Sub Graph, the nodes are now placed correctly in the Sub Graph.
- The `Bitangent Vector Node` now generates all necessary shader requirements.

## [6.7.0-preview] - 2019-05-16
### Added
- Added a hidden path namespace for Sub Graphs to prevent certain Sub Graphs from populating the Create Node menu.

### Changed
- Anti-aliasing (4x) is now enabled on Shader Graph windows.

### Fixed
- When you click on the gear icon, Shader Graph now focuses on the selected node, and brings the settings menu to front view.
- Sub Graph Output and Custom Function Node now validate slot names, and display an appropriate error badge when needed.
- Remaining outdated documentation has been removed. 
- When you perform an undo or redo to an inactive Shader Graph window, the window no longer breaks.
- When you rapidly perform an undo or redo, Shader Graph windows no longer break.
- Sub Graphs that contain references to non-existing Sub Graphs no longer break the Sub Graph Importer.
- You can now reference sub-assets such as Textures.
- You can now reference Scene Color and Scene Depth correctly from within a Sub Graph.
- When you create a new empty Sub Graph, it no longer shows a warning about a missing output.
- When you create outputs that start with a digit, Shader generation no longer fails.
- You can no longer add nodes that are not allowed into Sub Graphs.
- A graph must now always contain at least one Master Node.
- Duplicate output names are now allowed.
- Fixed an issue where the main preview was always redrawing.
- When you set a Master Node as active, the Main Preview now shows the correct result.
- When you save a graph that contains a Sub Graph node, the Shader Graph window no longer freezes.
- Fixed an error that occured when using multiple Sampler State nodes with different parameters.
- Fixed an issue causing default inputs to be misaligned in certain cases.
- You can no longer directly connect slots with invalid types. When the graph detects that situation, it now doesn't break and gives an error instead.

## [6.6.0] - 2019-04-01
### Added
- You can now add Matrix, Sampler State and Gradient properties to the Blackboard.
- Added Custom Function node. Use this node to define a custom HLSL function either via string directly in the graph, or via a path to an HLSL file.
- You can now group nodes by pressing Ctrl + G.
- Added "Delete Group and Contents" and removed "Ungroup All Nodes" from the context menu for groups.
- You can now use Sub Graphs in other Sub Graphs.
- Preview shaders now compile in the background, and only redraw when necessary.

### Changed
- Removed Blackboard fields, which had no effect on Sub Graph input ports, from the Sub Graph Blackboard.
- Subgraph Output node is now called Outputs.
- Subgraph Output node now supports renaming of ports.
- Subgraph Output node now supports all port types.
- Subgraph Output node now supports reordering ports.
- When you convert nodes to a Sub Graph, Shader Graph generates properties and output ports in the Sub Graph, and now by default, names those resulting properties and output ports based on their types.
- When you delete a group, Shader Graph now deletes the Group UI, but doesn't delete the nodes inside.

### Fixed
- You can now undo edits to Vector port default input fields.
- You can now undo edits to Gradient port default input fields.
- Boolean port input fields now display correct values when you undo changes.
- Vector type properties now behave as expected when you undo changes.
- Fixed an error that previously occurred when you opened saved Shader Graphs containing one or more Voronoi nodes.
- You can now drag normal map type textures on to a Shader Graph to create Sample Texture 2D nodes with the correct type set.
- Fixed the Multiply node so default input values are applied correctly.
- Added padding on input values for Blend node to prevent NaN outputs.
- Fixed an issue where `IsFaceSign` would not compile within Sub Graph Nodes.
- Null reference errors no longer occur when you remove ports with connected edges.
- Default input fields now correctly hide and show when connections change.

## [6.5.0] - 2019-03-07

### Fixed
- Fixed master preview for HDRP master nodes when alpha clip is enabled.

## [6.4.0] - 2019-02-21
### Fixed
- Fixed the Transform node, so going from Tangent Space to any other space now works as expected.

## [6.3.0] - 2019-02-18
### Fixed
- Fixed an issue where the Normal Reconstruct Z Node sometimes caused Not a Number (NaN) errors when using negative values.

## [6.2.0] - 2019-02-15
### Fixed
- Fixed the property blackboard so it no longer goes missing or turns very small.

### Changed
- Code refactor: all macros with ARGS have been swapped with macros with PARAM. This is because the ARGS macros were incorrectly named.

## [6.1.0] - 2019-02-13

## [6.0.0] - 2019-02-23
### Added
- When you hover your cursor over a property in the blackboard, this now highlights the corresponding property elements in your Shader Graph. Similarly, if you hover over a property in the Shader Graph itself, this highlights the corresponding property in the blackboard.
- Property nodes in your Shader Graph now have a similar look and styling as the properties in the blackboard.

### Changed
- Errors in the compiled shader are now displayed as badges on the appropriate node.
- In the `Scene Depth` node you can now choose the depth sampling mode: `Linear01`, `Raw` or `Eye`.

### Fixed
- When you convert an inline node to a `Property` node, this no longer allows duplicate property names.
- When you move a node, you'll now be asked to save the Graph file.
- You can now Undo edits to Property parameters on the Blackboard.
- You can now Undo conversions between `Property` nodes and inline nodes.
- You can now Undo moving a node.
- You can no longer select the `Texture2D` Property type `Mode`, if the Property is not exposed.
- The `Vector1` Property type now handles default values more intuitively when switching `Mode` dropdown.
- The `Color` node control is now a consistent width.
- Function declarations no longer contain double delimiters.
- The `Slider` node control now functions correctly.
- Fixed an issue where the Editor automatically re-imported Shader Graphs when there were changes to the asset database.
- Reverted the visual styling of various graph elements to their previous correct states.
- Previews now repaint correctly when Unity does not have focus.
- Code generation now works correctly for exposed Vector1 shader properties where the decimal separator is not a dot.
- The `Rotate About Axis` node's Modes now use the correct function versions.
- Shader Graph now preserves grouping when you convert nodes between property and inline.
- The `Flip` node now greys out labels for inactive controls.
- The `Boolean` property type now uses the `ToggleUI` property attribute, so as to not generate keywords.
- The `Normal Unpack` node no longer generates errors in Object space.
- The `Split` node now uses values from its default Port input fields.
- The `Channel Mask` node now allows multiple node instances, and no longer generates any errors.
- Serialized the Alpha control value on the `Flip` node.
- The `Is Infinite` and `Is NaN` nodes now use `Vector 1` input ports, but the output remains the same.
- You can no longer convert a node inside a `Sub Graph` into a `Sub Graph`, which previously caused errors.
- The `Transformation Matrix` node's Inverse Projection and Inverse View Projection modes no longer produce errors.
- The term `Shader Graph` is now captilized correctly in the Save Graph prompt. 

## [5.2.0] - 2018-11-27
### Added
- Shader Graph now has __Group Node__, where you can group together several nodes. You can use this to keep your Graphs organized and nice.

### Fixed
- The expanded state of blackboard properties are now remembered during a Unity session.

## [5.1.0] - 2018-11-19
### Added
- You can now show and hide the Main Preview and the Blackboard from the toolbar.

### Changed
- The Shader Graph package is no longer in preview.
- Moved `NormalBlendRNM` node to a dropdown option on `Normal Blend` node.
- `Sample Cubemap` node now has a `SamplerState` slot.
- New Sub Graph assets now default to the "Sub Graphs" path in the Create Node menu.
- New Shader Graph assets now default to the "Shader Graphs" path in the Shader menu.
- The `Light Probe` node is now a `Baked GI` node. When you use LWRP with lightmaps, this node now returns the correct lightmap data. This node is supported in HDRP.
- `Reflection Probe` nodes now only work with LWRP. This solves compilation errors in HDRP.
- `Ambient` nodes now only work with LWRP. This solves compilation errors in HDRP.
- `Fog` nodes now only work with LWRP. This solves compilation errors in HDRP.
- In HDRP, the `Position` port for the `Object` node now returns the absolute world position.
- The `Baked GI`, `Reflection Probe`, and `Ambient` nodes are now in the `Input/Lighting` category.
- The master node no longer has its own preview, because it was redundant. You can see the results for the master node in the Main Preview.

### Fixed
- Shadow projection is now correct when using the `Unlit` master node with HD Render Pipeline.
- Removed all direct references to matrices
- `Matrix Construction` nodes with different `Mode` values now evaluate correctly.
- `Is Front Face` node now works correctly when connected to `Alpha` and `AlphaThreshold` slots on the `PBR` master node.
- Corrected some instances of incorrect port dimensions on several nodes.
- `Scene Depth` and `Scene Color` nodes now work in single pass stereo in Lightweight Render Pipeline.
- `Channel Mask` node controls are now aligned correctly.
- In Lightweight Render Pipeline, Pre-multiply surface type now matches the Lit shader. 
- Non-exposed properties in the blackboard no longer have a green dot next to them.
- Default reference name for shader properties are now serialized. You cannot change them after initial creation.
- When you save Shader Graph and Sub Graph files, they're now automatically checked out on version control.
- Shader Graph no longer throws an exception when you double-click a folder in the Project window.
- Gradient Node no longer throws an error when you undo a deletion.

## [5.0.0-preview] - 2018-09-28

## [4.0.0-preview] - 2018-09-28
### Added
- Shader Graph now supports the High Definition Render Pipeline with both PBR and Unlit Master nodes. Shaders built with Shader Graph work with both the Lightweight and HD render pipelines.
- You can now modify vertex position via the Position slot on the PBR and Unlit Master nodes. By default, the input to this node is object space position. Custom inputs to this slot should specify the absolute local position of a given vertex. Certain nodes (such as Procedural Shapes) are not viable in the vertex shader. Such nodes are incompatible with this slot.
- You can now edit the Reference name for a property. To do so, select the property and type a new name next to Reference. If you want to reset to the default name, right-click Reference, and select Reset reference.
- In the expanded property window, you can now toggle whether the property is exposed.
- You can now change the path of Shader Graphs and Sub Graphs. When you change the path of a Shader Graph, this modifies the location it has in the shader selection list. When you change the path of Sub Graph, it will have a different location in the node creation menu.
- Added `Is Front Face` node. With this node, you can change graph output depending on the face sign of a given fragment. If the current fragment is part of a front face, the node returns true. For a back face, the node returns false. Note: This functionality requires that you have enabled **two sided** on the Master node.
- Gradient functionality is now available via two new nodes: Sample Gradient and Gradient Asset. The Sample Gradient node samples a gradient given a Time parameter. You can define this gradient on the Gradient slot control view. The Gradient Asset node defines a gradient that can be sampled by multiple Sample Gradient nodes using different Time parameters.
- Math nodes now have a Waves category. The category has four different nodes: Triangle wave, Sawtooth wave, Square wave, and Noise Sine wave. The Triangle, Sawtooth, and Square wave nodes output a waveform with a range of -1 to 1 over a period of 1. The Noise Sine wave outputs a standard Sine wave with a range of -1 to 1 over a period of 2 * pi. For variance, random noise is added to the amplitude of the Sine wave, within a determined range.
- Added `Sphere Mask` node for which you can indicate the starting coordinate and center point. The sphere mask uses these with the **Radius** and **Hardness** parameters. Sphere mask functionality works in both 2D and 3D spaces, and is based on the vector coordinates in the **Coords and Center** input.
- Added support for Texture 3D and Texture 2D Array via two new property types and four new nodes.
- A new node `Texture 2D LOD` has been added for LOD functionality on a Texture 2D Sample. Sample Texture 2D LOD uses the exact same input and output slots as Sample Texture 2D, but also includes an input for level of detail adjustments via a Vector1 slot.
- Added `Texel Size` node, which allows you to get the special texture properties of a Texture 2D Asset via the `{texturename}_TexelSize` variable. Based on input from the Texture 2D Asset, the node outputs the width and height of the texel size in Vector1 format.
- Added `Rotate About Axis` node. This allows you to rotate a 3D vector space around an axis. For the rotation, you can specify an amount of degrees or a radian value.
- Unpacking normal maps in object space.
- Unpacking derivative maps option on sample texture nodes.
- Added Uint type for instancing support.
- Added HDR option for color material slots.
- Added definitions used by new HD Lit Master node.
- Added a popup control for a string list.
- Added conversion type (position/direction) to TransformNode.
- In your preview for nodes that are not master nodes, pixels now display as pink if they are not finite.

### Changed
- The settings for master nodes now live in a small window that you can toggle on and off. Here, you can change various rendering settings for your shader.
- There are two Normal Derive Nodes: `Normal From Height` and `Normal Reconstruct Z`.
  `Normal From Height` uses Vector1 input to derive a normal map.
  `Normal Reconstruct Z` uses the X and Y components in Vector2 input to derive the proper Z value for a normal map.
- The Texture type default input now accepts render textures.
- HD PBR subshader no longer duplicates surface description code into vertex shader.
- If the current render pipeline is not compatible, master nodes now display an error badge.
- The preview shader now only considers the current render pipeline. Because of this there is less code to compile, so the preview shader compiles faster.
- When you rename a shader graph or sub shader graph locally on your disk, the title of the Shader Graph window, black board, and preview also updates.
- Removed legacy matrices from Transfomation Matrix node.
- Texture 2D Array and Texture 3D nodes can no longer be used in the vertex shader.
- `Normal Create` node has been renamed to `Normal From Texture`.
- When you close the Shader Graph after you have modified a file, the prompt about saving your changes now shows the file name as well.
- `Blend` node now supports Overwrite mode.
- `Simple Noise` node no longer has a loop.
- The `Polygon` node now calculates radius based on apothem.
- `Normal Strength` node now calculates Z value more accurately.
- You can now connect Sub Graphs to vertex shader slots. If a node in the Sub Graph specifies a shader stage, that specific Sub Graph node is locked to that stage. When an instance of a Sub Graph node is connected to a slot that specifies a shader stage, all slots on that instance are locked to the stage.
- Separated material options and tags.
- Master node settings are now recreated when a topological modification occurs.

### Fixed
- Vector 1 nodes now evaluate correctly. ([#334](https://github.com/Unity-Technologies/ShaderGraph/issues/334) and [#337](https://github.com/Unity-Technologies/ShaderGraph/issues/337))
- Properties can now be copied and pasted.
- Pasting a property node into another graph will now convert it to a concrete node. ([#300](https://github.com/Unity-Technologies/ShaderGraph/issues/300) and [#307](https://github.com/Unity-Technologies/ShaderGraph/pull/307))
- Nodes that are copied from one graph to another now spawn in the center of the current view. ([#333](https://github.com/Unity-Technologies/ShaderGraph/issues/333))
- When you edit sub graph paths, the search window no longer yields a null reference exception.
- The blackboard is now within view when deserialized.
- Your system locale can no longer cause incorrect commands due to full stops being converted to commas.
- Deserialization of subgraphs now works correctly.
- Sub graphs are now suffixed with (sub), so you can tell them apart from other nodes.
- Boolean and Texture type properties now function correctly in sub-graphs.
- The preview of a node does not obstruct the selection outliner anymore.
- The Dielectric Specular node no longer resets its control values.
- You can now copy, paste, and duplicate sub-graph nodes with vector type input ports.
- The Lightweight PBR subshader now normalizes normal, tangent, and view direction correctly.
- Shader graphs using alpha clip now generate correct depth and shadow passes.
- `Normal Create` node has been renamed to `Normal From Texture`.
- The preview of nodes now updates correctly.
- Your system locale can no longer cause incorrect commands due to full stops being converted to commas.
- `Show Generated Code` no longer throws an "Argument cannot be null" error.
- Sub Graphs now use the correct generation mode when they generate preview shaders.
- The `CodeFunctionNode` API now generates correct function headers when you use `DynamicMatrix` type slots.
- Texture type input slots now set correct default values for 'Normal' texture type.
- SpaceMaterialSlot now reads correct slot.
- Slider node control now functions correctly.
- Shader Graphs no longer display an error message intended for Sub Graphs when you delete properties.
- The Shader Graph and Sub Shader Graph file extensions are no longer case-sensitive.
- The dynamic value slot type now uses the correct decimal separator during HLSL generation.
- Fixed an issue where Show Generated Code could fail when external editor was not set.
- In the High Definition Render Pipeline, Shader Graph now supports 4-channel UVs.
- The Lightweight PBR subshader now generates the correct meta pass.
- Both PBR subshaders can now generate indirect light from emission.
- Shader graphs now support the SRP batcher.
- Fixed an issue where floatfield would be parsed according to OS locale settings with .NET 4.6<|MERGE_RESOLUTION|>--- conflicted
+++ resolved
@@ -107,12 +107,9 @@
 - Fixed an issue where `Keywords` on the Blackboard would not duplicate with the same `Default` value.
 - Shader Graph now requests preview shader compilation asynchronously. [1209047](https://issuetracker.unity3d.com/issues/shader-graph-unresponsive-editor-when-using-large-graphs)
 - Fixed an issue where Shader Graph would not compile master previews after an assembly reload.
-<<<<<<< HEAD
 - Fixed undo not being recorded properly for setting active master node, graph precision, and node defaults.
-=======
 - Fixed an issue where Custum Function nodes and Sub Graph Output nodes could no longer rename slots. 
 - Fixed a bug where searcher entries would not repopulate correctly after an undo was perfromed (https://fogbugz.unity3d.com/f/cases/1241018/)
->>>>>>> 3d05b384
 
 ## [7.1.1] - 2019-09-05
 ### Added
