--- conflicted
+++ resolved
@@ -24,16 +24,13 @@
 - Fixed an issue where Mesh Deformation nodes did not have a category color. [1227081](https://issuetracker.unity3d.com/issues/shadergraph-color-mode-vertex-skinning-catagory-has-no-color-associated-with-it)
 - Fixed SampleTexture2DLOD node to return opaque black on unsupported platforms [1241602]
 - ShaderGraph now detects when a SubGraph is deleted while being used by a SubGraph node, and displays appropriate errors [1206438]
-<<<<<<< HEAD
-- Fixed an issue with Gradient when it is used as expose parameters. Generated code was failing [1285640 ]
-=======
 - Fixed an issue where the Main Preview window rendered too large on small monitors during first open. [1254392]
 - Fixed an issue where Block nodes using Color slots would not be automatically removed from the Master Stack. [1259794]
 - Fixed an issue where the Create Node menu would not close when pressing the Escape key. [1263667]
 - Fixed an issue with the Preview Manager not updating correctly when deleting an edge that was created with a node (dragging off an existing node slot)
 - Fixed an issue where ShaderGraph could not read matrices from a Material or MaterialPropertyBlock while rendering with SRP batcher [1256374]
 - Fixed an issue where user setting a property to not Exposed, Hybrid-Instanced would result in a non-Hybrid Global property [1285700]
->>>>>>> 478fb349
+- Fixed an issue with Gradient when it is used as expose parameters. Generated code was failing [1285640 ]
 
 ## [10.1.0] - 2020-10-12
 
