--- conflicted
+++ resolved
@@ -130,11 +130,8 @@
 - Fixed the BuiltIn Target to perform shader variant stripping [1345580] (https://issuetracker.unity3d.com/product/unity/issues/guid/1345580/)
 - Fixed incorrect warning while using VFXTarget
 - Fixed a bug with Sprite Targets in ShaderGraph not rendering correctly in game view [1352225]
-<<<<<<< HEAD
+- Fixed compilation problems on preview shader when using hybrid renderer v2 and property desc override Hybrid Per Instance
 - Fixed a serialization bug wrt PVT property flags when using subgraphs. This fixes SRP batcher compatibility.
-=======
-- Fixed compilation problems on preview shader when using hybrid renderer v2 and property desc override Hybrid Per Instance
->>>>>>> 507d2bb8
 
 ## [11.0.0] - 2020-10-21
 
