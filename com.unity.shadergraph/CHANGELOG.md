# Unreleased

# 2.0.4

# 2.0.3

# 2.0.2

# 2.0.1

### HD Render Pipeline support

![](.data/hd_render_pipeline.png)

Shader Graph now supports the High Definition Render Pipeline with both PBR and Unlit Master nodes. Shaders built with Shader Graph work with both the Lightweight and HD render pipelines.

### Vertex position

![](.data/vertex_position.png)

You can now modify vertex position via the Position slot on the PBR and Unlit Master nodes. By default, the input to this node is object space position. Custom inputs to this slot should specify the absolute local position of a given vertex. Certain nodes (such as Procedural Shapes) are not viable in the vertex shader. Such nodes are incompatible with this slot.

### Master node settings

![](.data/menu_settings.png)

The settings for master nodes now live in a small window that you can toggle on and off. Here, you can change various rendering settings for your shader.

### Property reference names and exposed state

![](.data/editable_property_references.gif)

You can now edit the Reference name for a property. To do so, select the property and type a new name next to Reference. If you want to reset to the default name, right-click Reference, and select Reset reference. 

In the expanded property window, you can now also toggle if the property is exposed.

### Editable paths for graphs

![](.data/change_path.gif)
![](.data/use_path.gif)

You can now change the path of Shader Graphs and Sub Graphs. When you change the path of a Shader Graph, this modifies the location it has in the shader selection list. When you change the path of Sub Graph, it will have a different location in the node creation menu.

### Is Front Face node

![](.data/face_sign.png)

With this node, you can change graph output depending on the face sign of a given fragment. If the current fragment is part of a front face, the node returns True. For a back face, the node returns False.
Note: This functionality requires that you have enabled **two sided** on the Master node.

### Gradient nodes

![](.data/gradient_node.png)

This adds gradient functionality via two new nodes. The Sample Gradient node samples a gradient given a Time parameter. You can define this gradient on the Gradient slot control view. The Gradient Asset node defines a gradient that can be sampled by multiple Sample Gradient nodes using different Time parameters.

### Texture3D and Texture2D Array

![](.data/texture_nodes.png)

This change expands Unity's support for Texture types via two new property types and four new nodes. These allow you to define and sample Texture 3D and Texture 2D Array type assets in Shader Graph.

### Texture 2D LOD node

![](.data/texture_2d_lod_node.png)

This adds a new node for LOD functionality on a Texture 2D Sample. Sample Texture 2D LOD uses the exact same input and output slots as Sample Texture 2D, but also includes an input for level of detail adjustments via a Vector1 slot. 

### Show generated code

![](.data/show_generated_code.gif)

You can now see the generated code for any specific node. To do so, right-click the node, and select Show Generated Code. The code snippet will now open in the code editor that you have linked to Unity.


### Bug fixes and minor changes

- Vector 1 nodes now evaluate correctly. ([#334](https://github.com/Unity-Technologies/ShaderGraph/issues/334) and [#337](https://github.com/Unity-Technologies/ShaderGraph/issues/337))
- Properties can now be copied and pasted.
- Pasting a property node into another graph will now convert it to a concrete node. ([#300](https://github.com/Unity-Technologies/ShaderGraph/issues/300) and [#307](https://github.com/Unity-Technologies/ShaderGraph/pull/307))
- Nodes that are copied from one graph to another now spawn in the center of the current view. ([#333](https://github.com/Unity-Technologies/ShaderGraph/issues/333))
- When you edit sub graph paths, the search window no longer yields a null reference exception.
- The blackboard is now within view when deserialized.
- Your system locale can no longer cause incorrect commands due to full stops being converted to commas.
- Deserialization of subgraphs now works correctly.
- Sub graphs are now suffixed with (sub), so you can tell them apart from other nodes.
<<<<<<< HEAD
- The preview of a node does not obstruct the selection outliner anymore.
- You can now copy, paste, and duplicate sub-graph nodes with vector type input ports.
=======
- Boolean and Texture type properties now function correctly in sub-graphs.
- The preview of a node does not obstruct the selection outliner anymore.
>>>>>>> b3b61f30
<|MERGE_RESOLUTION|>--- conflicted
+++ resolved
@@ -84,10 +84,6 @@
 - Your system locale can no longer cause incorrect commands due to full stops being converted to commas.
 - Deserialization of subgraphs now works correctly.
 - Sub graphs are now suffixed with (sub), so you can tell them apart from other nodes.
-<<<<<<< HEAD
-- The preview of a node does not obstruct the selection outliner anymore.
-- You can now copy, paste, and duplicate sub-graph nodes with vector type input ports.
-=======
 - Boolean and Texture type properties now function correctly in sub-graphs.
 - The preview of a node does not obstruct the selection outliner anymore.
->>>>>>> b3b61f30
+- You can now copy, paste, and duplicate sub-graph nodes with vector type input ports.