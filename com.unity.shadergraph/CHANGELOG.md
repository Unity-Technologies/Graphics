--- conflicted
+++ resolved
@@ -120,14 +120,11 @@
 - Fixed an issue where Custum Function nodes and Sub Graph Output nodes could no longer rename slots. 
 - Fixed a bug where searcher entries would not repopulate correctly after an undo was perfromed (https://fogbugz.unity3d.com/f/cases/1241018/)
 - Fixed a bug where changeing the default value on a keyword would reset the node input type to vec4 (https://fogbugz.unity3d.com/f/cases/1216760/)
-<<<<<<< HEAD
-- Disallow Save As and Convert to Subgraph that would create recursive dependencies
-=======
 - Preview correctly shows unassigned VT texture result, no longer ignores null textures
 - Don't allow duplicate VT layer names when renaming layers
 - Moved VT layer TextureType to the VTProperty from the SampleVT node
 - Fixed the squished UI of VT property layers
->>>>>>> 6db90190
+- Disallow Save As and Convert to Subgraph that would create recursive dependencies
 
 ## [7.1.1] - 2019-09-05
 ### Added
