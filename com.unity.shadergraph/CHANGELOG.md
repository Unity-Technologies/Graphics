# Changelog
All notable changes to this package are documented in this file.

The format is based on [Keep a Changelog](http://keepachangelog.com/en/1.0.0/)
and this project adheres to [Semantic Versioning](http://semver.org/spec/v2.0.0.html).

## [Unreleased]
### Added
- Added samples for Procedural Patterns to the package.
- You can now use the right-click context menu to delete Sticky Notes.
- You can now save your graph as a new Asset.
- Added support for vertex skinning when you use the DOTS animation package.
- You can now use the right-click context menu to set the precision on multiple selected nodes.
- You can now select unused nodes in your graph.
- When you start the Editor, Shader Graph now displays Properties in the Blackboard as collapsed.
- Updated the zoom level to let you zoom in further.
- Blackboard properties now have a __Duplicate__ menu option. When you duplicate properties, Shader Graph maintains the order, and inserts duplicates below the current selection.
- When you convert a node to a Sub Graph, the dialog now opens up in the directory of the original graph that contained the node. If the new Sub Graph is outside this directory, it also remembers that path for the next dialog to ease folder navigation.
- If Unity Editor Analytics are enabled, Shader Graph collects anonymous data about which nodes you use in your graphs. This helps the Shader Graph team focus our efforts on the most common graph scenarios, and better understand the needs of our customers. We don't track edge data and cannot recreate your graphs in any form.
- The Create Node Menu now has a tree view and support for fuzzy field searching.
- When a Shader Graph or Sub Graph Asset associated with a open window has been deleted, Unity now displays a dialog that asks whether you would like to save the graph as a new Asset or close the window.
- Added a drop-down menu to the PBR Master Node that lets you select the final coordinate space of normals delivered from the fragment function. 
- Added support for users to drag and drop Blackboard Properties from one graph to another.
- Breaking out GraphData validation into clearer steps.
- Added AlphaToMask render state.
- Added a field to the Master Nodes that overrides the generated shader's ShaderGUI, which determines how a Material that uses a Shader Graph looks.
- Added Redirect Nodes. You can now double-click an edge to add a control point that allows you to route edges around other nodes and connect multiple output edges.

### Changed
- Changed the `Branch` node so that it uses a ternary operator (`Out = bool ? a : B`) instead of a linear interpolate function.
<<<<<<< HEAD
- Changed the `Reference Suffix` of Keyword Enum entries so that you cannot edit them, which ensures that material keywords compile properly. 
=======
- Copied nodes are now pasted at the cursor location instead of slightly offset from their original location
- Error messages reported on Sub Graph output nodes for invalid previews now present clearer information, with documentation support.
- Updated legacy COLOR output semantic to SV_Target in pixel shader for compatibility with DXC
>>>>>>> 6d066374

### Fixed
- Edges no longer produce errors when you save a Shader Graph.
- Shader Graph no longer references the `NUnit` package.
- Fixed a shader compatibility issue in the SRP Batcher when you use a hybrid instancing custom variable.
- Fixed an issue where Unity would crash when you imported a Shader Graph Asset with invalid formatting.
- Fixed an issue with the animated preview when there is no Camera with animated Materials in the Editor.
- Triplanar nodes no longer use Camera-relative world space by default in HDRP.
- Errors no longer occur when you activate `Enable GPU Instancing` on Shader Graph Materials. [1184870](https://issuetracker.unity3d.com/issues/universalrp-shader-compilation-error-when-using-gpu-instancing)
- Errors no longer occur when there are multiple tangent transform nodes on a graph. [1185752](https://issuetracker.unity3d.com/issues/shadergraph-fails-to-compile-with-redefinition-of-transposetangent-when-multiple-tangent-transform-nodes-are-plugged-in)
- The Main Preview for Sprite Lit and Sprite Unlit master nodes now displays the correct color. [1184656](https://issuetracker.unity3d.com/issues/shadergraph-preview-for-lit-and-unlit-master-node-wrong-color-when-color-is-set-directly-on-master-node)
- Shader Graph shaders in `Always Include Shaders` no longer crash builds. [1191757](https://issuetracker.unity3d.com/issues/lwrp-build-crashes-when-built-with-shadergraph-file-added-to-always-include-shaders-list)
- The `Transform` node now correctly transforms Absolute World to Object.
- Errors no longer occur when you change the precision of Sub Graphs. [1158413](https://issuetracker.unity3d.com/issues/shadergraph-changing-precision-of-sg-with-subgraphs-that-still-use-the-other-precision-breaks-the-generated-shader)
- Fixed an error where the UV channel drop-down menu on nodes had clipped text. [1188710](https://issuetracker.unity3d.com/issues/shader-graph-all-uv-dropdown-value-is-clipped-under-shader-graph)
- Added StencilOverride support.
- Sticky Notes can now be grouped properly.
- Fixed an issue where nodes couldn't be copied from a group.
- Fixed a bug that occurred when you duplicated multiple Blackboard properties or keywords simultaneously, where Shader Graph stopped working, potentially causing data loss.
- Fixed a bug where you couldn't reorder Blackboard properties.
- Shader Graph now properly duplicates the __Exposed__ status for Shader properties and keywords.
- Fixed a bug where the __Save Graph As__ dialog for a Shader or Sub Graph sometimes appeared in the wrong Project when you had multiple Unity Projects open simultaneously.
- Fixed an issue where adding the first output to a Sub Graph without any outputs prior caused Shader Graphs containing the Sub Graph to break.
- Fixed an issue where Shader Graph shaders using the `CameraNode` failed to build on PS4 with "incompatible argument list for call to 'mul'".
- Fixed a bug that caused problems with Blackboard property ordering.
- Fixed a bug where the redo functionality in Shader Graph often didn't work.
- Fixed a bug where using the Save As command on a Sub Graph raised an exception.
- Fixed a bug where the input fields sometimes didn't render properly. [1176268](https://issuetracker.unity3d.com/issues/shadergraph-input-fields-get-cut-off-after-minimizing-and-maximizing-become-unusable)
- Fixed a bug where the Gradient property didn't work with all system locales. [1140924](https://issuetracker.unity3d.com/issues/shader-graph-shader-doesnt-compile-when-using-a-gradient-property-and-a-regional-format-with-comma-decimal-separator-is-used)
- Fixed a bug where Properties in the Blackboard could have duplicate names.
- Fixed a bug where you could drag the Blackboard into a graph even when you disabled the Blackboard.
- Fixed a bug where the `Vertex Normal` slot on master nodes needed vertex normal data input to compile. [1193348](https://issuetracker.unity3d.com/issues/hdrp-unlit-shader-plugging-anything-into-the-vertex-normal-input-causes-shader-to-fail-to-compile)
- Fixed a bug where `GetWorldSpaceNormalizeViewDir()` could cause undeclared indentifier errors. [1190606](https://issuetracker.unity3d.com/issues/view-dir-node-plugged-into-vertex-position-creates-error-undeclared-identifier-getworldspacenormalizeviewdir)
- Fixed a bug where Emission on PBR Shader Graphs in the Universal RP would not bake to lightmaps. [1190225](https://issuetracker.unity3d.com/issues/emissive-custom-pbr-shadergraph-material-only-works-for-primitive-unity-objects)
- Fixed a bug where Shader Graph shaders were writing to `POSITION` instead of `SV_POSITION`, which caused PS4 builds to fail.
- Fixed a bug where `Object to Tangent` transforms in the `Transform` node used the wrong matrix. [1162203](https://issuetracker.unity3d.com/issues/shadergraph-transform-node-from-object-to-tangent-space-uses-the-wrong-matrix)
- Fixed an issue where boolean keywords in a Shader Graph caused HDRP Material features to fail. [1204827](https://issuetracker.unity3d.com/issues/hdrp-shadergraph-adding-a-boolean-keyword-to-an-hdrp-lit-shader-makes-material-features-not-work)
- Fixed a bug where Object space normals scaled with Object Scale. 
- Documentation links on nodes now point to the correct URLs and package versions.
- Fixed an issue where Sub Graphs sometimes had duplicate names when you converted nodes into Sub Graphs. 
- Fixed an issue where the number of ports on Keyword nodes didn't update when you added or removed Enum Keyword entries.
- Fixed an issue where colors in graphs didn't update when you changed a Blackboard Property's precision while the Color Mode is set to Precision.
- Fixed a bug where custom mesh in the Master Preview didn't work.
- Fixed a number of memory leaks that caused Shader Graph assets to stay in memory after closing the Shader Graph window.
- You can now smoothly edit controls on the `Dielectric Specular` node.
- Fixed Blackboard Properties to support scientific notation.
- Fixed a bug where the error `Output value 'vert' is not initialized` displayed on all PBR graphs in Universal. [1210710](https://issuetracker.unity3d.com/issues/output-value-vert-is-not-completely-initialized-error-is-thrown-when-pbr-graph-is-created-using-urp)
- Fixed a bug where PBR and Unlit master nodes in Universal had Alpha Clipping enabled by default.
- Fixed an issue in where analytics wasn't always working.
- Fixed a bug where if a user had a Blackboard Property Reference start with a digit the generated shader would be broken.
- Avoid unintended behavior by removing the ability to create presets from Shader Graph (and Sub Graph) assets. [1220914](https://issuetracker.unity3d.com/issues/shadergraph-preset-unable-to-open-editor-when-clicking-on-open-shader-editor-in-the-shadersubgraphimporter)
- Fixed a bug where undo would make the Master Preview visible regardless of its toggle status.
- Fixed a bug where any change to the PBR master node settings would lose connection to the normal slot. 
- Fixed a bug where the user couldn't open up HDRP Master Node Shader Graphs without the Render Pipeline set to HDRP.
- Fixed a bug where adding a HDRP Master Node to a Shader Graph would softlock the Shader Graph.
- Fixed a bug where shaders fail to compile due to `#pragma target` generation when your system locale uses commas instead of periods.
- Fixed a compilation error when using Hybrid Renderer due to incorrect positioning of macros.
- Fixed a bug with the `Transform` node where converting from `Absolute World` space in a sub graph causes invalid subscript errors. [1190813](https://issuetracker.unity3d.com/issues/shadergraph-invalid-subscript-errors-are-thrown-when-connecting-a-subgraph-with-transform-node-with-unlit-master-node)
- Fixed a bug where the `Position` node would change coordinate spaces from `World` to `Absolute World` when shaders recompile. [1184617](https://issuetracker.unity3d.com/product/unity/issues/guid/1184617/)
- Fixed a bug where instanced shaders wouldn't compile on PS4.
- Optimized loading a large Shader Graph. [1209047](https://issuetracker.unity3d.com/issues/shader-graph-unresponsive-editor-when-using-large-graphs)
- Fixed NaN issue in triplanar SG node when blend goes to 0.

## [7.1.1] - 2019-09-05
### Added
- You can now define shader keywords on the Blackboard. Use these keywords on the graph to create static branches in the generated shader.
- The tab now shows whether you are working in a Sub Graph or a Shader Graph file.
- The Shader Graph importer now bakes the output node type name into a meta-data object.

### Fixed
- The Shader Graph preview no longer breaks when you create new PBR Graphs.
- Fixed an issue where deleting a group and a property at the same time would cause an error.
- Fixed the epsilon that the Hue Node uses to avoid NaN on platforms that support half precision.
- Emission nodes no longer produce errors when you use them in Sub Graphs.
- Exposure nodes no longer produce errors when you use them in Sub Graphs.
- Unlit master nodes no longer define unnecessary properties in the Universal Render Pipeline.
- Errors no longer occur when you convert a selection to a Sub Graph.
- Color nodes now handle Gamma and Linear conversions correctly.
- Sub Graph Output nodes now link to the correct documentation page.
- When you use Keywords, PBR and Unlit master nodes no longer produce errors.
- PBR master nodes now calculate Global Illumination (GI) correctly.
- PBR master nodes now apply surface normals.
- PBR master nodes now apply fog.
- The Editor now displays correct errors for missing or deleted Sub Graph Assets.
- You can no longer drag and drop recursive nodes onto Sub Graph Assets.

## [7.0.1] - 2019-07-25
### Changed
- New Shader Graph windows are now docked to either existing Shader Graph windows, or to the Scene View.

### Fixed
- Fixed various dependency tracking issues with Sub Graphs and HLSL files from Custom Function Nodes.
- Fixed an error that previously occurred when you used `Sampler State` input ports on Sub Graphs.
- `Normal Reconstruct Z` node is now compatible with both fragment and vertex stages. 
- `Position` node now draws the correct label for **Absolute World**. 
- Node previews now inherit preview type correctly.
- Normal maps now unpack correctly for mobile platforms.
- Fixed an error that previously occurred when you used the Gradient Sample node and your system locale uses commas instead of periods.
- Fixed an issue where you couldn't group several nodes.

## [7.0.0] - 2019-07-10
### Added
- You can now use the `SHADERGRAPH_PREVIEW` keyword in `Custom Function Node` to generate different code for preview Shaders.
- Color Mode improves node visibility by coloring the title bar by Category, Precision, or custom colors.
- You can now set the precision of a Shader Graph and individual nodes.
- Added the `_TimeParameters` variable which contains `Time`, `Sin(Time)`, and `Cosine(Time)`
- _Absolute World_ space on `Position Node` now provides absolute world space coordinates regardless of the active render pipeline.
- You can now add sticky notes to graphs.

### Changed
- The `Custom Function Node` now uses an object field to reference its source when using `File` mode.
- To enable master nodes to generate correct motion vectors for time-based vertex modification, time is now implemented as an input to the graph rather than as a global uniform.
- **World** space on `Position Node` now uses the default world space coordinates of the active render pipeline. 

### Fixed
- Fixed an error in `Custom Function Node` port naming.
- `Sampler State` properties and nodes now serialize correctly.
- Labels in the Custom Port menu now use the correct coloring when using the Personal skin.
- Fixed an error that occured when creating a Sub Graph from a selection containing a Group Node.
- When you change a Sub Graph, Shader Graph windows now correctly reload.
- When you save a Shader Graph, all other Shader Graph windows no longer re-compile their preview Shaders.
- Shader Graph UI now draws with correct styling for 2019.3.
- When deleting edge connections to nodes with a preview error, input ports no longer draw in the wrong position.
- Fixed an error involving deprecated components from VisualElements.
- When you convert nodes to a Sub Graph, the nodes are now placed correctly in the Sub Graph.
- The `Bitangent Vector Node` now generates all necessary shader requirements.

## [6.7.0-preview] - 2019-05-16
### Added
- Added a hidden path namespace for Sub Graphs to prevent certain Sub Graphs from populating the Create Node menu.

### Changed
- Anti-aliasing (4x) is now enabled on Shader Graph windows.

### Fixed
- When you click on the gear icon, Shader Graph now focuses on the selected node, and brings the settings menu to front view.
- Sub Graph Output and Custom Function Node now validate slot names, and display an appropriate error badge when needed.
- Remaining outdated documentation has been removed. 
- When you perform an undo or redo to an inactive Shader Graph window, the window no longer breaks.
- When you rapidly perform an undo or redo, Shader Graph windows no longer break.
- Sub Graphs that contain references to non-existing Sub Graphs no longer break the Sub Graph Importer.
- You can now reference sub-assets such as Textures.
- You can now reference Scene Color and Scene Depth correctly from within a Sub Graph.
- When you create a new empty Sub Graph, it no longer shows a warning about a missing output.
- When you create outputs that start with a digit, Shader generation no longer fails.
- You can no longer add nodes that are not allowed into Sub Graphs.
- A graph must now always contain at least one Master Node.
- Duplicate output names are now allowed.
- Fixed an issue where the main preview was always redrawing.
- When you set a Master Node as active, the Main Preview now shows the correct result.
- When you save a graph that contains a Sub Graph node, the Shader Graph window no longer freezes.
- Fixed an error that occured when using multiple Sampler State nodes with different parameters.
- Fixed an issue causing default inputs to be misaligned in certain cases.
- You can no longer directly connect slots with invalid types. When the graph detects that situation, it now doesn't break and gives an error instead.

## [6.6.0] - 2019-04-01
### Added
- You can now add Matrix, Sampler State and Gradient properties to the Blackboard.
- Added Custom Function node. Use this node to define a custom HLSL function either via string directly in the graph, or via a path to an HLSL file.
- You can now group nodes by pressing Ctrl + G.
- Added "Delete Group and Contents" and removed "Ungroup All Nodes" from the context menu for groups.
- You can now use Sub Graphs in other Sub Graphs.
- Preview shaders now compile in the background, and only redraw when necessary.

### Changed
- Removed Blackboard fields, which had no effect on Sub Graph input ports, from the Sub Graph Blackboard.
- Subgraph Output node is now called Outputs.
- Subgraph Output node now supports renaming of ports.
- Subgraph Output node now supports all port types.
- Subgraph Output node now supports reordering ports.
- When you convert nodes to a Sub Graph, Shader Graph generates properties and output ports in the Sub Graph, and now by default, names those resulting properties and output ports based on their types.
- When you delete a group, Shader Graph now deletes the Group UI, but doesn't delete the nodes inside.

### Fixed
- You can now undo edits to Vector port default input fields.
- You can now undo edits to Gradient port default input fields.
- Boolean port input fields now display correct values when you undo changes.
- Vector type properties now behave as expected when you undo changes.
- Fixed an error that previously occurred when you opened saved Shader Graphs containing one or more Voronoi nodes.
- You can now drag normal map type textures on to a Shader Graph to create Sample Texture 2D nodes with the correct type set.
- Fixed the Multiply node so default input values are applied correctly.
- Added padding on input values for Blend node to prevent NaN outputs.
- Fixed an issue where `IsFaceSign` would not compile within Sub Graph Nodes.
- Null reference errors no longer occur when you remove ports with connected edges.
- Default input fields now correctly hide and show when connections change.

## [6.5.0] - 2019-03-07

### Fixed
- Fixed master preview for HDRP master nodes when alpha clip is enabled.

## [6.4.0] - 2019-02-21
### Fixed
- Fixed the Transform node, so going from Tangent Space to any other space now works as expected.

## [6.3.0] - 2019-02-18
### Fixed
- Fixed an issue where the Normal Reconstruct Z Node sometimes caused Not a Number (NaN) errors when using negative values.

## [6.2.0] - 2019-02-15
### Fixed
- Fixed the property blackboard so it no longer goes missing or turns very small.

### Changed
- Code refactor: all macros with ARGS have been swapped with macros with PARAM. This is because the ARGS macros were incorrectly named.

## [6.1.0] - 2019-02-13

## [6.0.0] - 2019-02-23
### Added
- When you hover your cursor over a property in the blackboard, this now highlights the corresponding property elements in your Shader Graph. Similarly, if you hover over a property in the Shader Graph itself, this highlights the corresponding property in the blackboard.
- Property nodes in your Shader Graph now have a similar look and styling as the properties in the blackboard.

### Changed
- Errors in the compiled shader are now displayed as badges on the appropriate node.
- In the `Scene Depth` node you can now choose the depth sampling mode: `Linear01`, `Raw` or `Eye`.

### Fixed
- When you convert an inline node to a `Property` node, this no longer allows duplicate property names.
- When you move a node, you'll now be asked to save the Graph file.
- You can now Undo edits to Property parameters on the Blackboard.
- You can now Undo conversions between `Property` nodes and inline nodes.
- You can now Undo moving a node.
- You can no longer select the `Texture2D` Property type `Mode`, if the Property is not exposed.
- The `Vector1` Property type now handles default values more intuitively when switching `Mode` dropdown.
- The `Color` node control is now a consistent width.
- Function declarations no longer contain double delimiters.
- The `Slider` node control now functions correctly.
- Fixed an issue where the Editor automatically re-imported Shader Graphs when there were changes to the asset database.
- Reverted the visual styling of various graph elements to their previous correct states.
- Previews now repaint correctly when Unity does not have focus.
- Code generation now works correctly for exposed Vector1 shader properties where the decimal separator is not a dot.
- The `Rotate About Axis` node's Modes now use the correct function versions.
- Shader Graph now preserves grouping when you convert nodes between property and inline.
- The `Flip` node now greys out labels for inactive controls.
- The `Boolean` property type now uses the `ToggleUI` property attribute, so as to not generate keywords.
- The `Normal Unpack` node no longer generates errors in Object space.
- The `Split` node now uses values from its default Port input fields.
- The `Channel Mask` node now allows multiple node instances, and no longer generates any errors.
- Serialized the Alpha control value on the `Flip` node.
- The `Is Infinite` and `Is NaN` nodes now use `Vector 1` input ports, but the output remains the same.
- You can no longer convert a node inside a `Sub Graph` into a `Sub Graph`, which previously caused errors.
- The `Transformation Matrix` node's Inverse Projection and Inverse View Projection modes no longer produce errors.
- The term `Shader Graph` is now captilized correctly in the Save Graph prompt. 

## [5.2.0] - 2018-11-27
### Added
- Shader Graph now has __Group Node__, where you can group together several nodes. You can use this to keep your Graphs organized and nice.

### Fixed
- The expanded state of blackboard properties are now remembered during a Unity session.

## [5.1.0] - 2018-11-19
### Added
- You can now show and hide the Main Preview and the Blackboard from the toolbar.

### Changed
- The Shader Graph package is no longer in preview.
- Moved `NormalBlendRNM` node to a dropdown option on `Normal Blend` node.
- `Sample Cubemap` node now has a `SamplerState` slot.
- New Sub Graph assets now default to the "Sub Graphs" path in the Create Node menu.
- New Shader Graph assets now default to the "Shader Graphs" path in the Shader menu.
- The `Light Probe` node is now a `Baked GI` node. When you use LWRP with lightmaps, this node now returns the correct lightmap data. This node is supported in HDRP.
- `Reflection Probe` nodes now only work with LWRP. This solves compilation errors in HDRP.
- `Ambient` nodes now only work with LWRP. This solves compilation errors in HDRP.
- `Fog` nodes now only work with LWRP. This solves compilation errors in HDRP.
- In HDRP, the `Position` port for the `Object` node now returns the absolute world position.
- The `Baked GI`, `Reflection Probe`, and `Ambient` nodes are now in the `Input/Lighting` category.
- The master node no longer has its own preview, because it was redundant. You can see the results for the master node in the Main Preview.

### Fixed
- Shadow projection is now correct when using the `Unlit` master node with HD Render Pipeline.
- Removed all direct references to matrices
- `Matrix Construction` nodes with different `Mode` values now evaluate correctly.
- `Is Front Face` node now works correctly when connected to `Alpha` and `AlphaThreshold` slots on the `PBR` master node.
- Corrected some instances of incorrect port dimensions on several nodes.
- `Scene Depth` and `Scene Color` nodes now work in single pass stereo in Lightweight Render Pipeline.
- `Channel Mask` node controls are now aligned correctly.
- In Lightweight Render Pipeline, Pre-multiply surface type now matches the Lit shader. 
- Non-exposed properties in the blackboard no longer have a green dot next to them.
- Default reference name for shader properties are now serialized. You cannot change them after initial creation.
- When you save Shader Graph and Sub Graph files, they're now automatically checked out on version control.
- Shader Graph no longer throws an exception when you double-click a folder in the Project window.
- Gradient Node no longer throws an error when you undo a deletion.

## [5.0.0-preview] - 2018-09-28

## [4.0.0-preview] - 2018-09-28
### Added
- Shader Graph now supports the High Definition Render Pipeline with both PBR and Unlit Master nodes. Shaders built with Shader Graph work with both the Lightweight and HD render pipelines.
- You can now modify vertex position via the Position slot on the PBR and Unlit Master nodes. By default, the input to this node is object space position. Custom inputs to this slot should specify the absolute local position of a given vertex. Certain nodes (such as Procedural Shapes) are not viable in the vertex shader. Such nodes are incompatible with this slot.
- You can now edit the Reference name for a property. To do so, select the property and type a new name next to Reference. If you want to reset to the default name, right-click Reference, and select Reset reference.
- In the expanded property window, you can now toggle whether the property is exposed.
- You can now change the path of Shader Graphs and Sub Graphs. When you change the path of a Shader Graph, this modifies the location it has in the shader selection list. When you change the path of Sub Graph, it will have a different location in the node creation menu.
- Added `Is Front Face` node. With this node, you can change graph output depending on the face sign of a given fragment. If the current fragment is part of a front face, the node returns true. For a back face, the node returns false. Note: This functionality requires that you have enabled **two sided** on the Master node.
- Gradient functionality is now available via two new nodes: Sample Gradient and Gradient Asset. The Sample Gradient node samples a gradient given a Time parameter. You can define this gradient on the Gradient slot control view. The Gradient Asset node defines a gradient that can be sampled by multiple Sample Gradient nodes using different Time parameters.
- Math nodes now have a Waves category. The category has four different nodes: Triangle wave, Sawtooth wave, Square wave, and Noise Sine wave. The Triangle, Sawtooth, and Square wave nodes output a waveform with a range of -1 to 1 over a period of 1. The Noise Sine wave outputs a standard Sine wave with a range of -1 to 1 over a period of 2 * pi. For variance, random noise is added to the amplitude of the Sine wave, within a determined range.
- Added `Sphere Mask` node for which you can indicate the starting coordinate and center point. The sphere mask uses these with the **Radius** and **Hardness** parameters. Sphere mask functionality works in both 2D and 3D spaces, and is based on the vector coordinates in the **Coords and Center** input.
- Added support for Texture 3D and Texture 2D Array via two new property types and four new nodes.
- A new node `Texture 2D LOD` has been added for LOD functionality on a Texture 2D Sample. Sample Texture 2D LOD uses the exact same input and output slots as Sample Texture 2D, but also includes an input for level of detail adjustments via a Vector1 slot.
- Added `Texel Size` node, which allows you to get the special texture properties of a Texture 2D Asset via the `{texturename}_TexelSize` variable. Based on input from the Texture 2D Asset, the node outputs the width and height of the texel size in Vector1 format.
- Added `Rotate About Axis` node. This allows you to rotate a 3D vector space around an axis. For the rotation, you can specify an amount of degrees or a radian value.
- Unpacking normal maps in object space.
- Unpacking derivative maps option on sample texture nodes.
- Added Uint type for instancing support.
- Added HDR option for color material slots.
- Added definitions used by new HD Lit Master node.
- Added a popup control for a string list.
- Added conversion type (position/direction) to TransformNode.
- In your preview for nodes that are not master nodes, pixels now display as pink if they are not finite.

### Changed
- The settings for master nodes now live in a small window that you can toggle on and off. Here, you can change various rendering settings for your shader.
- There are two Normal Derive Nodes: `Normal From Height` and `Normal Reconstruct Z`.
  `Normal From Height` uses Vector1 input to derive a normal map.
  `Normal Reconstruct Z` uses the X and Y components in Vector2 input to derive the proper Z value for a normal map.
- The Texture type default input now accepts render textures.
- HD PBR subshader no longer duplicates surface description code into vertex shader.
- If the current render pipeline is not compatible, master nodes now display an error badge.
- The preview shader now only considers the current render pipeline. Because of this there is less code to compile, so the preview shader compiles faster.
- When you rename a shader graph or sub shader graph locally on your disk, the title of the Shader Graph window, black board, and preview also updates.
- Removed legacy matrices from Transfomation Matrix node.
- Texture 2D Array and Texture 3D nodes can no longer be used in the vertex shader.
- `Normal Create` node has been renamed to `Normal From Texture`.
- When you close the Shader Graph after you have modified a file, the prompt about saving your changes now shows the file name as well.
- `Blend` node now supports Overwrite mode.
- `Simple Noise` node no longer has a loop.
- The `Polygon` node now calculates radius based on apothem.
- `Normal Strength` node now calculates Z value more accurately.
- You can now connect Sub Graphs to vertex shader slots. If a node in the Sub Graph specifies a shader stage, that specific Sub Graph node is locked to that stage. When an instance of a Sub Graph node is connected to a slot that specifies a shader stage, all slots on that instance are locked to the stage.
- Separated material options and tags.
- Master node settings are now recreated when a topological modification occurs.

### Fixed
- Vector 1 nodes now evaluate correctly. ([#334](https://github.com/Unity-Technologies/ShaderGraph/issues/334) and [#337](https://github.com/Unity-Technologies/ShaderGraph/issues/337))
- Properties can now be copied and pasted.
- Pasting a property node into another graph will now convert it to a concrete node. ([#300](https://github.com/Unity-Technologies/ShaderGraph/issues/300) and [#307](https://github.com/Unity-Technologies/ShaderGraph/pull/307))
- Nodes that are copied from one graph to another now spawn in the center of the current view. ([#333](https://github.com/Unity-Technologies/ShaderGraph/issues/333))
- When you edit sub graph paths, the search window no longer yields a null reference exception.
- The blackboard is now within view when deserialized.
- Your system locale can no longer cause incorrect commands due to full stops being converted to commas.
- Deserialization of subgraphs now works correctly.
- Sub graphs are now suffixed with (sub), so you can tell them apart from other nodes.
- Boolean and Texture type properties now function correctly in sub-graphs.
- The preview of a node does not obstruct the selection outliner anymore.
- The Dielectric Specular node no longer resets its control values.
- You can now copy, paste, and duplicate sub-graph nodes with vector type input ports.
- The Lightweight PBR subshader now normalizes normal, tangent, and view direction correctly.
- Shader graphs using alpha clip now generate correct depth and shadow passes.
- `Normal Create` node has been renamed to `Normal From Texture`.
- The preview of nodes now updates correctly.
- Your system locale can no longer cause incorrect commands due to full stops being converted to commas.
- `Show Generated Code` no longer throws an "Argument cannot be null" error.
- Sub Graphs now use the correct generation mode when they generate preview shaders.
- The `CodeFunctionNode` API now generates correct function headers when you use `DynamicMatrix` type slots.
- Texture type input slots now set correct default values for 'Normal' texture type.
- SpaceMaterialSlot now reads correct slot.
- Slider node control now functions correctly.
- Shader Graphs no longer display an error message intended for Sub Graphs when you delete properties.
- The Shader Graph and Sub Shader Graph file extensions are no longer case-sensitive.
- The dynamic value slot type now uses the correct decimal separator during HLSL generation.
- Fixed an issue where Show Generated Code could fail when external editor was not set.
- In the High Definition Render Pipeline, Shader Graph now supports 4-channel UVs.
- The Lightweight PBR subshader now generates the correct meta pass.
- Both PBR subshaders can now generate indirect light from emission.
- Shader graphs now support the SRP batcher.
- Fixed an issue where floatfield would be parsed according to OS locale settings with .NET 4.6<|MERGE_RESOLUTION|>--- conflicted
+++ resolved
@@ -28,13 +28,10 @@
 
 ### Changed
 - Changed the `Branch` node so that it uses a ternary operator (`Out = bool ? a : B`) instead of a linear interpolate function.
-<<<<<<< HEAD
-- Changed the `Reference Suffix` of Keyword Enum entries so that you cannot edit them, which ensures that material keywords compile properly. 
-=======
 - Copied nodes are now pasted at the cursor location instead of slightly offset from their original location
 - Error messages reported on Sub Graph output nodes for invalid previews now present clearer information, with documentation support.
 - Updated legacy COLOR output semantic to SV_Target in pixel shader for compatibility with DXC
->>>>>>> 6d066374
+- Changed the `Reference Suffix` of Keyword Enum entries so that you cannot edit them, which ensures that material keywords compile properly. 
 
 ### Fixed
 - Edges no longer produce errors when you save a Shader Graph.
