--- conflicted
+++ resolved
@@ -4,12 +4,10 @@
 The format is based on [Keep a Changelog](http://keepachangelog.com/en/1.0.0/)
 and this project adheres to [Semantic Versioning](http://semver.org/spec/v2.0.0.html).
 
-<<<<<<< HEAD
-## [7.1.0] - 2019-XX-XX
+## [7.1.1] - 2019-XX-XX
 ### Added
 - You can now define shader keywords on the Blackboard. Use these keywords on the graph to create static branches in the generated shader.
-=======
-## [7.1.1] - 2019-XX-XX
+
 ### Changed
 - New Shader Graph windows are now docked to either existing Shader Graph windows, or to the Scene View.
 
@@ -20,7 +18,6 @@
 - `Position` node now draws the correct label for **Absolute World**. 
 - Node previews now inherit preview type correctly.
 - Normal maps now unpack correctly for mobile platforms.
->>>>>>> b7a0d0e2
 
 ## [7.0.0] - 2019-07-10
 ### Added
