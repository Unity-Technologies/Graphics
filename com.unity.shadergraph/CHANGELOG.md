# Changelog
All notable changes to this package are documented in this file.

The format is based on [Keep a Changelog](http://keepachangelog.com/en/1.0.0/)
and this project adheres to [Semantic Versioning](http://semver.org/spec/v2.0.0.html).

## [14.0.1] - 2021-12-07

### Added
 - Added mip sampling modes for 2d textures, 2d texture arrays and 3d textures

### Fixed
 - Fixed broken documentation URL for block nodes. [1381488](https://issuetracker.unity3d.com/product/unity/issues/guid/1381488)
 - Fixed SRP-batching when PVT stacks are bound per material by properly declaring properties for PVT stacks [1372152]
## [14.0.0] - 2021-11-17

### Fixed
<<<<<<< HEAD
 - Fixed issue where Duplicating/Copy-Pasting last keyword in the blackboard throws an exception [1394378]
 - Fixed an issue where some graphs with incorrectly formatted data would not display their shader inputs in the blackboard [1384315]
=======
 - Fixed bug with Shader Graph subwindows having their header text overflow when the window is resized smaller than the title [1378203]
>>>>>>> def95df5
 - Gradient field doesn't support HDR values [Case 1381867](https://issuetracker.unity3d.com/product/unity/issues/guid/1381867/)
 - Fixed the behavior of checkerboard node with raytracing

## [13.1.2] - 2021-11-05

### Added
 - Added ability to set "Global" or "Per Material" shader declaration in PVT node settings [1372152]
 - Show PVT stack names (needed for binding) under the Properties in the Shader Inspector

### Fixed
 - Fixed a recent regression in ShaderGraph Screen Position behavior on some platforms in Built-in, Universal and HDRP [1369450]

## [13.1.1] - 2021-10-04

### Added
 - Adding ability to automatically cast Bools to Vector types in ShaderGraph [1359160]
 - Added ShaderGraph import warning to old nodes and properties, and ability to dismiss the warning if old behavior is desired.
 - Added normal transforms to the Transform node
 - Added an automatically generated material subasset on ShaderGraphs.

### Changed
 - Changed the title suffix on old nodes and properties rom "Deprecated" to "Legacy".
 - Updated searcher package dependency version to 4.9.1
 - Renamed the Shader Graph Texel Size node to Texture Size and added two additional output ports that actually output the texel size in addition to the texture size.

### Fixed
 - Fixed a usability issue where in some cases searcher would suggest one collapsed category of results that user would have to manually expand anyway
 - Fixed bug that causes search results to not be visible sometimes in the searcher window [1366061]
 - Fixed bug that causes exceptions to be thrown when using the up/down arrow keys with search list focused [1358016]
 - Fixed bug that causes some searcher items to be irreversibly collapsed due to expand icon disappearing on collapsing those items [1366074]
 - Fixed bug that caused incorrect search results with non whitespaced queries for nodes with spaces in their name and for subgraphs [1359158]
 - Fixed Triplanar ShaderGraph node to handle arbitrary input and output coordinate spaces [1346477] (https://issuetracker.unity3d.com/issues/shader-graph-rotating-gameobject-get-material-stretched-when-using-triplanar-node)
 - Fixed a bug that Parallax Mapping and Parallax Occlusion Mapping nodes don't use the same channel to sample heightmap by adding drop-downs for channel selecting to both of the nodes. [1347270] (https://fogbugz.unity3d.com/f/cases/1347270/)
 - Fixed errors in the ShaderGraph Transform node [1368082]
 - Fixed the Scene Depth node so it returns proper results in Eye space when using an orthographic camera [1311272]
 - Fixed a bug where node preview doesn't update when a texture is changed in the explorer [1363784](https://issuetracker.unity3d.com/product/unity/issues/guid/1363784/)
 - Fixed missing shader keyword stage during keyword copying.
 - Fixed a ShaderGraph warning when connecting a node using Object Space BiTangent to the vertex stage [1361512] (https://issuetracker.unity3d.com/issues/shader-graph-cross-implicit-truncation-of-vector-type-errors-are-thrown-when-connecting-transform-node-to-vertex-block)
 - Fixed upgrade warnings on SpeedTree8 subgraphs.

## [13.1.0] - 2021-09-24

### Fixed
 - Fixed bug where an exception was thrown on undo operation after adding properties to a category [1348910] (https://fogbugz.unity3d.com/f/cases/1348910/)
 - Fixed the sticky-note editable title text size in shader graph not matching the set font size [1357657].
 - Fixed unhandled exception when loading a subgraph with duplicate slots [1366200] (https://issuetracker.unity3d.com/product/unity/issues/guid/1366200/)

## [13.0.0] - 2021-09-01
### Changed
- Remove use of deprecated UNITY_USE_NATIVE_HDR keyword in shaders.

### Added
 - Adding control of anisotropic settings on inline Sampler state nodes in ShaderGraph.

### Fixed
 - Fixed bug where it was not possible to switch to Graph Settings tab in Inspector if multiple nodes and an edge was selected [1357648] (https://fogbugz.unity3d.com/f/cases/1357648/)
 - Fixed an incorrect direction transform from view to world space [1362034] (https://issuetracker.unity3d.com/product/unity/issues/guid/1362034/)
 - Fixed ShaderGraph HDRP master preview disappearing for a few seconds when graph is modified  [1330289] (https://issuetracker.unity3d.com/issues/shadergraph-hdrp-main-preview-is-invisible-until-moved)
 - Fixed noise nodes to use a deterministic integer hash, instead of platform dependent floating point hashes [1156544]
 - Fixed the appearance (wrong text color, and not wrapped) of a warning in Node Settings [1356725] (https://issuetracker.unity3d.com/product/unity/issues/guid/1356725/)
 - Fixed the ordering of inputs on a SubGraph node to match the properties on the blackboard of the subgraph itself [1354463]
 - Added more inputs to the Parallax Occlusion Mapping node to handle non-uniformly scaled UVs such as HDRP/Lit POM [1347008].
 - Fixed the wrong scaling of the main preview window  [1356719] (https://issuetracker.unity3d.com/product/unity/issues/guid/1356719/)
 - Fixed an issue where ShaderGraph "view shader" commands were opening in individual windows, and blocking Unity from closing [1367188]
 - Improved screenspace position accuracy in the fragment shader by using VPOS [1352662] (https://issuetracker.unity3d.com/issues/shadergraph-dither-node-results-in-artifacts-when-far-from-origin-caused-by-screen-position-breaking-down)
 - Fixed the node searcher results to prefer names over synonyms [1366058]

 - Fixed the sticky-note editable title text size in shader graph not matching the set font size [1357657].
 - Fixed how graph errors were displayed when variant limits were reached [1355815]

## [12.0.0] - 2021-01-11

### Added
  - Added categories to the blackboard, enabling more control over the organization of shader properties and keywords in the Shader Graph tool. These categories are also reflected in the Material Inspector for URP + HDRP, for materials created from shader graphs.
  - Added ability to define custom vertex-to-fragment interpolators.
  - Support for the XboxSeries platform has been added.
  - Stereo Eye Index, Instance ID, and Vertex ID nodes added to the shadergraph library.
  - Added information about selecting and unselecting items to the Blackboard article.
  - Added View Vector Node documentation
  - Added custom interpolator thresholds on shadergraph project settings page.
  - Added custom interpolator documentation
  - Added subshadergraphs for SpeedTree 8 shadergraph support: SpeedTree8Wind, SpeedTree8ColorAlpha, SpeedTree8Billboard.
  - Added an HLSL file implementing a version of the Unity core LODDitheringTransition function which can be used in a Shader Graph
  - Added a new target for the built-in render pipeline, including Lit and Unlit sub-targets.
  - Added stage control to ShaderGraph Keywords, to allow fragment or vertex-only keywords.
  - For Texture2D properties, added linearGrey and red as options for default texture mode.
  - For Texture2D properties, changed the "bump" option to be called "Normal Map", and will now tag these properties with the [NormalMap] tag.
  - Added `Branch On Input Connection` node. This node can be used inside a subgraph to branch on the connection state of an exposed property.
  - Added `Use Custom Binding` option to properties. When this option is enabled, a property can be connected to a `Branch On Input Connection` node. The user provides a custom label that will be displayed on the exposed property, when it is disconnected in a graph.
  - Added new dropdown property type for subgraphs, to allow compile time branching that can be controlled from the parent graph, via the subgraph instance node.
  - Added `Dropdown` node per dropdown property, that can be used to configure the desired branch control.
  - Added selection highlight and picking shader passes for URP target.
  - Added the ability to mark textures / colors as \[MainTexture\] and \[MainColor\].
  - Added the ability to enable tiling and offset controls for a Texture2D input.
  - Added the Split Texture Transform node to allow using/overriding the provided tiling and offset from a texture input.
  - Added `Calculate Level Of Detail Texture 2D` node, for calculating a Texture2D LOD level.
  - Added `Gather Texture 2D` node, for retrieving the four samples (red component only) that would be used for bilinear interpolation when sampling a Texture2D.
  - Added toggle "Disable Global Mip Bias" in Sample Texture 2D and Sample Texture 2D array node. This checkbox disables the runtimes automatic Mip Bias, which for instance can be activated during dynamic resolution scaling.
  - Added `Sprite` option to Main Preview, which is similar to `Quad` but does not allow rotation. `Sprite` is used as the default preview for URP Sprite shaders.
  - Added Tessellation Option to PositionNode settings, to provide access to the pre-displaced tessellated position.
  - Added visible errors for invalid stage capability connections to shader graph.
  - Added a ShaderGraph animated preview framerate throttle.
  - Added many node synonyms for the Create Node search so that it's easier to find nodes.

### Changed
- Properties and Keywords are no longer separated by type on the blackboard. Categories allow for any combination of properties and keywords to be grouped together as the user defines.
- Vector2/Vector3/Vector4 property types will now be properly represented by a matching Vector2/Vector3/Vector4 UI control in the URP + HDRP Material Inspector as opposed to the fallback Vector4 field that was used for any multi-dimensional vector type in the past.
- Updated/corrected View Direction documentation
- Change Asset/Create/Shader/Blank Shader Graph to Asset/Create/Shader Graph/Blank Shader Graph
- Change Asset/Create/Shader/Sub Graph to Asset/Create/Shader Graph/Sub Graph
- Change Asset/Create/Shader/VFX Shader Graph to Asset/Create/Shader Graph/VFX Shader Graph
- Adjusted Blackboard article to clarify multi-select functionality
- Limited max number of inspectable items in the Inspector View to 20 items
- Added borders to inspector items styling, to better differentiate between separate items
- Updated Custom Function Node to use new ShaderInclude asset type instead of TextAsset (.hlsl and .cginc softcheck remains).
- Change BranchOnInputNode to choose NotConnected branch when generating Preview
- Only ShaderGraph keywords count towards the shader permutation variant limit, SubGraph keywords do not.
- ShaderGraph SubGraphs will now report errors and warnings in a condensed single error.
- Changed "Create Node" action in ShaderGraph stack separator context menu to "Add Block Node" and added it to main stack context menu
- GatherTexture2D and TexelSize nodes now support all shader stages.

### Fixed
- Fixed an issue where fog node density was incorrectly calculated.
- Fixed inspector property header styling
- Added padding to the blackboard window to prevent overlapping of resize region and scrollbars interfering with user interaction
- Blackboard now properly handles selection persistence of items between undo and redos
- Fixed the Custom Editor GUI field in the Graph settings that was ignored.
- Node included HLSL files are now tracked more robustly, so they work after file moves and renames [1301915] (https://issuetracker.unity3d.com/product/unity/issues/guid/1301915/)
- Prevent users from setting enum keywords with duplicate reference names and invalid characters [1287335]
- Fixed a bug where old preview property values would be used for node previews after an undo operation.
- Clean up console error reporting from node shader compilation so errors are reported in the graph rather than the Editor console [1296291] (https://issuetracker.unity3d.com/product/unity/issues/guid/1296291/)
- Fixed treatment of node precision in subgraphs, now allows subgraphs to switch precisions based on the subgraph node [1304050] (https://issuetracker.unity3d.com/issues/precision-errors-when-theres-a-precision-discrepancy-between-subgraphs-and-parent-graphs)
- Fixed an issue where the Rectangle Node could lose detail at a distance.  New control offers additional method that preserves detail better [1156801]
- Fixed virtual texture layer reference names allowing invalid characters [1304146]
- Fixed issue with SRP Batcher compatibility [1310624]
- Fixed issue with Hybrid renderer compatibility [1296776]
- Fixed ParallaxOcclusionMapping node to clamp very large step counts that could crash GPUs (max set to 256). [1329025] (https://issuetracker.unity3d.com/issues/shadergraph-typing-infinity-into-the-steps-input-for-the-parallax-occlusion-mapping-node-crashes-unity)
- Fixed an issue where the shader variant limit exceeded message was not getting passed [1304168] (https://issuetracker.unity3d.com/product/unity/issues/guid/1304168)
- Fixed a bug in master node preview generation that failed compilation when a block was deleted [1319066] (https://issuetracker.unity3d.com/issues/shadergraph-deleting-stack-blocks-of-universal-rp-targeted-shadergraph-causes-the-main-preview-to-fail-to-compile)
- Fixed issue where vertex generation was incorrect when only custom blocks were present [1320695].
- Fixed a bug where property deduplication was failing and spamming errors [1317809] (https://issuetracker.unity3d.com/issues/console-error-when-adding-a-sample-texture-operator-when-a-sampler-state-property-is-present-in-blackboard)
- Fixed a bug where big input values to the SimpleNoise node caused precision issues, especially noticeable on Mali GPUs. [1322891] (https://issuetracker.unity3d.com/issues/urp-mali-missing-glitch-effect-on-mali-gpu-devices)
- Fixed a bug where synchronously compiling an unencountered shader variant for preview was causing long delays in graph updates [1323744]
- Fixed a regression where custom function node file-included functions could not access shadergraph properties [1322467]
- Fixed an issue where a requirement was placed on a fixed-function emission property [1319637]
- Fixed default shadergraph precision so it matches what is displayed in the graph settings UI (single) [1325934]
- Fixed an unhelpful error message when custom function nodes didn't have a valid file [1323493].
- Fixed an issue with how the transform node handled direction transforms from absolute world space in camera relative SRPs [1323726]
- Fixed a bug where changing a Target setting would switch the inspector view to the Node Settings tab if any nodes were selected.
- Fixed "Disconnect All" option being grayed out on stack blocks [1313201].
- Fixed how shadergraph's prompt for "unsaved changes" was handled to fix double messages and incorrect window sizes [1319623].
- Fixed an issue where users can't create multiple Boolean or Enum keywords on the blackboard. [1329021](https://issuetracker.unity3d.com/issues/shadergraph-cant-create-multiple-boolean-or-enum-keywords)
- Fixed an issue where generated property reference names could conflict with Shader Graph reserved keywords [1328762] (https://issuetracker.unity3d.com/product/unity/issues/guid/1328762/)
- Fixed a ShaderGraph issue where ObjectField focus and Node selections would both capture deletion commands [1313943].
- Fixed a ShaderGraph issue where the right click menu doesn't work when a stack block node is selected [1320212].
- Fixed a bug when a node was both vertex and fragment exclusive but could still be used causing a shader compiler error [1316128].
- Fixed a ShaderGraph issue where a warning about an uninitialized value was being displayed on newly created graphs [1331377].
- Fixed divide by zero warnings when using the Sample Gradient Node
- Fixed the default dimension (1) for vector material slots so that it is consistent with other nodes. (https://issuetracker.unity3d.com/product/unity/issues/guid/1328756/)
- Fixed reordering when renaming enum keywords. (https://issuetracker.unity3d.com/product/unity/issues/guid/1328761/)
- Fixed an issue where an integer property would be exposed in the material inspector as a float [1330302](https://issuetracker.unity3d.com/product/unity/issues/guid/1330302/)
- Fixed a bug in ShaderGraph where sticky notes couldn't be copied and pasted [1221042].
- Fixed an issue where upgrading from an older version of ShaderGraph would cause Enum keywords to be not exposed [1332510]
- Fixed an issue where a missing subgraph with a "Use Custom Binding" property would cause the parent graph to fail to load [1334621] (https://issuetracker.unity3d.com/issues/shadergraph-shadergraph-cannot-be-opened-if-containing-subgraph-with-custom-binding-that-has-been-deleted)
- Fixed a ShaderGraph issue where unused blocks get removed on edge replacement [1334341].
- Fixed an issue where the ShaderGraph transform node would generate incorrect results when transforming a direction from view space to object space [1333781] (https://issuetracker.unity3d.com/product/unity/issues/guid/1333781/)
- Fixed a ShaderGraph issue where keyword properties could get stuck highlighted when deleted [1333738].
- Fixed issue with ShaderGraph custom interpolator node dependency ordering [1332553].
- Fixed SubGraph SamplerState property defaults not being respected [1336119]
- Fixed an issue where nested subgraphs with identical SamplerState property settings could cause compile failures [1336089]
- Fixed an issue where SamplerState properties could not be renamed after creation [1336126]
- Fixed loading all materials from project when saving a ShaderGraph.
- Fixed issues with double prompts for "do you want to save" when closing Shader Graph windows [1316104].
- Fixed a ShaderGraph issue where resize handles on blackboard and graph inspector were too small [1329247] (https://issuetracker.unity3d.com/issues/shadergraph-resize-bounds-for-blackboard-and-graph-inspector-are-too-small)
- Fixed a ShaderGraph issue where a material inspector could contain an extra set of render queue, GPU instancing, and double-sided GI controls.
- Fixed a Shader Graph issue where property auto generated reference names were not consistent across all property types [1336937].
- Fixed a warning in ShaderGraph about BuiltIn Shader Library assembly having no scripts.
- Fixed ShaderGraph BuiltIn target not having collapsible foldouts in the material inspector [1339256].
- Fixed GPU instancing support in Shadergraph [1319655] (https://issuetracker.unity3d.com/issues/shader-graph-errors-are-thrown-when-a-propertys-shader-declaration-is-set-to-hybrid-per-instance-and-exposed-is-disabled).
- Fixed indent level in shader graph target foldout (case 1339025).
- Fixed ShaderGraph BuiltIn target shader GUI to allow the same render queue control available on URP with the changes for case 1335795.
- Fixed ShaderGraph BuiltIn target not to apply emission in the ForwardAdd pass to match surface shader results [1345574]. (https://issuetracker.unity3d.com/product/unity/issues/guid/1345574/)
- Fixed Procedural Virtual Texture compatibility with SRP Batcher [1329336] (https://issuetracker.unity3d.com/issues/procedural-virtual-texture-node-will-make-a-shadergraph-incompatible-with-srp-batcher)
- Fixed an issue where SubGraph keywords would not deduplicate before counting towards the permutation limit [1343528] (https://issuetracker.unity3d.com/issues/shader-graph-graph-is-generating-too-many-variants-error-is-thrown-when-using-subgraphs-with-keywords)
- Fixed an issue where an informational message could cause some UI controls on the graph inspector to be pushed outside the window [1343124] (https://issuetracker.unity3d.com/product/unity/issues/guid/1343124/)
- Fixed a ShaderGraph issue where selecting a keyword property in the blackboard would invalidate all previews, causing them to recompile [1347666] (https://issuetracker.unity3d.com/product/unity/issues/guid/1347666/)
- Fixed the incorrect value written to the VT feedback buffer when VT is not used.
- Fixed ShaderGraph isNaN node, which was always returning false on Vulkan and Metal platforms.
- Fixed ShaderGraph sub-graph stage limitations to be per slot instead of per sub-graph node [1337137].
- Disconnected nodes with errors in ShaderGraph no longer cause the imports to fail [1349311] (https://issuetracker.unity3d.com/issues/shadergraph-erroring-unconnected-node-causes-material-to-become-invalid-slash-pink)
- ShaderGraph SubGraphs now report node warnings in the same way ShaderGraphs do [1350282].
- Fixed ShaderGraph exception when trying to set a texture to "main texture" [1350573].
- Fixed a ShaderGraph issue where Float properties in Integer mode would not be cast properly in graph previews [1330302](https://fogbugz.unity3d.com/f/cases/1330302/)
- Fixed a ShaderGraph issue where hovering over a context block but not its node stack would not bring up the incorrect add menu [1351733](https://fogbugz.unity3d.com/f/cases/1351733/)
- Fixed the BuiltIn Target to perform shader variant stripping [1345580] (https://issuetracker.unity3d.com/product/unity/issues/guid/1345580/)
- Fixed incorrect warning while using VFXTarget
- Fixed a bug with Sprite Targets in ShaderGraph not rendering correctly in game view [1352225]
- Fixed compilation problems on preview shader when using hybrid renderer v2 and property desc override Hybrid Per Instance
- Fixed a serialization bug wrt PVT property flags when using subgraphs. This fixes SRP batcher compatibility.

## [11.0.0] - 2020-10-21

### Added

### Changed

### Fixed
- Fixed an issue where nodes with ports on one side would appear incorrectly on creation [1262050]
- Fixed a broken link in the TOC to Main Preview
- Fixed an issue with the Gradient color picker displaying different values than the selected color.
- Fixed an issue where blackboard properties when dragged wouldn't scroll the list of properties to show the user more of the property list [1293632]
- Fixed an issue where, when blackboard properties were dragged and then the user hit the "Escape" key, the drag indicator would still be visible
- Fixed an issue where renaming blackboard properties through the Blackboard wouldn't actually change the underlying property name
- Fixed an issue where blackboard wasn't resizable from all directions like the Inspector and Main Preview
- Fixed an issue where deleting a property node while your mouse is over it leaves the property highlighted in the blackboard [1238635]
- Fixed an issue where Float/Vector1 properties did not have the ability to be edited using a slider in the Inspector like the other Vector types
- Fixed an issue with inactive node deletion throwing a superfluous exception.
- Fixed an issue where interpolators with preprocessors were being packed incorrectly.
- Fixed rounded rectangle shape not rendering correctly on some platforms.
- Fixed an issue where generated `BuildVertexDescriptionInputs()` produced an HLSL warning, "implicit truncation of vector type" [1299179](https://issuetracker.unity3d.com/product/unity/issues/guid/1299179/)
- Fixed an issue on upgrading graphs with inactive Master Nodes causing null ref errors. [1298867](https://issuetracker.unity3d.com/product/unity/issues/guid/1298867/)
- Fixed an issue with duplicating a node with the blackboard closed [1294430](https://issuetracker.unity3d.com/product/unity/issues/guid/1294430/)
- Fixed an issue where ShaderGraph stopped responding after selecting a node after opening the graph with the inspector window hidden [1304501](https://issuetracker.unity3d.com/issues/shadergraph-graph-is-unusable-if-opened-with-graph-inspector-disabled-throws-errors)
- Fixed the InputNodes tests that were never correct. These were incorrect tests, no nodes needed tochange.
- Fixed the ViewDirection Node in Tangent space's calculation to match how the transform node works [1296788]
- Fixed an issue where SampleRawCubemapNode were requiring the Normal in Object space instead of World space [1307962]
- Boolean keywords now have no longer require their reference name to end in _ON to show up in the Material inspector [1306820] (https://issuetracker.unity3d.com/product/unity/issues/guid/1306820/)
- Newly created properties and keywords will no longer use obfuscated GUID-based reference names in the shader code [1300484]
- Fixed ParallaxMapping node compile issue on GLES2
- Fixed a selection bug with block nodes after changing tabs [1312222]
- Fixed some shader graph compiler errors not being logged [1304162].
- Fixed a shader graph bug where the Hue node would have a large seam with negative values [1340849].
- Fixed an error when using camera direction with sample reflected cube map [1340538].
- Fixed ShaderGraph's FogNode returning an incorrect density when the fog setting was disabled [1347235].

## [10.3.0] - 2020-11-03

### Added
- Users can now manually control the preview mode of nodes in the graph, and subgraphs

### Changed
- Adjusted and expanded Swizzle Node article as reviewed by docs editorial.(DOC-2695)
- Adjusted docs for SampleTexture2D, SampleTexture2DLOD, SampleTexture2DArray, SampleTexture3D, SampleCubemap, SampleReflectedCubemap, TexelSize, NormalFromTexture, ParallaxMapping, ParallaxOcclusionMapping, Triplanar, Sub Graphs, and Custom Function Nodes to reflect changes to texture wire data structures. (DOC-2568)
- Texture and SamplerState types are now HLSL structures (defined in com.unity.render-pipelines.core/ShaderLibrary/Texture.hlsl).  CustomFunctionNode use of the old plain types is supported, but the user should upgrade to structures to avoid bugs.
- The shader graph inspector window will now switch to the "Node Settings" tab whenever a property/node/other selectable item in the graph is clicked on to save the user a click

### Fixed
- Fixed an issue where shaders could be generated with CR/LF ("\r\n") instead of just LF ("\n") line endings [1286430]
- Fixed Custom Function Node to display the name of the custom function. [1293575]
- Addressed C# warning 0649 generated by unassigned structure members
- Fixed using TexelSize or reading sampler states from Textures output from a Subgraph or Custom Function Node [1284036]
- Shaders using SamplerState types now compile with GLES2 (SamplerStates are ignored, falls back to Texture-associated sampler state) [1292031]
- Fixed an issue where the horizontal scrollbar at the bottom of the shader graph inspector window could not be used due to the resizing widget always taking priority over it
- Fixed an issue where the shader graph inspector window could be resized past the edges of the shader graph view
- Fixed an issue where resizing the shader graph inspector window sometimes had unexpected results
- Fixed Graph Inspector scaling that was allocating too much space to the labels [1268134]
- Fixed some issues with our Convert To Subgraph contextual menu to allow passthrough and fix inputs/outputs getting lost.
- Fixed issue where a NullReferenceException would be thrown on resetting reference name for a Shader Graph property
- Fixed an upgrade issue where old ShaderGraph files with a weird/bugged state would break on update to master stack [1255011]
- Fixed a bug where non-word characters in an enum keyword reference name would break the graph. [1270168](https://issuetracker.unity3d.com/product/unity/issues/guid/1270168)
- Fixed issue where a NullReferenceException would be thrown on resetting reference name for a Shader Graph property

## [10.2.0] - 2020-10-19

### Added

### Changed
- Renamed the existing Sample Cubemap Node to Sample Reflected Cubemap Node, and created a new Sample Cubemap Node that samples cubemaps with a direction.
- Removed unnecessary HDRP constant declarations used by Material inspector from the UnityPerMaterial cbuffer [1285701]
- Virtual Texture properties are now forced to be Exposed, as they do not work otherwise [1256374]

### Fixed
- Fixed an issue where old ShaderGraphs would import non-deterministically, changing their embedded property names each import [1283800]
- Using the TexelSize node on a ShaderGraph texture property is now SRP batchable [1284029]
- Fixed an issue where Mesh Deformation nodes did not have a category color. [1227081](https://issuetracker.unity3d.com/issues/shadergraph-color-mode-vertex-skinning-catagory-has-no-color-associated-with-it)
- Fixed SampleTexture2DLOD node to return opaque black on unsupported platforms [1241602]
- ShaderGraph now detects when a SubGraph is deleted while being used by a SubGraph node, and displays appropriate errors [1206438]
- Fixed an issue where the Main Preview window rendered too large on small monitors during first open. [1254392]
- Fixed an issue where Block nodes using Color slots would not be automatically removed from the Master Stack. [1259794]
- Fixed an issue where the Create Node menu would not close when pressing the Escape key. [1263667]
- Fixed an issue with the Preview Manager not updating correctly when deleting an edge that was created with a node (dragging off an existing node slot)
- Fixed an issue where ShaderGraph could not read matrices from a Material or MaterialPropertyBlock while rendering with SRP batcher [1256374]
- Fixed an issue where user setting a property to not Exposed, Hybrid-Instanced would result in a non-Hybrid Global property [1285700]
- Fixed an issue with Gradient when it is used as expose parameters. Generated code was failing [1285640 ]
- Fixed the subgraph slot sorting function [1286805]
- Fixed Parallax Occlusion Mapping not working in sub graphs. [1221317](https://issuetracker.unity3d.com/product/unity/issues/guid/1221317/)
- All textures in a ShaderGraph, even those not used, will now be pulled into an Exported Package [1283902]
- Fixed an issue where the presence of an HDRP DiffusionProfile property or node would cause the graph to fail to load when HDRP package was not present [1287904]
- Fixed an issue where unknown type Nodes (i.e. HDRP-only nodes used without HDRP package) could be copied, resulting in an unloadable graph [1288475]
- Fixed an issue where dropping HDRP-only properties from the blackboard field into the graph would soft-lock the graph [1288887]
- Fixed an issue using the sample gradient macros in custom function nodes, which was using a scalar value instead of a vector value for the gradients [1299830]

## [10.1.0] - 2020-10-12

### Added
- Added parallax mapping node and parallax occlusion mapping node.
- Added the possibility to have multiple POM node in a single graph.
- Added better error feedback when SampleVirtualTexture nodes run into issues with the VirtualTexture property inputs
- Added ability for Shader Graph to change node behavior without impacting existing graphs via the “Allow Deprecated Nodes”

### Changed
- Added method chaining support to shadergraph collection API.
- Optimized ShaderSubGraph import dependencies to minimize unnecessary reimports when using CustomFunctionNode
- Changed UI names from `Vector1` to `Float`
- Renamed `Float` precision to `Single`
- Cleaned up the UI to add/remove Targets
- The * in the ShaderGraph title bar now indicates that the graph has been modified when compared to the state it was loaded, instead of compared to what is on disk
- Cancelling a "Save changes on Close?" will now cancel the Close as well
- When attempting to Save and encountering a Read Only file or other exception, ShaderGraph will allow the user to retry as many times as they like

### Fixed
- Fixed a bug where ShaderGraph subgraph nodes would not update their slot names or order
- Fixed an issue where very old ShaderGraphs would fail to load because of uninitialized data [1269616](https://issuetracker.unity3d.com/issues/shadergraph-matrix-split-and-matrix-combine-shadergraphs-in-shadergraph-automated-tests-dont-open-throw-error)
- Fixed an issue where ShaderGraph previews didn't display correctly when setting a texture to "None" [1264932]
- Fixed an issue with the SampleVirtualTexture node in ShaderGraph, where toggling Automatic Streaming would cause the node to incorrectly display four output slots [1271618]
- Fixed an issue in ShaderGraph with integer-mode Vector1 properties throwing errors when the value is changed [1264930]
- Fixed a bug where ShaderGraph would not load graphs using Procedural VT nodes when the nodes were the project had them disabled [1271598]
- Fixed an issue where the ProceduralVT node was not updating any connected SampleVT nodes when the number of layers was changed [1274288]
- Fixed an issue with how unknown nodes were treated during validation
- Fixed an issue where ShaderGraph shaders did not reimport automatically when some of the included files changed [1269634]
- Fixed an issue where building a context menu on a dragging block node would leave it floating and undo/redo would result in a soft-lock
- Fixed an issue where ShaderGraph was logging error when edited in play mode [1274148].
- Fixed a bug where properties copied over with their graph inputs would not hook up correctly in a new graph [1274306]
- Fixed an issue where renaming a property in the blackboard at creation would trigger an error.
- Fixed an issue where ShaderGraph shaders did not reimport automatically when missing dependencies were reintroduced [1182895]
- Fixed an issue where ShaderGraph previews would not show error shaders when the active render pipeline is incompatible with the shader [1257015]
- ShaderGraph DDX, DDY, DDXY, and NormalFromHeight nodes do not allow themselves to be connected to vertex shader, as the derivative instructions can't be used [1209087]
- When ShaderGraph detects no active SRP, it will still continue to render the master preview, but it will use the error shader [1264642]
- VirtualTexture is no longer allowed as a SubGraph output (it is not supported by current system) [1254483]
- ShaderGraph Custom Function Node will now correctly convert function and slot names to valid HLSL identifiers [1258832]
- Fixed an issue where ShaderGraph Custom Function Node would reorder slots when you modified them [1280106]
- Fixed Undo handling when adding or removing Targets from a ShaderGraph [1257028]
- Fixed an issue with detection of circular subgraph dependencies [1269841]
- Fixed an issue where subgraph nodes were constantly changing their serialized data [1281975]
- Modifying a subgraph will no longer cause ShaderGraphs that use them to "reload from disk?" [1198885]
- Fixed issues with ShaderGraph title bar not correctly displaying the modified status * [1282031]
- Fixed issues where ShaderGraph could discard modified data without user approval when closed [1170503]
- Fixed an issue where ShaderGraph file dependency gathering would fail to include any files that didn't exist
- Fixed issues with ShaderGraph detection and handling of deleted graph files
- Fixed an issue where the ShaderGraph was corrupting the translation cache
- Fixed an issue where ShaderGraph would not prompt the user to save unsaved changes after an assembly reload
- Fixed an issue with Position Node not automatically upgrading
- Fixed an issue where failing SubGraphs would block saving graph files using them (recursion check would throw exceptions) [1283425]
- Fixed an issue where choosing "None" as the default texture for a texture property would not correctly preview the correct default color [1283782]
- Fixed some bugs with Color Nodes and properties that would cause incorrect collorspace conversions

## [10.0.0] - 2019-06-10
### Added
- Added the Internal Inspector which allows the user to view data contained in selected nodes and properties in a new floating graph sub-window. Also added support for custom property drawers to let you visualize any data type you like and expose it to the inspector.
- Added samples for Procedural Patterns to the package.
- You can now use the right-click context menu to delete Sticky Notes.
- You can now save your graph as a new Asset.
- Added support for vertex skinning when you use the DOTS animation package.
- You can now use the right-click context menu to set the precision on multiple selected nodes.
- You can now select unused nodes in your graph.
- When you start the Editor, Shader Graph now displays Properties in the Blackboard as collapsed.
- Updated the zoom level to let you zoom in further.
- Blackboard properties now have a __Duplicate__ menu option. When you duplicate properties, Shader Graph maintains the order, and inserts duplicates below the current selection.
- When you convert a node to a Sub Graph, the dialog now opens up in the directory of the original graph that contained the node. If the new Sub Graph is outside this directory, it also remembers that path for the next dialog to ease folder navigation.
- If Unity Editor Analytics are enabled, Shader Graph collects anonymous data about which nodes you use in your graphs. This helps the Shader Graph team focus our efforts on the most common graph scenarios, and better understand the needs of our customers. We don't track edge data and cannot recreate your graphs in any form.
- The Create Node Menu now has a tree view and support for fuzzy field searching.
- When a Shader Graph or Sub Graph Asset associated with a open window has been deleted, Unity now displays a dialog that asks whether you would like to save the graph as a new Asset or close the window.
- Added a drop-down menu to the PBR Master Node that lets you select the final coordinate space of normals delivered from the fragment function.
- Added support for users to drag and drop Blackboard Properties from one graph to another.
- Breaking out GraphData validation into clearer steps.
- Added AlphaToMask render state.
- Added a field to the Master Nodes that overrides the generated shader's ShaderGUI, which determines how a Material that uses a Shader Graph looks.
- Added Redirect Nodes. You can now double-click an edge to add a control point that allows you to route edges around other nodes and connect multiple output edges.
- Added `Compute Deformation` Node to read deformed vertex data from Dots Deformations.
- Added new graph nodes that allow sampling Virtual Textures
- Shader Graph now uses a new file format that is much friendlier towards version control systems and humans. Existing Shader Graphs and will use the new format next time they are saved.
- Added 'Allow Material Override' option to the built-in target for shader graph.

### Changed
- Changed the `Branch` node so that it uses a ternary operator (`Out = bool ? a : B`) instead of a linear interpolate function.
- Copied nodes are now pasted at the cursor location instead of slightly offset from their original location.
- Error messages reported on Sub Graph output nodes for invalid previews now present clearer information, with documentation support.
- Updated legacy COLOR output semantic to SV_Target in pixel shader for compatibility with DXC.
- Updated the functions in the `Normal From Height` node to avoid NaN outputs.
- Changed the Voronoi Node algorithm to increase the useful range of the input values and to always use float values internally to avoid clipping.
- Changed the `Reference Suffix` of Keyword Enum entries so that you cannot edit them, which ensures that material keywords compile properly.
- Updated the dependent version of `Searcher` to 4.2.0.
- Added support for `Linear Blend Skinning` Node to Universal Render Pipeline.
- Moved all code to be under Unity specific namespaces.
- Changed ShaderGraphImporter and ShaderSubgraphImporter so that graphs are imported before Models.
- Remove VFXTarget if VisualEffect Graph package isn't included.
- VFXTarget doesn't overwrite the shader export anymore, VFXTarget can be active with another target.

### Fixed
- Edges no longer produce errors when you save a Shader Graph.
- Shader Graph no longer references the `NUnit` package.
- Fixed a shader compatibility issue in the SRP Batcher when you use a hybrid instancing custom variable.
- Fixed an issue where Unity would crash when you imported a Shader Graph Asset with invalid formatting.
- Fixed an issue with the animated preview when there is no Camera with animated Materials in the Editor.
- Triplanar nodes no longer use Camera-relative world space by default in HDRP.
- Errors no longer occur when you activate `Enable GPU Instancing` on Shader Graph Materials. [1184870](https://issuetracker.unity3d.com/issues/universalrp-shader-compilation-error-when-using-gpu-instancing)
- Errors no longer occur when there are multiple tangent transform nodes on a graph. [1185752](https://issuetracker.unity3d.com/issues/shadergraph-fails-to-compile-with-redefinition-of-transposetangent-when-multiple-tangent-transform-nodes-are-plugged-in)
- The Main Preview for Sprite Lit and Sprite Unlit master nodes now displays the correct color. [1184656](https://issuetracker.unity3d.com/issues/shadergraph-preview-for-lit-and-unlit-master-node-wrong-color-when-color-is-set-directly-on-master-node)
- Shader Graph shaders in `Always Include Shaders` no longer crash builds. [1191757](https://issuetracker.unity3d.com/issues/lwrp-build-crashes-when-built-with-shadergraph-file-added-to-always-include-shaders-list)
- The `Transform` node now correctly transforms Absolute World to Object.
- Errors no longer occur when you change the precision of Sub Graphs. [1158413](https://issuetracker.unity3d.com/issues/shadergraph-changing-precision-of-sg-with-subgraphs-that-still-use-the-other-precision-breaks-the-generated-shader)
- Fixed an error where the UV channel drop-down menu on nodes had clipped text. [1188710](https://issuetracker.unity3d.com/issues/shader-graph-all-uv-dropdown-value-is-clipped-under-shader-graph)
- Added StencilOverride support.
- Sticky Notes can now be grouped properly.
- Fixed an issue where nodes couldn't be copied from a group.
- Fixed a bug that occurred when you duplicated multiple Blackboard properties or keywords simultaneously, where Shader Graph stopped working, potentially causing data loss.
- Fixed a bug where you couldn't reorder Blackboard properties.
- Shader Graph now properly duplicates the __Exposed__ status for Shader properties and keywords.
- Fixed a bug where the __Save Graph As__ dialog for a Shader or Sub Graph sometimes appeared in the wrong Project when you had multiple Unity Projects open simultaneously.
- Fixed an issue where adding the first output to a Sub Graph without any outputs prior caused Shader Graphs containing the Sub Graph to break.
- Fixed an issue where Shader Graph shaders using the `CameraNode` failed to build on PS4 with "incompatible argument list for call to 'mul'".
- Fixed a bug that caused problems with Blackboard property ordering.
- Fixed a bug where the redo functionality in Shader Graph often didn't work.
- Fixed a bug where using the Save As command on a Sub Graph raised an exception.
- Fixed a bug where the input fields sometimes didn't render properly. [1176268](https://issuetracker.unity3d.com/issues/shadergraph-input-fields-get-cut-off-after-minimizing-and-maximizing-become-unusable)
- Fixed a bug where the Gradient property didn't work with all system locales. [1140924](https://issuetracker.unity3d.com/issues/shader-graph-shader-doesnt-compile-when-using-a-gradient-property-and-a-regional-format-with-comma-decimal-separator-is-used)
- Fixed a bug where Properties in the Blackboard could have duplicate names.
- Fixed a bug where you could drag the Blackboard into a graph even when you disabled the Blackboard.
- Fixed a bug where the `Vertex Normal` slot on master nodes needed vertex normal data input to compile. [1193348](https://issuetracker.unity3d.com/issues/hdrp-unlit-shader-plugging-anything-into-the-vertex-normal-input-causes-shader-to-fail-to-compile)
- Fixed a bug where `GetWorldSpaceNormalizeViewDir()` could cause undeclared indentifier errors. [1190606](https://issuetracker.unity3d.com/issues/view-dir-node-plugged-into-vertex-position-creates-error-undeclared-identifier-getworldspacenormalizeviewdir)
- Fixed a bug where Emission on PBR Shader Graphs in the Universal RP would not bake to lightmaps. [1190225](https://issuetracker.unity3d.com/issues/emissive-custom-pbr-shadergraph-material-only-works-for-primitive-unity-objects)
- Fixed a bug where Shader Graph shaders were writing to `POSITION` instead of `SV_POSITION`, which caused PS4 builds to fail.
- Fixed a bug where `Object to Tangent` transforms in the `Transform` node used the wrong matrix. [1162203](https://issuetracker.unity3d.com/issues/shadergraph-transform-node-from-object-to-tangent-space-uses-the-wrong-matrix)
- Fixed an issue where boolean keywords in a Shader Graph caused HDRP Material features to fail. [1204827](https://issuetracker.unity3d.com/issues/hdrp-shadergraph-adding-a-boolean-keyword-to-an-hdrp-lit-shader-makes-material-features-not-work)
- Fixed a bug where Object space normals scaled with Object Scale.
- Documentation links on nodes now point to the correct URLs and package versions.
- Fixed an issue where Sub Graphs sometimes had duplicate names when you converted nodes into Sub Graphs.
- Fixed an issue where the number of ports on Keyword nodes didn't update when you added or removed Enum Keyword entries.
- Fixed an issue where colors in graphs didn't update when you changed a Blackboard Property's precision while the Color Mode is set to Precision.
- Fixed a bug where custom mesh in the Master Preview didn't work.
- Fixed a number of memory leaks that caused Shader Graph assets to stay in memory after closing the Shader Graph window.
- You can now smoothly edit controls on the `Dielectric Specular` node.
- Fixed Blackboard Properties to support scientific notation.
- Fixed a bug where warnings in the Shader Graph or Sub Graph were treated as errors.
- Fixed a bug where the error `Output value 'vert' is not initialized` displayed on all PBR graphs in Universal. [1210710](https://issuetracker.unity3d.com/issues/output-value-vert-is-not-completely-initialized-error-is-thrown-when-pbr-graph-is-created-using-urp)
- Fixed a bug where PBR and Unlit master nodes in Universal had Alpha Clipping enabled by default.
- Fixed an issue in where analytics wasn't always working.
- Fixed a bug where if a user had a Blackboard Property Reference start with a digit the generated shader would be broken.
- Avoid unintended behavior by removing the ability to create presets from Shader Graph (and Sub Graph) assets. [1220914](https://issuetracker.unity3d.com/issues/shadergraph-preset-unable-to-open-editor-when-clicking-on-open-shader-editor-in-the-shadersubgraphimporter)
- Fixed a bug where undo would make the Master Preview visible regardless of its toggle status.
- Fixed a bug where any change to the PBR master node settings would lose connection to the normal slot.
- Fixed a bug where the user couldn't open up HDRP Master Node Shader Graphs without the Render Pipeline set to HDRP.
- Fixed a bug where adding a HDRP Master Node to a Shader Graph would softlock the Shader Graph.
- Fixed a bug where shaders fail to compile due to `#pragma target` generation when your system locale uses commas instead of periods.
- Fixed a compilation error when using Hybrid Renderer due to incorrect positioning of macros.
- Fixed a bug where the `Create Node Menu` lagged on load. Entries are now only generated when property, keyword, or subgraph changes are detected. [1209567](https://issuetracker.unity3d.com/issues/shadergraph-opening-node-search-window-is-unnecessarily-slow).
- Fixed a bug with the `Transform` node where converting from `Absolute World` space in a sub graph causes invalid subscript errors. [1190813](https://issuetracker.unity3d.com/issues/shadergraph-invalid-subscript-errors-are-thrown-when-connecting-a-subgraph-with-transform-node-with-unlit-master-node)
- Fixed a bug where depndencies were not getting included when exporting a shadergraph and subgraphs
- Fixed a bug where adding a " to a property display name would cause shader compilation errors and show all nodes as broken
- Fixed a bug where the `Position` node would change coordinate spaces from `World` to `Absolute World` when shaders recompile. [1184617](https://issuetracker.unity3d.com/product/unity/issues/guid/1184617/)
- Fixed a bug where instanced shaders wouldn't compile on PS4.
- Fixed a bug where switching a Color Nodes' Mode between Default and HDR would cause the Color to be altered incorrectly.
- Fixed a bug where nodes dealing with matricies would sometimes display a preview, sometimes not.
- Optimized loading a large Shader Graph. [1209047](https://issuetracker.unity3d.com/issues/shader-graph-unresponsive-editor-when-using-large-graphs)
- Fixed NaN issue in triplanar SG node when blend goes to 0.
- Fixed a recurring bug where node inputs would get misaligned from their ports. [1224480]
- Fixed an issue where Blackboard properties would not duplicate with `Precision` or `Hybrid Instancing` options.
- Fixed an issue where `Texture` properties on the Blackboard would not duplicate with the same `Mode` settings.
- Fixed an issue where `Keywords` on the Blackboard would not duplicate with the same `Default` value.
- Shader Graph now requests preview shader compilation asynchronously. [1209047](https://issuetracker.unity3d.com/issues/shader-graph-unresponsive-editor-when-using-large-graphs)
- Fixed an issue where Shader Graph would not compile master previews after an assembly reload.
- Fixed issue where `Linear Blend Skinning` node could not be converted to Sub Graph [1227087](https://issuetracker.unity3d.com/issues/shadergraph-linear-blend-skinning-node-reports-an-error-and-prevents-shader-compilation-when-used-within-a-sub-graph)
- Fixed a compilation error in preview shaders for nodes requiring view direction.
- Fixed undo not being recorded properly for setting active master node, graph precision, and node defaults.
- Fixed an issue where Custum Function nodes and Sub Graph Output nodes could no longer rename slots.
- Fixed a bug where searcher entries would not repopulate correctly after an undo was perfromed (https://fogbugz.unity3d.com/f/cases/1241018/)
- Fixed a bug where Redirect Nodes did not work as inputs to Custom Function Nodes. [1235999](https://issuetracker.unity3d.com/product/unity/issues/guid/1235999/)
- Fixed a bug where changeing the default value on a keyword would reset the node input type to vec4 (https://fogbugz.unity3d.com/f/cases/1216760/)
- Fixed a soft lock when you open a graph when the blackboard hidden.
- Fixed an issue where keyboard navigation in the Create Node menu no longer worked. [1253544]
- Preview correctly shows unassigned VT texture result, no longer ignores null textures
- Don't allow duplicate VT layer names when renaming layers
- Moved VT layer TextureType to the VTProperty from the SampleVT node
- Fixed the squished UI of VT property layers
- Disallow Save As and Convert to Subgraph that would create recursive dependencies
- Fixed an issue where the user would not get a save prompt on application close [1262044](https://issuetracker.unity3d.com/product/unity/issues/guid/1262044/)
- Fixed bug where output port type would not visually update when input type changed (for example from Vec1 to Vec3) [1259501](https://issuetracker.unity3d.com/product/unity/issues/guid/1259501/)
- Fixed an issue with how we collected/filtered nodes for targets. Applied the work to the SearchWindowProvider as well
- Fixed a bug where the object selector for Custom Function Nodes did not update correctly. [1176129](https://issuetracker.unity3d.com/product/unity/issues/guid/1176129/)
- Fixed a bug where whitespaces were allowed in keyword reference names
- Fixed a bug where the Create Node menu would override the Object Field selection window. [1176125](https://issuetracker.unity3d.com/issues/shader-graph-object-input-field-with-space-bar-shortcut-opens-shader-graph-search-window-and-object-select-window)
- Fixed a bug where the Main Preview window was no longer a square aspect ratio. [1257053](https://issuetracker.unity3d.com/product/unity/issues/guid/1257053/)
- Fixed a bug where the size of the Graph Inspector would not save properly. [1257084](https://issuetracker.unity3d.com/product/unity/issues/guid/1257084/)
- Replace toggle by an enumField for lit/unlit with VFXTarget
- Alpha Clipping option in Graph inspector now correctly hides and indents dependent options. (https://fogbugz.unity3d.com/f/cases/1257041/)
- Fixed a bug where changing the name of a property did not update nodes on the graph. [1249164](https://issuetracker.unity3d.com/product/unity/issues/guid/1249164/)
- Fixed a crash issue when ShaderGraph included in a project along with DOTS assemblies
- Added missing SampleVirtualTextureNode address mode control in ShaderGraph
- Fixed a badly named control on SampleVirtualTextureNode in ShaderGraph
- Fixed an issue where multiple SampleVirtualTextureNodes created functions with names that may collide in ShaderGraph
- Made sub graph importer deterministic to avoid cascading shader recompiles when no change was present.
- Adjusted style sheet for Blackboard to prevent ui conflicts.
- Fixed a bug where the SampleVirtualTexture node would delete slots when changing its LOD mode
- Use preview of the other target if VFXTarget is active.

## [7.1.1] - 2019-09-05
### Added
- You can now define shader keywords on the Blackboard. Use these keywords on the graph to create static branches in the generated shader.
- The tab now shows whether you are working in a Sub Graph or a Shader Graph file.
- The Shader Graph importer now bakes the output node type name into a meta-data object.

### Fixed
- The Shader Graph preview no longer breaks when you create new PBR Graphs.
- Fixed an issue where deleting a group and a property at the same time would cause an error.
- Fixed the epsilon that the Hue Node uses to avoid NaN on platforms that support half precision.
- Emission nodes no longer produce errors when you use them in Sub Graphs.
- Exposure nodes no longer produce errors when you use them in Sub Graphs.
- Unlit master nodes no longer define unnecessary properties in the Universal Render Pipeline.
- Errors no longer occur when you convert a selection to a Sub Graph.
- Color nodes now handle Gamma and Linear conversions correctly.
- Sub Graph Output nodes now link to the correct documentation page.
- When you use Keywords, PBR and Unlit master nodes no longer produce errors.
- PBR master nodes now calculate Global Illumination (GI) correctly.
- PBR master nodes now apply surface normals.
- PBR master nodes now apply fog.
- The Editor now displays correct errors for missing or deleted Sub Graph Assets.
- You can no longer drag and drop recursive nodes onto Sub Graph Assets.

## [7.0.1] - 2019-07-25
### Changed
- New Shader Graph windows are now docked to either existing Shader Graph windows, or to the Scene View.

### Fixed
- Fixed various dependency tracking issues with Sub Graphs and HLSL files from Custom Function Nodes.
- Fixed an error that previously occurred when you used `Sampler State` input ports on Sub Graphs.
- `Normal Reconstruct Z` node is now compatible with both fragment and vertex stages.
- `Position` node now draws the correct label for **Absolute World**.
- Node previews now inherit preview type correctly.
- Normal maps now unpack correctly for mobile platforms.
- Fixed an error that previously occurred when you used the Gradient Sample node and your system locale uses commas instead of periods.
- Fixed an issue where you couldn't group several nodes.

## [7.0.0] - 2019-07-10
### Added
- You can now use the `SHADERGRAPH_PREVIEW` keyword in `Custom Function Node` to generate different code for preview Shaders.
- Color Mode improves node visibility by coloring the title bar by Category, Precision, or custom colors.
- You can now set the precision of a Shader Graph and individual nodes.
- Added the `_TimeParameters` variable which contains `Time`, `Sin(Time)`, and `Cosine(Time)`
- _Absolute World_ space on `Position Node` now provides absolute world space coordinates regardless of the active render pipeline.
- You can now add sticky notes to graphs.

### Changed
- The `Custom Function Node` now uses an object field to reference its source when using `File` mode.
- To enable master nodes to generate correct motion vectors for time-based vertex modification, time is now implemented as an input to the graph rather than as a global uniform.
- **World** space on `Position Node` now uses the default world space coordinates of the active render pipeline.

### Fixed
- Fixed an error in `Custom Function Node` port naming.
- `Sampler State` properties and nodes now serialize correctly.
- Labels in the Custom Port menu now use the correct coloring when using the Personal skin.
- Fixed an error that occured when creating a Sub Graph from a selection containing a Group Node.
- When you change a Sub Graph, Shader Graph windows now correctly reload.
- When you save a Shader Graph, all other Shader Graph windows no longer re-compile their preview Shaders.
- Shader Graph UI now draws with correct styling for 2019.3.
- When deleting edge connections to nodes with a preview error, input ports no longer draw in the wrong position.
- Fixed an error involving deprecated components from VisualElements.
- When you convert nodes to a Sub Graph, the nodes are now placed correctly in the Sub Graph.
- The `Bitangent Vector Node` now generates all necessary shader requirements.

## [6.7.0-preview] - 2019-05-16
### Added
- Added a hidden path namespace for Sub Graphs to prevent certain Sub Graphs from populating the Create Node menu.

### Changed
- Anti-aliasing (4x) is now enabled on Shader Graph windows.

### Fixed
- When you click on the gear icon, Shader Graph now focuses on the selected node, and brings the settings menu to front view.
- Sub Graph Output and Custom Function Node now validate slot names, and display an appropriate error badge when needed.
- Remaining outdated documentation has been removed.
- When you perform an undo or redo to an inactive Shader Graph window, the window no longer breaks.
- When you rapidly perform an undo or redo, Shader Graph windows no longer break.
- Sub Graphs that contain references to non-existing Sub Graphs no longer break the Sub Graph Importer.
- You can now reference sub-assets such as Textures.
- You can now reference Scene Color and Scene Depth correctly from within a Sub Graph.
- When you create a new empty Sub Graph, it no longer shows a warning about a missing output.
- When you create outputs that start with a digit, Shader generation no longer fails.
- You can no longer add nodes that are not allowed into Sub Graphs.
- A graph must now always contain at least one Master Node.
- Duplicate output names are now allowed.
- Fixed an issue where the main preview was always redrawing.
- When you set a Master Node as active, the Main Preview now shows the correct result.
- When you save a graph that contains a Sub Graph node, the Shader Graph window no longer freezes.
- Fixed an error that occured when using multiple Sampler State nodes with different parameters.
- Fixed an issue causing default inputs to be misaligned in certain cases.
- You can no longer directly connect slots with invalid types. When the graph detects that situation, it now doesn't break and gives an error instead.

## [6.6.0] - 2019-04-01
### Added
- You can now add Matrix, Sampler State and Gradient properties to the Blackboard.
- Added Custom Function node. Use this node to define a custom HLSL function either via string directly in the graph, or via a path to an HLSL file.
- You can now group nodes by pressing Ctrl + G.
- Added "Delete Group and Contents" and removed "Ungroup All Nodes" from the context menu for groups.
- You can now use Sub Graphs in other Sub Graphs.
- Preview shaders now compile in the background, and only redraw when necessary.

### Changed
- Removed Blackboard fields, which had no effect on Sub Graph input ports, from the Sub Graph Blackboard.
- Subgraph Output node is now called Outputs.
- Subgraph Output node now supports renaming of ports.
- Subgraph Output node now supports all port types.
- Subgraph Output node now supports reordering ports.
- When you convert nodes to a Sub Graph, Shader Graph generates properties and output ports in the Sub Graph, and now by default, names those resulting properties and output ports based on their types.
- When you delete a group, Shader Graph now deletes the Group UI, but doesn't delete the nodes inside.

### Fixed
- You can now undo edits to Vector port default input fields.
- You can now undo edits to Gradient port default input fields.
- Boolean port input fields now display correct values when you undo changes.
- Vector type properties now behave as expected when you undo changes.
- Fixed an error that previously occurred when you opened saved Shader Graphs containing one or more Voronoi nodes.
- You can now drag normal map type textures on to a Shader Graph to create Sample Texture 2D nodes with the correct type set.
- Fixed the Multiply node so default input values are applied correctly.
- Added padding on input values for Blend node to prevent NaN outputs.
- Fixed an issue where `IsFaceSign` would not compile within Sub Graph Nodes.
- Null reference errors no longer occur when you remove ports with connected edges.
- Default input fields now correctly hide and show when connections change.

## [6.5.0] - 2019-03-07

### Fixed
- Fixed master preview for HDRP master nodes when alpha clip is enabled.

## [6.4.0] - 2019-02-21
### Fixed
- Fixed the Transform node, so going from Tangent Space to any other space now works as expected.

## [6.3.0] - 2019-02-18
### Fixed
- Fixed an issue where the Normal Reconstruct Z Node sometimes caused Not a Number (NaN) errors when using negative values.

## [6.2.0] - 2019-02-15
### Fixed
- Fixed the property blackboard so it no longer goes missing or turns very small.

### Changed
- Code refactor: all macros with ARGS have been swapped with macros with PARAM. This is because the ARGS macros were incorrectly named.

## [6.1.0] - 2019-02-13

## [6.0.0] - 2019-02-23
### Added
- When you hover your cursor over a property in the blackboard, this now highlights the corresponding property elements in your Shader Graph. Similarly, if you hover over a property in the Shader Graph itself, this highlights the corresponding property in the blackboard.
- Property nodes in your Shader Graph now have a similar look and styling as the properties in the blackboard.

### Changed
- Errors in the compiled shader are now displayed as badges on the appropriate node.
- In the `Scene Depth` node you can now choose the depth sampling mode: `Linear01`, `Raw` or `Eye`.

### Fixed
- When you convert an inline node to a `Property` node, this no longer allows duplicate property names.
- When you move a node, you'll now be asked to save the Graph file.
- You can now Undo edits to Property parameters on the Blackboard.
- You can now Undo conversions between `Property` nodes and inline nodes.
- You can now Undo moving a node.
- You can no longer select the `Texture2D` Property type `Mode`, if the Property is not exposed.
- The `Vector1` Property type now handles default values more intuitively when switching `Mode` dropdown.
- The `Color` node control is now a consistent width.
- Function declarations no longer contain double delimiters.
- The `Slider` node control now functions correctly.
- Fixed an issue where the Editor automatically re-imported Shader Graphs when there were changes to the asset database.
- Reverted the visual styling of various graph elements to their previous correct states.
- Previews now repaint correctly when Unity does not have focus.
- Code generation now works correctly for exposed Vector1 shader properties where the decimal separator is not a dot.
- The `Rotate About Axis` node's Modes now use the correct function versions.
- Shader Graph now preserves grouping when you convert nodes between property and inline.
- The `Flip` node now greys out labels for inactive controls.
- The `Boolean` property type now uses the `ToggleUI` property attribute, so as to not generate keywords.
- The `Normal Unpack` node no longer generates errors in Object space.
- The `Split` node now uses values from its default Port input fields.
- The `Channel Mask` node now allows multiple node instances, and no longer generates any errors.
- Serialized the Alpha control value on the `Flip` node.
- The `Is Infinite` and `Is NaN` nodes now use `Vector 1` input ports, but the output remains the same.
- You can no longer convert a node inside a `Sub Graph` into a `Sub Graph`, which previously caused errors.
- The `Transformation Matrix` node's Inverse Projection and Inverse View Projection modes no longer produce errors.
- The term `Shader Graph` is now captilized correctly in the Save Graph prompt.

## [5.2.0] - 2018-11-27
### Added
- Shader Graph now has __Group Node__, where you can group together several nodes. You can use this to keep your Graphs organized and nice.

### Fixed
- The expanded state of blackboard properties are now remembered during a Unity session.

## [5.1.0] - 2018-11-19
### Added
- You can now show and hide the Main Preview and the Blackboard from the toolbar.

### Changed
- The Shader Graph package is no longer in preview.
- Moved `NormalBlendRNM` node to a dropdown option on `Normal Blend` node.
- `Sample Cubemap` node now has a `SamplerState` slot.
- New Sub Graph assets now default to the "Sub Graphs" path in the Create Node menu.
- New Shader Graph assets now default to the "Shader Graphs" path in the Shader menu.
- The `Light Probe` node is now a `Baked GI` node. When you use LWRP with lightmaps, this node now returns the correct lightmap data. This node is supported in HDRP.
- `Reflection Probe` nodes now only work with LWRP. This solves compilation errors in HDRP.
- `Ambient` nodes now only work with LWRP. This solves compilation errors in HDRP.
- `Fog` nodes now only work with LWRP. This solves compilation errors in HDRP.
- In HDRP, the `Position` port for the `Object` node now returns the absolute world position.
- The `Baked GI`, `Reflection Probe`, and `Ambient` nodes are now in the `Input/Lighting` category.
- The master node no longer has its own preview, because it was redundant. You can see the results for the master node in the Main Preview.

### Fixed
- Shadow projection is now correct when using the `Unlit` master node with HD Render Pipeline.
- Removed all direct references to matrices
- `Matrix Construction` nodes with different `Mode` values now evaluate correctly.
- `Is Front Face` node now works correctly when connected to `Alpha` and `AlphaThreshold` slots on the `PBR` master node.
- Corrected some instances of incorrect port dimensions on several nodes.
- `Scene Depth` and `Scene Color` nodes now work in single pass stereo in Lightweight Render Pipeline.
- `Channel Mask` node controls are now aligned correctly.
- In Lightweight Render Pipeline, Pre-multiply surface type now matches the Lit shader.
- Non-exposed properties in the blackboard no longer have a green dot next to them.
- Default reference name for shader properties are now serialized. You cannot change them after initial creation.
- When you save Shader Graph and Sub Graph files, they're now automatically checked out on version control.
- Shader Graph no longer throws an exception when you double-click a folder in the Project window.
- Gradient Node no longer throws an error when you undo a deletion.

## [5.0.0-preview] - 2018-09-28

## [4.0.0-preview] - 2018-09-28
### Added
- Shader Graph now supports the High Definition Render Pipeline with both PBR and Unlit Master nodes. Shaders built with Shader Graph work with both the Lightweight and HD render pipelines.
- You can now modify vertex position via the Position slot on the PBR and Unlit Master nodes. By default, the input to this node is object space position. Custom inputs to this slot should specify the absolute local position of a given vertex. Certain nodes (such as Procedural Shapes) are not viable in the vertex shader. Such nodes are incompatible with this slot.
- You can now edit the Reference name for a property. To do so, select the property and type a new name next to Reference. If you want to reset to the default name, right-click Reference, and select Reset reference.
- In the expanded property window, you can now toggle whether the property is exposed.
- You can now change the path of Shader Graphs and Sub Graphs. When you change the path of a Shader Graph, this modifies the location it has in the shader selection list. When you change the path of Sub Graph, it will have a different location in the node creation menu.
- Added `Is Front Face` node. With this node, you can change graph output depending on the face sign of a given fragment. If the current fragment is part of a front face, the node returns true. For a back face, the node returns false. Note: This functionality requires that you have enabled **two sided** on the Master node.
- Gradient functionality is now available via two new nodes: Sample Gradient and Gradient Asset. The Sample Gradient node samples a gradient given a Time parameter. You can define this gradient on the Gradient slot control view. The Gradient Asset node defines a gradient that can be sampled by multiple Sample Gradient nodes using different Time parameters.
- Math nodes now have a Waves category. The category has four different nodes: Triangle wave, Sawtooth wave, Square wave, and Noise Sine wave. The Triangle, Sawtooth, and Square wave nodes output a waveform with a range of -1 to 1 over a period of 1. The Noise Sine wave outputs a standard Sine wave with a range of -1 to 1 over a period of 2 * pi. For variance, random noise is added to the amplitude of the Sine wave, within a determined range.
- Added `Sphere Mask` node for which you can indicate the starting coordinate and center point. The sphere mask uses these with the **Radius** and **Hardness** parameters. Sphere mask functionality works in both 2D and 3D spaces, and is based on the vector coordinates in the **Coords and Center** input.
- Added support for Texture 3D and Texture 2D Array via two new property types and four new nodes.
- A new node `Texture 2D LOD` has been added for LOD functionality on a Texture 2D Sample. Sample Texture 2D LOD uses the exact same input and output slots as Sample Texture 2D, but also includes an input for level of detail adjustments via a Vector1 slot.
- Added `Texel Size` node, which allows you to get the special texture properties of a Texture 2D Asset via the `{texturename}_TexelSize` variable. Based on input from the Texture 2D Asset, the node outputs the width and height of the texel size in Vector1 format.
- Added `Rotate About Axis` node. This allows you to rotate a 3D vector space around an axis. For the rotation, you can specify an amount of degrees or a radian value.
- Unpacking normal maps in object space.
- Unpacking derivative maps option on sample texture nodes.
- Added Uint type for instancing support.
- Added HDR option for color material slots.
- Added definitions used by new HD Lit Master node.
- Added a popup control for a string list.
- Added conversion type (position/direction) to TransformNode.
- In your preview for nodes that are not master nodes, pixels now display as pink if they are not finite.

### Changed
- The settings for master nodes now live in a small window that you can toggle on and off. Here, you can change various rendering settings for your shader.
- There are two Normal Derive Nodes: `Normal From Height` and `Normal Reconstruct Z`.
  `Normal From Height` uses Vector1 input to derive a normal map.
  `Normal Reconstruct Z` uses the X and Y components in Vector2 input to derive the proper Z value for a normal map.
- The Texture type default input now accepts render textures.
- HD PBR subshader no longer duplicates surface description code into vertex shader.
- If the current render pipeline is not compatible, master nodes now display an error badge.
- The preview shader now only considers the current render pipeline. Because of this there is less code to compile, so the preview shader compiles faster.
- When you rename a shader graph or sub shader graph locally on your disk, the title of the Shader Graph window, black board, and preview also updates.
- Removed legacy matrices from Transfomation Matrix node.
- Texture 2D Array and Texture 3D nodes can no longer be used in the vertex shader.
- `Normal Create` node has been renamed to `Normal From Texture`.
- When you close the Shader Graph after you have modified a file, the prompt about saving your changes now shows the file name as well.
- `Blend` node now supports Overwrite mode.
- `Simple Noise` node no longer has a loop.
- The `Polygon` node now calculates radius based on apothem.
- `Normal Strength` node now calculates Z value more accurately.
- You can now connect Sub Graphs to vertex shader slots. If a node in the Sub Graph specifies a shader stage, that specific Sub Graph node is locked to that stage. When an instance of a Sub Graph node is connected to a slot that specifies a shader stage, all slots on that instance are locked to the stage.
- Separated material options and tags.
- Master node settings are now recreated when a topological modification occurs.

### Fixed
- Vector 1 nodes now evaluate correctly. ([#334](https://github.com/Unity-Technologies/ShaderGraph/issues/334) and [#337](https://github.com/Unity-Technologies/ShaderGraph/issues/337))
- Properties can now be copied and pasted.
- Pasting a property node into another graph will now convert it to a concrete node. ([#300](https://github.com/Unity-Technologies/ShaderGraph/issues/300) and [#307](https://github.com/Unity-Technologies/ShaderGraph/pull/307))
- Nodes that are copied from one graph to another now spawn in the center of the current view. ([#333](https://github.com/Unity-Technologies/ShaderGraph/issues/333))
- When you edit sub graph paths, the search window no longer yields a null reference exception.
- The blackboard is now within view when deserialized.
- Your system locale can no longer cause incorrect commands due to full stops being converted to commas.
- Deserialization of subgraphs now works correctly.
- Sub graphs are now suffixed with (sub), so you can tell them apart from other nodes.
- Boolean and Texture type properties now function correctly in sub-graphs.
- The preview of a node does not obstruct the selection outliner anymore.
- The Dielectric Specular node no longer resets its control values.
- You can now copy, paste, and duplicate sub-graph nodes with vector type input ports.
- The Lightweight PBR subshader now normalizes normal, tangent, and view direction correctly.
- Shader graphs using alpha clip now generate correct depth and shadow passes.
- `Normal Create` node has been renamed to `Normal From Texture`.
- The preview of nodes now updates correctly.
- Your system locale can no longer cause incorrect commands due to full stops being converted to commas.
- `Show Generated Code` no longer throws an "Argument cannot be null" error.
- Sub Graphs now use the correct generation mode when they generate preview shaders.
- The `CodeFunctionNode` API now generates correct function headers when you use `DynamicMatrix` type slots.
- Texture type input slots now set correct default values for 'Normal' texture type.
- SpaceMaterialSlot now reads correct slot.
- Slider node control now functions correctly.
- Shader Graphs no longer display an error message intended for Sub Graphs when you delete properties.
- The Shader Graph and Sub Shader Graph file extensions are no longer case-sensitive.
- The dynamic value slot type now uses the correct decimal separator during HLSL generation.
- Fixed an issue where Show Generated Code could fail when external editor was not set.
- In the High Definition Render Pipeline, Shader Graph now supports 4-channel UVs.
- The Lightweight PBR subshader now generates the correct meta pass.
- Both PBR subshaders can now generate indirect light from emission.
- Shader graphs now support the SRP batcher.
- Fixed an issue where floatfield would be parsed according to OS locale settings with .NET 4.6<|MERGE_RESOLUTION|>--- conflicted
+++ resolved
@@ -15,12 +15,9 @@
 ## [14.0.0] - 2021-11-17
 
 ### Fixed
-<<<<<<< HEAD
  - Fixed issue where Duplicating/Copy-Pasting last keyword in the blackboard throws an exception [1394378]
  - Fixed an issue where some graphs with incorrectly formatted data would not display their shader inputs in the blackboard [1384315]
-=======
  - Fixed bug with Shader Graph subwindows having their header text overflow when the window is resized smaller than the title [1378203]
->>>>>>> def95df5
  - Gradient field doesn't support HDR values [Case 1381867](https://issuetracker.unity3d.com/product/unity/issues/guid/1381867/)
  - Fixed the behavior of checkerboard node with raytracing
 
