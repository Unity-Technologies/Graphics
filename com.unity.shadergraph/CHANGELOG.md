--- conflicted
+++ resolved
@@ -110,12 +110,9 @@
 - Fixed ShaderGraph BuiltIn target shader GUI to allow the same render queue control available on URP with the changes for case 1335795.
 - Fixed ShaderGraph BuiltIn target not to apply emission in the ForwardAdd pass to match surface shader results [1345574]. (https://issuetracker.unity3d.com/product/unity/issues/guid/1345574/)
 - Fixed Procedural Virtual Texture compatibility with SRP Batcher [1329336] (https://issuetracker.unity3d.com/issues/procedural-virtual-texture-node-will-make-a-shadergraph-incompatible-with-srp-batcher)
-<<<<<<< HEAD
-- Fixed a ShaderGraph issue where selecting a keyword property in the blackboard would invalidate all previews, causing them to recompile [1347666] (https://issuetracker.unity3d.com/product/unity/issues/guid/1347666/)
-=======
 - Fixed an issue where SubGraph keywords would not deduplicate before counting towards the permutation limit [1343528] (https://issuetracker.unity3d.com/issues/shader-graph-graph-is-generating-too-many-variants-error-is-thrown-when-using-subgraphs-with-keywords)
 - Fixed an issue where an informational message could cause some UI controls on the graph inspector to be pushed outside the window [1343124] (https://issuetracker.unity3d.com/product/unity/issues/guid/1343124/)
->>>>>>> 967e1c96
+- Fixed a ShaderGraph issue where selecting a keyword property in the blackboard would invalidate all previews, causing them to recompile [1347666] (https://issuetracker.unity3d.com/product/unity/issues/guid/1347666/)
 
 ## [11.0.0] - 2020-10-21
 
