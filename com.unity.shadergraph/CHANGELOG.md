# Changelog
All notable changes to this package are documented in this file.

The format is based on [Keep a Changelog](http://keepachangelog.com/en/1.0.0/)
and this project adheres to [Semantic Versioning](http://semver.org/spec/v2.0.0.html).

## [10.1.0] - 2019-08-04

### Added
- Added parallax mapping node and parallax occlusion mapping node.
- Added the possibility to have multiple POM node in a single graph.
- Added better error feedback when SampleVirtualTexture nodes run into issues with the VirtualTexture property inputs

### Changed
- Added method chaining support to shadergraph collection API.
- Optimized ShaderSubGraph import dependencies to minimize unnecessary reimports when using CustomFunctionNode
- Changed UI names from `Vector1` to `Float`
- Renamed `Float` precision to `Single`

### Fixed
- Fixed a bug where ShaderGraph subgraph nodes would not update their slot names or order
- Fixed an issue where very old ShaderGraphs would fail to load because of uninitialized data [1269616](https://issuetracker.unity3d.com/issues/shadergraph-matrix-split-and-matrix-combine-shadergraphs-in-shadergraph-automated-tests-dont-open-throw-error)
- Fixed an issue where ShaderGraph previews didn't display correctly when setting a texture to "None" [1264932]
- Fixed an issue with the SampleVirtualTexture node in ShaderGraph, where toggling Automatic Streaming would cause the node to incorrectly display four output slots [1271618]
- Fixed an issue in ShaderGraph with integer-mode Vector1 properties throwing errors when the value is changed [1264930]
- Fixed a bug where ShaderGraph would not load graphs using Procedural VT nodes when the nodes were the project had them disabled [1271598]
- Fixed an issue where the ProceduralVT node was not updating any connected SampleVT nodes when the number of layers was changed [1274288]
- Fixed an issue where ShaderGraph shaders did not reimport automatically when some of the included files changed [1269634]
- Fixed an issue where building a context menu on a dragging block node would leave it floating and undo/redo would result in a soft-lock
- Fixed an issue where ShaderGraph was logging error when edited in play mode [1274148].
- Fixed a bug where properties copied over with their graph inputs would not hook up correctly in a new graph [1274306]
- Fixed an issue where renaming a property in the blackboard at creation would trigger an error.
- Fixed an issue where ShaderGraph shaders did not reimport automatically when missing dependencies were reintroduced [1182895]
- Fixed an issue where ShaderGraph previews would not show error shaders when the active render pipeline is incompatible with the shader [1257015]
- ShaderGraph DDX, DDY, DDXY, and NormalFromHeight nodes do not allow themselves to be connected to vertex shader, as the derivative instructions can't be used [1209087]
<<<<<<< HEAD
- ShaderGraph Custom Function Node will now correctly convert function and slot names to valid HLSL identifiers [1258832]
=======
- When ShaderGraph detects no active SRP, it will still continue to render the master preview, but it will use the error shader [1264642]
- VirtualTexture is no longer allowed as a SubGraph output (it is not supported by current system) [1254483]
>>>>>>> 0af2911b

## [10.0.0] - 2019-06-10
### Added
- Added the Internal Inspector which allows the user to view data contained in selected nodes and properties in a new floating graph sub-window. Also added support for custom property drawers to let you visualize any data type you like and expose it to the inspector.  
- Added samples for Procedural Patterns to the package.
- You can now use the right-click context menu to delete Sticky Notes.
- You can now save your graph as a new Asset.
- Added support for vertex skinning when you use the DOTS animation package.
- You can now use the right-click context menu to set the precision on multiple selected nodes.
- You can now select unused nodes in your graph.
- When you start the Editor, Shader Graph now displays Properties in the Blackboard as collapsed.
- Updated the zoom level to let you zoom in further.
- Blackboard properties now have a __Duplicate__ menu option. When you duplicate properties, Shader Graph maintains the order, and inserts duplicates below the current selection.
- When you convert a node to a Sub Graph, the dialog now opens up in the directory of the original graph that contained the node. If the new Sub Graph is outside this directory, it also remembers that path for the next dialog to ease folder navigation.
- If Unity Editor Analytics are enabled, Shader Graph collects anonymous data about which nodes you use in your graphs. This helps the Shader Graph team focus our efforts on the most common graph scenarios, and better understand the needs of our customers. We don't track edge data and cannot recreate your graphs in any form.
- The Create Node Menu now has a tree view and support for fuzzy field searching.
- When a Shader Graph or Sub Graph Asset associated with a open window has been deleted, Unity now displays a dialog that asks whether you would like to save the graph as a new Asset or close the window.
- Added a drop-down menu to the PBR Master Node that lets you select the final coordinate space of normals delivered from the fragment function. 
- Added support for users to drag and drop Blackboard Properties from one graph to another.
- Breaking out GraphData validation into clearer steps.
- Added AlphaToMask render state.
- Added a field to the Master Nodes that overrides the generated shader's ShaderGUI, which determines how a Material that uses a Shader Graph looks.
- Added Redirect Nodes. You can now double-click an edge to add a control point that allows you to route edges around other nodes and connect multiple output edges.
- Added `Compute Deformation` Node to read deformed vertex data from Dots Deformations.
- Added new graph nodes that allow sampling Virtual Textures
- Shader Graph now uses a new file format that is much friendlier towards version control systems and humans. Existing Shader Graphs and will use the new format next time they are saved.

### Changed
- Changed the `Branch` node so that it uses a ternary operator (`Out = bool ? a : B`) instead of a linear interpolate function.
- Copied nodes are now pasted at the cursor location instead of slightly offset from their original location.
- Error messages reported on Sub Graph output nodes for invalid previews now present clearer information, with documentation support.
- Updated legacy COLOR output semantic to SV_Target in pixel shader for compatibility with DXC.
- Updated the functions in the `Normal From Height` node to avoid NaN outputs.
- Changed the Voronoi Node algorithm to increase the useful range of the input values and to always use float values internally to avoid clipping.
- Changed the `Reference Suffix` of Keyword Enum entries so that you cannot edit them, which ensures that material keywords compile properly. 
- Updated the dependent version of `Searcher` to 4.2.0. 
- Added support for `Linear Blend Skinning` Node to Universal Render Pipeline.
- Moved all code to be under Unity specific namespaces.
- Changed ShaderGraphImporter and ShaderSubgraphImporter so that graphs are imported before Models.
- Remove VFXTarget if VisualEffect Graph package isn't included.
- VFXTarget doesn't overwrite the shader export anymore, VFXTarget can be active with another target.

### Fixed
- Edges no longer produce errors when you save a Shader Graph.
- Shader Graph no longer references the `NUnit` package.
- Fixed a shader compatibility issue in the SRP Batcher when you use a hybrid instancing custom variable.
- Fixed an issue where Unity would crash when you imported a Shader Graph Asset with invalid formatting.
- Fixed an issue with the animated preview when there is no Camera with animated Materials in the Editor.
- Triplanar nodes no longer use Camera-relative world space by default in HDRP.
- Errors no longer occur when you activate `Enable GPU Instancing` on Shader Graph Materials. [1184870](https://issuetracker.unity3d.com/issues/universalrp-shader-compilation-error-when-using-gpu-instancing)
- Errors no longer occur when there are multiple tangent transform nodes on a graph. [1185752](https://issuetracker.unity3d.com/issues/shadergraph-fails-to-compile-with-redefinition-of-transposetangent-when-multiple-tangent-transform-nodes-are-plugged-in)
- The Main Preview for Sprite Lit and Sprite Unlit master nodes now displays the correct color. [1184656](https://issuetracker.unity3d.com/issues/shadergraph-preview-for-lit-and-unlit-master-node-wrong-color-when-color-is-set-directly-on-master-node)
- Shader Graph shaders in `Always Include Shaders` no longer crash builds. [1191757](https://issuetracker.unity3d.com/issues/lwrp-build-crashes-when-built-with-shadergraph-file-added-to-always-include-shaders-list)
- The `Transform` node now correctly transforms Absolute World to Object.
- Errors no longer occur when you change the precision of Sub Graphs. [1158413](https://issuetracker.unity3d.com/issues/shadergraph-changing-precision-of-sg-with-subgraphs-that-still-use-the-other-precision-breaks-the-generated-shader)
- Fixed an error where the UV channel drop-down menu on nodes had clipped text. [1188710](https://issuetracker.unity3d.com/issues/shader-graph-all-uv-dropdown-value-is-clipped-under-shader-graph)
- Added StencilOverride support.
- Sticky Notes can now be grouped properly.
- Fixed an issue where nodes couldn't be copied from a group.
- Fixed a bug that occurred when you duplicated multiple Blackboard properties or keywords simultaneously, where Shader Graph stopped working, potentially causing data loss.
- Fixed a bug where you couldn't reorder Blackboard properties.
- Shader Graph now properly duplicates the __Exposed__ status for Shader properties and keywords.
- Fixed a bug where the __Save Graph As__ dialog for a Shader or Sub Graph sometimes appeared in the wrong Project when you had multiple Unity Projects open simultaneously.
- Fixed an issue where adding the first output to a Sub Graph without any outputs prior caused Shader Graphs containing the Sub Graph to break.
- Fixed an issue where Shader Graph shaders using the `CameraNode` failed to build on PS4 with "incompatible argument list for call to 'mul'".
- Fixed a bug that caused problems with Blackboard property ordering.
- Fixed a bug where the redo functionality in Shader Graph often didn't work.
- Fixed a bug where using the Save As command on a Sub Graph raised an exception.
- Fixed a bug where the input fields sometimes didn't render properly. [1176268](https://issuetracker.unity3d.com/issues/shadergraph-input-fields-get-cut-off-after-minimizing-and-maximizing-become-unusable)
- Fixed a bug where the Gradient property didn't work with all system locales. [1140924](https://issuetracker.unity3d.com/issues/shader-graph-shader-doesnt-compile-when-using-a-gradient-property-and-a-regional-format-with-comma-decimal-separator-is-used)
- Fixed a bug where Properties in the Blackboard could have duplicate names.
- Fixed a bug where you could drag the Blackboard into a graph even when you disabled the Blackboard.
- Fixed a bug where the `Vertex Normal` slot on master nodes needed vertex normal data input to compile. [1193348](https://issuetracker.unity3d.com/issues/hdrp-unlit-shader-plugging-anything-into-the-vertex-normal-input-causes-shader-to-fail-to-compile)
- Fixed a bug where `GetWorldSpaceNormalizeViewDir()` could cause undeclared indentifier errors. [1190606](https://issuetracker.unity3d.com/issues/view-dir-node-plugged-into-vertex-position-creates-error-undeclared-identifier-getworldspacenormalizeviewdir)
- Fixed a bug where Emission on PBR Shader Graphs in the Universal RP would not bake to lightmaps. [1190225](https://issuetracker.unity3d.com/issues/emissive-custom-pbr-shadergraph-material-only-works-for-primitive-unity-objects)
- Fixed a bug where Shader Graph shaders were writing to `POSITION` instead of `SV_POSITION`, which caused PS4 builds to fail.
- Fixed a bug where `Object to Tangent` transforms in the `Transform` node used the wrong matrix. [1162203](https://issuetracker.unity3d.com/issues/shadergraph-transform-node-from-object-to-tangent-space-uses-the-wrong-matrix)
- Fixed an issue where boolean keywords in a Shader Graph caused HDRP Material features to fail. [1204827](https://issuetracker.unity3d.com/issues/hdrp-shadergraph-adding-a-boolean-keyword-to-an-hdrp-lit-shader-makes-material-features-not-work)
- Fixed a bug where Object space normals scaled with Object Scale. 
- Documentation links on nodes now point to the correct URLs and package versions.
- Fixed an issue where Sub Graphs sometimes had duplicate names when you converted nodes into Sub Graphs. 
- Fixed an issue where the number of ports on Keyword nodes didn't update when you added or removed Enum Keyword entries.
- Fixed an issue where colors in graphs didn't update when you changed a Blackboard Property's precision while the Color Mode is set to Precision.
- Fixed a bug where custom mesh in the Master Preview didn't work.
- Fixed a number of memory leaks that caused Shader Graph assets to stay in memory after closing the Shader Graph window.
- You can now smoothly edit controls on the `Dielectric Specular` node.
- Fixed Blackboard Properties to support scientific notation.
- Fixed a bug where warnings in the Shader Graph or Sub Graph were treated as errors.
- Fixed a bug where the error `Output value 'vert' is not initialized` displayed on all PBR graphs in Universal. [1210710](https://issuetracker.unity3d.com/issues/output-value-vert-is-not-completely-initialized-error-is-thrown-when-pbr-graph-is-created-using-urp)
- Fixed a bug where PBR and Unlit master nodes in Universal had Alpha Clipping enabled by default.
- Fixed an issue in where analytics wasn't always working.
- Fixed a bug where if a user had a Blackboard Property Reference start with a digit the generated shader would be broken.
- Avoid unintended behavior by removing the ability to create presets from Shader Graph (and Sub Graph) assets. [1220914](https://issuetracker.unity3d.com/issues/shadergraph-preset-unable-to-open-editor-when-clicking-on-open-shader-editor-in-the-shadersubgraphimporter)
- Fixed a bug where undo would make the Master Preview visible regardless of its toggle status.
- Fixed a bug where any change to the PBR master node settings would lose connection to the normal slot. 
- Fixed a bug where the user couldn't open up HDRP Master Node Shader Graphs without the Render Pipeline set to HDRP.
- Fixed a bug where adding a HDRP Master Node to a Shader Graph would softlock the Shader Graph.
- Fixed a bug where shaders fail to compile due to `#pragma target` generation when your system locale uses commas instead of periods.
- Fixed a compilation error when using Hybrid Renderer due to incorrect positioning of macros.
- Fixed a bug where the `Create Node Menu` lagged on load. Entries are now only generated when property, keyword, or subgraph changes are detected. [1209567](https://issuetracker.unity3d.com/issues/shadergraph-opening-node-search-window-is-unnecessarily-slow).
- Fixed a bug with the `Transform` node where converting from `Absolute World` space in a sub graph causes invalid subscript errors. [1190813](https://issuetracker.unity3d.com/issues/shadergraph-invalid-subscript-errors-are-thrown-when-connecting-a-subgraph-with-transform-node-with-unlit-master-node)
- Fixed a bug where depndencies were not getting included when exporting a shadergraph and subgraphs
- Fixed a bug where adding a " to a property display name would cause shader compilation errors and show all nodes as broken
- Fixed a bug where the `Position` node would change coordinate spaces from `World` to `Absolute World` when shaders recompile. [1184617](https://issuetracker.unity3d.com/product/unity/issues/guid/1184617/)
- Fixed a bug where instanced shaders wouldn't compile on PS4.
- Fixed a bug where switching a Color Nodes' Mode between Default and HDR would cause the Color to be altered incorrectly.
- Fixed a bug where nodes dealing with matricies would sometimes display a preview, sometimes not.
- Optimized loading a large Shader Graph. [1209047](https://issuetracker.unity3d.com/issues/shader-graph-unresponsive-editor-when-using-large-graphs)
- Fixed NaN issue in triplanar SG node when blend goes to 0.
- Fixed a recurring bug where node inputs would get misaligned from their ports. [1224480]
- Fixed an issue where Blackboard properties would not duplicate with `Precision` or `Hybrid Instancing` options. 
- Fixed an issue where `Texture` properties on the Blackboard would not duplicate with the same `Mode` settings. 
- Fixed an issue where `Keywords` on the Blackboard would not duplicate with the same `Default` value.
- Shader Graph now requests preview shader compilation asynchronously. [1209047](https://issuetracker.unity3d.com/issues/shader-graph-unresponsive-editor-when-using-large-graphs)
- Fixed an issue where Shader Graph would not compile master previews after an assembly reload.
- Fixed issue where `Linear Blend Skinning` node could not be converted to Sub Graph [1227087](https://issuetracker.unity3d.com/issues/shadergraph-linear-blend-skinning-node-reports-an-error-and-prevents-shader-compilation-when-used-within-a-sub-graph)
- Fixed a compilation error in preview shaders for nodes requiring view direction.
- Fixed undo not being recorded properly for setting active master node, graph precision, and node defaults.
- Fixed an issue where Custum Function nodes and Sub Graph Output nodes could no longer rename slots. 
- Fixed a bug where searcher entries would not repopulate correctly after an undo was perfromed (https://fogbugz.unity3d.com/f/cases/1241018/)
- Fixed a bug where Redirect Nodes did not work as inputs to Custom Function Nodes. [1235999](https://issuetracker.unity3d.com/product/unity/issues/guid/1235999/)
- Fixed a bug where changeing the default value on a keyword would reset the node input type to vec4 (https://fogbugz.unity3d.com/f/cases/1216760/)
- Fixed a soft lock when you open a graph when the blackboard hidden.
- Fixed an issue where keyboard navigation in the Create Node menu no longer worked. [1253544]
- Preview correctly shows unassigned VT texture result, no longer ignores null textures
- Don't allow duplicate VT layer names when renaming layers
- Moved VT layer TextureType to the VTProperty from the SampleVT node
- Fixed the squished UI of VT property layers
- Disallow Save As and Convert to Subgraph that would create recursive dependencies
- Fixed an issue where the user would not get a save prompt on application close [1262044](https://issuetracker.unity3d.com/product/unity/issues/guid/1262044/)
- Fixed bug where output port type would not visually update when input type changed (for example from Vec1 to Vec3) [1259501](https://issuetracker.unity3d.com/product/unity/issues/guid/1259501/)
- Fixed an issue with how we collected/filtered nodes for targets. Applied the work to the SearchWindowProvider as well
- Fixed a bug where the object selector for Custom Function Nodes did not update correctly. [1176129](https://issuetracker.unity3d.com/product/unity/issues/guid/1176129/)
- Fixed a bug where whitespaces were allowed in keyword reference names
- Fixed a bug where the Create Node menu would override the Object Field selection window. [1176125](https://issuetracker.unity3d.com/issues/shader-graph-object-input-field-with-space-bar-shortcut-opens-shader-graph-search-window-and-object-select-window)
- Fixed a bug where the Main Preview window was no longer a square aspect ratio. [1257053](https://issuetracker.unity3d.com/product/unity/issues/guid/1257053/)
- Fixed a bug where the size of the Graph Inspector would not save properly. [1257084](https://issuetracker.unity3d.com/product/unity/issues/guid/1257084/)
- Replace toggle by an enumField for lit/unlit with VFXTarget
- Alpha Clipping option in Graph inspector now correctly hides and indents dependent options. (https://fogbugz.unity3d.com/f/cases/1257041/)
- Fixed a bug where changing the name of a property did not update nodes on the graph. [1249164](https://issuetracker.unity3d.com/product/unity/issues/guid/1249164/)
- Fixed a crash issue when ShaderGraph included in a project along with DOTS assemblies
- Added missing SampleVirtualTextureNode address mode control in ShaderGraph
- Fixed a badly named control on SampleVirtualTextureNode in ShaderGraph
- Fixed an issue where multiple SampleVirtualTextureNodes created functions with names that may collide in ShaderGraph
- Made sub graph importer deterministic to avoid cascading shader recompiles when no change was present.
- Adjusted style sheet for Blackboard to prevent ui conflicts.
- Fixed a bug where the SampleVirtualTexture node would delete slots when changing its LOD mode
- Use preview of the other target if VFXTarget is active.

## [7.1.1] - 2019-09-05
### Added
- You can now define shader keywords on the Blackboard. Use these keywords on the graph to create static branches in the generated shader.
- The tab now shows whether you are working in a Sub Graph or a Shader Graph file.
- The Shader Graph importer now bakes the output node type name into a meta-data object.

### Fixed
- The Shader Graph preview no longer breaks when you create new PBR Graphs.
- Fixed an issue where deleting a group and a property at the same time would cause an error.
- Fixed the epsilon that the Hue Node uses to avoid NaN on platforms that support half precision.
- Emission nodes no longer produce errors when you use them in Sub Graphs.
- Exposure nodes no longer produce errors when you use them in Sub Graphs.
- Unlit master nodes no longer define unnecessary properties in the Universal Render Pipeline.
- Errors no longer occur when you convert a selection to a Sub Graph.
- Color nodes now handle Gamma and Linear conversions correctly.
- Sub Graph Output nodes now link to the correct documentation page.
- When you use Keywords, PBR and Unlit master nodes no longer produce errors.
- PBR master nodes now calculate Global Illumination (GI) correctly.
- PBR master nodes now apply surface normals.
- PBR master nodes now apply fog.
- The Editor now displays correct errors for missing or deleted Sub Graph Assets.
- You can no longer drag and drop recursive nodes onto Sub Graph Assets.

## [7.0.1] - 2019-07-25
### Changed
- New Shader Graph windows are now docked to either existing Shader Graph windows, or to the Scene View.

### Fixed
- Fixed various dependency tracking issues with Sub Graphs and HLSL files from Custom Function Nodes.
- Fixed an error that previously occurred when you used `Sampler State` input ports on Sub Graphs.
- `Normal Reconstruct Z` node is now compatible with both fragment and vertex stages. 
- `Position` node now draws the correct label for **Absolute World**. 
- Node previews now inherit preview type correctly.
- Normal maps now unpack correctly for mobile platforms.
- Fixed an error that previously occurred when you used the Gradient Sample node and your system locale uses commas instead of periods.
- Fixed an issue where you couldn't group several nodes.

## [7.0.0] - 2019-07-10
### Added
- You can now use the `SHADERGRAPH_PREVIEW` keyword in `Custom Function Node` to generate different code for preview Shaders.
- Color Mode improves node visibility by coloring the title bar by Category, Precision, or custom colors.
- You can now set the precision of a Shader Graph and individual nodes.
- Added the `_TimeParameters` variable which contains `Time`, `Sin(Time)`, and `Cosine(Time)`
- _Absolute World_ space on `Position Node` now provides absolute world space coordinates regardless of the active render pipeline.
- You can now add sticky notes to graphs.

### Changed
- The `Custom Function Node` now uses an object field to reference its source when using `File` mode.
- To enable master nodes to generate correct motion vectors for time-based vertex modification, time is now implemented as an input to the graph rather than as a global uniform.
- **World** space on `Position Node` now uses the default world space coordinates of the active render pipeline. 

### Fixed
- Fixed an error in `Custom Function Node` port naming.
- `Sampler State` properties and nodes now serialize correctly.
- Labels in the Custom Port menu now use the correct coloring when using the Personal skin.
- Fixed an error that occured when creating a Sub Graph from a selection containing a Group Node.
- When you change a Sub Graph, Shader Graph windows now correctly reload.
- When you save a Shader Graph, all other Shader Graph windows no longer re-compile their preview Shaders.
- Shader Graph UI now draws with correct styling for 2019.3.
- When deleting edge connections to nodes with a preview error, input ports no longer draw in the wrong position.
- Fixed an error involving deprecated components from VisualElements.
- When you convert nodes to a Sub Graph, the nodes are now placed correctly in the Sub Graph.
- The `Bitangent Vector Node` now generates all necessary shader requirements.

## [6.7.0-preview] - 2019-05-16
### Added
- Added a hidden path namespace for Sub Graphs to prevent certain Sub Graphs from populating the Create Node menu.

### Changed
- Anti-aliasing (4x) is now enabled on Shader Graph windows.

### Fixed
- When you click on the gear icon, Shader Graph now focuses on the selected node, and brings the settings menu to front view.
- Sub Graph Output and Custom Function Node now validate slot names, and display an appropriate error badge when needed.
- Remaining outdated documentation has been removed. 
- When you perform an undo or redo to an inactive Shader Graph window, the window no longer breaks.
- When you rapidly perform an undo or redo, Shader Graph windows no longer break.
- Sub Graphs that contain references to non-existing Sub Graphs no longer break the Sub Graph Importer.
- You can now reference sub-assets such as Textures.
- You can now reference Scene Color and Scene Depth correctly from within a Sub Graph.
- When you create a new empty Sub Graph, it no longer shows a warning about a missing output.
- When you create outputs that start with a digit, Shader generation no longer fails.
- You can no longer add nodes that are not allowed into Sub Graphs.
- A graph must now always contain at least one Master Node.
- Duplicate output names are now allowed.
- Fixed an issue where the main preview was always redrawing.
- When you set a Master Node as active, the Main Preview now shows the correct result.
- When you save a graph that contains a Sub Graph node, the Shader Graph window no longer freezes.
- Fixed an error that occured when using multiple Sampler State nodes with different parameters.
- Fixed an issue causing default inputs to be misaligned in certain cases.
- You can no longer directly connect slots with invalid types. When the graph detects that situation, it now doesn't break and gives an error instead.

## [6.6.0] - 2019-04-01
### Added
- You can now add Matrix, Sampler State and Gradient properties to the Blackboard.
- Added Custom Function node. Use this node to define a custom HLSL function either via string directly in the graph, or via a path to an HLSL file.
- You can now group nodes by pressing Ctrl + G.
- Added "Delete Group and Contents" and removed "Ungroup All Nodes" from the context menu for groups.
- You can now use Sub Graphs in other Sub Graphs.
- Preview shaders now compile in the background, and only redraw when necessary.

### Changed
- Removed Blackboard fields, which had no effect on Sub Graph input ports, from the Sub Graph Blackboard.
- Subgraph Output node is now called Outputs.
- Subgraph Output node now supports renaming of ports.
- Subgraph Output node now supports all port types.
- Subgraph Output node now supports reordering ports.
- When you convert nodes to a Sub Graph, Shader Graph generates properties and output ports in the Sub Graph, and now by default, names those resulting properties and output ports based on their types.
- When you delete a group, Shader Graph now deletes the Group UI, but doesn't delete the nodes inside.

### Fixed
- You can now undo edits to Vector port default input fields.
- You can now undo edits to Gradient port default input fields.
- Boolean port input fields now display correct values when you undo changes.
- Vector type properties now behave as expected when you undo changes.
- Fixed an error that previously occurred when you opened saved Shader Graphs containing one or more Voronoi nodes.
- You can now drag normal map type textures on to a Shader Graph to create Sample Texture 2D nodes with the correct type set.
- Fixed the Multiply node so default input values are applied correctly.
- Added padding on input values for Blend node to prevent NaN outputs.
- Fixed an issue where `IsFaceSign` would not compile within Sub Graph Nodes.
- Null reference errors no longer occur when you remove ports with connected edges.
- Default input fields now correctly hide and show when connections change.

## [6.5.0] - 2019-03-07

### Fixed
- Fixed master preview for HDRP master nodes when alpha clip is enabled.

## [6.4.0] - 2019-02-21
### Fixed
- Fixed the Transform node, so going from Tangent Space to any other space now works as expected.

## [6.3.0] - 2019-02-18
### Fixed
- Fixed an issue where the Normal Reconstruct Z Node sometimes caused Not a Number (NaN) errors when using negative values.

## [6.2.0] - 2019-02-15
### Fixed
- Fixed the property blackboard so it no longer goes missing or turns very small.

### Changed
- Code refactor: all macros with ARGS have been swapped with macros with PARAM. This is because the ARGS macros were incorrectly named.

## [6.1.0] - 2019-02-13

## [6.0.0] - 2019-02-23
### Added
- When you hover your cursor over a property in the blackboard, this now highlights the corresponding property elements in your Shader Graph. Similarly, if you hover over a property in the Shader Graph itself, this highlights the corresponding property in the blackboard.
- Property nodes in your Shader Graph now have a similar look and styling as the properties in the blackboard.

### Changed
- Errors in the compiled shader are now displayed as badges on the appropriate node.
- In the `Scene Depth` node you can now choose the depth sampling mode: `Linear01`, `Raw` or `Eye`.

### Fixed
- When you convert an inline node to a `Property` node, this no longer allows duplicate property names.
- When you move a node, you'll now be asked to save the Graph file.
- You can now Undo edits to Property parameters on the Blackboard.
- You can now Undo conversions between `Property` nodes and inline nodes.
- You can now Undo moving a node.
- You can no longer select the `Texture2D` Property type `Mode`, if the Property is not exposed.
- The `Vector1` Property type now handles default values more intuitively when switching `Mode` dropdown.
- The `Color` node control is now a consistent width.
- Function declarations no longer contain double delimiters.
- The `Slider` node control now functions correctly.
- Fixed an issue where the Editor automatically re-imported Shader Graphs when there were changes to the asset database.
- Reverted the visual styling of various graph elements to their previous correct states.
- Previews now repaint correctly when Unity does not have focus.
- Code generation now works correctly for exposed Vector1 shader properties where the decimal separator is not a dot.
- The `Rotate About Axis` node's Modes now use the correct function versions.
- Shader Graph now preserves grouping when you convert nodes between property and inline.
- The `Flip` node now greys out labels for inactive controls.
- The `Boolean` property type now uses the `ToggleUI` property attribute, so as to not generate keywords.
- The `Normal Unpack` node no longer generates errors in Object space.
- The `Split` node now uses values from its default Port input fields.
- The `Channel Mask` node now allows multiple node instances, and no longer generates any errors.
- Serialized the Alpha control value on the `Flip` node.
- The `Is Infinite` and `Is NaN` nodes now use `Vector 1` input ports, but the output remains the same.
- You can no longer convert a node inside a `Sub Graph` into a `Sub Graph`, which previously caused errors.
- The `Transformation Matrix` node's Inverse Projection and Inverse View Projection modes no longer produce errors.
- The term `Shader Graph` is now captilized correctly in the Save Graph prompt. 

## [5.2.0] - 2018-11-27
### Added
- Shader Graph now has __Group Node__, where you can group together several nodes. You can use this to keep your Graphs organized and nice.

### Fixed
- The expanded state of blackboard properties are now remembered during a Unity session.

## [5.1.0] - 2018-11-19
### Added
- You can now show and hide the Main Preview and the Blackboard from the toolbar.

### Changed
- The Shader Graph package is no longer in preview.
- Moved `NormalBlendRNM` node to a dropdown option on `Normal Blend` node.
- `Sample Cubemap` node now has a `SamplerState` slot.
- New Sub Graph assets now default to the "Sub Graphs" path in the Create Node menu.
- New Shader Graph assets now default to the "Shader Graphs" path in the Shader menu.
- The `Light Probe` node is now a `Baked GI` node. When you use LWRP with lightmaps, this node now returns the correct lightmap data. This node is supported in HDRP.
- `Reflection Probe` nodes now only work with LWRP. This solves compilation errors in HDRP.
- `Ambient` nodes now only work with LWRP. This solves compilation errors in HDRP.
- `Fog` nodes now only work with LWRP. This solves compilation errors in HDRP.
- In HDRP, the `Position` port for the `Object` node now returns the absolute world position.
- The `Baked GI`, `Reflection Probe`, and `Ambient` nodes are now in the `Input/Lighting` category.
- The master node no longer has its own preview, because it was redundant. You can see the results for the master node in the Main Preview.

### Fixed
- Shadow projection is now correct when using the `Unlit` master node with HD Render Pipeline.
- Removed all direct references to matrices
- `Matrix Construction` nodes with different `Mode` values now evaluate correctly.
- `Is Front Face` node now works correctly when connected to `Alpha` and `AlphaThreshold` slots on the `PBR` master node.
- Corrected some instances of incorrect port dimensions on several nodes.
- `Scene Depth` and `Scene Color` nodes now work in single pass stereo in Lightweight Render Pipeline.
- `Channel Mask` node controls are now aligned correctly.
- In Lightweight Render Pipeline, Pre-multiply surface type now matches the Lit shader. 
- Non-exposed properties in the blackboard no longer have a green dot next to them.
- Default reference name for shader properties are now serialized. You cannot change them after initial creation.
- When you save Shader Graph and Sub Graph files, they're now automatically checked out on version control.
- Shader Graph no longer throws an exception when you double-click a folder in the Project window.
- Gradient Node no longer throws an error when you undo a deletion.

## [5.0.0-preview] - 2018-09-28

## [4.0.0-preview] - 2018-09-28
### Added
- Shader Graph now supports the High Definition Render Pipeline with both PBR and Unlit Master nodes. Shaders built with Shader Graph work with both the Lightweight and HD render pipelines.
- You can now modify vertex position via the Position slot on the PBR and Unlit Master nodes. By default, the input to this node is object space position. Custom inputs to this slot should specify the absolute local position of a given vertex. Certain nodes (such as Procedural Shapes) are not viable in the vertex shader. Such nodes are incompatible with this slot.
- You can now edit the Reference name for a property. To do so, select the property and type a new name next to Reference. If you want to reset to the default name, right-click Reference, and select Reset reference.
- In the expanded property window, you can now toggle whether the property is exposed.
- You can now change the path of Shader Graphs and Sub Graphs. When you change the path of a Shader Graph, this modifies the location it has in the shader selection list. When you change the path of Sub Graph, it will have a different location in the node creation menu.
- Added `Is Front Face` node. With this node, you can change graph output depending on the face sign of a given fragment. If the current fragment is part of a front face, the node returns true. For a back face, the node returns false. Note: This functionality requires that you have enabled **two sided** on the Master node.
- Gradient functionality is now available via two new nodes: Sample Gradient and Gradient Asset. The Sample Gradient node samples a gradient given a Time parameter. You can define this gradient on the Gradient slot control view. The Gradient Asset node defines a gradient that can be sampled by multiple Sample Gradient nodes using different Time parameters.
- Math nodes now have a Waves category. The category has four different nodes: Triangle wave, Sawtooth wave, Square wave, and Noise Sine wave. The Triangle, Sawtooth, and Square wave nodes output a waveform with a range of -1 to 1 over a period of 1. The Noise Sine wave outputs a standard Sine wave with a range of -1 to 1 over a period of 2 * pi. For variance, random noise is added to the amplitude of the Sine wave, within a determined range.
- Added `Sphere Mask` node for which you can indicate the starting coordinate and center point. The sphere mask uses these with the **Radius** and **Hardness** parameters. Sphere mask functionality works in both 2D and 3D spaces, and is based on the vector coordinates in the **Coords and Center** input.
- Added support for Texture 3D and Texture 2D Array via two new property types and four new nodes.
- A new node `Texture 2D LOD` has been added for LOD functionality on a Texture 2D Sample. Sample Texture 2D LOD uses the exact same input and output slots as Sample Texture 2D, but also includes an input for level of detail adjustments via a Vector1 slot.
- Added `Texel Size` node, which allows you to get the special texture properties of a Texture 2D Asset via the `{texturename}_TexelSize` variable. Based on input from the Texture 2D Asset, the node outputs the width and height of the texel size in Vector1 format.
- Added `Rotate About Axis` node. This allows you to rotate a 3D vector space around an axis. For the rotation, you can specify an amount of degrees or a radian value.
- Unpacking normal maps in object space.
- Unpacking derivative maps option on sample texture nodes.
- Added Uint type for instancing support.
- Added HDR option for color material slots.
- Added definitions used by new HD Lit Master node.
- Added a popup control for a string list.
- Added conversion type (position/direction) to TransformNode.
- In your preview for nodes that are not master nodes, pixels now display as pink if they are not finite.

### Changed
- The settings for master nodes now live in a small window that you can toggle on and off. Here, you can change various rendering settings for your shader.
- There are two Normal Derive Nodes: `Normal From Height` and `Normal Reconstruct Z`.
  `Normal From Height` uses Vector1 input to derive a normal map.
  `Normal Reconstruct Z` uses the X and Y components in Vector2 input to derive the proper Z value for a normal map.
- The Texture type default input now accepts render textures.
- HD PBR subshader no longer duplicates surface description code into vertex shader.
- If the current render pipeline is not compatible, master nodes now display an error badge.
- The preview shader now only considers the current render pipeline. Because of this there is less code to compile, so the preview shader compiles faster.
- When you rename a shader graph or sub shader graph locally on your disk, the title of the Shader Graph window, black board, and preview also updates.
- Removed legacy matrices from Transfomation Matrix node.
- Texture 2D Array and Texture 3D nodes can no longer be used in the vertex shader.
- `Normal Create` node has been renamed to `Normal From Texture`.
- When you close the Shader Graph after you have modified a file, the prompt about saving your changes now shows the file name as well.
- `Blend` node now supports Overwrite mode.
- `Simple Noise` node no longer has a loop.
- The `Polygon` node now calculates radius based on apothem.
- `Normal Strength` node now calculates Z value more accurately.
- You can now connect Sub Graphs to vertex shader slots. If a node in the Sub Graph specifies a shader stage, that specific Sub Graph node is locked to that stage. When an instance of a Sub Graph node is connected to a slot that specifies a shader stage, all slots on that instance are locked to the stage.
- Separated material options and tags.
- Master node settings are now recreated when a topological modification occurs.

### Fixed
- Vector 1 nodes now evaluate correctly. ([#334](https://github.com/Unity-Technologies/ShaderGraph/issues/334) and [#337](https://github.com/Unity-Technologies/ShaderGraph/issues/337))
- Properties can now be copied and pasted.
- Pasting a property node into another graph will now convert it to a concrete node. ([#300](https://github.com/Unity-Technologies/ShaderGraph/issues/300) and [#307](https://github.com/Unity-Technologies/ShaderGraph/pull/307))
- Nodes that are copied from one graph to another now spawn in the center of the current view. ([#333](https://github.com/Unity-Technologies/ShaderGraph/issues/333))
- When you edit sub graph paths, the search window no longer yields a null reference exception.
- The blackboard is now within view when deserialized.
- Your system locale can no longer cause incorrect commands due to full stops being converted to commas.
- Deserialization of subgraphs now works correctly.
- Sub graphs are now suffixed with (sub), so you can tell them apart from other nodes.
- Boolean and Texture type properties now function correctly in sub-graphs.
- The preview of a node does not obstruct the selection outliner anymore.
- The Dielectric Specular node no longer resets its control values.
- You can now copy, paste, and duplicate sub-graph nodes with vector type input ports.
- The Lightweight PBR subshader now normalizes normal, tangent, and view direction correctly.
- Shader graphs using alpha clip now generate correct depth and shadow passes.
- `Normal Create` node has been renamed to `Normal From Texture`.
- The preview of nodes now updates correctly.
- Your system locale can no longer cause incorrect commands due to full stops being converted to commas.
- `Show Generated Code` no longer throws an "Argument cannot be null" error.
- Sub Graphs now use the correct generation mode when they generate preview shaders.
- The `CodeFunctionNode` API now generates correct function headers when you use `DynamicMatrix` type slots.
- Texture type input slots now set correct default values for 'Normal' texture type.
- SpaceMaterialSlot now reads correct slot.
- Slider node control now functions correctly.
- Shader Graphs no longer display an error message intended for Sub Graphs when you delete properties.
- The Shader Graph and Sub Shader Graph file extensions are no longer case-sensitive.
- The dynamic value slot type now uses the correct decimal separator during HLSL generation.
- Fixed an issue where Show Generated Code could fail when external editor was not set.
- In the High Definition Render Pipeline, Shader Graph now supports 4-channel UVs.
- The Lightweight PBR subshader now generates the correct meta pass.
- Both PBR subshaders can now generate indirect light from emission.
- Shader graphs now support the SRP batcher.
- Fixed an issue where floatfield would be parsed according to OS locale settings with .NET 4.6<|MERGE_RESOLUTION|>--- conflicted
+++ resolved
@@ -33,12 +33,9 @@
 - Fixed an issue where ShaderGraph shaders did not reimport automatically when missing dependencies were reintroduced [1182895]
 - Fixed an issue where ShaderGraph previews would not show error shaders when the active render pipeline is incompatible with the shader [1257015]
 - ShaderGraph DDX, DDY, DDXY, and NormalFromHeight nodes do not allow themselves to be connected to vertex shader, as the derivative instructions can't be used [1209087]
-<<<<<<< HEAD
-- ShaderGraph Custom Function Node will now correctly convert function and slot names to valid HLSL identifiers [1258832]
-=======
 - When ShaderGraph detects no active SRP, it will still continue to render the master preview, but it will use the error shader [1264642]
 - VirtualTexture is no longer allowed as a SubGraph output (it is not supported by current system) [1254483]
->>>>>>> 0af2911b
+- ShaderGraph Custom Function Node will now correctly convert function and slot names to valid HLSL identifiers [1258832]
 
 ## [10.0.0] - 2019-06-10
 ### Added
