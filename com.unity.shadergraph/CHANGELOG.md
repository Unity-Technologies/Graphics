--- conflicted
+++ resolved
@@ -52,11 +52,8 @@
 - Fixed issues with ShaderGraph detection and handling of deleted graph files
 - Fixed an issue where the ShaderGraph was corrupting the translation cache
 - Fixed an issue where ShaderGraph would not prompt the user to save unsaved changes after an assembly reload
-<<<<<<< HEAD
 - Fixed an issue with Position Node not automatically upgrading
-=======
 - Fixed an issue where failing SubGraphs would block saving graph files using them (recursion check would throw exceptions) [1283425]
->>>>>>> 481375fe
 
 ## [10.0.0] - 2019-06-10
 ### Added
