--- conflicted
+++ resolved
@@ -7,13 +7,9 @@
 ## [12.0.0] - 2021-01-11
 
 ### Added
-<<<<<<< HEAD
   - Added ability to define custom vertex-to-fragment interpolators.
-  
-=======
   - Stereo Eye Index, Instance ID, and Vertex ID nodes added to the shadergraph library.
 
->>>>>>> 21f12b8f
 ### Changed
 - Change Asset/Create/Shader/Blank Shader Graph to Asset/Create/Shader Graph/Blank Shader Graph
 - Change Asset/Create/Shader/Sub Graph to Asset/Create/Shader Graph/Sub Graph
