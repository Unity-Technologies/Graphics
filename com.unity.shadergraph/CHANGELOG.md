# Changelog
All notable changes to this package are documented in this file.

The format is based on [Keep a Changelog](http://keepachangelog.com/en/1.0.0/)
and this project adheres to [Semantic Versioning](http://semver.org/spec/v2.0.0.html).

## [10.2.0]

### Added

### Changed

### Fixed
- Fixed an issue where old ShaderGraphs would import non-deterministically, changing their embedded property names each import [1283800]
<<<<<<< HEAD
- Fixed an issue where Mesh Deformation nodes did not have a category color. [1227081](https://issuetracker.unity3d.com/issues/shadergraph-color-mode-vertex-skinning-catagory-has-no-color-associated-with-it)
=======
- Fixed SampleTexture2DLOD node to return opaque black on unsupported platforms [1241602]
>>>>>>> 846e8dc6

## [10.1.0] - 2020-10-12

### Added
- Added parallax mapping node and parallax occlusion mapping node.
- Added the possibility to have multiple POM node in a single graph.
- Added better error feedback when SampleVirtualTexture nodes run into issues with the VirtualTexture property inputs
- Added ability for Shader Graph to change node behavior without impacting existing graphs via the “Allow Deprecated Nodes”

### Changed
- Added method chaining support to shadergraph collection API.
- Optimized ShaderSubGraph import dependencies to minimize unnecessary reimports when using CustomFunctionNode
- Changed UI names from `Vector1` to `Float`
- Renamed `Float` precision to `Single`
- Cleaned up the UI to add/remove Targets
- The * in the ShaderGraph title bar now indicates that the graph has been modified when compared to the state it was loaded, instead of compared to what is on disk
- Cancelling a "Save changes on Close?" will now cancel the Close as well
- When attempting to Save and encountering a Read Only file or other exception, ShaderGraph will allow the user to retry as many times as they like

### Fixed
- Fixed a bug where ShaderGraph subgraph nodes would not update their slot names or order
- Fixed an issue where very old ShaderGraphs would fail to load because of uninitialized data [1269616](https://issuetracker.unity3d.com/issues/shadergraph-matrix-split-and-matrix-combine-shadergraphs-in-shadergraph-automated-tests-dont-open-throw-error)
- Fixed an issue where ShaderGraph previews didn't display correctly when setting a texture to "None" [1264932]
- Fixed an issue with the SampleVirtualTexture node in ShaderGraph, where toggling Automatic Streaming would cause the node to incorrectly display four output slots [1271618]
- Fixed an issue in ShaderGraph with integer-mode Vector1 properties throwing errors when the value is changed [1264930]
- Fixed a bug where ShaderGraph would not load graphs using Procedural VT nodes when the nodes were the project had them disabled [1271598]
- Fixed an issue where the ProceduralVT node was not updating any connected SampleVT nodes when the number of layers was changed [1274288]
- Fixed an issue with how unknown nodes were treated during validation
- Fixed an issue where ShaderGraph shaders did not reimport automatically when some of the included files changed [1269634]
- Fixed an issue where building a context menu on a dragging block node would leave it floating and undo/redo would result in a soft-lock
- Fixed an issue where ShaderGraph was logging error when edited in play mode [1274148].
- Fixed a bug where properties copied over with their graph inputs would not hook up correctly in a new graph [1274306]
- Fixed an issue where renaming a property in the blackboard at creation would trigger an error.
- Fixed an issue where ShaderGraph shaders did not reimport automatically when missing dependencies were reintroduced [1182895]
- Fixed an issue where ShaderGraph previews would not show error shaders when the active render pipeline is incompatible with the shader [1257015]
- ShaderGraph DDX, DDY, DDXY, and NormalFromHeight nodes do not allow themselves to be connected to vertex shader, as the derivative instructions can't be used [1209087]
- When ShaderGraph detects no active SRP, it will still continue to render the master preview, but it will use the error shader [1264642]
- VirtualTexture is no longer allowed as a SubGraph output (it is not supported by current system) [1254483]
- ShaderGraph Custom Function Node will now correctly convert function and slot names to valid HLSL identifiers [1258832]
- Fixed an issue where ShaderGraph Custom Function Node would reorder slots when you modified them [1280106]
- Fixed Undo handling when adding or removing Targets from a ShaderGraph [1257028]
- Fixed an issue with detection of circular subgraph dependencies [1269841]
- Fixed an issue where subgraph nodes were constantly changing their serialized data [1281975]
- Modifying a subgraph will no longer cause ShaderGraphs that use them to "reload from disk?" [1198885]
- Fixed issues with ShaderGraph title bar not correctly displaying the modified status * [1282031]
- Fixed issues where ShaderGraph could discard modified data without user approval when closed [1170503]
- Fixed an issue where ShaderGraph file dependency gathering would fail to include any files that didn't exist
- Fixed issues with ShaderGraph detection and handling of deleted graph files
- Fixed an issue where the ShaderGraph was corrupting the translation cache
- Fixed an issue where ShaderGraph would not prompt the user to save unsaved changes after an assembly reload
- Fixed an issue with Position Node not automatically upgrading
- Fixed an issue where failing SubGraphs would block saving graph files using them (recursion check would throw exceptions) [1283425]
- Fixed an issue where choosing "None" as the default texture for a texture property would not correctly preview the correct default color [1283782]
- Fixed some bugs with Color Nodes and properties that would cause incorrect collorspace conversions

## [10.0.0] - 2019-06-10
### Added
- Added the Internal Inspector which allows the user to view data contained in selected nodes and properties in a new floating graph sub-window. Also added support for custom property drawers to let you visualize any data type you like and expose it to the inspector.  
- Added samples for Procedural Patterns to the package.
- You can now use the right-click context menu to delete Sticky Notes.
- You can now save your graph as a new Asset.
- Added support for vertex skinning when you use the DOTS animation package.
- You can now use the right-click context menu to set the precision on multiple selected nodes.
- You can now select unused nodes in your graph.
- When you start the Editor, Shader Graph now displays Properties in the Blackboard as collapsed.
- Updated the zoom level to let you zoom in further.
- Blackboard properties now have a __Duplicate__ menu option. When you duplicate properties, Shader Graph maintains the order, and inserts duplicates below the current selection.
- When you convert a node to a Sub Graph, the dialog now opens up in the directory of the original graph that contained the node. If the new Sub Graph is outside this directory, it also remembers that path for the next dialog to ease folder navigation.
- If Unity Editor Analytics are enabled, Shader Graph collects anonymous data about which nodes you use in your graphs. This helps the Shader Graph team focus our efforts on the most common graph scenarios, and better understand the needs of our customers. We don't track edge data and cannot recreate your graphs in any form.
- The Create Node Menu now has a tree view and support for fuzzy field searching.
- When a Shader Graph or Sub Graph Asset associated with a open window has been deleted, Unity now displays a dialog that asks whether you would like to save the graph as a new Asset or close the window.
- Added a drop-down menu to the PBR Master Node that lets you select the final coordinate space of normals delivered from the fragment function. 
- Added support for users to drag and drop Blackboard Properties from one graph to another.
- Breaking out GraphData validation into clearer steps.
- Added AlphaToMask render state.
- Added a field to the Master Nodes that overrides the generated shader's ShaderGUI, which determines how a Material that uses a Shader Graph looks.
- Added Redirect Nodes. You can now double-click an edge to add a control point that allows you to route edges around other nodes and connect multiple output edges.
- Added `Compute Deformation` Node to read deformed vertex data from Dots Deformations.
- Added new graph nodes that allow sampling Virtual Textures
- Shader Graph now uses a new file format that is much friendlier towards version control systems and humans. Existing Shader Graphs and will use the new format next time they are saved.

### Changed
- Changed the `Branch` node so that it uses a ternary operator (`Out = bool ? a : B`) instead of a linear interpolate function.
- Copied nodes are now pasted at the cursor location instead of slightly offset from their original location.
- Error messages reported on Sub Graph output nodes for invalid previews now present clearer information, with documentation support.
- Updated legacy COLOR output semantic to SV_Target in pixel shader for compatibility with DXC.
- Updated the functions in the `Normal From Height` node to avoid NaN outputs.
- Changed the Voronoi Node algorithm to increase the useful range of the input values and to always use float values internally to avoid clipping.
- Changed the `Reference Suffix` of Keyword Enum entries so that you cannot edit them, which ensures that material keywords compile properly. 
- Updated the dependent version of `Searcher` to 4.2.0. 
- Added support for `Linear Blend Skinning` Node to Universal Render Pipeline.
- Moved all code to be under Unity specific namespaces.
- Changed ShaderGraphImporter and ShaderSubgraphImporter so that graphs are imported before Models.
- Remove VFXTarget if VisualEffect Graph package isn't included.
- VFXTarget doesn't overwrite the shader export anymore, VFXTarget can be active with another target.

### Fixed
- Edges no longer produce errors when you save a Shader Graph.
- Shader Graph no longer references the `NUnit` package.
- Fixed a shader compatibility issue in the SRP Batcher when you use a hybrid instancing custom variable.
- Fixed an issue where Unity would crash when you imported a Shader Graph Asset with invalid formatting.
- Fixed an issue with the animated preview when there is no Camera with animated Materials in the Editor.
- Triplanar nodes no longer use Camera-relative world space by default in HDRP.
- Errors no longer occur when you activate `Enable GPU Instancing` on Shader Graph Materials. [1184870](https://issuetracker.unity3d.com/issues/universalrp-shader-compilation-error-when-using-gpu-instancing)
- Errors no longer occur when there are multiple tangent transform nodes on a graph. [1185752](https://issuetracker.unity3d.com/issues/shadergraph-fails-to-compile-with-redefinition-of-transposetangent-when-multiple-tangent-transform-nodes-are-plugged-in)
- The Main Preview for Sprite Lit and Sprite Unlit master nodes now displays the correct color. [1184656](https://issuetracker.unity3d.com/issues/shadergraph-preview-for-lit-and-unlit-master-node-wrong-color-when-color-is-set-directly-on-master-node)
- Shader Graph shaders in `Always Include Shaders` no longer crash builds. [1191757](https://issuetracker.unity3d.com/issues/lwrp-build-crashes-when-built-with-shadergraph-file-added-to-always-include-shaders-list)
- The `Transform` node now correctly transforms Absolute World to Object.
- Errors no longer occur when you change the precision of Sub Graphs. [1158413](https://issuetracker.unity3d.com/issues/shadergraph-changing-precision-of-sg-with-subgraphs-that-still-use-the-other-precision-breaks-the-generated-shader)
- Fixed an error where the UV channel drop-down menu on nodes had clipped text. [1188710](https://issuetracker.unity3d.com/issues/shader-graph-all-uv-dropdown-value-is-clipped-under-shader-graph)
- Added StencilOverride support.
- Sticky Notes can now be grouped properly.
- Fixed an issue where nodes couldn't be copied from a group.
- Fixed a bug that occurred when you duplicated multiple Blackboard properties or keywords simultaneously, where Shader Graph stopped working, potentially causing data loss.
- Fixed a bug where you couldn't reorder Blackboard properties.
- Shader Graph now properly duplicates the __Exposed__ status for Shader properties and keywords.
- Fixed a bug where the __Save Graph As__ dialog for a Shader or Sub Graph sometimes appeared in the wrong Project when you had multiple Unity Projects open simultaneously.
- Fixed an issue where adding the first output to a Sub Graph without any outputs prior caused Shader Graphs containing the Sub Graph to break.
- Fixed an issue where Shader Graph shaders using the `CameraNode` failed to build on PS4 with "incompatible argument list for call to 'mul'".
- Fixed a bug that caused problems with Blackboard property ordering.
- Fixed a bug where the redo functionality in Shader Graph often didn't work.
- Fixed a bug where using the Save As command on a Sub Graph raised an exception.
- Fixed a bug where the input fields sometimes didn't render properly. [1176268](https://issuetracker.unity3d.com/issues/shadergraph-input-fields-get-cut-off-after-minimizing-and-maximizing-become-unusable)
- Fixed a bug where the Gradient property didn't work with all system locales. [1140924](https://issuetracker.unity3d.com/issues/shader-graph-shader-doesnt-compile-when-using-a-gradient-property-and-a-regional-format-with-comma-decimal-separator-is-used)
- Fixed a bug where Properties in the Blackboard could have duplicate names.
- Fixed a bug where you could drag the Blackboard into a graph even when you disabled the Blackboard.
- Fixed a bug where the `Vertex Normal` slot on master nodes needed vertex normal data input to compile. [1193348](https://issuetracker.unity3d.com/issues/hdrp-unlit-shader-plugging-anything-into-the-vertex-normal-input-causes-shader-to-fail-to-compile)
- Fixed a bug where `GetWorldSpaceNormalizeViewDir()` could cause undeclared indentifier errors. [1190606](https://issuetracker.unity3d.com/issues/view-dir-node-plugged-into-vertex-position-creates-error-undeclared-identifier-getworldspacenormalizeviewdir)
- Fixed a bug where Emission on PBR Shader Graphs in the Universal RP would not bake to lightmaps. [1190225](https://issuetracker.unity3d.com/issues/emissive-custom-pbr-shadergraph-material-only-works-for-primitive-unity-objects)
- Fixed a bug where Shader Graph shaders were writing to `POSITION` instead of `SV_POSITION`, which caused PS4 builds to fail.
- Fixed a bug where `Object to Tangent` transforms in the `Transform` node used the wrong matrix. [1162203](https://issuetracker.unity3d.com/issues/shadergraph-transform-node-from-object-to-tangent-space-uses-the-wrong-matrix)
- Fixed an issue where boolean keywords in a Shader Graph caused HDRP Material features to fail. [1204827](https://issuetracker.unity3d.com/issues/hdrp-shadergraph-adding-a-boolean-keyword-to-an-hdrp-lit-shader-makes-material-features-not-work)
- Fixed a bug where Object space normals scaled with Object Scale. 
- Documentation links on nodes now point to the correct URLs and package versions.
- Fixed an issue where Sub Graphs sometimes had duplicate names when you converted nodes into Sub Graphs. 
- Fixed an issue where the number of ports on Keyword nodes didn't update when you added or removed Enum Keyword entries.
- Fixed an issue where colors in graphs didn't update when you changed a Blackboard Property's precision while the Color Mode is set to Precision.
- Fixed a bug where custom mesh in the Master Preview didn't work.
- Fixed a number of memory leaks that caused Shader Graph assets to stay in memory after closing the Shader Graph window.
- You can now smoothly edit controls on the `Dielectric Specular` node.
- Fixed Blackboard Properties to support scientific notation.
- Fixed a bug where warnings in the Shader Graph or Sub Graph were treated as errors.
- Fixed a bug where the error `Output value 'vert' is not initialized` displayed on all PBR graphs in Universal. [1210710](https://issuetracker.unity3d.com/issues/output-value-vert-is-not-completely-initialized-error-is-thrown-when-pbr-graph-is-created-using-urp)
- Fixed a bug where PBR and Unlit master nodes in Universal had Alpha Clipping enabled by default.
- Fixed an issue in where analytics wasn't always working.
- Fixed a bug where if a user had a Blackboard Property Reference start with a digit the generated shader would be broken.
- Avoid unintended behavior by removing the ability to create presets from Shader Graph (and Sub Graph) assets. [1220914](https://issuetracker.unity3d.com/issues/shadergraph-preset-unable-to-open-editor-when-clicking-on-open-shader-editor-in-the-shadersubgraphimporter)
- Fixed a bug where undo would make the Master Preview visible regardless of its toggle status.
- Fixed a bug where any change to the PBR master node settings would lose connection to the normal slot. 
- Fixed a bug where the user couldn't open up HDRP Master Node Shader Graphs without the Render Pipeline set to HDRP.
- Fixed a bug where adding a HDRP Master Node to a Shader Graph would softlock the Shader Graph.
- Fixed a bug where shaders fail to compile due to `#pragma target` generation when your system locale uses commas instead of periods.
- Fixed a compilation error when using Hybrid Renderer due to incorrect positioning of macros.
- Fixed a bug where the `Create Node Menu` lagged on load. Entries are now only generated when property, keyword, or subgraph changes are detected. [1209567](https://issuetracker.unity3d.com/issues/shadergraph-opening-node-search-window-is-unnecessarily-slow).
- Fixed a bug with the `Transform` node where converting from `Absolute World` space in a sub graph causes invalid subscript errors. [1190813](https://issuetracker.unity3d.com/issues/shadergraph-invalid-subscript-errors-are-thrown-when-connecting-a-subgraph-with-transform-node-with-unlit-master-node)
- Fixed a bug where depndencies were not getting included when exporting a shadergraph and subgraphs
- Fixed a bug where adding a " to a property display name would cause shader compilation errors and show all nodes as broken
- Fixed a bug where the `Position` node would change coordinate spaces from `World` to `Absolute World` when shaders recompile. [1184617](https://issuetracker.unity3d.com/product/unity/issues/guid/1184617/)
- Fixed a bug where instanced shaders wouldn't compile on PS4.
- Fixed a bug where switching a Color Nodes' Mode between Default and HDR would cause the Color to be altered incorrectly.
- Fixed a bug where nodes dealing with matricies would sometimes display a preview, sometimes not.
- Optimized loading a large Shader Graph. [1209047](https://issuetracker.unity3d.com/issues/shader-graph-unresponsive-editor-when-using-large-graphs)
- Fixed NaN issue in triplanar SG node when blend goes to 0.
- Fixed a recurring bug where node inputs would get misaligned from their ports. [1224480]
- Fixed an issue where Blackboard properties would not duplicate with `Precision` or `Hybrid Instancing` options. 
- Fixed an issue where `Texture` properties on the Blackboard would not duplicate with the same `Mode` settings. 
- Fixed an issue where `Keywords` on the Blackboard would not duplicate with the same `Default` value.
- Shader Graph now requests preview shader compilation asynchronously. [1209047](https://issuetracker.unity3d.com/issues/shader-graph-unresponsive-editor-when-using-large-graphs)
- Fixed an issue where Shader Graph would not compile master previews after an assembly reload.
- Fixed issue where `Linear Blend Skinning` node could not be converted to Sub Graph [1227087](https://issuetracker.unity3d.com/issues/shadergraph-linear-blend-skinning-node-reports-an-error-and-prevents-shader-compilation-when-used-within-a-sub-graph)
- Fixed a compilation error in preview shaders for nodes requiring view direction.
- Fixed undo not being recorded properly for setting active master node, graph precision, and node defaults.
- Fixed an issue where Custum Function nodes and Sub Graph Output nodes could no longer rename slots. 
- Fixed a bug where searcher entries would not repopulate correctly after an undo was perfromed (https://fogbugz.unity3d.com/f/cases/1241018/)
- Fixed a bug where Redirect Nodes did not work as inputs to Custom Function Nodes. [1235999](https://issuetracker.unity3d.com/product/unity/issues/guid/1235999/)
- Fixed a bug where changeing the default value on a keyword would reset the node input type to vec4 (https://fogbugz.unity3d.com/f/cases/1216760/)
- Fixed a soft lock when you open a graph when the blackboard hidden.
- Fixed an issue where keyboard navigation in the Create Node menu no longer worked. [1253544]
- Preview correctly shows unassigned VT texture result, no longer ignores null textures
- Don't allow duplicate VT layer names when renaming layers
- Moved VT layer TextureType to the VTProperty from the SampleVT node
- Fixed the squished UI of VT property layers
- Disallow Save As and Convert to Subgraph that would create recursive dependencies
- Fixed an issue where the user would not get a save prompt on application close [1262044](https://issuetracker.unity3d.com/product/unity/issues/guid/1262044/)
- Fixed bug where output port type would not visually update when input type changed (for example from Vec1 to Vec3) [1259501](https://issuetracker.unity3d.com/product/unity/issues/guid/1259501/)
- Fixed an issue with how we collected/filtered nodes for targets. Applied the work to the SearchWindowProvider as well
- Fixed a bug where the object selector for Custom Function Nodes did not update correctly. [1176129](https://issuetracker.unity3d.com/product/unity/issues/guid/1176129/)
- Fixed a bug where whitespaces were allowed in keyword reference names
- Fixed a bug where the Create Node menu would override the Object Field selection window. [1176125](https://issuetracker.unity3d.com/issues/shader-graph-object-input-field-with-space-bar-shortcut-opens-shader-graph-search-window-and-object-select-window)
- Fixed a bug where the Main Preview window was no longer a square aspect ratio. [1257053](https://issuetracker.unity3d.com/product/unity/issues/guid/1257053/)
- Fixed a bug where the size of the Graph Inspector would not save properly. [1257084](https://issuetracker.unity3d.com/product/unity/issues/guid/1257084/)
- Replace toggle by an enumField for lit/unlit with VFXTarget
- Alpha Clipping option in Graph inspector now correctly hides and indents dependent options. (https://fogbugz.unity3d.com/f/cases/1257041/)
- Fixed a bug where changing the name of a property did not update nodes on the graph. [1249164](https://issuetracker.unity3d.com/product/unity/issues/guid/1249164/)
- Fixed a crash issue when ShaderGraph included in a project along with DOTS assemblies
- Added missing SampleVirtualTextureNode address mode control in ShaderGraph
- Fixed a badly named control on SampleVirtualTextureNode in ShaderGraph
- Fixed an issue where multiple SampleVirtualTextureNodes created functions with names that may collide in ShaderGraph
- Made sub graph importer deterministic to avoid cascading shader recompiles when no change was present.
- Adjusted style sheet for Blackboard to prevent ui conflicts.
- Fixed a bug where the SampleVirtualTexture node would delete slots when changing its LOD mode
- Use preview of the other target if VFXTarget is active.

## [7.1.1] - 2019-09-05
### Added
- You can now define shader keywords on the Blackboard. Use these keywords on the graph to create static branches in the generated shader.
- The tab now shows whether you are working in a Sub Graph or a Shader Graph file.
- The Shader Graph importer now bakes the output node type name into a meta-data object.

### Fixed
- The Shader Graph preview no longer breaks when you create new PBR Graphs.
- Fixed an issue where deleting a group and a property at the same time would cause an error.
- Fixed the epsilon that the Hue Node uses to avoid NaN on platforms that support half precision.
- Emission nodes no longer produce errors when you use them in Sub Graphs.
- Exposure nodes no longer produce errors when you use them in Sub Graphs.
- Unlit master nodes no longer define unnecessary properties in the Universal Render Pipeline.
- Errors no longer occur when you convert a selection to a Sub Graph.
- Color nodes now handle Gamma and Linear conversions correctly.
- Sub Graph Output nodes now link to the correct documentation page.
- When you use Keywords, PBR and Unlit master nodes no longer produce errors.
- PBR master nodes now calculate Global Illumination (GI) correctly.
- PBR master nodes now apply surface normals.
- PBR master nodes now apply fog.
- The Editor now displays correct errors for missing or deleted Sub Graph Assets.
- You can no longer drag and drop recursive nodes onto Sub Graph Assets.

## [7.0.1] - 2019-07-25
### Changed
- New Shader Graph windows are now docked to either existing Shader Graph windows, or to the Scene View.

### Fixed
- Fixed various dependency tracking issues with Sub Graphs and HLSL files from Custom Function Nodes.
- Fixed an error that previously occurred when you used `Sampler State` input ports on Sub Graphs.
- `Normal Reconstruct Z` node is now compatible with both fragment and vertex stages. 
- `Position` node now draws the correct label for **Absolute World**. 
- Node previews now inherit preview type correctly.
- Normal maps now unpack correctly for mobile platforms.
- Fixed an error that previously occurred when you used the Gradient Sample node and your system locale uses commas instead of periods.
- Fixed an issue where you couldn't group several nodes.

## [7.0.0] - 2019-07-10
### Added
- You can now use the `SHADERGRAPH_PREVIEW` keyword in `Custom Function Node` to generate different code for preview Shaders.
- Color Mode improves node visibility by coloring the title bar by Category, Precision, or custom colors.
- You can now set the precision of a Shader Graph and individual nodes.
- Added the `_TimeParameters` variable which contains `Time`, `Sin(Time)`, and `Cosine(Time)`
- _Absolute World_ space on `Position Node` now provides absolute world space coordinates regardless of the active render pipeline.
- You can now add sticky notes to graphs.

### Changed
- The `Custom Function Node` now uses an object field to reference its source when using `File` mode.
- To enable master nodes to generate correct motion vectors for time-based vertex modification, time is now implemented as an input to the graph rather than as a global uniform.
- **World** space on `Position Node` now uses the default world space coordinates of the active render pipeline. 

### Fixed
- Fixed an error in `Custom Function Node` port naming.
- `Sampler State` properties and nodes now serialize correctly.
- Labels in the Custom Port menu now use the correct coloring when using the Personal skin.
- Fixed an error that occured when creating a Sub Graph from a selection containing a Group Node.
- When you change a Sub Graph, Shader Graph windows now correctly reload.
- When you save a Shader Graph, all other Shader Graph windows no longer re-compile their preview Shaders.
- Shader Graph UI now draws with correct styling for 2019.3.
- When deleting edge connections to nodes with a preview error, input ports no longer draw in the wrong position.
- Fixed an error involving deprecated components from VisualElements.
- When you convert nodes to a Sub Graph, the nodes are now placed correctly in the Sub Graph.
- The `Bitangent Vector Node` now generates all necessary shader requirements.

## [6.7.0-preview] - 2019-05-16
### Added
- Added a hidden path namespace for Sub Graphs to prevent certain Sub Graphs from populating the Create Node menu.

### Changed
- Anti-aliasing (4x) is now enabled on Shader Graph windows.

### Fixed
- When you click on the gear icon, Shader Graph now focuses on the selected node, and brings the settings menu to front view.
- Sub Graph Output and Custom Function Node now validate slot names, and display an appropriate error badge when needed.
- Remaining outdated documentation has been removed. 
- When you perform an undo or redo to an inactive Shader Graph window, the window no longer breaks.
- When you rapidly perform an undo or redo, Shader Graph windows no longer break.
- Sub Graphs that contain references to non-existing Sub Graphs no longer break the Sub Graph Importer.
- You can now reference sub-assets such as Textures.
- You can now reference Scene Color and Scene Depth correctly from within a Sub Graph.
- When you create a new empty Sub Graph, it no longer shows a warning about a missing output.
- When you create outputs that start with a digit, Shader generation no longer fails.
- You can no longer add nodes that are not allowed into Sub Graphs.
- A graph must now always contain at least one Master Node.
- Duplicate output names are now allowed.
- Fixed an issue where the main preview was always redrawing.
- When you set a Master Node as active, the Main Preview now shows the correct result.
- When you save a graph that contains a Sub Graph node, the Shader Graph window no longer freezes.
- Fixed an error that occured when using multiple Sampler State nodes with different parameters.
- Fixed an issue causing default inputs to be misaligned in certain cases.
- You can no longer directly connect slots with invalid types. When the graph detects that situation, it now doesn't break and gives an error instead.

## [6.6.0] - 2019-04-01
### Added
- You can now add Matrix, Sampler State and Gradient properties to the Blackboard.
- Added Custom Function node. Use this node to define a custom HLSL function either via string directly in the graph, or via a path to an HLSL file.
- You can now group nodes by pressing Ctrl + G.
- Added "Delete Group and Contents" and removed "Ungroup All Nodes" from the context menu for groups.
- You can now use Sub Graphs in other Sub Graphs.
- Preview shaders now compile in the background, and only redraw when necessary.

### Changed
- Removed Blackboard fields, which had no effect on Sub Graph input ports, from the Sub Graph Blackboard.
- Subgraph Output node is now called Outputs.
- Subgraph Output node now supports renaming of ports.
- Subgraph Output node now supports all port types.
- Subgraph Output node now supports reordering ports.
- When you convert nodes to a Sub Graph, Shader Graph generates properties and output ports in the Sub Graph, and now by default, names those resulting properties and output ports based on their types.
- When you delete a group, Shader Graph now deletes the Group UI, but doesn't delete the nodes inside.

### Fixed
- You can now undo edits to Vector port default input fields.
- You can now undo edits to Gradient port default input fields.
- Boolean port input fields now display correct values when you undo changes.
- Vector type properties now behave as expected when you undo changes.
- Fixed an error that previously occurred when you opened saved Shader Graphs containing one or more Voronoi nodes.
- You can now drag normal map type textures on to a Shader Graph to create Sample Texture 2D nodes with the correct type set.
- Fixed the Multiply node so default input values are applied correctly.
- Added padding on input values for Blend node to prevent NaN outputs.
- Fixed an issue where `IsFaceSign` would not compile within Sub Graph Nodes.
- Null reference errors no longer occur when you remove ports with connected edges.
- Default input fields now correctly hide and show when connections change.

## [6.5.0] - 2019-03-07

### Fixed
- Fixed master preview for HDRP master nodes when alpha clip is enabled.

## [6.4.0] - 2019-02-21
### Fixed
- Fixed the Transform node, so going from Tangent Space to any other space now works as expected.

## [6.3.0] - 2019-02-18
### Fixed
- Fixed an issue where the Normal Reconstruct Z Node sometimes caused Not a Number (NaN) errors when using negative values.

## [6.2.0] - 2019-02-15
### Fixed
- Fixed the property blackboard so it no longer goes missing or turns very small.

### Changed
- Code refactor: all macros with ARGS have been swapped with macros with PARAM. This is because the ARGS macros were incorrectly named.

## [6.1.0] - 2019-02-13

## [6.0.0] - 2019-02-23
### Added
- When you hover your cursor over a property in the blackboard, this now highlights the corresponding property elements in your Shader Graph. Similarly, if you hover over a property in the Shader Graph itself, this highlights the corresponding property in the blackboard.
- Property nodes in your Shader Graph now have a similar look and styling as the properties in the blackboard.

### Changed
- Errors in the compiled shader are now displayed as badges on the appropriate node.
- In the `Scene Depth` node you can now choose the depth sampling mode: `Linear01`, `Raw` or `Eye`.

### Fixed
- When you convert an inline node to a `Property` node, this no longer allows duplicate property names.
- When you move a node, you'll now be asked to save the Graph file.
- You can now Undo edits to Property parameters on the Blackboard.
- You can now Undo conversions between `Property` nodes and inline nodes.
- You can now Undo moving a node.
- You can no longer select the `Texture2D` Property type `Mode`, if the Property is not exposed.
- The `Vector1` Property type now handles default values more intuitively when switching `Mode` dropdown.
- The `Color` node control is now a consistent width.
- Function declarations no longer contain double delimiters.
- The `Slider` node control now functions correctly.
- Fixed an issue where the Editor automatically re-imported Shader Graphs when there were changes to the asset database.
- Reverted the visual styling of various graph elements to their previous correct states.
- Previews now repaint correctly when Unity does not have focus.
- Code generation now works correctly for exposed Vector1 shader properties where the decimal separator is not a dot.
- The `Rotate About Axis` node's Modes now use the correct function versions.
- Shader Graph now preserves grouping when you convert nodes between property and inline.
- The `Flip` node now greys out labels for inactive controls.
- The `Boolean` property type now uses the `ToggleUI` property attribute, so as to not generate keywords.
- The `Normal Unpack` node no longer generates errors in Object space.
- The `Split` node now uses values from its default Port input fields.
- The `Channel Mask` node now allows multiple node instances, and no longer generates any errors.
- Serialized the Alpha control value on the `Flip` node.
- The `Is Infinite` and `Is NaN` nodes now use `Vector 1` input ports, but the output remains the same.
- You can no longer convert a node inside a `Sub Graph` into a `Sub Graph`, which previously caused errors.
- The `Transformation Matrix` node's Inverse Projection and Inverse View Projection modes no longer produce errors.
- The term `Shader Graph` is now captilized correctly in the Save Graph prompt. 

## [5.2.0] - 2018-11-27
### Added
- Shader Graph now has __Group Node__, where you can group together several nodes. You can use this to keep your Graphs organized and nice.

### Fixed
- The expanded state of blackboard properties are now remembered during a Unity session.

## [5.1.0] - 2018-11-19
### Added
- You can now show and hide the Main Preview and the Blackboard from the toolbar.

### Changed
- The Shader Graph package is no longer in preview.
- Moved `NormalBlendRNM` node to a dropdown option on `Normal Blend` node.
- `Sample Cubemap` node now has a `SamplerState` slot.
- New Sub Graph assets now default to the "Sub Graphs" path in the Create Node menu.
- New Shader Graph assets now default to the "Shader Graphs" path in the Shader menu.
- The `Light Probe` node is now a `Baked GI` node. When you use LWRP with lightmaps, this node now returns the correct lightmap data. This node is supported in HDRP.
- `Reflection Probe` nodes now only work with LWRP. This solves compilation errors in HDRP.
- `Ambient` nodes now only work with LWRP. This solves compilation errors in HDRP.
- `Fog` nodes now only work with LWRP. This solves compilation errors in HDRP.
- In HDRP, the `Position` port for the `Object` node now returns the absolute world position.
- The `Baked GI`, `Reflection Probe`, and `Ambient` nodes are now in the `Input/Lighting` category.
- The master node no longer has its own preview, because it was redundant. You can see the results for the master node in the Main Preview.

### Fixed
- Shadow projection is now correct when using the `Unlit` master node with HD Render Pipeline.
- Removed all direct references to matrices
- `Matrix Construction` nodes with different `Mode` values now evaluate correctly.
- `Is Front Face` node now works correctly when connected to `Alpha` and `AlphaThreshold` slots on the `PBR` master node.
- Corrected some instances of incorrect port dimensions on several nodes.
- `Scene Depth` and `Scene Color` nodes now work in single pass stereo in Lightweight Render Pipeline.
- `Channel Mask` node controls are now aligned correctly.
- In Lightweight Render Pipeline, Pre-multiply surface type now matches the Lit shader. 
- Non-exposed properties in the blackboard no longer have a green dot next to them.
- Default reference name for shader properties are now serialized. You cannot change them after initial creation.
- When you save Shader Graph and Sub Graph files, they're now automatically checked out on version control.
- Shader Graph no longer throws an exception when you double-click a folder in the Project window.
- Gradient Node no longer throws an error when you undo a deletion.

## [5.0.0-preview] - 2018-09-28

## [4.0.0-preview] - 2018-09-28
### Added
- Shader Graph now supports the High Definition Render Pipeline with both PBR and Unlit Master nodes. Shaders built with Shader Graph work with both the Lightweight and HD render pipelines.
- You can now modify vertex position via the Position slot on the PBR and Unlit Master nodes. By default, the input to this node is object space position. Custom inputs to this slot should specify the absolute local position of a given vertex. Certain nodes (such as Procedural Shapes) are not viable in the vertex shader. Such nodes are incompatible with this slot.
- You can now edit the Reference name for a property. To do so, select the property and type a new name next to Reference. If you want to reset to the default name, right-click Reference, and select Reset reference.
- In the expanded property window, you can now toggle whether the property is exposed.
- You can now change the path of Shader Graphs and Sub Graphs. When you change the path of a Shader Graph, this modifies the location it has in the shader selection list. When you change the path of Sub Graph, it will have a different location in the node creation menu.
- Added `Is Front Face` node. With this node, you can change graph output depending on the face sign of a given fragment. If the current fragment is part of a front face, the node returns true. For a back face, the node returns false. Note: This functionality requires that you have enabled **two sided** on the Master node.
- Gradient functionality is now available via two new nodes: Sample Gradient and Gradient Asset. The Sample Gradient node samples a gradient given a Time parameter. You can define this gradient on the Gradient slot control view. The Gradient Asset node defines a gradient that can be sampled by multiple Sample Gradient nodes using different Time parameters.
- Math nodes now have a Waves category. The category has four different nodes: Triangle wave, Sawtooth wave, Square wave, and Noise Sine wave. The Triangle, Sawtooth, and Square wave nodes output a waveform with a range of -1 to 1 over a period of 1. The Noise Sine wave outputs a standard Sine wave with a range of -1 to 1 over a period of 2 * pi. For variance, random noise is added to the amplitude of the Sine wave, within a determined range.
- Added `Sphere Mask` node for which you can indicate the starting coordinate and center point. The sphere mask uses these with the **Radius** and **Hardness** parameters. Sphere mask functionality works in both 2D and 3D spaces, and is based on the vector coordinates in the **Coords and Center** input.
- Added support for Texture 3D and Texture 2D Array via two new property types and four new nodes.
- A new node `Texture 2D LOD` has been added for LOD functionality on a Texture 2D Sample. Sample Texture 2D LOD uses the exact same input and output slots as Sample Texture 2D, but also includes an input for level of detail adjustments via a Vector1 slot.
- Added `Texel Size` node, which allows you to get the special texture properties of a Texture 2D Asset via the `{texturename}_TexelSize` variable. Based on input from the Texture 2D Asset, the node outputs the width and height of the texel size in Vector1 format.
- Added `Rotate About Axis` node. This allows you to rotate a 3D vector space around an axis. For the rotation, you can specify an amount of degrees or a radian value.
- Unpacking normal maps in object space.
- Unpacking derivative maps option on sample texture nodes.
- Added Uint type for instancing support.
- Added HDR option for color material slots.
- Added definitions used by new HD Lit Master node.
- Added a popup control for a string list.
- Added conversion type (position/direction) to TransformNode.
- In your preview for nodes that are not master nodes, pixels now display as pink if they are not finite.

### Changed
- The settings for master nodes now live in a small window that you can toggle on and off. Here, you can change various rendering settings for your shader.
- There are two Normal Derive Nodes: `Normal From Height` and `Normal Reconstruct Z`.
  `Normal From Height` uses Vector1 input to derive a normal map.
  `Normal Reconstruct Z` uses the X and Y components in Vector2 input to derive the proper Z value for a normal map.
- The Texture type default input now accepts render textures.
- HD PBR subshader no longer duplicates surface description code into vertex shader.
- If the current render pipeline is not compatible, master nodes now display an error badge.
- The preview shader now only considers the current render pipeline. Because of this there is less code to compile, so the preview shader compiles faster.
- When you rename a shader graph or sub shader graph locally on your disk, the title of the Shader Graph window, black board, and preview also updates.
- Removed legacy matrices from Transfomation Matrix node.
- Texture 2D Array and Texture 3D nodes can no longer be used in the vertex shader.
- `Normal Create` node has been renamed to `Normal From Texture`.
- When you close the Shader Graph after you have modified a file, the prompt about saving your changes now shows the file name as well.
- `Blend` node now supports Overwrite mode.
- `Simple Noise` node no longer has a loop.
- The `Polygon` node now calculates radius based on apothem.
- `Normal Strength` node now calculates Z value more accurately.
- You can now connect Sub Graphs to vertex shader slots. If a node in the Sub Graph specifies a shader stage, that specific Sub Graph node is locked to that stage. When an instance of a Sub Graph node is connected to a slot that specifies a shader stage, all slots on that instance are locked to the stage.
- Separated material options and tags.
- Master node settings are now recreated when a topological modification occurs.

### Fixed
- Vector 1 nodes now evaluate correctly. ([#334](https://github.com/Unity-Technologies/ShaderGraph/issues/334) and [#337](https://github.com/Unity-Technologies/ShaderGraph/issues/337))
- Properties can now be copied and pasted.
- Pasting a property node into another graph will now convert it to a concrete node. ([#300](https://github.com/Unity-Technologies/ShaderGraph/issues/300) and [#307](https://github.com/Unity-Technologies/ShaderGraph/pull/307))
- Nodes that are copied from one graph to another now spawn in the center of the current view. ([#333](https://github.com/Unity-Technologies/ShaderGraph/issues/333))
- When you edit sub graph paths, the search window no longer yields a null reference exception.
- The blackboard is now within view when deserialized.
- Your system locale can no longer cause incorrect commands due to full stops being converted to commas.
- Deserialization of subgraphs now works correctly.
- Sub graphs are now suffixed with (sub), so you can tell them apart from other nodes.
- Boolean and Texture type properties now function correctly in sub-graphs.
- The preview of a node does not obstruct the selection outliner anymore.
- The Dielectric Specular node no longer resets its control values.
- You can now copy, paste, and duplicate sub-graph nodes with vector type input ports.
- The Lightweight PBR subshader now normalizes normal, tangent, and view direction correctly.
- Shader graphs using alpha clip now generate correct depth and shadow passes.
- `Normal Create` node has been renamed to `Normal From Texture`.
- The preview of nodes now updates correctly.
- Your system locale can no longer cause incorrect commands due to full stops being converted to commas.
- `Show Generated Code` no longer throws an "Argument cannot be null" error.
- Sub Graphs now use the correct generation mode when they generate preview shaders.
- The `CodeFunctionNode` API now generates correct function headers when you use `DynamicMatrix` type slots.
- Texture type input slots now set correct default values for 'Normal' texture type.
- SpaceMaterialSlot now reads correct slot.
- Slider node control now functions correctly.
- Shader Graphs no longer display an error message intended for Sub Graphs when you delete properties.
- The Shader Graph and Sub Shader Graph file extensions are no longer case-sensitive.
- The dynamic value slot type now uses the correct decimal separator during HLSL generation.
- Fixed an issue where Show Generated Code could fail when external editor was not set.
- In the High Definition Render Pipeline, Shader Graph now supports 4-channel UVs.
- The Lightweight PBR subshader now generates the correct meta pass.
- Both PBR subshaders can now generate indirect light from emission.
- Shader graphs now support the SRP batcher.
- Fixed an issue where floatfield would be parsed according to OS locale settings with .NET 4.6<|MERGE_RESOLUTION|>--- conflicted
+++ resolved
@@ -12,11 +12,8 @@
 
 ### Fixed
 - Fixed an issue where old ShaderGraphs would import non-deterministically, changing their embedded property names each import [1283800]
-<<<<<<< HEAD
 - Fixed an issue where Mesh Deformation nodes did not have a category color. [1227081](https://issuetracker.unity3d.com/issues/shadergraph-color-mode-vertex-skinning-catagory-has-no-color-associated-with-it)
-=======
 - Fixed SampleTexture2DLOD node to return opaque black on unsupported platforms [1241602]
->>>>>>> 846e8dc6
 
 ## [10.1.0] - 2020-10-12
 
