# Changelog
All notable changes to this package are documented in this file.

The format is based on [Keep a Changelog](http://keepachangelog.com/en/1.0.0/)
and this project adheres to [Semantic Versioning](http://semver.org/spec/v2.0.0.html).

## [10.1.0] - 2019-08-04

Version Updated
The version number for this package has increased due to a version update of a related graphics package.

### Added
- Added parallax mapping node and parallax occlusion mapping node.
- Added the possibility to have multiple POM node in a single graph.
- Added better error feedback when SampleVirtualTexture nodes run into issues with the VirtualTexture property inputs

### Changed
- Added method chaining support to shadergraph collection API.
- Optimized ShaderSubGraph import dependencies to minimize unnecessary reimports when using CustomFunctionNode

### Fixed
- Fixed a bug where ShaderGraph subgraph nodes would not update their slot names or order
- Fixed an issue where very old ShaderGraphs would fail to load because of uninitialized data [1269616](https://issuetracker.unity3d.com/issues/shadergraph-matrix-split-and-matrix-combine-shadergraphs-in-shadergraph-automated-tests-dont-open-throw-error)
- Fixed an issue where ShaderGraph previews didn't display correctly when setting a texture to "None" [1264932]
- Fixed an issue with the SampleVirtualTexture node in ShaderGraph, where toggling Automatic Streaming would cause the node to incorrectly display four output slots [1271618]
- Fixed an issue in ShaderGraph with integer-mode Vector1 properties throwing errors when the value is changed [1264930]
- Fixed a bug where ShaderGraph would not load graphs using Procedural VT nodes when the nodes were the project had them disabled [1271598]
- Fixed an issue where the ProceduralVT node was not updating any connected SampleVT nodes when the number of layers was changed [1274288]
<<<<<<< HEAD
- Fixed an issue with how unknown nodes were treated during validation
=======
- Fixed an issue where ShaderGraph shaders did not reimport automatically when some of the included files changed [1269634]
- Fixed an issue where building a context menu on a dragging block node would leave it floating and undo/redo would result in a soft-lock
- Fixed an issue where ShaderGraph was logging error when edited in play mode [1274148].
- Fixed an issue where renaming a property in the blackboard at creation would trigger an error.
- Fixed an issue where ShaderGraph shaders did not reimport automatically when missing dependencies were reintroduced [1182895]
- Fixed an issue where ShaderGraph previews would not show error shaders when the active render pipeline is incompatible with the shader [1257015]
- ShaderGraph DDX, DDY, DDXY, and NormalFromHeight nodes do not allow themselves to be connected to vertex shader, as the derivative instructions can't be used [1209087]
- When ShaderGraph detects no active SRP, it will still continue to render the master preview, but it will use the error shader [1264642]
>>>>>>> 789a9dd4

## [10.0.0] - 2019-06-10
### Added
- Added the Internal Inspector which allows the user to view data contained in selected nodes and properties in a new floating graph sub-window. Also added support for custom property drawers to let you visualize any data type you like and expose it to the inspector.  
- Added samples for Procedural Patterns to the package.
- You can now use the right-click context menu to delete Sticky Notes.
- You can now save your graph as a new Asset.
- Added support for vertex skinning when you use the DOTS animation package.
- You can now use the right-click context menu to set the precision on multiple selected nodes.
- You can now select unused nodes in your graph.
- When you start the Editor, Shader Graph now displays Properties in the Blackboard as collapsed.
- Updated the zoom level to let you zoom in further.
- Blackboard properties now have a __Duplicate__ menu option. When you duplicate properties, Shader Graph maintains the order, and inserts duplicates below the current selection.
- When you convert a node to a Sub Graph, the dialog now opens up in the directory of the original graph that contained the node. If the new Sub Graph is outside this directory, it also remembers that path for the next dialog to ease folder navigation.
- If Unity Editor Analytics are enabled, Shader Graph collects anonymous data about which nodes you use in your graphs. This helps the Shader Graph team focus our efforts on the most common graph scenarios, and better understand the needs of our customers. We don't track edge data and cannot recreate your graphs in any form.
- The Create Node Menu now has a tree view and support for fuzzy field searching.
- When a Shader Graph or Sub Graph Asset associated with a open window has been deleted, Unity now displays a dialog that asks whether you would like to save the graph as a new Asset or close the window.
- Added a drop-down menu to the PBR Master Node that lets you select the final coordinate space of normals delivered from the fragment function. 
- Added support for users to drag and drop Blackboard Properties from one graph to another.
- Breaking out GraphData validation into clearer steps.
- Added AlphaToMask render state.
- Added a field to the Master Nodes that overrides the generated shader's ShaderGUI, which determines how a Material that uses a Shader Graph looks.
- Added Redirect Nodes. You can now double-click an edge to add a control point that allows you to route edges around other nodes and connect multiple output edges.
- Added `Compute Deformation` Node to read deformed vertex data from Dots Deformations.
- Added new graph nodes that allow sampling Virtual Textures
- Shader Graph now uses a new file format that is much friendlier towards version control systems and humans. Existing Shader Graphs and will use the new format next time they are saved.

### Changed
- Changed the `Branch` node so that it uses a ternary operator (`Out = bool ? a : B`) instead of a linear interpolate function.
- Copied nodes are now pasted at the cursor location instead of slightly offset from their original location.
- Error messages reported on Sub Graph output nodes for invalid previews now present clearer information, with documentation support.
- Updated legacy COLOR output semantic to SV_Target in pixel shader for compatibility with DXC.
- Updated the functions in the `Normal From Height` node to avoid NaN outputs.
- Changed the Voronoi Node algorithm to increase the useful range of the input values and to always use float values internally to avoid clipping.
- Changed the `Reference Suffix` of Keyword Enum entries so that you cannot edit them, which ensures that material keywords compile properly. 
- Updated the dependent version of `Searcher` to 4.2.0. 
- Added support for `Linear Blend Skinning` Node to Universal Render Pipeline.
- Moved all code to be under Unity specific namespaces.
- Changed ShaderGraphImporter and ShaderSubgraphImporter so that graphs are imported before Models.
- Remove VFXTarget if VisualEffect Graph package isn't included.
- VFXTarget doesn't overwrite the shader export anymore, VFXTarget can be active with another target.

### Fixed
- Edges no longer produce errors when you save a Shader Graph.
- Shader Graph no longer references the `NUnit` package.
- Fixed a shader compatibility issue in the SRP Batcher when you use a hybrid instancing custom variable.
- Fixed an issue where Unity would crash when you imported a Shader Graph Asset with invalid formatting.
- Fixed an issue with the animated preview when there is no Camera with animated Materials in the Editor.
- Triplanar nodes no longer use Camera-relative world space by default in HDRP.
- Errors no longer occur when you activate `Enable GPU Instancing` on Shader Graph Materials. [1184870](https://issuetracker.unity3d.com/issues/universalrp-shader-compilation-error-when-using-gpu-instancing)
- Errors no longer occur when there are multiple tangent transform nodes on a graph. [1185752](https://issuetracker.unity3d.com/issues/shadergraph-fails-to-compile-with-redefinition-of-transposetangent-when-multiple-tangent-transform-nodes-are-plugged-in)
- The Main Preview for Sprite Lit and Sprite Unlit master nodes now displays the correct color. [1184656](https://issuetracker.unity3d.com/issues/shadergraph-preview-for-lit-and-unlit-master-node-wrong-color-when-color-is-set-directly-on-master-node)
- Shader Graph shaders in `Always Include Shaders` no longer crash builds. [1191757](https://issuetracker.unity3d.com/issues/lwrp-build-crashes-when-built-with-shadergraph-file-added-to-always-include-shaders-list)
- The `Transform` node now correctly transforms Absolute World to Object.
- Errors no longer occur when you change the precision of Sub Graphs. [1158413](https://issuetracker.unity3d.com/issues/shadergraph-changing-precision-of-sg-with-subgraphs-that-still-use-the-other-precision-breaks-the-generated-shader)
- Fixed an error where the UV channel drop-down menu on nodes had clipped text. [1188710](https://issuetracker.unity3d.com/issues/shader-graph-all-uv-dropdown-value-is-clipped-under-shader-graph)
- Added StencilOverride support.
- Sticky Notes can now be grouped properly.
- Fixed an issue where nodes couldn't be copied from a group.
- Fixed a bug that occurred when you duplicated multiple Blackboard properties or keywords simultaneously, where Shader Graph stopped working, potentially causing data loss.
- Fixed a bug where you couldn't reorder Blackboard properties.
- Shader Graph now properly duplicates the __Exposed__ status for Shader properties and keywords.
- Fixed a bug where the __Save Graph As__ dialog for a Shader or Sub Graph sometimes appeared in the wrong Project when you had multiple Unity Projects open simultaneously.
- Fixed an issue where adding the first output to a Sub Graph without any outputs prior caused Shader Graphs containing the Sub Graph to break.
- Fixed an issue where Shader Graph shaders using the `CameraNode` failed to build on PS4 with "incompatible argument list for call to 'mul'".
- Fixed a bug that caused problems with Blackboard property ordering.
- Fixed a bug where the redo functionality in Shader Graph often didn't work.
- Fixed a bug where using the Save As command on a Sub Graph raised an exception.
- Fixed a bug where the input fields sometimes didn't render properly. [1176268](https://issuetracker.unity3d.com/issues/shadergraph-input-fields-get-cut-off-after-minimizing-and-maximizing-become-unusable)
- Fixed a bug where the Gradient property didn't work with all system locales. [1140924](https://issuetracker.unity3d.com/issues/shader-graph-shader-doesnt-compile-when-using-a-gradient-property-and-a-regional-format-with-comma-decimal-separator-is-used)
- Fixed a bug where Properties in the Blackboard could have duplicate names.
- Fixed a bug where you could drag the Blackboard into a graph even when you disabled the Blackboard.
- Fixed a bug where the `Vertex Normal` slot on master nodes needed vertex normal data input to compile. [1193348](https://issuetracker.unity3d.com/issues/hdrp-unlit-shader-plugging-anything-into-the-vertex-normal-input-causes-shader-to-fail-to-compile)
- Fixed a bug where `GetWorldSpaceNormalizeViewDir()` could cause undeclared indentifier errors. [1190606](https://issuetracker.unity3d.com/issues/view-dir-node-plugged-into-vertex-position-creates-error-undeclared-identifier-getworldspacenormalizeviewdir)
- Fixed a bug where Emission on PBR Shader Graphs in the Universal RP would not bake to lightmaps. [1190225](https://issuetracker.unity3d.com/issues/emissive-custom-pbr-shadergraph-material-only-works-for-primitive-unity-objects)
- Fixed a bug where Shader Graph shaders were writing to `POSITION` instead of `SV_POSITION`, which caused PS4 builds to fail.
- Fixed a bug where `Object to Tangent` transforms in the `Transform` node used the wrong matrix. [1162203](https://issuetracker.unity3d.com/issues/shadergraph-transform-node-from-object-to-tangent-space-uses-the-wrong-matrix)
- Fixed an issue where boolean keywords in a Shader Graph caused HDRP Material features to fail. [1204827](https://issuetracker.unity3d.com/issues/hdrp-shadergraph-adding-a-boolean-keyword-to-an-hdrp-lit-shader-makes-material-features-not-work)
- Fixed a bug where Object space normals scaled with Object Scale. 
- Documentation links on nodes now point to the correct URLs and package versions.
- Fixed an issue where Sub Graphs sometimes had duplicate names when you converted nodes into Sub Graphs. 
- Fixed an issue where the number of ports on Keyword nodes didn't update when you added or removed Enum Keyword entries.
- Fixed an issue where colors in graphs didn't update when you changed a Blackboard Property's precision while the Color Mode is set to Precision.
- Fixed a bug where custom mesh in the Master Preview didn't work.
- Fixed a number of memory leaks that caused Shader Graph assets to stay in memory after closing the Shader Graph window.
- You can now smoothly edit controls on the `Dielectric Specular` node.
- Fixed Blackboard Properties to support scientific notation.
- Fixed a bug where warnings in the Shader Graph or Sub Graph were treated as errors.
- Fixed a bug where the error `Output value 'vert' is not initialized` displayed on all PBR graphs in Universal. [1210710](https://issuetracker.unity3d.com/issues/output-value-vert-is-not-completely-initialized-error-is-thrown-when-pbr-graph-is-created-using-urp)
- Fixed a bug where PBR and Unlit master nodes in Universal had Alpha Clipping enabled by default.
- Fixed an issue in where analytics wasn't always working.
- Fixed a bug where if a user had a Blackboard Property Reference start with a digit the generated shader would be broken.
- Avoid unintended behavior by removing the ability to create presets from Shader Graph (and Sub Graph) assets. [1220914](https://issuetracker.unity3d.com/issues/shadergraph-preset-unable-to-open-editor-when-clicking-on-open-shader-editor-in-the-shadersubgraphimporter)
- Fixed a bug where undo would make the Master Preview visible regardless of its toggle status.
- Fixed a bug where any change to the PBR master node settings would lose connection to the normal slot. 
- Fixed a bug where the user couldn't open up HDRP Master Node Shader Graphs without the Render Pipeline set to HDRP.
- Fixed a bug where adding a HDRP Master Node to a Shader Graph would softlock the Shader Graph.
- Fixed a bug where shaders fail to compile due to `#pragma target` generation when your system locale uses commas instead of periods.
- Fixed a compilation error when using Hybrid Renderer due to incorrect positioning of macros.
- Fixed a bug where the `Create Node Menu` lagged on load. Entries are now only generated when property, keyword, or subgraph changes are detected. [1209567](https://issuetracker.unity3d.com/issues/shadergraph-opening-node-search-window-is-unnecessarily-slow).
- Fixed a bug with the `Transform` node where converting from `Absolute World` space in a sub graph causes invalid subscript errors. [1190813](https://issuetracker.unity3d.com/issues/shadergraph-invalid-subscript-errors-are-thrown-when-connecting-a-subgraph-with-transform-node-with-unlit-master-node)
- Fixed a bug where depndencies were not getting included when exporting a shadergraph and subgraphs
- Fixed a bug where adding a " to a property display name would cause shader compilation errors and show all nodes as broken
- Fixed a bug where the `Position` node would change coordinate spaces from `World` to `Absolute World` when shaders recompile. [1184617](https://issuetracker.unity3d.com/product/unity/issues/guid/1184617/)
- Fixed a bug where instanced shaders wouldn't compile on PS4.
- Fixed a bug where switching a Color Nodes' Mode between Default and HDR would cause the Color to be altered incorrectly.
- Fixed a bug where nodes dealing with matricies would sometimes display a preview, sometimes not.
- Optimized loading a large Shader Graph. [1209047](https://issuetracker.unity3d.com/issues/shader-graph-unresponsive-editor-when-using-large-graphs)
- Fixed NaN issue in triplanar SG node when blend goes to 0.
- Fixed a recurring bug where node inputs would get misaligned from their ports. [1224480]
- Fixed an issue where Blackboard properties would not duplicate with `Precision` or `Hybrid Instancing` options. 
- Fixed an issue where `Texture` properties on the Blackboard would not duplicate with the same `Mode` settings. 
- Fixed an issue where `Keywords` on the Blackboard would not duplicate with the same `Default` value.
- Shader Graph now requests preview shader compilation asynchronously. [1209047](https://issuetracker.unity3d.com/issues/shader-graph-unresponsive-editor-when-using-large-graphs)
- Fixed an issue where Shader Graph would not compile master previews after an assembly reload.
- Fixed issue where `Linear Blend Skinning` node could not be converted to Sub Graph [1227087](https://issuetracker.unity3d.com/issues/shadergraph-linear-blend-skinning-node-reports-an-error-and-prevents-shader-compilation-when-used-within-a-sub-graph)
- Fixed a compilation error in preview shaders for nodes requiring view direction.
- Fixed undo not being recorded properly for setting active master node, graph precision, and node defaults.
- Fixed an issue where Custum Function nodes and Sub Graph Output nodes could no longer rename slots. 
- Fixed a bug where searcher entries would not repopulate correctly after an undo was perfromed (https://fogbugz.unity3d.com/f/cases/1241018/)
- Fixed a bug where Redirect Nodes did not work as inputs to Custom Function Nodes. [1235999](https://issuetracker.unity3d.com/product/unity/issues/guid/1235999/)
- Fixed a bug where changeing the default value on a keyword would reset the node input type to vec4 (https://fogbugz.unity3d.com/f/cases/1216760/)
- Fixed a soft lock when you open a graph when the blackboard hidden.
- Fixed an issue where keyboard navigation in the Create Node menu no longer worked. [1253544]
- Preview correctly shows unassigned VT texture result, no longer ignores null textures
- Don't allow duplicate VT layer names when renaming layers
- Moved VT layer TextureType to the VTProperty from the SampleVT node
- Fixed the squished UI of VT property layers
- Disallow Save As and Convert to Subgraph that would create recursive dependencies
- Fixed an issue where the user would not get a save prompt on application close [1262044](https://issuetracker.unity3d.com/product/unity/issues/guid/1262044/)
- Fixed bug where output port type would not visually update when input type changed (for example from Vec1 to Vec3) [1259501](https://issuetracker.unity3d.com/product/unity/issues/guid/1259501/)
- Fixed an issue with how we collected/filtered nodes for targets. Applied the work to the SearchWindowProvider as well
- Fixed a bug where the object selector for Custom Function Nodes did not update correctly. [1176129](https://issuetracker.unity3d.com/product/unity/issues/guid/1176129/)
- Fixed a bug where whitespaces were allowed in keyword reference names
- Fixed a bug where the Create Node menu would override the Object Field selection window. [1176125](https://issuetracker.unity3d.com/issues/shader-graph-object-input-field-with-space-bar-shortcut-opens-shader-graph-search-window-and-object-select-window)
- Fixed a bug where the Main Preview window was no longer a square aspect ratio. [1257053](https://issuetracker.unity3d.com/product/unity/issues/guid/1257053/)
- Fixed a bug where the size of the Graph Inspector would not save properly. [1257084](https://issuetracker.unity3d.com/product/unity/issues/guid/1257084/)
- Replace toggle by an enumField for lit/unlit with VFXTarget
- Alpha Clipping option in Graph inspector now correctly hides and indents dependent options. (https://fogbugz.unity3d.com/f/cases/1257041/)
- Fixed a bug where changing the name of a property did not update nodes on the graph. [1249164](https://issuetracker.unity3d.com/product/unity/issues/guid/1249164/)
- Fixed a crash issue when ShaderGraph included in a project along with DOTS assemblies
- Added missing SampleVirtualTextureNode address mode control in ShaderGraph
- Fixed a badly named control on SampleVirtualTextureNode in ShaderGraph
- Fixed an issue where multiple SampleVirtualTextureNodes created functions with names that may collide in ShaderGraph
- Made sub graph importer deterministic to avoid cascading shader recompiles when no change was present.
- Adjusted style sheet for Blackboard to prevent ui conflicts.
- Fixed a bug where the SampleVirtualTexture node would delete slots when changing its LOD mode
- Use preview of the other target if VFXTarget is active.

## [7.1.1] - 2019-09-05
### Added
- You can now define shader keywords on the Blackboard. Use these keywords on the graph to create static branches in the generated shader.
- The tab now shows whether you are working in a Sub Graph or a Shader Graph file.
- The Shader Graph importer now bakes the output node type name into a meta-data object.

### Fixed
- The Shader Graph preview no longer breaks when you create new PBR Graphs.
- Fixed an issue where deleting a group and a property at the same time would cause an error.
- Fixed the epsilon that the Hue Node uses to avoid NaN on platforms that support half precision.
- Emission nodes no longer produce errors when you use them in Sub Graphs.
- Exposure nodes no longer produce errors when you use them in Sub Graphs.
- Unlit master nodes no longer define unnecessary properties in the Universal Render Pipeline.
- Errors no longer occur when you convert a selection to a Sub Graph.
- Color nodes now handle Gamma and Linear conversions correctly.
- Sub Graph Output nodes now link to the correct documentation page.
- When you use Keywords, PBR and Unlit master nodes no longer produce errors.
- PBR master nodes now calculate Global Illumination (GI) correctly.
- PBR master nodes now apply surface normals.
- PBR master nodes now apply fog.
- The Editor now displays correct errors for missing or deleted Sub Graph Assets.
- You can no longer drag and drop recursive nodes onto Sub Graph Assets.

## [7.0.1] - 2019-07-25
### Changed
- New Shader Graph windows are now docked to either existing Shader Graph windows, or to the Scene View.

### Fixed
- Fixed various dependency tracking issues with Sub Graphs and HLSL files from Custom Function Nodes.
- Fixed an error that previously occurred when you used `Sampler State` input ports on Sub Graphs.
- `Normal Reconstruct Z` node is now compatible with both fragment and vertex stages. 
- `Position` node now draws the correct label for **Absolute World**. 
- Node previews now inherit preview type correctly.
- Normal maps now unpack correctly for mobile platforms.
- Fixed an error that previously occurred when you used the Gradient Sample node and your system locale uses commas instead of periods.
- Fixed an issue where you couldn't group several nodes.

## [7.0.0] - 2019-07-10
### Added
- You can now use the `SHADERGRAPH_PREVIEW` keyword in `Custom Function Node` to generate different code for preview Shaders.
- Color Mode improves node visibility by coloring the title bar by Category, Precision, or custom colors.
- You can now set the precision of a Shader Graph and individual nodes.
- Added the `_TimeParameters` variable which contains `Time`, `Sin(Time)`, and `Cosine(Time)`
- _Absolute World_ space on `Position Node` now provides absolute world space coordinates regardless of the active render pipeline.
- You can now add sticky notes to graphs.

### Changed
- The `Custom Function Node` now uses an object field to reference its source when using `File` mode.
- To enable master nodes to generate correct motion vectors for time-based vertex modification, time is now implemented as an input to the graph rather than as a global uniform.
- **World** space on `Position Node` now uses the default world space coordinates of the active render pipeline. 

### Fixed
- Fixed an error in `Custom Function Node` port naming.
- `Sampler State` properties and nodes now serialize correctly.
- Labels in the Custom Port menu now use the correct coloring when using the Personal skin.
- Fixed an error that occured when creating a Sub Graph from a selection containing a Group Node.
- When you change a Sub Graph, Shader Graph windows now correctly reload.
- When you save a Shader Graph, all other Shader Graph windows no longer re-compile their preview Shaders.
- Shader Graph UI now draws with correct styling for 2019.3.
- When deleting edge connections to nodes with a preview error, input ports no longer draw in the wrong position.
- Fixed an error involving deprecated components from VisualElements.
- When you convert nodes to a Sub Graph, the nodes are now placed correctly in the Sub Graph.
- The `Bitangent Vector Node` now generates all necessary shader requirements.

## [6.7.0-preview] - 2019-05-16
### Added
- Added a hidden path namespace for Sub Graphs to prevent certain Sub Graphs from populating the Create Node menu.

### Changed
- Anti-aliasing (4x) is now enabled on Shader Graph windows.

### Fixed
- When you click on the gear icon, Shader Graph now focuses on the selected node, and brings the settings menu to front view.
- Sub Graph Output and Custom Function Node now validate slot names, and display an appropriate error badge when needed.
- Remaining outdated documentation has been removed. 
- When you perform an undo or redo to an inactive Shader Graph window, the window no longer breaks.
- When you rapidly perform an undo or redo, Shader Graph windows no longer break.
- Sub Graphs that contain references to non-existing Sub Graphs no longer break the Sub Graph Importer.
- You can now reference sub-assets such as Textures.
- You can now reference Scene Color and Scene Depth correctly from within a Sub Graph.
- When you create a new empty Sub Graph, it no longer shows a warning about a missing output.
- When you create outputs that start with a digit, Shader generation no longer fails.
- You can no longer add nodes that are not allowed into Sub Graphs.
- A graph must now always contain at least one Master Node.
- Duplicate output names are now allowed.
- Fixed an issue where the main preview was always redrawing.
- When you set a Master Node as active, the Main Preview now shows the correct result.
- When you save a graph that contains a Sub Graph node, the Shader Graph window no longer freezes.
- Fixed an error that occured when using multiple Sampler State nodes with different parameters.
- Fixed an issue causing default inputs to be misaligned in certain cases.
- You can no longer directly connect slots with invalid types. When the graph detects that situation, it now doesn't break and gives an error instead.

## [6.6.0] - 2019-04-01
### Added
- You can now add Matrix, Sampler State and Gradient properties to the Blackboard.
- Added Custom Function node. Use this node to define a custom HLSL function either via string directly in the graph, or via a path to an HLSL file.
- You can now group nodes by pressing Ctrl + G.
- Added "Delete Group and Contents" and removed "Ungroup All Nodes" from the context menu for groups.
- You can now use Sub Graphs in other Sub Graphs.
- Preview shaders now compile in the background, and only redraw when necessary.

### Changed
- Removed Blackboard fields, which had no effect on Sub Graph input ports, from the Sub Graph Blackboard.
- Subgraph Output node is now called Outputs.
- Subgraph Output node now supports renaming of ports.
- Subgraph Output node now supports all port types.
- Subgraph Output node now supports reordering ports.
- When you convert nodes to a Sub Graph, Shader Graph generates properties and output ports in the Sub Graph, and now by default, names those resulting properties and output ports based on their types.
- When you delete a group, Shader Graph now deletes the Group UI, but doesn't delete the nodes inside.

### Fixed
- You can now undo edits to Vector port default input fields.
- You can now undo edits to Gradient port default input fields.
- Boolean port input fields now display correct values when you undo changes.
- Vector type properties now behave as expected when you undo changes.
- Fixed an error that previously occurred when you opened saved Shader Graphs containing one or more Voronoi nodes.
- You can now drag normal map type textures on to a Shader Graph to create Sample Texture 2D nodes with the correct type set.
- Fixed the Multiply node so default input values are applied correctly.
- Added padding on input values for Blend node to prevent NaN outputs.
- Fixed an issue where `IsFaceSign` would not compile within Sub Graph Nodes.
- Null reference errors no longer occur when you remove ports with connected edges.
- Default input fields now correctly hide and show when connections change.

## [6.5.0] - 2019-03-07

### Fixed
- Fixed master preview for HDRP master nodes when alpha clip is enabled.

## [6.4.0] - 2019-02-21
### Fixed
- Fixed the Transform node, so going from Tangent Space to any other space now works as expected.

## [6.3.0] - 2019-02-18
### Fixed
- Fixed an issue where the Normal Reconstruct Z Node sometimes caused Not a Number (NaN) errors when using negative values.

## [6.2.0] - 2019-02-15
### Fixed
- Fixed the property blackboard so it no longer goes missing or turns very small.

### Changed
- Code refactor: all macros with ARGS have been swapped with macros with PARAM. This is because the ARGS macros were incorrectly named.

## [6.1.0] - 2019-02-13

## [6.0.0] - 2019-02-23
### Added
- When you hover your cursor over a property in the blackboard, this now highlights the corresponding property elements in your Shader Graph. Similarly, if you hover over a property in the Shader Graph itself, this highlights the corresponding property in the blackboard.
- Property nodes in your Shader Graph now have a similar look and styling as the properties in the blackboard.

### Changed
- Errors in the compiled shader are now displayed as badges on the appropriate node.
- In the `Scene Depth` node you can now choose the depth sampling mode: `Linear01`, `Raw` or `Eye`.

### Fixed
- When you convert an inline node to a `Property` node, this no longer allows duplicate property names.
- When you move a node, you'll now be asked to save the Graph file.
- You can now Undo edits to Property parameters on the Blackboard.
- You can now Undo conversions between `Property` nodes and inline nodes.
- You can now Undo moving a node.
- You can no longer select the `Texture2D` Property type `Mode`, if the Property is not exposed.
- The `Vector1` Property type now handles default values more intuitively when switching `Mode` dropdown.
- The `Color` node control is now a consistent width.
- Function declarations no longer contain double delimiters.
- The `Slider` node control now functions correctly.
- Fixed an issue where the Editor automatically re-imported Shader Graphs when there were changes to the asset database.
- Reverted the visual styling of various graph elements to their previous correct states.
- Previews now repaint correctly when Unity does not have focus.
- Code generation now works correctly for exposed Vector1 shader properties where the decimal separator is not a dot.
- The `Rotate About Axis` node's Modes now use the correct function versions.
- Shader Graph now preserves grouping when you convert nodes between property and inline.
- The `Flip` node now greys out labels for inactive controls.
- The `Boolean` property type now uses the `ToggleUI` property attribute, so as to not generate keywords.
- The `Normal Unpack` node no longer generates errors in Object space.
- The `Split` node now uses values from its default Port input fields.
- The `Channel Mask` node now allows multiple node instances, and no longer generates any errors.
- Serialized the Alpha control value on the `Flip` node.
- The `Is Infinite` and `Is NaN` nodes now use `Vector 1` input ports, but the output remains the same.
- You can no longer convert a node inside a `Sub Graph` into a `Sub Graph`, which previously caused errors.
- The `Transformation Matrix` node's Inverse Projection and Inverse View Projection modes no longer produce errors.
- The term `Shader Graph` is now captilized correctly in the Save Graph prompt. 

## [5.2.0] - 2018-11-27
### Added
- Shader Graph now has __Group Node__, where you can group together several nodes. You can use this to keep your Graphs organized and nice.

### Fixed
- The expanded state of blackboard properties are now remembered during a Unity session.

## [5.1.0] - 2018-11-19
### Added
- You can now show and hide the Main Preview and the Blackboard from the toolbar.

### Changed
- The Shader Graph package is no longer in preview.
- Moved `NormalBlendRNM` node to a dropdown option on `Normal Blend` node.
- `Sample Cubemap` node now has a `SamplerState` slot.
- New Sub Graph assets now default to the "Sub Graphs" path in the Create Node menu.
- New Shader Graph assets now default to the "Shader Graphs" path in the Shader menu.
- The `Light Probe` node is now a `Baked GI` node. When you use LWRP with lightmaps, this node now returns the correct lightmap data. This node is supported in HDRP.
- `Reflection Probe` nodes now only work with LWRP. This solves compilation errors in HDRP.
- `Ambient` nodes now only work with LWRP. This solves compilation errors in HDRP.
- `Fog` nodes now only work with LWRP. This solves compilation errors in HDRP.
- In HDRP, the `Position` port for the `Object` node now returns the absolute world position.
- The `Baked GI`, `Reflection Probe`, and `Ambient` nodes are now in the `Input/Lighting` category.
- The master node no longer has its own preview, because it was redundant. You can see the results for the master node in the Main Preview.

### Fixed
- Shadow projection is now correct when using the `Unlit` master node with HD Render Pipeline.
- Removed all direct references to matrices
- `Matrix Construction` nodes with different `Mode` values now evaluate correctly.
- `Is Front Face` node now works correctly when connected to `Alpha` and `AlphaThreshold` slots on the `PBR` master node.
- Corrected some instances of incorrect port dimensions on several nodes.
- `Scene Depth` and `Scene Color` nodes now work in single pass stereo in Lightweight Render Pipeline.
- `Channel Mask` node controls are now aligned correctly.
- In Lightweight Render Pipeline, Pre-multiply surface type now matches the Lit shader. 
- Non-exposed properties in the blackboard no longer have a green dot next to them.
- Default reference name for shader properties are now serialized. You cannot change them after initial creation.
- When you save Shader Graph and Sub Graph files, they're now automatically checked out on version control.
- Shader Graph no longer throws an exception when you double-click a folder in the Project window.
- Gradient Node no longer throws an error when you undo a deletion.

## [5.0.0-preview] - 2018-09-28

## [4.0.0-preview] - 2018-09-28
### Added
- Shader Graph now supports the High Definition Render Pipeline with both PBR and Unlit Master nodes. Shaders built with Shader Graph work with both the Lightweight and HD render pipelines.
- You can now modify vertex position via the Position slot on the PBR and Unlit Master nodes. By default, the input to this node is object space position. Custom inputs to this slot should specify the absolute local position of a given vertex. Certain nodes (such as Procedural Shapes) are not viable in the vertex shader. Such nodes are incompatible with this slot.
- You can now edit the Reference name for a property. To do so, select the property and type a new name next to Reference. If you want to reset to the default name, right-click Reference, and select Reset reference.
- In the expanded property window, you can now toggle whether the property is exposed.
- You can now change the path of Shader Graphs and Sub Graphs. When you change the path of a Shader Graph, this modifies the location it has in the shader selection list. When you change the path of Sub Graph, it will have a different location in the node creation menu.
- Added `Is Front Face` node. With this node, you can change graph output depending on the face sign of a given fragment. If the current fragment is part of a front face, the node returns true. For a back face, the node returns false. Note: This functionality requires that you have enabled **two sided** on the Master node.
- Gradient functionality is now available via two new nodes: Sample Gradient and Gradient Asset. The Sample Gradient node samples a gradient given a Time parameter. You can define this gradient on the Gradient slot control view. The Gradient Asset node defines a gradient that can be sampled by multiple Sample Gradient nodes using different Time parameters.
- Math nodes now have a Waves category. The category has four different nodes: Triangle wave, Sawtooth wave, Square wave, and Noise Sine wave. The Triangle, Sawtooth, and Square wave nodes output a waveform with a range of -1 to 1 over a period of 1. The Noise Sine wave outputs a standard Sine wave with a range of -1 to 1 over a period of 2 * pi. For variance, random noise is added to the amplitude of the Sine wave, within a determined range.
- Added `Sphere Mask` node for which you can indicate the starting coordinate and center point. The sphere mask uses these with the **Radius** and **Hardness** parameters. Sphere mask functionality works in both 2D and 3D spaces, and is based on the vector coordinates in the **Coords and Center** input.
- Added support for Texture 3D and Texture 2D Array via two new property types and four new nodes.
- A new node `Texture 2D LOD` has been added for LOD functionality on a Texture 2D Sample. Sample Texture 2D LOD uses the exact same input and output slots as Sample Texture 2D, but also includes an input for level of detail adjustments via a Vector1 slot.
- Added `Texel Size` node, which allows you to get the special texture properties of a Texture 2D Asset via the `{texturename}_TexelSize` variable. Based on input from the Texture 2D Asset, the node outputs the width and height of the texel size in Vector1 format.
- Added `Rotate About Axis` node. This allows you to rotate a 3D vector space around an axis. For the rotation, you can specify an amount of degrees or a radian value.
- Unpacking normal maps in object space.
- Unpacking derivative maps option on sample texture nodes.
- Added Uint type for instancing support.
- Added HDR option for color material slots.
- Added definitions used by new HD Lit Master node.
- Added a popup control for a string list.
- Added conversion type (position/direction) to TransformNode.
- In your preview for nodes that are not master nodes, pixels now display as pink if they are not finite.

### Changed
- The settings for master nodes now live in a small window that you can toggle on and off. Here, you can change various rendering settings for your shader.
- There are two Normal Derive Nodes: `Normal From Height` and `Normal Reconstruct Z`.
  `Normal From Height` uses Vector1 input to derive a normal map.
  `Normal Reconstruct Z` uses the X and Y components in Vector2 input to derive the proper Z value for a normal map.
- The Texture type default input now accepts render textures.
- HD PBR subshader no longer duplicates surface description code into vertex shader.
- If the current render pipeline is not compatible, master nodes now display an error badge.
- The preview shader now only considers the current render pipeline. Because of this there is less code to compile, so the preview shader compiles faster.
- When you rename a shader graph or sub shader graph locally on your disk, the title of the Shader Graph window, black board, and preview also updates.
- Removed legacy matrices from Transfomation Matrix node.
- Texture 2D Array and Texture 3D nodes can no longer be used in the vertex shader.
- `Normal Create` node has been renamed to `Normal From Texture`.
- When you close the Shader Graph after you have modified a file, the prompt about saving your changes now shows the file name as well.
- `Blend` node now supports Overwrite mode.
- `Simple Noise` node no longer has a loop.
- The `Polygon` node now calculates radius based on apothem.
- `Normal Strength` node now calculates Z value more accurately.
- You can now connect Sub Graphs to vertex shader slots. If a node in the Sub Graph specifies a shader stage, that specific Sub Graph node is locked to that stage. When an instance of a Sub Graph node is connected to a slot that specifies a shader stage, all slots on that instance are locked to the stage.
- Separated material options and tags.
- Master node settings are now recreated when a topological modification occurs.

### Fixed
- Vector 1 nodes now evaluate correctly. ([#334](https://github.com/Unity-Technologies/ShaderGraph/issues/334) and [#337](https://github.com/Unity-Technologies/ShaderGraph/issues/337))
- Properties can now be copied and pasted.
- Pasting a property node into another graph will now convert it to a concrete node. ([#300](https://github.com/Unity-Technologies/ShaderGraph/issues/300) and [#307](https://github.com/Unity-Technologies/ShaderGraph/pull/307))
- Nodes that are copied from one graph to another now spawn in the center of the current view. ([#333](https://github.com/Unity-Technologies/ShaderGraph/issues/333))
- When you edit sub graph paths, the search window no longer yields a null reference exception.
- The blackboard is now within view when deserialized.
- Your system locale can no longer cause incorrect commands due to full stops being converted to commas.
- Deserialization of subgraphs now works correctly.
- Sub graphs are now suffixed with (sub), so you can tell them apart from other nodes.
- Boolean and Texture type properties now function correctly in sub-graphs.
- The preview of a node does not obstruct the selection outliner anymore.
- The Dielectric Specular node no longer resets its control values.
- You can now copy, paste, and duplicate sub-graph nodes with vector type input ports.
- The Lightweight PBR subshader now normalizes normal, tangent, and view direction correctly.
- Shader graphs using alpha clip now generate correct depth and shadow passes.
- `Normal Create` node has been renamed to `Normal From Texture`.
- The preview of nodes now updates correctly.
- Your system locale can no longer cause incorrect commands due to full stops being converted to commas.
- `Show Generated Code` no longer throws an "Argument cannot be null" error.
- Sub Graphs now use the correct generation mode when they generate preview shaders.
- The `CodeFunctionNode` API now generates correct function headers when you use `DynamicMatrix` type slots.
- Texture type input slots now set correct default values for 'Normal' texture type.
- SpaceMaterialSlot now reads correct slot.
- Slider node control now functions correctly.
- Shader Graphs no longer display an error message intended for Sub Graphs when you delete properties.
- The Shader Graph and Sub Shader Graph file extensions are no longer case-sensitive.
- The dynamic value slot type now uses the correct decimal separator during HLSL generation.
- Fixed an issue where Show Generated Code could fail when external editor was not set.
- In the High Definition Render Pipeline, Shader Graph now supports 4-channel UVs.
- The Lightweight PBR subshader now generates the correct meta pass.
- Both PBR subshaders can now generate indirect light from emission.
- Shader graphs now support the SRP batcher.
- Fixed an issue where floatfield would be parsed according to OS locale settings with .NET 4.6<|MERGE_RESOLUTION|>--- conflicted
+++ resolved
@@ -26,9 +26,7 @@
 - Fixed an issue in ShaderGraph with integer-mode Vector1 properties throwing errors when the value is changed [1264930]
 - Fixed a bug where ShaderGraph would not load graphs using Procedural VT nodes when the nodes were the project had them disabled [1271598]
 - Fixed an issue where the ProceduralVT node was not updating any connected SampleVT nodes when the number of layers was changed [1274288]
-<<<<<<< HEAD
 - Fixed an issue with how unknown nodes were treated during validation
-=======
 - Fixed an issue where ShaderGraph shaders did not reimport automatically when some of the included files changed [1269634]
 - Fixed an issue where building a context menu on a dragging block node would leave it floating and undo/redo would result in a soft-lock
 - Fixed an issue where ShaderGraph was logging error when edited in play mode [1274148].
@@ -37,7 +35,6 @@
 - Fixed an issue where ShaderGraph previews would not show error shaders when the active render pipeline is incompatible with the shader [1257015]
 - ShaderGraph DDX, DDY, DDXY, and NormalFromHeight nodes do not allow themselves to be connected to vertex shader, as the derivative instructions can't be used [1209087]
 - When ShaderGraph detects no active SRP, it will still continue to render the master preview, but it will use the error shader [1264642]
->>>>>>> 789a9dd4
 
 ## [10.0.0] - 2019-06-10
 ### Added
