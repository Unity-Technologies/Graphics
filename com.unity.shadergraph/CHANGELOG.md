--- conflicted
+++ resolved
@@ -8,6 +8,10 @@
 
 Version Updated
 The version number for this package has increased due to a version update of a related graphics package.
+
+### Added
+- Added parallax mapping node and parallax occlusion mapping node.
+- Added the possibility to have multiple POM node in a single graph.
 
 ### Changed
 - Added method chaining support to shadergraph collection API.
@@ -37,11 +41,6 @@
 - Added `Compute Deformation` Node to read deformed vertex data from Dots Deformations.
 - Added new graph nodes that allow sampling Virtual Textures
 - Shader Graph now uses a new file format that is much friendlier towards version control systems and humans. Existing Shader Graphs and will use the new format next time they are saved.
-- Added parallax mapping node and parallax occlusion mapping node.
-<<<<<<< HEAD
-=======
-- Added the possibility to have multiple POM node in a single graph.
->>>>>>> 5740ccee
 
 ### Changed
 - Changed the `Branch` node so that it uses a ternary operator (`Out = bool ? a : B`) instead of a linear interpolate function.
