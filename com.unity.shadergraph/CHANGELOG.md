# Changelog
All notable changes to this package are documented in this file.

The format is based on [Keep a Changelog](http://keepachangelog.com/en/1.0.0/)
and this project adheres to [Semantic Versioning](http://semver.org/spec/v2.0.0.html).

## [10.2.0] - 2020-10-19

### Added

### Changed

### Fixed
- Fixed an issue where old ShaderGraphs would import non-deterministically, changing their embedded property names each import [1283800]
- Using the TexelSize node on a ShaderGraph texture property is now SRP batchable [1284029]
- Fixed an issue where Mesh Deformation nodes did not have a category color. [1227081](https://issuetracker.unity3d.com/issues/shadergraph-color-mode-vertex-skinning-catagory-has-no-color-associated-with-it)
- Fixed SampleTexture2DLOD node to return opaque black on unsupported platforms [1241602]
- ShaderGraph now detects when a SubGraph is deleted while being used by a SubGraph node, and displays appropriate errors [1206438]

## [10.1.0] - 2020-10-12

### Added
- Added parallax mapping node and parallax occlusion mapping node.
- Added the possibility to have multiple POM node in a single graph.
- Added better error feedback when SampleVirtualTexture nodes run into issues with the VirtualTexture property inputs
- Added ability for Shader Graph to change node behavior without impacting existing graphs via the “Allow Deprecated Nodes”

### Changed
- Added method chaining support to shadergraph collection API.
- Optimized ShaderSubGraph import dependencies to minimize unnecessary reimports when using CustomFunctionNode
- Changed UI names from `Vector1` to `Float`
- Renamed `Float` precision to `Single`
- Cleaned up the UI to add/remove Targets
- The * in the ShaderGraph title bar now indicates that the graph has been modified when compared to the state it was loaded, instead of compared to what is on disk
- Cancelling a "Save changes on Close?" will now cancel the Close as well
- When attempting to Save and encountering a Read Only file or other exception, ShaderGraph will allow the user to retry as many times as they like

### Fixed
- Fixed a bug where ShaderGraph subgraph nodes would not update their slot names or order
- Fixed an issue where very old ShaderGraphs would fail to load because of uninitialized data [1269616](https://issuetracker.unity3d.com/issues/shadergraph-matrix-split-and-matrix-combine-shadergraphs-in-shadergraph-automated-tests-dont-open-throw-error)
- Fixed an issue where ShaderGraph previews didn't display correctly when setting a texture to "None" [1264932]
- Fixed an issue with the SampleVirtualTexture node in ShaderGraph, where toggling Automatic Streaming would cause the node to incorrectly display four output slots [1271618]
- Fixed an issue in ShaderGraph with integer-mode Vector1 properties throwing errors when the value is changed [1264930]
- Fixed a bug where ShaderGraph would not load graphs using Procedural VT nodes when the nodes were the project had them disabled [1271598]
- Fixed an issue where the ProceduralVT node was not updating any connected SampleVT nodes when the number of layers was changed [1274288]
- Fixed an issue with how unknown nodes were treated during validation
- Fixed an issue where ShaderGraph shaders did not reimport automatically when some of the included files changed [1269634]
- Fixed an issue where building a context menu on a dragging block node would leave it floating and undo/redo would result in a soft-lock
- Fixed an issue where ShaderGraph was logging error when edited in play mode [1274148].
- Fixed a bug where properties copied over with their graph inputs would not hook up correctly in a new graph [1274306]
- Fixed an issue where renaming a property in the blackboard at creation would trigger an error.
- Fixed an issue where ShaderGraph shaders did not reimport automatically when missing dependencies were reintroduced [1182895]
- Fixed an issue where ShaderGraph previews would not show error shaders when the active render pipeline is incompatible with the shader [1257015]
- ShaderGraph DDX, DDY, DDXY, and NormalFromHeight nodes do not allow themselves to be connected to vertex shader, as the derivative instructions can't be used [1209087]
- When ShaderGraph detects no active SRP, it will still continue to render the master preview, but it will use the error shader [1264642]
- VirtualTexture is no longer allowed as a SubGraph output (it is not supported by current system) [1254483]
- ShaderGraph Custom Function Node will now correctly convert function and slot names to valid HLSL identifiers [1258832]
- Fixed an issue where ShaderGraph Custom Function Node would reorder slots when you modified them [1280106]
- Fixed Undo handling when adding or removing Targets from a ShaderGraph [1257028]
- Fixed an issue with detection of circular subgraph dependencies [1269841]
- Fixed an issue where subgraph nodes were constantly changing their serialized data [1281975]
- Modifying a subgraph will no longer cause ShaderGraphs that use them to "reload from disk?" [1198885]
- Fixed issues with ShaderGraph title bar not correctly displaying the modified status * [1282031]
- Fixed issues where ShaderGraph could discard modified data without user approval when closed [1170503]
- Fixed an issue where ShaderGraph file dependency gathering would fail to include any files that didn't exist
- Fixed issues with ShaderGraph detection and handling of deleted graph files
- Fixed an issue where the ShaderGraph was corrupting the translation cache
- Fixed an issue where ShaderGraph would not prompt the user to save unsaved changes after an assembly reload
- Fixed an issue with Position Node not automatically upgrading
- Fixed an issue where failing SubGraphs would block saving graph files using them (recursion check would throw exceptions) [1283425]
<<<<<<< HEAD
- Fixed an issue with the Preview Manager not updating correctly when deleting an edge that was created with a node (dragging off an existing node slot)
=======
- Fixed an issue where choosing "None" as the default texture for a texture property would not correctly preview the correct default color [1283782]
- Fixed some bugs with Color Nodes and properties that would cause incorrect collorspace conversions
>>>>>>> 405459c7

## [10.0.0] - 2019-06-10
### Added
- Added the Internal Inspector which allows the user to view data contained in selected nodes and properties in a new floating graph sub-window. Also added support for custom property drawers to let you visualize any data type you like and expose it to the inspector.  
- Added samples for Procedural Patterns to the package.
- You can now use the right-click context menu to delete Sticky Notes.
- You can now save your graph as a new Asset.
- Added support for vertex skinning when you use the DOTS animation package.
- You can now use the right-click context menu to set the precision on multiple selected nodes.
- You can now select unused nodes in your graph.
- When you start the Editor, Shader Graph now displays Properties in the Blackboard as collapsed.
- Updated the zoom level to let you zoom in further.
- Blackboard properties now have a __Duplicate__ menu option. When you duplicate properties, Shader Graph maintains the order, and inserts duplicates below the current selection.
- When you convert a node to a Sub Graph, the dialog now opens up in the directory of the original graph that contained the node. If the new Sub Graph is outside this directory, it also remembers that path for the next dialog to ease folder navigation.
- If Unity Editor Analytics are enabled, Shader Graph collects anonymous data about which nodes you use in your graphs. This helps the Shader Graph team focus our efforts on the most common graph scenarios, and better understand the needs of our customers. We don't track edge data and cannot recreate your graphs in any form.
- The Create Node Menu now has a tree view and support for fuzzy field searching.
- When a Shader Graph or Sub Graph Asset associated with a open window has been deleted, Unity now displays a dialog that asks whether you would like to save the graph as a new Asset or close the window.
- Added a drop-down menu to the PBR Master Node that lets you select the final coordinate space of normals delivered from the fragment function. 
- Added support for users to drag and drop Blackboard Properties from one graph to another.
- Breaking out GraphData validation into clearer steps.
- Added AlphaToMask render state.
- Added a field to the Master Nodes that overrides the generated shader's ShaderGUI, which determines how a Material that uses a Shader Graph looks.
- Added Redirect Nodes. You can now double-click an edge to add a control point that allows you to route edges around other nodes and connect multiple output edges.
- Added `Compute Deformation` Node to read deformed vertex data from Dots Deformations.
- Added new graph nodes that allow sampling Virtual Textures
- Shader Graph now uses a new file format that is much friendlier towards version control systems and humans. Existing Shader Graphs and will use the new format next time they are saved.

### Changed
- Changed the `Branch` node so that it uses a ternary operator (`Out = bool ? a : B`) instead of a linear interpolate function.
- Copied nodes are now pasted at the cursor location instead of slightly offset from their original location.
- Error messages reported on Sub Graph output nodes for invalid previews now present clearer information, with documentation support.
- Updated legacy COLOR output semantic to SV_Target in pixel shader for compatibility with DXC.
- Updated the functions in the `Normal From Height` node to avoid NaN outputs.
- Changed the Voronoi Node algorithm to increase the useful range of the input values and to always use float values internally to avoid clipping.
- Changed the `Reference Suffix` of Keyword Enum entries so that you cannot edit them, which ensures that material keywords compile properly. 
- Updated the dependent version of `Searcher` to 4.2.0. 
- Added support for `Linear Blend Skinning` Node to Universal Render Pipeline.
- Moved all code to be under Unity specific namespaces.
- Changed ShaderGraphImporter and ShaderSubgraphImporter so that graphs are imported before Models.
- Remove VFXTarget if VisualEffect Graph package isn't included.
- VFXTarget doesn't overwrite the shader export anymore, VFXTarget can be active with another target.

### Fixed
- Edges no longer produce errors when you save a Shader Graph.
- Shader Graph no longer references the `NUnit` package.
- Fixed a shader compatibility issue in the SRP Batcher when you use a hybrid instancing custom variable.
- Fixed an issue where Unity would crash when you imported a Shader Graph Asset with invalid formatting.
- Fixed an issue with the animated preview when there is no Camera with animated Materials in the Editor.
- Triplanar nodes no longer use Camera-relative world space by default in HDRP.
- Errors no longer occur when you activate `Enable GPU Instancing` on Shader Graph Materials. [1184870](https://issuetracker.unity3d.com/issues/universalrp-shader-compilation-error-when-using-gpu-instancing)
- Errors no longer occur when there are multiple tangent transform nodes on a graph. [1185752](https://issuetracker.unity3d.com/issues/shadergraph-fails-to-compile-with-redefinition-of-transposetangent-when-multiple-tangent-transform-nodes-are-plugged-in)
- The Main Preview for Sprite Lit and Sprite Unlit master nodes now displays the correct color. [1184656](https://issuetracker.unity3d.com/issues/shadergraph-preview-for-lit-and-unlit-master-node-wrong-color-when-color-is-set-directly-on-master-node)
- Shader Graph shaders in `Always Include Shaders` no longer crash builds. [1191757](https://issuetracker.unity3d.com/issues/lwrp-build-crashes-when-built-with-shadergraph-file-added-to-always-include-shaders-list)
- The `Transform` node now correctly transforms Absolute World to Object.
- Errors no longer occur when you change the precision of Sub Graphs. [1158413](https://issuetracker.unity3d.com/issues/shadergraph-changing-precision-of-sg-with-subgraphs-that-still-use-the-other-precision-breaks-the-generated-shader)
- Fixed an error where the UV channel drop-down menu on nodes had clipped text. [1188710](https://issuetracker.unity3d.com/issues/shader-graph-all-uv-dropdown-value-is-clipped-under-shader-graph)
- Added StencilOverride support.
- Sticky Notes can now be grouped properly.
- Fixed an issue where nodes couldn't be copied from a group.
- Fixed a bug that occurred when you duplicated multiple Blackboard properties or keywords simultaneously, where Shader Graph stopped working, potentially causing data loss.
- Fixed a bug where you couldn't reorder Blackboard properties.
- Shader Graph now properly duplicates the __Exposed__ status for Shader properties and keywords.
- Fixed a bug where the __Save Graph As__ dialog for a Shader or Sub Graph sometimes appeared in the wrong Project when you had multiple Unity Projects open simultaneously.
- Fixed an issue where adding the first output to a Sub Graph without any outputs prior caused Shader Graphs containing the Sub Graph to break.
- Fixed an issue where Shader Graph shaders using the `CameraNode` failed to build on PS4 with "incompatible argument list for call to 'mul'".
- Fixed a bug that caused problems with Blackboard property ordering.
- Fixed a bug where the redo functionality in Shader Graph often didn't work.
- Fixed a bug where using the Save As command on a Sub Graph raised an exception.
- Fixed a bug where the input fields sometimes didn't render properly. [1176268](https://issuetracker.unity3d.com/issues/shadergraph-input-fields-get-cut-off-after-minimizing-and-maximizing-become-unusable)
- Fixed a bug where the Gradient property didn't work with all system locales. [1140924](https://issuetracker.unity3d.com/issues/shader-graph-shader-doesnt-compile-when-using-a-gradient-property-and-a-regional-format-with-comma-decimal-separator-is-used)
- Fixed a bug where Properties in the Blackboard could have duplicate names.
- Fixed a bug where you could drag the Blackboard into a graph even when you disabled the Blackboard.
- Fixed a bug where the `Vertex Normal` slot on master nodes needed vertex normal data input to compile. [1193348](https://issuetracker.unity3d.com/issues/hdrp-unlit-shader-plugging-anything-into-the-vertex-normal-input-causes-shader-to-fail-to-compile)
- Fixed a bug where `GetWorldSpaceNormalizeViewDir()` could cause undeclared indentifier errors. [1190606](https://issuetracker.unity3d.com/issues/view-dir-node-plugged-into-vertex-position-creates-error-undeclared-identifier-getworldspacenormalizeviewdir)
- Fixed a bug where Emission on PBR Shader Graphs in the Universal RP would not bake to lightmaps. [1190225](https://issuetracker.unity3d.com/issues/emissive-custom-pbr-shadergraph-material-only-works-for-primitive-unity-objects)
- Fixed a bug where Shader Graph shaders were writing to `POSITION` instead of `SV_POSITION`, which caused PS4 builds to fail.
- Fixed a bug where `Object to Tangent` transforms in the `Transform` node used the wrong matrix. [1162203](https://issuetracker.unity3d.com/issues/shadergraph-transform-node-from-object-to-tangent-space-uses-the-wrong-matrix)
- Fixed an issue where boolean keywords in a Shader Graph caused HDRP Material features to fail. [1204827](https://issuetracker.unity3d.com/issues/hdrp-shadergraph-adding-a-boolean-keyword-to-an-hdrp-lit-shader-makes-material-features-not-work)
- Fixed a bug where Object space normals scaled with Object Scale. 
- Documentation links on nodes now point to the correct URLs and package versions.
- Fixed an issue where Sub Graphs sometimes had duplicate names when you converted nodes into Sub Graphs. 
- Fixed an issue where the number of ports on Keyword nodes didn't update when you added or removed Enum Keyword entries.
- Fixed an issue where colors in graphs didn't update when you changed a Blackboard Property's precision while the Color Mode is set to Precision.
- Fixed a bug where custom mesh in the Master Preview didn't work.
- Fixed a number of memory leaks that caused Shader Graph assets to stay in memory after closing the Shader Graph window.
- You can now smoothly edit controls on the `Dielectric Specular` node.
- Fixed Blackboard Properties to support scientific notation.
- Fixed a bug where warnings in the Shader Graph or Sub Graph were treated as errors.
- Fixed a bug where the error `Output value 'vert' is not initialized` displayed on all PBR graphs in Universal. [1210710](https://issuetracker.unity3d.com/issues/output-value-vert-is-not-completely-initialized-error-is-thrown-when-pbr-graph-is-created-using-urp)
- Fixed a bug where PBR and Unlit master nodes in Universal had Alpha Clipping enabled by default.
- Fixed an issue in where analytics wasn't always working.
- Fixed a bug where if a user had a Blackboard Property Reference start with a digit the generated shader would be broken.
- Avoid unintended behavior by removing the ability to create presets from Shader Graph (and Sub Graph) assets. [1220914](https://issuetracker.unity3d.com/issues/shadergraph-preset-unable-to-open-editor-when-clicking-on-open-shader-editor-in-the-shadersubgraphimporter)
- Fixed a bug where undo would make the Master Preview visible regardless of its toggle status.
- Fixed a bug where any change to the PBR master node settings would lose connection to the normal slot. 
- Fixed a bug where the user couldn't open up HDRP Master Node Shader Graphs without the Render Pipeline set to HDRP.
- Fixed a bug where adding a HDRP Master Node to a Shader Graph would softlock the Shader Graph.
- Fixed a bug where shaders fail to compile due to `#pragma target` generation when your system locale uses commas instead of periods.
- Fixed a compilation error when using Hybrid Renderer due to incorrect positioning of macros.
- Fixed a bug where the `Create Node Menu` lagged on load. Entries are now only generated when property, keyword, or subgraph changes are detected. [1209567](https://issuetracker.unity3d.com/issues/shadergraph-opening-node-search-window-is-unnecessarily-slow).
- Fixed a bug with the `Transform` node where converting from `Absolute World` space in a sub graph causes invalid subscript errors. [1190813](https://issuetracker.unity3d.com/issues/shadergraph-invalid-subscript-errors-are-thrown-when-connecting-a-subgraph-with-transform-node-with-unlit-master-node)
- Fixed a bug where depndencies were not getting included when exporting a shadergraph and subgraphs
- Fixed a bug where adding a " to a property display name would cause shader compilation errors and show all nodes as broken
- Fixed a bug where the `Position` node would change coordinate spaces from `World` to `Absolute World` when shaders recompile. [1184617](https://issuetracker.unity3d.com/product/unity/issues/guid/1184617/)
- Fixed a bug where instanced shaders wouldn't compile on PS4.
- Fixed a bug where switching a Color Nodes' Mode between Default and HDR would cause the Color to be altered incorrectly.
- Fixed a bug where nodes dealing with matricies would sometimes display a preview, sometimes not.
- Optimized loading a large Shader Graph. [1209047](https://issuetracker.unity3d.com/issues/shader-graph-unresponsive-editor-when-using-large-graphs)
- Fixed NaN issue in triplanar SG node when blend goes to 0.
- Fixed a recurring bug where node inputs would get misaligned from their ports. [1224480]
- Fixed an issue where Blackboard properties would not duplicate with `Precision` or `Hybrid Instancing` options. 
- Fixed an issue where `Texture` properties on the Blackboard would not duplicate with the same `Mode` settings. 
- Fixed an issue where `Keywords` on the Blackboard would not duplicate with the same `Default` value.
- Shader Graph now requests preview shader compilation asynchronously. [1209047](https://issuetracker.unity3d.com/issues/shader-graph-unresponsive-editor-when-using-large-graphs)
- Fixed an issue where Shader Graph would not compile master previews after an assembly reload.
- Fixed issue where `Linear Blend Skinning` node could not be converted to Sub Graph [1227087](https://issuetracker.unity3d.com/issues/shadergraph-linear-blend-skinning-node-reports-an-error-and-prevents-shader-compilation-when-used-within-a-sub-graph)
- Fixed a compilation error in preview shaders for nodes requiring view direction.
- Fixed undo not being recorded properly for setting active master node, graph precision, and node defaults.
- Fixed an issue where Custum Function nodes and Sub Graph Output nodes could no longer rename slots. 
- Fixed a bug where searcher entries would not repopulate correctly after an undo was perfromed (https://fogbugz.unity3d.com/f/cases/1241018/)
- Fixed a bug where Redirect Nodes did not work as inputs to Custom Function Nodes. [1235999](https://issuetracker.unity3d.com/product/unity/issues/guid/1235999/)
- Fixed a bug where changeing the default value on a keyword would reset the node input type to vec4 (https://fogbugz.unity3d.com/f/cases/1216760/)
- Fixed a soft lock when you open a graph when the blackboard hidden.
- Fixed an issue where keyboard navigation in the Create Node menu no longer worked. [1253544]
- Preview correctly shows unassigned VT texture result, no longer ignores null textures
- Don't allow duplicate VT layer names when renaming layers
- Moved VT layer TextureType to the VTProperty from the SampleVT node
- Fixed the squished UI of VT property layers
- Disallow Save As and Convert to Subgraph that would create recursive dependencies
- Fixed an issue where the user would not get a save prompt on application close [1262044](https://issuetracker.unity3d.com/product/unity/issues/guid/1262044/)
- Fixed bug where output port type would not visually update when input type changed (for example from Vec1 to Vec3) [1259501](https://issuetracker.unity3d.com/product/unity/issues/guid/1259501/)
- Fixed an issue with how we collected/filtered nodes for targets. Applied the work to the SearchWindowProvider as well
- Fixed a bug where the object selector for Custom Function Nodes did not update correctly. [1176129](https://issuetracker.unity3d.com/product/unity/issues/guid/1176129/)
- Fixed a bug where whitespaces were allowed in keyword reference names
- Fixed a bug where the Create Node menu would override the Object Field selection window. [1176125](https://issuetracker.unity3d.com/issues/shader-graph-object-input-field-with-space-bar-shortcut-opens-shader-graph-search-window-and-object-select-window)
- Fixed a bug where the Main Preview window was no longer a square aspect ratio. [1257053](https://issuetracker.unity3d.com/product/unity/issues/guid/1257053/)
- Fixed a bug where the size of the Graph Inspector would not save properly. [1257084](https://issuetracker.unity3d.com/product/unity/issues/guid/1257084/)
- Replace toggle by an enumField for lit/unlit with VFXTarget
- Alpha Clipping option in Graph inspector now correctly hides and indents dependent options. (https://fogbugz.unity3d.com/f/cases/1257041/)
- Fixed a bug where changing the name of a property did not update nodes on the graph. [1249164](https://issuetracker.unity3d.com/product/unity/issues/guid/1249164/)
- Fixed a crash issue when ShaderGraph included in a project along with DOTS assemblies
- Added missing SampleVirtualTextureNode address mode control in ShaderGraph
- Fixed a badly named control on SampleVirtualTextureNode in ShaderGraph
- Fixed an issue where multiple SampleVirtualTextureNodes created functions with names that may collide in ShaderGraph
- Made sub graph importer deterministic to avoid cascading shader recompiles when no change was present.
- Adjusted style sheet for Blackboard to prevent ui conflicts.
- Fixed a bug where the SampleVirtualTexture node would delete slots when changing its LOD mode
- Use preview of the other target if VFXTarget is active.

## [7.1.1] - 2019-09-05
### Added
- You can now define shader keywords on the Blackboard. Use these keywords on the graph to create static branches in the generated shader.
- The tab now shows whether you are working in a Sub Graph or a Shader Graph file.
- The Shader Graph importer now bakes the output node type name into a meta-data object.

### Fixed
- The Shader Graph preview no longer breaks when you create new PBR Graphs.
- Fixed an issue where deleting a group and a property at the same time would cause an error.
- Fixed the epsilon that the Hue Node uses to avoid NaN on platforms that support half precision.
- Emission nodes no longer produce errors when you use them in Sub Graphs.
- Exposure nodes no longer produce errors when you use them in Sub Graphs.
- Unlit master nodes no longer define unnecessary properties in the Universal Render Pipeline.
- Errors no longer occur when you convert a selection to a Sub Graph.
- Color nodes now handle Gamma and Linear conversions correctly.
- Sub Graph Output nodes now link to the correct documentation page.
- When you use Keywords, PBR and Unlit master nodes no longer produce errors.
- PBR master nodes now calculate Global Illumination (GI) correctly.
- PBR master nodes now apply surface normals.
- PBR master nodes now apply fog.
- The Editor now displays correct errors for missing or deleted Sub Graph Assets.
- You can no longer drag and drop recursive nodes onto Sub Graph Assets.

## [7.0.1] - 2019-07-25
### Changed
- New Shader Graph windows are now docked to either existing Shader Graph windows, or to the Scene View.

### Fixed
- Fixed various dependency tracking issues with Sub Graphs and HLSL files from Custom Function Nodes.
- Fixed an error that previously occurred when you used `Sampler State` input ports on Sub Graphs.
- `Normal Reconstruct Z` node is now compatible with both fragment and vertex stages. 
- `Position` node now draws the correct label for **Absolute World**. 
- Node previews now inherit preview type correctly.
- Normal maps now unpack correctly for mobile platforms.
- Fixed an error that previously occurred when you used the Gradient Sample node and your system locale uses commas instead of periods.
- Fixed an issue where you couldn't group several nodes.

## [7.0.0] - 2019-07-10
### Added
- You can now use the `SHADERGRAPH_PREVIEW` keyword in `Custom Function Node` to generate different code for preview Shaders.
- Color Mode improves node visibility by coloring the title bar by Category, Precision, or custom colors.
- You can now set the precision of a Shader Graph and individual nodes.
- Added the `_TimeParameters` variable which contains `Time`, `Sin(Time)`, and `Cosine(Time)`
- _Absolute World_ space on `Position Node` now provides absolute world space coordinates regardless of the active render pipeline.
- You can now add sticky notes to graphs.

### Changed
- The `Custom Function Node` now uses an object field to reference its source when using `File` mode.
- To enable master nodes to generate correct motion vectors for time-based vertex modification, time is now implemented as an input to the graph rather than as a global uniform.
- **World** space on `Position Node` now uses the default world space coordinates of the active render pipeline. 

### Fixed
- Fixed an error in `Custom Function Node` port naming.
- `Sampler State` properties and nodes now serialize correctly.
- Labels in the Custom Port menu now use the correct coloring when using the Personal skin.
- Fixed an error that occured when creating a Sub Graph from a selection containing a Group Node.
- When you change a Sub Graph, Shader Graph windows now correctly reload.
- When you save a Shader Graph, all other Shader Graph windows no longer re-compile their preview Shaders.
- Shader Graph UI now draws with correct styling for 2019.3.
- When deleting edge connections to nodes with a preview error, input ports no longer draw in the wrong position.
- Fixed an error involving deprecated components from VisualElements.
- When you convert nodes to a Sub Graph, the nodes are now placed correctly in the Sub Graph.
- The `Bitangent Vector Node` now generates all necessary shader requirements.

## [6.7.0-preview] - 2019-05-16
### Added
- Added a hidden path namespace for Sub Graphs to prevent certain Sub Graphs from populating the Create Node menu.

### Changed
- Anti-aliasing (4x) is now enabled on Shader Graph windows.

### Fixed
- When you click on the gear icon, Shader Graph now focuses on the selected node, and brings the settings menu to front view.
- Sub Graph Output and Custom Function Node now validate slot names, and display an appropriate error badge when needed.
- Remaining outdated documentation has been removed. 
- When you perform an undo or redo to an inactive Shader Graph window, the window no longer breaks.
- When you rapidly perform an undo or redo, Shader Graph windows no longer break.
- Sub Graphs that contain references to non-existing Sub Graphs no longer break the Sub Graph Importer.
- You can now reference sub-assets such as Textures.
- You can now reference Scene Color and Scene Depth correctly from within a Sub Graph.
- When you create a new empty Sub Graph, it no longer shows a warning about a missing output.
- When you create outputs that start with a digit, Shader generation no longer fails.
- You can no longer add nodes that are not allowed into Sub Graphs.
- A graph must now always contain at least one Master Node.
- Duplicate output names are now allowed.
- Fixed an issue where the main preview was always redrawing.
- When you set a Master Node as active, the Main Preview now shows the correct result.
- When you save a graph that contains a Sub Graph node, the Shader Graph window no longer freezes.
- Fixed an error that occured when using multiple Sampler State nodes with different parameters.
- Fixed an issue causing default inputs to be misaligned in certain cases.
- You can no longer directly connect slots with invalid types. When the graph detects that situation, it now doesn't break and gives an error instead.

## [6.6.0] - 2019-04-01
### Added
- You can now add Matrix, Sampler State and Gradient properties to the Blackboard.
- Added Custom Function node. Use this node to define a custom HLSL function either via string directly in the graph, or via a path to an HLSL file.
- You can now group nodes by pressing Ctrl + G.
- Added "Delete Group and Contents" and removed "Ungroup All Nodes" from the context menu for groups.
- You can now use Sub Graphs in other Sub Graphs.
- Preview shaders now compile in the background, and only redraw when necessary.

### Changed
- Removed Blackboard fields, which had no effect on Sub Graph input ports, from the Sub Graph Blackboard.
- Subgraph Output node is now called Outputs.
- Subgraph Output node now supports renaming of ports.
- Subgraph Output node now supports all port types.
- Subgraph Output node now supports reordering ports.
- When you convert nodes to a Sub Graph, Shader Graph generates properties and output ports in the Sub Graph, and now by default, names those resulting properties and output ports based on their types.
- When you delete a group, Shader Graph now deletes the Group UI, but doesn't delete the nodes inside.

### Fixed
- You can now undo edits to Vector port default input fields.
- You can now undo edits to Gradient port default input fields.
- Boolean port input fields now display correct values when you undo changes.
- Vector type properties now behave as expected when you undo changes.
- Fixed an error that previously occurred when you opened saved Shader Graphs containing one or more Voronoi nodes.
- You can now drag normal map type textures on to a Shader Graph to create Sample Texture 2D nodes with the correct type set.
- Fixed the Multiply node so default input values are applied correctly.
- Added padding on input values for Blend node to prevent NaN outputs.
- Fixed an issue where `IsFaceSign` would not compile within Sub Graph Nodes.
- Null reference errors no longer occur when you remove ports with connected edges.
- Default input fields now correctly hide and show when connections change.

## [6.5.0] - 2019-03-07

### Fixed
- Fixed master preview for HDRP master nodes when alpha clip is enabled.

## [6.4.0] - 2019-02-21
### Fixed
- Fixed the Transform node, so going from Tangent Space to any other space now works as expected.

## [6.3.0] - 2019-02-18
### Fixed
- Fixed an issue where the Normal Reconstruct Z Node sometimes caused Not a Number (NaN) errors when using negative values.

## [6.2.0] - 2019-02-15
### Fixed
- Fixed the property blackboard so it no longer goes missing or turns very small.

### Changed
- Code refactor: all macros with ARGS have been swapped with macros with PARAM. This is because the ARGS macros were incorrectly named.

## [6.1.0] - 2019-02-13

## [6.0.0] - 2019-02-23
### Added
- When you hover your cursor over a property in the blackboard, this now highlights the corresponding property elements in your Shader Graph. Similarly, if you hover over a property in the Shader Graph itself, this highlights the corresponding property in the blackboard.
- Property nodes in your Shader Graph now have a similar look and styling as the properties in the blackboard.

### Changed
- Errors in the compiled shader are now displayed as badges on the appropriate node.
- In the `Scene Depth` node you can now choose the depth sampling mode: `Linear01`, `Raw` or `Eye`.

### Fixed
- When you convert an inline node to a `Property` node, this no longer allows duplicate property names.
- When you move a node, you'll now be asked to save the Graph file.
- You can now Undo edits to Property parameters on the Blackboard.
- You can now Undo conversions between `Property` nodes and inline nodes.
- You can now Undo moving a node.
- You can no longer select the `Texture2D` Property type `Mode`, if the Property is not exposed.
- The `Vector1` Property type now handles default values more intuitively when switching `Mode` dropdown.
- The `Color` node control is now a consistent width.
- Function declarations no longer contain double delimiters.
- The `Slider` node control now functions correctly.
- Fixed an issue where the Editor automatically re-imported Shader Graphs when there were changes to the asset database.
- Reverted the visual styling of various graph elements to their previous correct states.
- Previews now repaint correctly when Unity does not have focus.
- Code generation now works correctly for exposed Vector1 shader properties where the decimal separator is not a dot.
- The `Rotate About Axis` node's Modes now use the correct function versions.
- Shader Graph now preserves grouping when you convert nodes between property and inline.
- The `Flip` node now greys out labels for inactive controls.
- The `Boolean` property type now uses the `ToggleUI` property attribute, so as to not generate keywords.
- The `Normal Unpack` node no longer generates errors in Object space.
- The `Split` node now uses values from its default Port input fields.
- The `Channel Mask` node now allows multiple node instances, and no longer generates any errors.
- Serialized the Alpha control value on the `Flip` node.
- The `Is Infinite` and `Is NaN` nodes now use `Vector 1` input ports, but the output remains the same.
- You can no longer convert a node inside a `Sub Graph` into a `Sub Graph`, which previously caused errors.
- The `Transformation Matrix` node's Inverse Projection and Inverse View Projection modes no longer produce errors.
- The term `Shader Graph` is now captilized correctly in the Save Graph prompt. 

## [5.2.0] - 2018-11-27
### Added
- Shader Graph now has __Group Node__, where you can group together several nodes. You can use this to keep your Graphs organized and nice.

### Fixed
- The expanded state of blackboard properties are now remembered during a Unity session.

## [5.1.0] - 2018-11-19
### Added
- You can now show and hide the Main Preview and the Blackboard from the toolbar.

### Changed
- The Shader Graph package is no longer in preview.
- Moved `NormalBlendRNM` node to a dropdown option on `Normal Blend` node.
- `Sample Cubemap` node now has a `SamplerState` slot.
- New Sub Graph assets now default to the "Sub Graphs" path in the Create Node menu.
- New Shader Graph assets now default to the "Shader Graphs" path in the Shader menu.
- The `Light Probe` node is now a `Baked GI` node. When you use LWRP with lightmaps, this node now returns the correct lightmap data. This node is supported in HDRP.
- `Reflection Probe` nodes now only work with LWRP. This solves compilation errors in HDRP.
- `Ambient` nodes now only work with LWRP. This solves compilation errors in HDRP.
- `Fog` nodes now only work with LWRP. This solves compilation errors in HDRP.
- In HDRP, the `Position` port for the `Object` node now returns the absolute world position.
- The `Baked GI`, `Reflection Probe`, and `Ambient` nodes are now in the `Input/Lighting` category.
- The master node no longer has its own preview, because it was redundant. You can see the results for the master node in the Main Preview.

### Fixed
- Shadow projection is now correct when using the `Unlit` master node with HD Render Pipeline.
- Removed all direct references to matrices
- `Matrix Construction` nodes with different `Mode` values now evaluate correctly.
- `Is Front Face` node now works correctly when connected to `Alpha` and `AlphaThreshold` slots on the `PBR` master node.
- Corrected some instances of incorrect port dimensions on several nodes.
- `Scene Depth` and `Scene Color` nodes now work in single pass stereo in Lightweight Render Pipeline.
- `Channel Mask` node controls are now aligned correctly.
- In Lightweight Render Pipeline, Pre-multiply surface type now matches the Lit shader. 
- Non-exposed properties in the blackboard no longer have a green dot next to them.
- Default reference name for shader properties are now serialized. You cannot change them after initial creation.
- When you save Shader Graph and Sub Graph files, they're now automatically checked out on version control.
- Shader Graph no longer throws an exception when you double-click a folder in the Project window.
- Gradient Node no longer throws an error when you undo a deletion.

## [5.0.0-preview] - 2018-09-28

## [4.0.0-preview] - 2018-09-28
### Added
- Shader Graph now supports the High Definition Render Pipeline with both PBR and Unlit Master nodes. Shaders built with Shader Graph work with both the Lightweight and HD render pipelines.
- You can now modify vertex position via the Position slot on the PBR and Unlit Master nodes. By default, the input to this node is object space position. Custom inputs to this slot should specify the absolute local position of a given vertex. Certain nodes (such as Procedural Shapes) are not viable in the vertex shader. Such nodes are incompatible with this slot.
- You can now edit the Reference name for a property. To do so, select the property and type a new name next to Reference. If you want to reset to the default name, right-click Reference, and select Reset reference.
- In the expanded property window, you can now toggle whether the property is exposed.
- You can now change the path of Shader Graphs and Sub Graphs. When you change the path of a Shader Graph, this modifies the location it has in the shader selection list. When you change the path of Sub Graph, it will have a different location in the node creation menu.
- Added `Is Front Face` node. With this node, you can change graph output depending on the face sign of a given fragment. If the current fragment is part of a front face, the node returns true. For a back face, the node returns false. Note: This functionality requires that you have enabled **two sided** on the Master node.
- Gradient functionality is now available via two new nodes: Sample Gradient and Gradient Asset. The Sample Gradient node samples a gradient given a Time parameter. You can define this gradient on the Gradient slot control view. The Gradient Asset node defines a gradient that can be sampled by multiple Sample Gradient nodes using different Time parameters.
- Math nodes now have a Waves category. The category has four different nodes: Triangle wave, Sawtooth wave, Square wave, and Noise Sine wave. The Triangle, Sawtooth, and Square wave nodes output a waveform with a range of -1 to 1 over a period of 1. The Noise Sine wave outputs a standard Sine wave with a range of -1 to 1 over a period of 2 * pi. For variance, random noise is added to the amplitude of the Sine wave, within a determined range.
- Added `Sphere Mask` node for which you can indicate the starting coordinate and center point. The sphere mask uses these with the **Radius** and **Hardness** parameters. Sphere mask functionality works in both 2D and 3D spaces, and is based on the vector coordinates in the **Coords and Center** input.
- Added support for Texture 3D and Texture 2D Array via two new property types and four new nodes.
- A new node `Texture 2D LOD` has been added for LOD functionality on a Texture 2D Sample. Sample Texture 2D LOD uses the exact same input and output slots as Sample Texture 2D, but also includes an input for level of detail adjustments via a Vector1 slot.
- Added `Texel Size` node, which allows you to get the special texture properties of a Texture 2D Asset via the `{texturename}_TexelSize` variable. Based on input from the Texture 2D Asset, the node outputs the width and height of the texel size in Vector1 format.
- Added `Rotate About Axis` node. This allows you to rotate a 3D vector space around an axis. For the rotation, you can specify an amount of degrees or a radian value.
- Unpacking normal maps in object space.
- Unpacking derivative maps option on sample texture nodes.
- Added Uint type for instancing support.
- Added HDR option for color material slots.
- Added definitions used by new HD Lit Master node.
- Added a popup control for a string list.
- Added conversion type (position/direction) to TransformNode.
- In your preview for nodes that are not master nodes, pixels now display as pink if they are not finite.

### Changed
- The settings for master nodes now live in a small window that you can toggle on and off. Here, you can change various rendering settings for your shader.
- There are two Normal Derive Nodes: `Normal From Height` and `Normal Reconstruct Z`.
  `Normal From Height` uses Vector1 input to derive a normal map.
  `Normal Reconstruct Z` uses the X and Y components in Vector2 input to derive the proper Z value for a normal map.
- The Texture type default input now accepts render textures.
- HD PBR subshader no longer duplicates surface description code into vertex shader.
- If the current render pipeline is not compatible, master nodes now display an error badge.
- The preview shader now only considers the current render pipeline. Because of this there is less code to compile, so the preview shader compiles faster.
- When you rename a shader graph or sub shader graph locally on your disk, the title of the Shader Graph window, black board, and preview also updates.
- Removed legacy matrices from Transfomation Matrix node.
- Texture 2D Array and Texture 3D nodes can no longer be used in the vertex shader.
- `Normal Create` node has been renamed to `Normal From Texture`.
- When you close the Shader Graph after you have modified a file, the prompt about saving your changes now shows the file name as well.
- `Blend` node now supports Overwrite mode.
- `Simple Noise` node no longer has a loop.
- The `Polygon` node now calculates radius based on apothem.
- `Normal Strength` node now calculates Z value more accurately.
- You can now connect Sub Graphs to vertex shader slots. If a node in the Sub Graph specifies a shader stage, that specific Sub Graph node is locked to that stage. When an instance of a Sub Graph node is connected to a slot that specifies a shader stage, all slots on that instance are locked to the stage.
- Separated material options and tags.
- Master node settings are now recreated when a topological modification occurs.

### Fixed
- Vector 1 nodes now evaluate correctly. ([#334](https://github.com/Unity-Technologies/ShaderGraph/issues/334) and [#337](https://github.com/Unity-Technologies/ShaderGraph/issues/337))
- Properties can now be copied and pasted.
- Pasting a property node into another graph will now convert it to a concrete node. ([#300](https://github.com/Unity-Technologies/ShaderGraph/issues/300) and [#307](https://github.com/Unity-Technologies/ShaderGraph/pull/307))
- Nodes that are copied from one graph to another now spawn in the center of the current view. ([#333](https://github.com/Unity-Technologies/ShaderGraph/issues/333))
- When you edit sub graph paths, the search window no longer yields a null reference exception.
- The blackboard is now within view when deserialized.
- Your system locale can no longer cause incorrect commands due to full stops being converted to commas.
- Deserialization of subgraphs now works correctly.
- Sub graphs are now suffixed with (sub), so you can tell them apart from other nodes.
- Boolean and Texture type properties now function correctly in sub-graphs.
- The preview of a node does not obstruct the selection outliner anymore.
- The Dielectric Specular node no longer resets its control values.
- You can now copy, paste, and duplicate sub-graph nodes with vector type input ports.
- The Lightweight PBR subshader now normalizes normal, tangent, and view direction correctly.
- Shader graphs using alpha clip now generate correct depth and shadow passes.
- `Normal Create` node has been renamed to `Normal From Texture`.
- The preview of nodes now updates correctly.
- Your system locale can no longer cause incorrect commands due to full stops being converted to commas.
- `Show Generated Code` no longer throws an "Argument cannot be null" error.
- Sub Graphs now use the correct generation mode when they generate preview shaders.
- The `CodeFunctionNode` API now generates correct function headers when you use `DynamicMatrix` type slots.
- Texture type input slots now set correct default values for 'Normal' texture type.
- SpaceMaterialSlot now reads correct slot.
- Slider node control now functions correctly.
- Shader Graphs no longer display an error message intended for Sub Graphs when you delete properties.
- The Shader Graph and Sub Shader Graph file extensions are no longer case-sensitive.
- The dynamic value slot type now uses the correct decimal separator during HLSL generation.
- Fixed an issue where Show Generated Code could fail when external editor was not set.
- In the High Definition Render Pipeline, Shader Graph now supports 4-channel UVs.
- The Lightweight PBR subshader now generates the correct meta pass.
- Both PBR subshaders can now generate indirect light from emission.
- Shader graphs now support the SRP batcher.
- Fixed an issue where floatfield would be parsed according to OS locale settings with .NET 4.6<|MERGE_RESOLUTION|>--- conflicted
+++ resolved
@@ -16,6 +16,7 @@
 - Fixed an issue where Mesh Deformation nodes did not have a category color. [1227081](https://issuetracker.unity3d.com/issues/shadergraph-color-mode-vertex-skinning-catagory-has-no-color-associated-with-it)
 - Fixed SampleTexture2DLOD node to return opaque black on unsupported platforms [1241602]
 - ShaderGraph now detects when a SubGraph is deleted while being used by a SubGraph node, and displays appropriate errors [1206438]
+- Fixed an issue with the Preview Manager not updating correctly when deleting an edge that was created with a node (dragging off an existing node slot)
 
 ## [10.1.0] - 2020-10-12
 
@@ -68,12 +69,8 @@
 - Fixed an issue where ShaderGraph would not prompt the user to save unsaved changes after an assembly reload
 - Fixed an issue with Position Node not automatically upgrading
 - Fixed an issue where failing SubGraphs would block saving graph files using them (recursion check would throw exceptions) [1283425]
-<<<<<<< HEAD
-- Fixed an issue with the Preview Manager not updating correctly when deleting an edge that was created with a node (dragging off an existing node slot)
-=======
 - Fixed an issue where choosing "None" as the default texture for a texture property would not correctly preview the correct default color [1283782]
 - Fixed some bugs with Color Nodes and properties that would cause incorrect collorspace conversions
->>>>>>> 405459c7
 
 ## [10.0.0] - 2019-06-10
 ### Added
