--- conflicted
+++ resolved
@@ -30,6 +30,7 @@
  - Fixed missing shader keyword stage during keyword copying.
  - Fixed a ShaderGraph warning when connecting a node using Object Space BiTangent to the vertex stage [1361512] (https://issuetracker.unity3d.com/issues/shader-graph-cross-implicit-truncation-of-vector-type-errors-are-thrown-when-connecting-transform-node-to-vertex-block)
  - Fixed upgrade warnings on SpeedTree8 subgraphs.
+ - Fixed a recent regression in ShaderGraph Screen Position behavior on some platforms in Built-in, Universal and HDRP [1369450]
 
 ## [13.1.0] - 2021-09-24
 
@@ -37,12 +38,6 @@
  - Fixed bug where an exception was thrown on undo operation after adding properties to a category [1348910] (https://fogbugz.unity3d.com/f/cases/1348910/)
  - Fixed the sticky-note editable title text size in shader graph not matching the set font size [1357657].
  - Fixed unhandled exception when loading a subgraph with duplicate slots [1366200] (https://issuetracker.unity3d.com/product/unity/issues/guid/1366200/)
-<<<<<<< HEAD
- - Fixed Triplanar ShaderGraph node to handle arbitrary input and output coordinate spaces [1346477] (https://issuetracker.unity3d.com/issues/shader-graph-rotating-gameobject-get-material-stretched-when-using-triplanar-node)
- - Fixed a bug that Parallax Mapping and Parallax Occlusion Mapping nodes don't use the same channel to sample heightmap by adding drop-downs for channel selecting to both of the nodes. [1347270] (https://fogbugz.unity3d.com/f/cases/1347270/)
- - Fixed a recent regression in ShaderGraph Screen Position behavior on some platforms in Built-in, Universal and HDRP [1369450]
-=======
->>>>>>> 68b0d42c
 
 ## [13.0.0] - 2021-09-01
 ### Changed
