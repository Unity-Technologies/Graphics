# Changelog
All notable changes to this package are documented in this file.

The format is based on [Keep a Changelog](http://keepachangelog.com/en/1.0.0/)
and this project adheres to [Semantic Versioning](http://semver.org/spec/v2.0.0.html).

## [12.0.0] - 2021-01-11

### Added
  - Added ability to define custom vertex-to-fragment interpolators.
  - Support for the XboxSeries platform has been added.
  - Stereo Eye Index, Instance ID, and Vertex ID nodes added to the shadergraph library.
  - Added View Vector Node doc
  - Added custom interpolator thresholds on shadergraph project settings page.
  - Added subshadergraphs for SpeedTree 8 shadergraph support: SpeedTree8Wind, SpeedTree8ColorAlpha, SpeedTree8Billboard.
  - Added an HLSL file implementing a version of the Unity core LODDitheringTransition function which can be used in a Shader Graph
  - Added stage control to ShaderGraph Keywords, to allow fragment or vertex-only keywords.
  - For Texture2D properties, added linearGrey and red as options for default texture mode.
  - For Texture2D properties, changed the "bump" option to be called "Normal Map", and will now tag these properties with the [NormalMap] tag.
  - Added `Branch On Input Connection` node. This node can be used inside a subgraph to branch on the connection state of an exposed property.
  - Added `Use Custom Binding` option to properties. When this option is enabled, a property can be connected to a `Branch On Input Connection` node. The user provides a custom label that will be displayed on the exposed property, when it is disconnected in a graph.
  - Added new dropdown property type for subgraphs, to allow compile time branching that can be controlled from the parent graph, via the subgraph instance node.
  - Added `Dropdown` node per dropdown property, that can be used to configure the desired branch control.
<<<<<<< HEAD
  - Added `Calculate Level Of Detail Texture 2D` node, for calculating a Texture2D LOD level.
  - Added `Gather Texture 2D` node, for retrieving the four samples (red component only) that would be used for bilinear interpolation when sampling a Texture2D.
=======
  - Added the ability to mark textures / colors as \[MainTexture\] and \[MainColor\].
  - Added the ability to enable tiling and offset controls for a Texture2D input.
  - Added the Split Texture Transform node to allow using/overriding the provided tiling and offset from a texture input.
>>>>>>> 65776aef

### Changed
- Updated/corrected View Direction doc
- Change Asset/Create/Shader/Blank Shader Graph to Asset/Create/Shader Graph/Blank Shader Graph
- Change Asset/Create/Shader/Sub Graph to Asset/Create/Shader Graph/Sub Graph
- Change Asset/Create/Shader/VFX Shader Graph to Asset/Create/Shader Graph/VFX Shader Graph
- Limited max number of inspectable items in the Inspector View to 20 items
- Added borders to inspector items styling, to better differentiate between separate items
- Updated Custom Function Node to use new ShaderInclude asset type instead of TextAsset (.hlsl and .cginc softcheck remains).

### Fixed
- Fixed an issue where fog node density was incorrectly calculated.
- Fixed inspector property header styling
- Added padding to the blackboard window to prevent overlapping of resize region and scrollbars interfering with user interaction
- Blackboard now properly handles selection persistence of items between undo and redos
- Fixed the Custom Editor GUI field in the Graph settings that was ignored.
- Node included HLSL files are now tracked more robustly, so they work after file moves and renames [1301915] (https://issuetracker.unity3d.com/product/unity/issues/guid/1301915/)
- Prevent users from setting enum keywords with duplicate reference names and invalid characters [1287335]
- Fixed a bug where old preview property values would be used for node previews after an undo operation.
- Clean up console error reporting from node shader compilation so errors are reported in the graph rather than the Editor console [1296291] (https://issuetracker.unity3d.com/product/unity/issues/guid/1296291/)
- Fixed treatment of node precision in subgraphs, now allows subgraphs to switch precisions based on the subgraph node [1304050] (https://issuetracker.unity3d.com/issues/precision-errors-when-theres-a-precision-discrepancy-between-subgraphs-and-parent-graphs)
- Fixed an issue where the Rectangle Node could lose detail at a distance.  New control offers additional method that preserves detail better [1156801]
- Fixed virtual texture layer reference names allowing invalid characters [1304146]
- Fixed issue with SRP Batcher compatibility [1310624]
- Fixed issue with Hybrid renderer compatibility [1296776]
- Fixed ParallaxOcclusionMapping node to clamp very large step counts that could crash GPUs (max set to 256). [1329025] (https://issuetracker.unity3d.com/issues/shadergraph-typing-infinity-into-the-steps-input-for-the-parallax-occlusion-mapping-node-crashes-unity)
- Fixed an issue where the shader variant limit exceeded message was not getting passed [1304168] (https://issuetracker.unity3d.com/product/unity/issues/guid/1304168)
- Fixed a bug in master node preview generation that failed compilation when a block was deleted [1319066] (https://issuetracker.unity3d.com/issues/shadergraph-deleting-stack-blocks-of-universal-rp-targeted-shadergraph-causes-the-main-preview-to-fail-to-compile)
- Fixed issue where vertex generation was incorrect when only custom blocks were present [1320695].
- Fixed a bug where property deduplication was failing and spamming errors [1317809] (https://issuetracker.unity3d.com/issues/console-error-when-adding-a-sample-texture-operator-when-a-sampler-state-property-is-present-in-blackboard)
- Fixed a bug where big input values to the SimpleNoise node caused precision issues, especially noticeable on Mali GPUs. [1322891] (https://issuetracker.unity3d.com/issues/urp-mali-missing-glitch-effect-on-mali-gpu-devices)
- Fixed a bug where synchronously compiling an unencountered shader variant for preview was causing long delays in graph updates [1323744]
- Fixed a regression where custom function node file-included functions could not access shadergraph properties [1322467]
- Fixed an issue where a requirement was placed on a fixed-function emission property [1319637]
- Fixed default shadergraph precision so it matches what is displayed in the graph settings UI (single) [1325934]
- Fixed an unhelpful error message when custom function nodes didn't have a valid file [1323493].
- Fixed a bug where changing a Target setting would switch the inspector view to the Node Settings tab if any nodes were selected.
- Fixed "Disconnect All" option being grayed out on stack blocks [1313201].
- Fixed how shadergraph's prompt for "unsaved changes" was handled to fix double messages and incorrect window sizes [1319623].
- Fixed an issue where users can't create multiple Boolean or Enum keywords on the blackboard. [1329021](https://issuetracker.unity3d.com/issues/shadergraph-cant-create-multiple-boolean-or-enum-keywords)
- Fixed an issue where generated property reference names could conflict with Shader Graph reserved keywords [1328762] (https://issuetracker.unity3d.com/product/unity/issues/guid/1328762/)
- Fixed a ShaderGraph issue where ObjectField focus and Node selections would both capture deletion commands [1313943].
- Fixed a ShaderGraph issue where the right click menu doesn't work when a stack block node is selected [1320212].
- Fixed a bug when a node was both vertex and fragment exclusive but could still be used causing a shader compiler error [1316128].
- Fixed divide by zero warnings when using the Sample Gradient Node
- Fixed the default dimension (1) for vector material slots so that it is consistent with other nodes. (https://issuetracker.unity3d.com/product/unity/issues/guid/1328756/)
- Fixed reordering when renaming enum keywords. (https://issuetracker.unity3d.com/product/unity/issues/guid/1328761/)
- Fixed an issue where an integer property would be exposed in the material inspector as a float [1330302](https://issuetracker.unity3d.com/product/unity/issues/guid/1330302/)

## [11.0.0] - 2020-10-21

### Added

### Changed

### Fixed
- Fixed an issue where nodes with ports on one side would appear incorrectly on creation [1262050]
- Fixed a broken link in the TOC to Main Preview
- Fixed an issue with the Gradient color picker displaying different values than the selected color.
- Fixed an issue where blackboard properties when dragged wouldn't scroll the list of properties to show the user more of the property list [1293632]
- Fixed an issue where, when blackboard properties were dragged and then the user hit the "Escape" key, the drag indicator would still be visible
- Fixed an issue where renaming blackboard properties through the Blackboard wouldn't actually change the underlying property name
- Fixed an issue where blackboard wasn't resizable from all directions like the Inspector and Main Preview
- Fixed an issue where deleting a property node while your mouse is over it leaves the property highlighted in the blackboard [1238635]
- Fixed an issue where Float/Vector1 properties did not have the ability to be edited using a slider in the Inspector like the other Vector types
- Fixed an issue with inactive node deletion throwing a superfluous exception.
- Fixed an issue where interpolators with preprocessors were being packed incorrectly.
- Fixed rounded rectangle shape not rendering correctly on some platforms.
- Fixed an issue where generated `BuildVertexDescriptionInputs()` produced an HLSL warning, "implicit truncation of vector type" [1299179](https://issuetracker.unity3d.com/product/unity/issues/guid/1299179/)
- Fixed an issue on upgrading graphs with inactive Master Nodes causing null ref errors. [1298867](https://issuetracker.unity3d.com/product/unity/issues/guid/1298867/)
- Fixed an issue with duplicating a node with the blackboard closed [1294430](https://issuetracker.unity3d.com/product/unity/issues/guid/1294430/)
- Fixed an issue where ShaderGraph stopped responding after selecting a node after opening the graph with the inspector window hidden [1304501](https://issuetracker.unity3d.com/issues/shadergraph-graph-is-unusable-if-opened-with-graph-inspector-disabled-throws-errors)
- Fixed the InputNodes tests that were never correct. These were incorrect tests, no nodes needed tochange.
- Fixed the ViewDirection Node in Tangent space's calculation to match how the transform node works [1296788]
- Fixed an issue where SampleRawCubemapNode were requiring the Normal in Object space instead of World space [1307962]
- Boolean keywords now have no longer require their reference name to end in _ON to show up in the Material inspector [1306820] (https://issuetracker.unity3d.com/product/unity/issues/guid/1306820/)
- Newly created properties and keywords will no longer use obfuscated GUID-based reference names in the shader code [1300484]
- Fixed ParallaxMapping node compile issue on GLES2
- Fixed a selection bug with block nodes after changing tabs [1312222]
- Fixed some shader graph compiler errors not being logged [1304162].

## [10.3.0] - 2020-11-03

### Added
- Users can now manually control the preview mode of nodes in the graph, and subgraphs

### Changed
- Adjusted and expanded Swizzle Node article as reviewed by docs editorial.(DOC-2695)
- Adjusted docs for SampleTexture2D, SampleTexture2DLOD, SampleTexture2DArray, SampleTexture3D, SampleCubemap, SampleReflectedCubemap, TexelSize, NormalFromTexture, ParallaxMapping, ParallaxOcclusionMapping, Triplanar, Sub Graphs, and Custom Function Nodes to reflect changes to texture wire data structures. (DOC-2568)
- Texture and SamplerState types are now HLSL structures (defined in com.unity.render-pipelines.core/ShaderLibrary/Texture.hlsl).  CustomFunctionNode use of the old plain types is supported, but the user should upgrade to structures to avoid bugs.
- The shader graph inspector window will now switch to the "Node Settings" tab whenever a property/node/other selectable item in the graph is clicked on to save the user a click

### Fixed
- Fixed an issue where shaders could be generated with CR/LF ("\r\n") instead of just LF ("\n") line endings [1286430]
- Fixed Custom Function Node to display the name of the custom function. [1293575]
- Addressed C# warning 0649 generated by unassigned structure members
- Fixed using TexelSize or reading sampler states from Textures output from a Subgraph or Custom Function Node [1284036]
- Shaders using SamplerState types now compile with GLES2 (SamplerStates are ignored, falls back to Texture-associated sampler state) [1292031]
- Fixed an issue where the horizontal scrollbar at the bottom of the shader graph inspector window could not be used due to the resizing widget always taking priority over it
- Fixed an issue where the shader graph inspector window could be resized past the edges of the shader graph view
- Fixed an issue where resizing the shader graph inspector window sometimes had unexpected results
- Fixed Graph Inspector scaling that was allocating too much space to the labels [1268134]
- Fixed some issues with our Convert To Subgraph contextual menu to allow passthrough and fix inputs/outputs getting lost.
- Fixed issue where a NullReferenceException would be thrown on resetting reference name for a Shader Graph property
- Fixed an upgrade issue where old ShaderGraph files with a weird/bugged state would break on update to master stack [1255011]
- Fixed a bug where non-word characters in an enum keyword reference name would break the graph. [1270168](https://issuetracker.unity3d.com/product/unity/issues/guid/1270168)
- Fixed issue where a NullReferenceException would be thrown on resetting reference name for a Shader Graph property

## [10.2.0] - 2020-10-19

### Added

### Changed
- Renamed the existing Sample Cubemap Node to Sample Reflected Cubemap Node, and created a new Sample Cubemap Node that samples cubemaps with a direction.
- Removed unnecessary HDRP constant declarations used by Material inspector from the UnityPerMaterial cbuffer [1285701]
- Virtual Texture properties are now forced to be Exposed, as they do not work otherwise [1256374]

### Fixed
- Fixed an issue where old ShaderGraphs would import non-deterministically, changing their embedded property names each import [1283800]
- Using the TexelSize node on a ShaderGraph texture property is now SRP batchable [1284029]
- Fixed an issue where Mesh Deformation nodes did not have a category color. [1227081](https://issuetracker.unity3d.com/issues/shadergraph-color-mode-vertex-skinning-catagory-has-no-color-associated-with-it)
- Fixed SampleTexture2DLOD node to return opaque black on unsupported platforms [1241602]
- ShaderGraph now detects when a SubGraph is deleted while being used by a SubGraph node, and displays appropriate errors [1206438]
- Fixed an issue where the Main Preview window rendered too large on small monitors during first open. [1254392]
- Fixed an issue where Block nodes using Color slots would not be automatically removed from the Master Stack. [1259794]
- Fixed an issue where the Create Node menu would not close when pressing the Escape key. [1263667]
- Fixed an issue with the Preview Manager not updating correctly when deleting an edge that was created with a node (dragging off an existing node slot)
- Fixed an issue where ShaderGraph could not read matrices from a Material or MaterialPropertyBlock while rendering with SRP batcher [1256374]
- Fixed an issue where user setting a property to not Exposed, Hybrid-Instanced would result in a non-Hybrid Global property [1285700]
- Fixed an issue with Gradient when it is used as expose parameters. Generated code was failing [1285640 ]
- Fixed the subgraph slot sorting function [1286805]
- Fixed Parallax Occlusion Mapping not working in sub graphs. [1221317](https://issuetracker.unity3d.com/product/unity/issues/guid/1221317/)
- All textures in a ShaderGraph, even those not used, will now be pulled into an Exported Package [1283902]
- Fixed an issue where the presence of an HDRP DiffusionProfile property or node would cause the graph to fail to load when HDRP package was not present [1287904]
- Fixed an issue where unknown type Nodes (i.e. HDRP-only nodes used without HDRP package) could be copied, resulting in an unloadable graph [1288475]
- Fixed an issue where dropping HDRP-only properties from the blackboard field into the graph would soft-lock the graph [1288887]
- Fixed an issue using the sample gradient macros in custom function nodes, which was using a scalar value instead of a vector value for the gradients [1299830]

## [10.1.0] - 2020-10-12

### Added
- Added parallax mapping node and parallax occlusion mapping node.
- Added the possibility to have multiple POM node in a single graph.
- Added better error feedback when SampleVirtualTexture nodes run into issues with the VirtualTexture property inputs
- Added ability for Shader Graph to change node behavior without impacting existing graphs via the “Allow Deprecated Nodes”

### Changed
- Added method chaining support to shadergraph collection API.
- Optimized ShaderSubGraph import dependencies to minimize unnecessary reimports when using CustomFunctionNode
- Changed UI names from `Vector1` to `Float`
- Renamed `Float` precision to `Single`
- Cleaned up the UI to add/remove Targets
- The * in the ShaderGraph title bar now indicates that the graph has been modified when compared to the state it was loaded, instead of compared to what is on disk
- Cancelling a "Save changes on Close?" will now cancel the Close as well
- When attempting to Save and encountering a Read Only file or other exception, ShaderGraph will allow the user to retry as many times as they like

### Fixed
- Fixed a bug where ShaderGraph subgraph nodes would not update their slot names or order
- Fixed an issue where very old ShaderGraphs would fail to load because of uninitialized data [1269616](https://issuetracker.unity3d.com/issues/shadergraph-matrix-split-and-matrix-combine-shadergraphs-in-shadergraph-automated-tests-dont-open-throw-error)
- Fixed an issue where ShaderGraph previews didn't display correctly when setting a texture to "None" [1264932]
- Fixed an issue with the SampleVirtualTexture node in ShaderGraph, where toggling Automatic Streaming would cause the node to incorrectly display four output slots [1271618]
- Fixed an issue in ShaderGraph with integer-mode Vector1 properties throwing errors when the value is changed [1264930]
- Fixed a bug where ShaderGraph would not load graphs using Procedural VT nodes when the nodes were the project had them disabled [1271598]
- Fixed an issue where the ProceduralVT node was not updating any connected SampleVT nodes when the number of layers was changed [1274288]
- Fixed an issue with how unknown nodes were treated during validation
- Fixed an issue where ShaderGraph shaders did not reimport automatically when some of the included files changed [1269634]
- Fixed an issue where building a context menu on a dragging block node would leave it floating and undo/redo would result in a soft-lock
- Fixed an issue where ShaderGraph was logging error when edited in play mode [1274148].
- Fixed a bug where properties copied over with their graph inputs would not hook up correctly in a new graph [1274306]
- Fixed an issue where renaming a property in the blackboard at creation would trigger an error.
- Fixed an issue where ShaderGraph shaders did not reimport automatically when missing dependencies were reintroduced [1182895]
- Fixed an issue where ShaderGraph previews would not show error shaders when the active render pipeline is incompatible with the shader [1257015]
- ShaderGraph DDX, DDY, DDXY, and NormalFromHeight nodes do not allow themselves to be connected to vertex shader, as the derivative instructions can't be used [1209087]
- When ShaderGraph detects no active SRP, it will still continue to render the master preview, but it will use the error shader [1264642]
- VirtualTexture is no longer allowed as a SubGraph output (it is not supported by current system) [1254483]
- ShaderGraph Custom Function Node will now correctly convert function and slot names to valid HLSL identifiers [1258832]
- Fixed an issue where ShaderGraph Custom Function Node would reorder slots when you modified them [1280106]
- Fixed Undo handling when adding or removing Targets from a ShaderGraph [1257028]
- Fixed an issue with detection of circular subgraph dependencies [1269841]
- Fixed an issue where subgraph nodes were constantly changing their serialized data [1281975]
- Modifying a subgraph will no longer cause ShaderGraphs that use them to "reload from disk?" [1198885]
- Fixed issues with ShaderGraph title bar not correctly displaying the modified status * [1282031]
- Fixed issues where ShaderGraph could discard modified data without user approval when closed [1170503]
- Fixed an issue where ShaderGraph file dependency gathering would fail to include any files that didn't exist
- Fixed issues with ShaderGraph detection and handling of deleted graph files
- Fixed an issue where the ShaderGraph was corrupting the translation cache
- Fixed an issue where ShaderGraph would not prompt the user to save unsaved changes after an assembly reload
- Fixed an issue with Position Node not automatically upgrading
- Fixed an issue where failing SubGraphs would block saving graph files using them (recursion check would throw exceptions) [1283425]
- Fixed an issue where choosing "None" as the default texture for a texture property would not correctly preview the correct default color [1283782]
- Fixed some bugs with Color Nodes and properties that would cause incorrect collorspace conversions

## [10.0.0] - 2019-06-10
### Added
- Added the Internal Inspector which allows the user to view data contained in selected nodes and properties in a new floating graph sub-window. Also added support for custom property drawers to let you visualize any data type you like and expose it to the inspector.
- Added samples for Procedural Patterns to the package.
- You can now use the right-click context menu to delete Sticky Notes.
- You can now save your graph as a new Asset.
- Added support for vertex skinning when you use the DOTS animation package.
- You can now use the right-click context menu to set the precision on multiple selected nodes.
- You can now select unused nodes in your graph.
- When you start the Editor, Shader Graph now displays Properties in the Blackboard as collapsed.
- Updated the zoom level to let you zoom in further.
- Blackboard properties now have a __Duplicate__ menu option. When you duplicate properties, Shader Graph maintains the order, and inserts duplicates below the current selection.
- When you convert a node to a Sub Graph, the dialog now opens up in the directory of the original graph that contained the node. If the new Sub Graph is outside this directory, it also remembers that path for the next dialog to ease folder navigation.
- If Unity Editor Analytics are enabled, Shader Graph collects anonymous data about which nodes you use in your graphs. This helps the Shader Graph team focus our efforts on the most common graph scenarios, and better understand the needs of our customers. We don't track edge data and cannot recreate your graphs in any form.
- The Create Node Menu now has a tree view and support for fuzzy field searching.
- When a Shader Graph or Sub Graph Asset associated with a open window has been deleted, Unity now displays a dialog that asks whether you would like to save the graph as a new Asset or close the window.
- Added a drop-down menu to the PBR Master Node that lets you select the final coordinate space of normals delivered from the fragment function.
- Added support for users to drag and drop Blackboard Properties from one graph to another.
- Breaking out GraphData validation into clearer steps.
- Added AlphaToMask render state.
- Added a field to the Master Nodes that overrides the generated shader's ShaderGUI, which determines how a Material that uses a Shader Graph looks.
- Added Redirect Nodes. You can now double-click an edge to add a control point that allows you to route edges around other nodes and connect multiple output edges.
- Added `Compute Deformation` Node to read deformed vertex data from Dots Deformations.
- Added new graph nodes that allow sampling Virtual Textures
- Shader Graph now uses a new file format that is much friendlier towards version control systems and humans. Existing Shader Graphs and will use the new format next time they are saved.

### Changed
- Changed the `Branch` node so that it uses a ternary operator (`Out = bool ? a : B`) instead of a linear interpolate function.
- Copied nodes are now pasted at the cursor location instead of slightly offset from their original location.
- Error messages reported on Sub Graph output nodes for invalid previews now present clearer information, with documentation support.
- Updated legacy COLOR output semantic to SV_Target in pixel shader for compatibility with DXC.
- Updated the functions in the `Normal From Height` node to avoid NaN outputs.
- Changed the Voronoi Node algorithm to increase the useful range of the input values and to always use float values internally to avoid clipping.
- Changed the `Reference Suffix` of Keyword Enum entries so that you cannot edit them, which ensures that material keywords compile properly.
- Updated the dependent version of `Searcher` to 4.2.0.
- Added support for `Linear Blend Skinning` Node to Universal Render Pipeline.
- Moved all code to be under Unity specific namespaces.
- Changed ShaderGraphImporter and ShaderSubgraphImporter so that graphs are imported before Models.
- Remove VFXTarget if VisualEffect Graph package isn't included.
- VFXTarget doesn't overwrite the shader export anymore, VFXTarget can be active with another target.

### Fixed
- Edges no longer produce errors when you save a Shader Graph.
- Shader Graph no longer references the `NUnit` package.
- Fixed a shader compatibility issue in the SRP Batcher when you use a hybrid instancing custom variable.
- Fixed an issue where Unity would crash when you imported a Shader Graph Asset with invalid formatting.
- Fixed an issue with the animated preview when there is no Camera with animated Materials in the Editor.
- Triplanar nodes no longer use Camera-relative world space by default in HDRP.
- Errors no longer occur when you activate `Enable GPU Instancing` on Shader Graph Materials. [1184870](https://issuetracker.unity3d.com/issues/universalrp-shader-compilation-error-when-using-gpu-instancing)
- Errors no longer occur when there are multiple tangent transform nodes on a graph. [1185752](https://issuetracker.unity3d.com/issues/shadergraph-fails-to-compile-with-redefinition-of-transposetangent-when-multiple-tangent-transform-nodes-are-plugged-in)
- The Main Preview for Sprite Lit and Sprite Unlit master nodes now displays the correct color. [1184656](https://issuetracker.unity3d.com/issues/shadergraph-preview-for-lit-and-unlit-master-node-wrong-color-when-color-is-set-directly-on-master-node)
- Shader Graph shaders in `Always Include Shaders` no longer crash builds. [1191757](https://issuetracker.unity3d.com/issues/lwrp-build-crashes-when-built-with-shadergraph-file-added-to-always-include-shaders-list)
- The `Transform` node now correctly transforms Absolute World to Object.
- Errors no longer occur when you change the precision of Sub Graphs. [1158413](https://issuetracker.unity3d.com/issues/shadergraph-changing-precision-of-sg-with-subgraphs-that-still-use-the-other-precision-breaks-the-generated-shader)
- Fixed an error where the UV channel drop-down menu on nodes had clipped text. [1188710](https://issuetracker.unity3d.com/issues/shader-graph-all-uv-dropdown-value-is-clipped-under-shader-graph)
- Added StencilOverride support.
- Sticky Notes can now be grouped properly.
- Fixed an issue where nodes couldn't be copied from a group.
- Fixed a bug that occurred when you duplicated multiple Blackboard properties or keywords simultaneously, where Shader Graph stopped working, potentially causing data loss.
- Fixed a bug where you couldn't reorder Blackboard properties.
- Shader Graph now properly duplicates the __Exposed__ status for Shader properties and keywords.
- Fixed a bug where the __Save Graph As__ dialog for a Shader or Sub Graph sometimes appeared in the wrong Project when you had multiple Unity Projects open simultaneously.
- Fixed an issue where adding the first output to a Sub Graph without any outputs prior caused Shader Graphs containing the Sub Graph to break.
- Fixed an issue where Shader Graph shaders using the `CameraNode` failed to build on PS4 with "incompatible argument list for call to 'mul'".
- Fixed a bug that caused problems with Blackboard property ordering.
- Fixed a bug where the redo functionality in Shader Graph often didn't work.
- Fixed a bug where using the Save As command on a Sub Graph raised an exception.
- Fixed a bug where the input fields sometimes didn't render properly. [1176268](https://issuetracker.unity3d.com/issues/shadergraph-input-fields-get-cut-off-after-minimizing-and-maximizing-become-unusable)
- Fixed a bug where the Gradient property didn't work with all system locales. [1140924](https://issuetracker.unity3d.com/issues/shader-graph-shader-doesnt-compile-when-using-a-gradient-property-and-a-regional-format-with-comma-decimal-separator-is-used)
- Fixed a bug where Properties in the Blackboard could have duplicate names.
- Fixed a bug where you could drag the Blackboard into a graph even when you disabled the Blackboard.
- Fixed a bug where the `Vertex Normal` slot on master nodes needed vertex normal data input to compile. [1193348](https://issuetracker.unity3d.com/issues/hdrp-unlit-shader-plugging-anything-into-the-vertex-normal-input-causes-shader-to-fail-to-compile)
- Fixed a bug where `GetWorldSpaceNormalizeViewDir()` could cause undeclared indentifier errors. [1190606](https://issuetracker.unity3d.com/issues/view-dir-node-plugged-into-vertex-position-creates-error-undeclared-identifier-getworldspacenormalizeviewdir)
- Fixed a bug where Emission on PBR Shader Graphs in the Universal RP would not bake to lightmaps. [1190225](https://issuetracker.unity3d.com/issues/emissive-custom-pbr-shadergraph-material-only-works-for-primitive-unity-objects)
- Fixed a bug where Shader Graph shaders were writing to `POSITION` instead of `SV_POSITION`, which caused PS4 builds to fail.
- Fixed a bug where `Object to Tangent` transforms in the `Transform` node used the wrong matrix. [1162203](https://issuetracker.unity3d.com/issues/shadergraph-transform-node-from-object-to-tangent-space-uses-the-wrong-matrix)
- Fixed an issue where boolean keywords in a Shader Graph caused HDRP Material features to fail. [1204827](https://issuetracker.unity3d.com/issues/hdrp-shadergraph-adding-a-boolean-keyword-to-an-hdrp-lit-shader-makes-material-features-not-work)
- Fixed a bug where Object space normals scaled with Object Scale.
- Documentation links on nodes now point to the correct URLs and package versions.
- Fixed an issue where Sub Graphs sometimes had duplicate names when you converted nodes into Sub Graphs.
- Fixed an issue where the number of ports on Keyword nodes didn't update when you added or removed Enum Keyword entries.
- Fixed an issue where colors in graphs didn't update when you changed a Blackboard Property's precision while the Color Mode is set to Precision.
- Fixed a bug where custom mesh in the Master Preview didn't work.
- Fixed a number of memory leaks that caused Shader Graph assets to stay in memory after closing the Shader Graph window.
- You can now smoothly edit controls on the `Dielectric Specular` node.
- Fixed Blackboard Properties to support scientific notation.
- Fixed a bug where warnings in the Shader Graph or Sub Graph were treated as errors.
- Fixed a bug where the error `Output value 'vert' is not initialized` displayed on all PBR graphs in Universal. [1210710](https://issuetracker.unity3d.com/issues/output-value-vert-is-not-completely-initialized-error-is-thrown-when-pbr-graph-is-created-using-urp)
- Fixed a bug where PBR and Unlit master nodes in Universal had Alpha Clipping enabled by default.
- Fixed an issue in where analytics wasn't always working.
- Fixed a bug where if a user had a Blackboard Property Reference start with a digit the generated shader would be broken.
- Avoid unintended behavior by removing the ability to create presets from Shader Graph (and Sub Graph) assets. [1220914](https://issuetracker.unity3d.com/issues/shadergraph-preset-unable-to-open-editor-when-clicking-on-open-shader-editor-in-the-shadersubgraphimporter)
- Fixed a bug where undo would make the Master Preview visible regardless of its toggle status.
- Fixed a bug where any change to the PBR master node settings would lose connection to the normal slot.
- Fixed a bug where the user couldn't open up HDRP Master Node Shader Graphs without the Render Pipeline set to HDRP.
- Fixed a bug where adding a HDRP Master Node to a Shader Graph would softlock the Shader Graph.
- Fixed a bug where shaders fail to compile due to `#pragma target` generation when your system locale uses commas instead of periods.
- Fixed a compilation error when using Hybrid Renderer due to incorrect positioning of macros.
- Fixed a bug where the `Create Node Menu` lagged on load. Entries are now only generated when property, keyword, or subgraph changes are detected. [1209567](https://issuetracker.unity3d.com/issues/shadergraph-opening-node-search-window-is-unnecessarily-slow).
- Fixed a bug with the `Transform` node where converting from `Absolute World` space in a sub graph causes invalid subscript errors. [1190813](https://issuetracker.unity3d.com/issues/shadergraph-invalid-subscript-errors-are-thrown-when-connecting-a-subgraph-with-transform-node-with-unlit-master-node)
- Fixed a bug where depndencies were not getting included when exporting a shadergraph and subgraphs
- Fixed a bug where adding a " to a property display name would cause shader compilation errors and show all nodes as broken
- Fixed a bug where the `Position` node would change coordinate spaces from `World` to `Absolute World` when shaders recompile. [1184617](https://issuetracker.unity3d.com/product/unity/issues/guid/1184617/)
- Fixed a bug where instanced shaders wouldn't compile on PS4.
- Fixed a bug where switching a Color Nodes' Mode between Default and HDR would cause the Color to be altered incorrectly.
- Fixed a bug where nodes dealing with matricies would sometimes display a preview, sometimes not.
- Optimized loading a large Shader Graph. [1209047](https://issuetracker.unity3d.com/issues/shader-graph-unresponsive-editor-when-using-large-graphs)
- Fixed NaN issue in triplanar SG node when blend goes to 0.
- Fixed a recurring bug where node inputs would get misaligned from their ports. [1224480]
- Fixed an issue where Blackboard properties would not duplicate with `Precision` or `Hybrid Instancing` options.
- Fixed an issue where `Texture` properties on the Blackboard would not duplicate with the same `Mode` settings.
- Fixed an issue where `Keywords` on the Blackboard would not duplicate with the same `Default` value.
- Shader Graph now requests preview shader compilation asynchronously. [1209047](https://issuetracker.unity3d.com/issues/shader-graph-unresponsive-editor-when-using-large-graphs)
- Fixed an issue where Shader Graph would not compile master previews after an assembly reload.
- Fixed issue where `Linear Blend Skinning` node could not be converted to Sub Graph [1227087](https://issuetracker.unity3d.com/issues/shadergraph-linear-blend-skinning-node-reports-an-error-and-prevents-shader-compilation-when-used-within-a-sub-graph)
- Fixed a compilation error in preview shaders for nodes requiring view direction.
- Fixed undo not being recorded properly for setting active master node, graph precision, and node defaults.
- Fixed an issue where Custum Function nodes and Sub Graph Output nodes could no longer rename slots.
- Fixed a bug where searcher entries would not repopulate correctly after an undo was perfromed (https://fogbugz.unity3d.com/f/cases/1241018/)
- Fixed a bug where Redirect Nodes did not work as inputs to Custom Function Nodes. [1235999](https://issuetracker.unity3d.com/product/unity/issues/guid/1235999/)
- Fixed a bug where changeing the default value on a keyword would reset the node input type to vec4 (https://fogbugz.unity3d.com/f/cases/1216760/)
- Fixed a soft lock when you open a graph when the blackboard hidden.
- Fixed an issue where keyboard navigation in the Create Node menu no longer worked. [1253544]
- Preview correctly shows unassigned VT texture result, no longer ignores null textures
- Don't allow duplicate VT layer names when renaming layers
- Moved VT layer TextureType to the VTProperty from the SampleVT node
- Fixed the squished UI of VT property layers
- Disallow Save As and Convert to Subgraph that would create recursive dependencies
- Fixed an issue where the user would not get a save prompt on application close [1262044](https://issuetracker.unity3d.com/product/unity/issues/guid/1262044/)
- Fixed bug where output port type would not visually update when input type changed (for example from Vec1 to Vec3) [1259501](https://issuetracker.unity3d.com/product/unity/issues/guid/1259501/)
- Fixed an issue with how we collected/filtered nodes for targets. Applied the work to the SearchWindowProvider as well
- Fixed a bug where the object selector for Custom Function Nodes did not update correctly. [1176129](https://issuetracker.unity3d.com/product/unity/issues/guid/1176129/)
- Fixed a bug where whitespaces were allowed in keyword reference names
- Fixed a bug where the Create Node menu would override the Object Field selection window. [1176125](https://issuetracker.unity3d.com/issues/shader-graph-object-input-field-with-space-bar-shortcut-opens-shader-graph-search-window-and-object-select-window)
- Fixed a bug where the Main Preview window was no longer a square aspect ratio. [1257053](https://issuetracker.unity3d.com/product/unity/issues/guid/1257053/)
- Fixed a bug where the size of the Graph Inspector would not save properly. [1257084](https://issuetracker.unity3d.com/product/unity/issues/guid/1257084/)
- Replace toggle by an enumField for lit/unlit with VFXTarget
- Alpha Clipping option in Graph inspector now correctly hides and indents dependent options. (https://fogbugz.unity3d.com/f/cases/1257041/)
- Fixed a bug where changing the name of a property did not update nodes on the graph. [1249164](https://issuetracker.unity3d.com/product/unity/issues/guid/1249164/)
- Fixed a crash issue when ShaderGraph included in a project along with DOTS assemblies
- Added missing SampleVirtualTextureNode address mode control in ShaderGraph
- Fixed a badly named control on SampleVirtualTextureNode in ShaderGraph
- Fixed an issue where multiple SampleVirtualTextureNodes created functions with names that may collide in ShaderGraph
- Made sub graph importer deterministic to avoid cascading shader recompiles when no change was present.
- Adjusted style sheet for Blackboard to prevent ui conflicts.
- Fixed a bug where the SampleVirtualTexture node would delete slots when changing its LOD mode
- Use preview of the other target if VFXTarget is active.

## [7.1.1] - 2019-09-05
### Added
- You can now define shader keywords on the Blackboard. Use these keywords on the graph to create static branches in the generated shader.
- The tab now shows whether you are working in a Sub Graph or a Shader Graph file.
- The Shader Graph importer now bakes the output node type name into a meta-data object.

### Fixed
- The Shader Graph preview no longer breaks when you create new PBR Graphs.
- Fixed an issue where deleting a group and a property at the same time would cause an error.
- Fixed the epsilon that the Hue Node uses to avoid NaN on platforms that support half precision.
- Emission nodes no longer produce errors when you use them in Sub Graphs.
- Exposure nodes no longer produce errors when you use them in Sub Graphs.
- Unlit master nodes no longer define unnecessary properties in the Universal Render Pipeline.
- Errors no longer occur when you convert a selection to a Sub Graph.
- Color nodes now handle Gamma and Linear conversions correctly.
- Sub Graph Output nodes now link to the correct documentation page.
- When you use Keywords, PBR and Unlit master nodes no longer produce errors.
- PBR master nodes now calculate Global Illumination (GI) correctly.
- PBR master nodes now apply surface normals.
- PBR master nodes now apply fog.
- The Editor now displays correct errors for missing or deleted Sub Graph Assets.
- You can no longer drag and drop recursive nodes onto Sub Graph Assets.

## [7.0.1] - 2019-07-25
### Changed
- New Shader Graph windows are now docked to either existing Shader Graph windows, or to the Scene View.

### Fixed
- Fixed various dependency tracking issues with Sub Graphs and HLSL files from Custom Function Nodes.
- Fixed an error that previously occurred when you used `Sampler State` input ports on Sub Graphs.
- `Normal Reconstruct Z` node is now compatible with both fragment and vertex stages.
- `Position` node now draws the correct label for **Absolute World**.
- Node previews now inherit preview type correctly.
- Normal maps now unpack correctly for mobile platforms.
- Fixed an error that previously occurred when you used the Gradient Sample node and your system locale uses commas instead of periods.
- Fixed an issue where you couldn't group several nodes.

## [7.0.0] - 2019-07-10
### Added
- You can now use the `SHADERGRAPH_PREVIEW` keyword in `Custom Function Node` to generate different code for preview Shaders.
- Color Mode improves node visibility by coloring the title bar by Category, Precision, or custom colors.
- You can now set the precision of a Shader Graph and individual nodes.
- Added the `_TimeParameters` variable which contains `Time`, `Sin(Time)`, and `Cosine(Time)`
- _Absolute World_ space on `Position Node` now provides absolute world space coordinates regardless of the active render pipeline.
- You can now add sticky notes to graphs.

### Changed
- The `Custom Function Node` now uses an object field to reference its source when using `File` mode.
- To enable master nodes to generate correct motion vectors for time-based vertex modification, time is now implemented as an input to the graph rather than as a global uniform.
- **World** space on `Position Node` now uses the default world space coordinates of the active render pipeline.

### Fixed
- Fixed an error in `Custom Function Node` port naming.
- `Sampler State` properties and nodes now serialize correctly.
- Labels in the Custom Port menu now use the correct coloring when using the Personal skin.
- Fixed an error that occured when creating a Sub Graph from a selection containing a Group Node.
- When you change a Sub Graph, Shader Graph windows now correctly reload.
- When you save a Shader Graph, all other Shader Graph windows no longer re-compile their preview Shaders.
- Shader Graph UI now draws with correct styling for 2019.3.
- When deleting edge connections to nodes with a preview error, input ports no longer draw in the wrong position.
- Fixed an error involving deprecated components from VisualElements.
- When you convert nodes to a Sub Graph, the nodes are now placed correctly in the Sub Graph.
- The `Bitangent Vector Node` now generates all necessary shader requirements.

## [6.7.0-preview] - 2019-05-16
### Added
- Added a hidden path namespace for Sub Graphs to prevent certain Sub Graphs from populating the Create Node menu.

### Changed
- Anti-aliasing (4x) is now enabled on Shader Graph windows.

### Fixed
- When you click on the gear icon, Shader Graph now focuses on the selected node, and brings the settings menu to front view.
- Sub Graph Output and Custom Function Node now validate slot names, and display an appropriate error badge when needed.
- Remaining outdated documentation has been removed.
- When you perform an undo or redo to an inactive Shader Graph window, the window no longer breaks.
- When you rapidly perform an undo or redo, Shader Graph windows no longer break.
- Sub Graphs that contain references to non-existing Sub Graphs no longer break the Sub Graph Importer.
- You can now reference sub-assets such as Textures.
- You can now reference Scene Color and Scene Depth correctly from within a Sub Graph.
- When you create a new empty Sub Graph, it no longer shows a warning about a missing output.
- When you create outputs that start with a digit, Shader generation no longer fails.
- You can no longer add nodes that are not allowed into Sub Graphs.
- A graph must now always contain at least one Master Node.
- Duplicate output names are now allowed.
- Fixed an issue where the main preview was always redrawing.
- When you set a Master Node as active, the Main Preview now shows the correct result.
- When you save a graph that contains a Sub Graph node, the Shader Graph window no longer freezes.
- Fixed an error that occured when using multiple Sampler State nodes with different parameters.
- Fixed an issue causing default inputs to be misaligned in certain cases.
- You can no longer directly connect slots with invalid types. When the graph detects that situation, it now doesn't break and gives an error instead.

## [6.6.0] - 2019-04-01
### Added
- You can now add Matrix, Sampler State and Gradient properties to the Blackboard.
- Added Custom Function node. Use this node to define a custom HLSL function either via string directly in the graph, or via a path to an HLSL file.
- You can now group nodes by pressing Ctrl + G.
- Added "Delete Group and Contents" and removed "Ungroup All Nodes" from the context menu for groups.
- You can now use Sub Graphs in other Sub Graphs.
- Preview shaders now compile in the background, and only redraw when necessary.

### Changed
- Removed Blackboard fields, which had no effect on Sub Graph input ports, from the Sub Graph Blackboard.
- Subgraph Output node is now called Outputs.
- Subgraph Output node now supports renaming of ports.
- Subgraph Output node now supports all port types.
- Subgraph Output node now supports reordering ports.
- When you convert nodes to a Sub Graph, Shader Graph generates properties and output ports in the Sub Graph, and now by default, names those resulting properties and output ports based on their types.
- When you delete a group, Shader Graph now deletes the Group UI, but doesn't delete the nodes inside.

### Fixed
- You can now undo edits to Vector port default input fields.
- You can now undo edits to Gradient port default input fields.
- Boolean port input fields now display correct values when you undo changes.
- Vector type properties now behave as expected when you undo changes.
- Fixed an error that previously occurred when you opened saved Shader Graphs containing one or more Voronoi nodes.
- You can now drag normal map type textures on to a Shader Graph to create Sample Texture 2D nodes with the correct type set.
- Fixed the Multiply node so default input values are applied correctly.
- Added padding on input values for Blend node to prevent NaN outputs.
- Fixed an issue where `IsFaceSign` would not compile within Sub Graph Nodes.
- Null reference errors no longer occur when you remove ports with connected edges.
- Default input fields now correctly hide and show when connections change.

## [6.5.0] - 2019-03-07

### Fixed
- Fixed master preview for HDRP master nodes when alpha clip is enabled.

## [6.4.0] - 2019-02-21
### Fixed
- Fixed the Transform node, so going from Tangent Space to any other space now works as expected.

## [6.3.0] - 2019-02-18
### Fixed
- Fixed an issue where the Normal Reconstruct Z Node sometimes caused Not a Number (NaN) errors when using negative values.

## [6.2.0] - 2019-02-15
### Fixed
- Fixed the property blackboard so it no longer goes missing or turns very small.

### Changed
- Code refactor: all macros with ARGS have been swapped with macros with PARAM. This is because the ARGS macros were incorrectly named.

## [6.1.0] - 2019-02-13

## [6.0.0] - 2019-02-23
### Added
- When you hover your cursor over a property in the blackboard, this now highlights the corresponding property elements in your Shader Graph. Similarly, if you hover over a property in the Shader Graph itself, this highlights the corresponding property in the blackboard.
- Property nodes in your Shader Graph now have a similar look and styling as the properties in the blackboard.

### Changed
- Errors in the compiled shader are now displayed as badges on the appropriate node.
- In the `Scene Depth` node you can now choose the depth sampling mode: `Linear01`, `Raw` or `Eye`.

### Fixed
- When you convert an inline node to a `Property` node, this no longer allows duplicate property names.
- When you move a node, you'll now be asked to save the Graph file.
- You can now Undo edits to Property parameters on the Blackboard.
- You can now Undo conversions between `Property` nodes and inline nodes.
- You can now Undo moving a node.
- You can no longer select the `Texture2D` Property type `Mode`, if the Property is not exposed.
- The `Vector1` Property type now handles default values more intuitively when switching `Mode` dropdown.
- The `Color` node control is now a consistent width.
- Function declarations no longer contain double delimiters.
- The `Slider` node control now functions correctly.
- Fixed an issue where the Editor automatically re-imported Shader Graphs when there were changes to the asset database.
- Reverted the visual styling of various graph elements to their previous correct states.
- Previews now repaint correctly when Unity does not have focus.
- Code generation now works correctly for exposed Vector1 shader properties where the decimal separator is not a dot.
- The `Rotate About Axis` node's Modes now use the correct function versions.
- Shader Graph now preserves grouping when you convert nodes between property and inline.
- The `Flip` node now greys out labels for inactive controls.
- The `Boolean` property type now uses the `ToggleUI` property attribute, so as to not generate keywords.
- The `Normal Unpack` node no longer generates errors in Object space.
- The `Split` node now uses values from its default Port input fields.
- The `Channel Mask` node now allows multiple node instances, and no longer generates any errors.
- Serialized the Alpha control value on the `Flip` node.
- The `Is Infinite` and `Is NaN` nodes now use `Vector 1` input ports, but the output remains the same.
- You can no longer convert a node inside a `Sub Graph` into a `Sub Graph`, which previously caused errors.
- The `Transformation Matrix` node's Inverse Projection and Inverse View Projection modes no longer produce errors.
- The term `Shader Graph` is now captilized correctly in the Save Graph prompt.

## [5.2.0] - 2018-11-27
### Added
- Shader Graph now has __Group Node__, where you can group together several nodes. You can use this to keep your Graphs organized and nice.

### Fixed
- The expanded state of blackboard properties are now remembered during a Unity session.

## [5.1.0] - 2018-11-19
### Added
- You can now show and hide the Main Preview and the Blackboard from the toolbar.

### Changed
- The Shader Graph package is no longer in preview.
- Moved `NormalBlendRNM` node to a dropdown option on `Normal Blend` node.
- `Sample Cubemap` node now has a `SamplerState` slot.
- New Sub Graph assets now default to the "Sub Graphs" path in the Create Node menu.
- New Shader Graph assets now default to the "Shader Graphs" path in the Shader menu.
- The `Light Probe` node is now a `Baked GI` node. When you use LWRP with lightmaps, this node now returns the correct lightmap data. This node is supported in HDRP.
- `Reflection Probe` nodes now only work with LWRP. This solves compilation errors in HDRP.
- `Ambient` nodes now only work with LWRP. This solves compilation errors in HDRP.
- `Fog` nodes now only work with LWRP. This solves compilation errors in HDRP.
- In HDRP, the `Position` port for the `Object` node now returns the absolute world position.
- The `Baked GI`, `Reflection Probe`, and `Ambient` nodes are now in the `Input/Lighting` category.
- The master node no longer has its own preview, because it was redundant. You can see the results for the master node in the Main Preview.

### Fixed
- Shadow projection is now correct when using the `Unlit` master node with HD Render Pipeline.
- Removed all direct references to matrices
- `Matrix Construction` nodes with different `Mode` values now evaluate correctly.
- `Is Front Face` node now works correctly when connected to `Alpha` and `AlphaThreshold` slots on the `PBR` master node.
- Corrected some instances of incorrect port dimensions on several nodes.
- `Scene Depth` and `Scene Color` nodes now work in single pass stereo in Lightweight Render Pipeline.
- `Channel Mask` node controls are now aligned correctly.
- In Lightweight Render Pipeline, Pre-multiply surface type now matches the Lit shader.
- Non-exposed properties in the blackboard no longer have a green dot next to them.
- Default reference name for shader properties are now serialized. You cannot change them after initial creation.
- When you save Shader Graph and Sub Graph files, they're now automatically checked out on version control.
- Shader Graph no longer throws an exception when you double-click a folder in the Project window.
- Gradient Node no longer throws an error when you undo a deletion.

## [5.0.0-preview] - 2018-09-28

## [4.0.0-preview] - 2018-09-28
### Added
- Shader Graph now supports the High Definition Render Pipeline with both PBR and Unlit Master nodes. Shaders built with Shader Graph work with both the Lightweight and HD render pipelines.
- You can now modify vertex position via the Position slot on the PBR and Unlit Master nodes. By default, the input to this node is object space position. Custom inputs to this slot should specify the absolute local position of a given vertex. Certain nodes (such as Procedural Shapes) are not viable in the vertex shader. Such nodes are incompatible with this slot.
- You can now edit the Reference name for a property. To do so, select the property and type a new name next to Reference. If you want to reset to the default name, right-click Reference, and select Reset reference.
- In the expanded property window, you can now toggle whether the property is exposed.
- You can now change the path of Shader Graphs and Sub Graphs. When you change the path of a Shader Graph, this modifies the location it has in the shader selection list. When you change the path of Sub Graph, it will have a different location in the node creation menu.
- Added `Is Front Face` node. With this node, you can change graph output depending on the face sign of a given fragment. If the current fragment is part of a front face, the node returns true. For a back face, the node returns false. Note: This functionality requires that you have enabled **two sided** on the Master node.
- Gradient functionality is now available via two new nodes: Sample Gradient and Gradient Asset. The Sample Gradient node samples a gradient given a Time parameter. You can define this gradient on the Gradient slot control view. The Gradient Asset node defines a gradient that can be sampled by multiple Sample Gradient nodes using different Time parameters.
- Math nodes now have a Waves category. The category has four different nodes: Triangle wave, Sawtooth wave, Square wave, and Noise Sine wave. The Triangle, Sawtooth, and Square wave nodes output a waveform with a range of -1 to 1 over a period of 1. The Noise Sine wave outputs a standard Sine wave with a range of -1 to 1 over a period of 2 * pi. For variance, random noise is added to the amplitude of the Sine wave, within a determined range.
- Added `Sphere Mask` node for which you can indicate the starting coordinate and center point. The sphere mask uses these with the **Radius** and **Hardness** parameters. Sphere mask functionality works in both 2D and 3D spaces, and is based on the vector coordinates in the **Coords and Center** input.
- Added support for Texture 3D and Texture 2D Array via two new property types and four new nodes.
- A new node `Texture 2D LOD` has been added for LOD functionality on a Texture 2D Sample. Sample Texture 2D LOD uses the exact same input and output slots as Sample Texture 2D, but also includes an input for level of detail adjustments via a Vector1 slot.
- Added `Texel Size` node, which allows you to get the special texture properties of a Texture 2D Asset via the `{texturename}_TexelSize` variable. Based on input from the Texture 2D Asset, the node outputs the width and height of the texel size in Vector1 format.
- Added `Rotate About Axis` node. This allows you to rotate a 3D vector space around an axis. For the rotation, you can specify an amount of degrees or a radian value.
- Unpacking normal maps in object space.
- Unpacking derivative maps option on sample texture nodes.
- Added Uint type for instancing support.
- Added HDR option for color material slots.
- Added definitions used by new HD Lit Master node.
- Added a popup control for a string list.
- Added conversion type (position/direction) to TransformNode.
- In your preview for nodes that are not master nodes, pixels now display as pink if they are not finite.

### Changed
- The settings for master nodes now live in a small window that you can toggle on and off. Here, you can change various rendering settings for your shader.
- There are two Normal Derive Nodes: `Normal From Height` and `Normal Reconstruct Z`.
  `Normal From Height` uses Vector1 input to derive a normal map.
  `Normal Reconstruct Z` uses the X and Y components in Vector2 input to derive the proper Z value for a normal map.
- The Texture type default input now accepts render textures.
- HD PBR subshader no longer duplicates surface description code into vertex shader.
- If the current render pipeline is not compatible, master nodes now display an error badge.
- The preview shader now only considers the current render pipeline. Because of this there is less code to compile, so the preview shader compiles faster.
- When you rename a shader graph or sub shader graph locally on your disk, the title of the Shader Graph window, black board, and preview also updates.
- Removed legacy matrices from Transfomation Matrix node.
- Texture 2D Array and Texture 3D nodes can no longer be used in the vertex shader.
- `Normal Create` node has been renamed to `Normal From Texture`.
- When you close the Shader Graph after you have modified a file, the prompt about saving your changes now shows the file name as well.
- `Blend` node now supports Overwrite mode.
- `Simple Noise` node no longer has a loop.
- The `Polygon` node now calculates radius based on apothem.
- `Normal Strength` node now calculates Z value more accurately.
- You can now connect Sub Graphs to vertex shader slots. If a node in the Sub Graph specifies a shader stage, that specific Sub Graph node is locked to that stage. When an instance of a Sub Graph node is connected to a slot that specifies a shader stage, all slots on that instance are locked to the stage.
- Separated material options and tags.
- Master node settings are now recreated when a topological modification occurs.

### Fixed
- Vector 1 nodes now evaluate correctly. ([#334](https://github.com/Unity-Technologies/ShaderGraph/issues/334) and [#337](https://github.com/Unity-Technologies/ShaderGraph/issues/337))
- Properties can now be copied and pasted.
- Pasting a property node into another graph will now convert it to a concrete node. ([#300](https://github.com/Unity-Technologies/ShaderGraph/issues/300) and [#307](https://github.com/Unity-Technologies/ShaderGraph/pull/307))
- Nodes that are copied from one graph to another now spawn in the center of the current view. ([#333](https://github.com/Unity-Technologies/ShaderGraph/issues/333))
- When you edit sub graph paths, the search window no longer yields a null reference exception.
- The blackboard is now within view when deserialized.
- Your system locale can no longer cause incorrect commands due to full stops being converted to commas.
- Deserialization of subgraphs now works correctly.
- Sub graphs are now suffixed with (sub), so you can tell them apart from other nodes.
- Boolean and Texture type properties now function correctly in sub-graphs.
- The preview of a node does not obstruct the selection outliner anymore.
- The Dielectric Specular node no longer resets its control values.
- You can now copy, paste, and duplicate sub-graph nodes with vector type input ports.
- The Lightweight PBR subshader now normalizes normal, tangent, and view direction correctly.
- Shader graphs using alpha clip now generate correct depth and shadow passes.
- `Normal Create` node has been renamed to `Normal From Texture`.
- The preview of nodes now updates correctly.
- Your system locale can no longer cause incorrect commands due to full stops being converted to commas.
- `Show Generated Code` no longer throws an "Argument cannot be null" error.
- Sub Graphs now use the correct generation mode when they generate preview shaders.
- The `CodeFunctionNode` API now generates correct function headers when you use `DynamicMatrix` type slots.
- Texture type input slots now set correct default values for 'Normal' texture type.
- SpaceMaterialSlot now reads correct slot.
- Slider node control now functions correctly.
- Shader Graphs no longer display an error message intended for Sub Graphs when you delete properties.
- The Shader Graph and Sub Shader Graph file extensions are no longer case-sensitive.
- The dynamic value slot type now uses the correct decimal separator during HLSL generation.
- Fixed an issue where Show Generated Code could fail when external editor was not set.
- In the High Definition Render Pipeline, Shader Graph now supports 4-channel UVs.
- The Lightweight PBR subshader now generates the correct meta pass.
- Both PBR subshaders can now generate indirect light from emission.
- Shader graphs now support the SRP batcher.
- Fixed an issue where floatfield would be parsed according to OS locale settings with .NET 4.6<|MERGE_RESOLUTION|>--- conflicted
+++ resolved
@@ -21,14 +21,11 @@
   - Added `Use Custom Binding` option to properties. When this option is enabled, a property can be connected to a `Branch On Input Connection` node. The user provides a custom label that will be displayed on the exposed property, when it is disconnected in a graph.
   - Added new dropdown property type for subgraphs, to allow compile time branching that can be controlled from the parent graph, via the subgraph instance node.
   - Added `Dropdown` node per dropdown property, that can be used to configure the desired branch control.
-<<<<<<< HEAD
-  - Added `Calculate Level Of Detail Texture 2D` node, for calculating a Texture2D LOD level.
-  - Added `Gather Texture 2D` node, for retrieving the four samples (red component only) that would be used for bilinear interpolation when sampling a Texture2D.
-=======
   - Added the ability to mark textures / colors as \[MainTexture\] and \[MainColor\].
   - Added the ability to enable tiling and offset controls for a Texture2D input.
   - Added the Split Texture Transform node to allow using/overriding the provided tiling and offset from a texture input.
->>>>>>> 65776aef
+  - Added `Calculate Level Of Detail Texture 2D` node, for calculating a Texture2D LOD level.
+  - Added `Gather Texture 2D` node, for retrieving the four samples (red component only) that would be used for bilinear interpolation when sampling a Texture2D.
 
 ### Changed
 - Updated/corrected View Direction doc
