# Changelog
All notable changes to this package are documented in this file.

The format is based on [Keep a Changelog](http://keepachangelog.com/en/1.0.0/)
and this project adheres to [Semantic Versioning](http://semver.org/spec/v2.0.0.html).

## [12.0.0] - 2021-01-11

### Added
  - Added categories to the blackboard, enabling more control over the organization of shader properties and keywords in the Shader Graph tool. These categories are also reflected in the Material Inspector for URP + HDRP, for materials created from shader graphs.
  - Added ability to define custom vertex-to-fragment interpolators.
  - Support for the XboxSeries platform has been added.
  - Stereo Eye Index, Instance ID, and Vertex ID nodes added to the shadergraph library.
  - Added information about selecting and unselecting items to the Blackboard article.
  - Added View Vector Node documentation
  - Added custom interpolator thresholds on shadergraph project settings page.
  - Added custom interpolator documentation
  - Added subshadergraphs for SpeedTree 8 shadergraph support: SpeedTree8Wind, SpeedTree8ColorAlpha, SpeedTree8Billboard.
  - Added an HLSL file implementing a version of the Unity core LODDitheringTransition function which can be used in a Shader Graph
  - Added a new target for the built-in render pipeline, including Lit and Unlit sub-targets.
  - Added stage control to ShaderGraph Keywords, to allow fragment or vertex-only keywords.
  - For Texture2D properties, added linearGrey and red as options for default texture mode.
  - For Texture2D properties, changed the "bump" option to be called "Normal Map", and will now tag these properties with the [NormalMap] tag.
  - Added `Branch On Input Connection` node. This node can be used inside a subgraph to branch on the connection state of an exposed property.
  - Added `Use Custom Binding` option to properties. When this option is enabled, a property can be connected to a `Branch On Input Connection` node. The user provides a custom label that will be displayed on the exposed property, when it is disconnected in a graph.
  - Added new dropdown property type for subgraphs, to allow compile time branching that can be controlled from the parent graph, via the subgraph instance node.
  - Added `Dropdown` node per dropdown property, that can be used to configure the desired branch control.
  - Added selection highlight and picking shader passes for URP target.
  - Added the ability to mark textures / colors as \[MainTexture\] and \[MainColor\].
  - Added the ability to enable tiling and offset controls for a Texture2D input.
  - Added the Split Texture Transform node to allow using/overriding the provided tiling and offset from a texture input.
  - Added `Calculate Level Of Detail Texture 2D` node, for calculating a Texture2D LOD level.
  - Added `Gather Texture 2D` node, for retrieving the four samples (red component only) that would be used for bilinear interpolation when sampling a Texture2D.
  - Added toggle "Disable Global Mip Bias" in Sample Texture 2D and Sample Texture 2D array node. This checkbox disables the runtimes automatic Mip Bias, which for instance can be activated during dynamic resolution scaling.

### Changed
- Properties and Keywords are no longer separated by type on the blackboard. Categories allow for any combination of properties and keywords to be grouped together as the user defines.
- Vector2/Vector3/Vector4 property types will now be properly represented by a matching Vector2/Vector3/Vector4 UI control in the URP + HDRP Material Inspector as opposed to the fallback Vector4 field that was used for any multi-dimensional vector type in the past.
- Updated/corrected View Direction documentation
- Change Asset/Create/Shader/Blank Shader Graph to Asset/Create/Shader Graph/Blank Shader Graph
- Change Asset/Create/Shader/Sub Graph to Asset/Create/Shader Graph/Sub Graph
- Change Asset/Create/Shader/VFX Shader Graph to Asset/Create/Shader Graph/VFX Shader Graph
- Adjusted Blackboard article to clarify multi-select functionality
- Limited max number of inspectable items in the Inspector View to 20 items
- Added borders to inspector items styling, to better differentiate between separate items
- Updated Custom Function Node to use new ShaderInclude asset type instead of TextAsset (.hlsl and .cginc softcheck remains).
- Change BranchOnInputNode to choose NotConnected branch when generating Preview

### Fixed
- Fixed an issue where fog node density was incorrectly calculated.
- Fixed inspector property header styling
- Added padding to the blackboard window to prevent overlapping of resize region and scrollbars interfering with user interaction
- Blackboard now properly handles selection persistence of items between undo and redos
- Fixed the Custom Editor GUI field in the Graph settings that was ignored.
- Node included HLSL files are now tracked more robustly, so they work after file moves and renames [1301915] (https://issuetracker.unity3d.com/product/unity/issues/guid/1301915/)
- Prevent users from setting enum keywords with duplicate reference names and invalid characters [1287335]
- Fixed a bug where old preview property values would be used for node previews after an undo operation.
- Clean up console error reporting from node shader compilation so errors are reported in the graph rather than the Editor console [1296291] (https://issuetracker.unity3d.com/product/unity/issues/guid/1296291/)
- Fixed treatment of node precision in subgraphs, now allows subgraphs to switch precisions based on the subgraph node [1304050] (https://issuetracker.unity3d.com/issues/precision-errors-when-theres-a-precision-discrepancy-between-subgraphs-and-parent-graphs)
- Fixed an issue where the Rectangle Node could lose detail at a distance.  New control offers additional method that preserves detail better [1156801]
- Fixed virtual texture layer reference names allowing invalid characters [1304146]
- Fixed issue with SRP Batcher compatibility [1310624]
- Fixed issue with Hybrid renderer compatibility [1296776]
- Fixed ParallaxOcclusionMapping node to clamp very large step counts that could crash GPUs (max set to 256). [1329025] (https://issuetracker.unity3d.com/issues/shadergraph-typing-infinity-into-the-steps-input-for-the-parallax-occlusion-mapping-node-crashes-unity)
- Fixed an issue where the shader variant limit exceeded message was not getting passed [1304168] (https://issuetracker.unity3d.com/product/unity/issues/guid/1304168)
- Fixed a bug in master node preview generation that failed compilation when a block was deleted [1319066] (https://issuetracker.unity3d.com/issues/shadergraph-deleting-stack-blocks-of-universal-rp-targeted-shadergraph-causes-the-main-preview-to-fail-to-compile)
- Fixed issue where vertex generation was incorrect when only custom blocks were present [1320695].
- Fixed a bug where property deduplication was failing and spamming errors [1317809] (https://issuetracker.unity3d.com/issues/console-error-when-adding-a-sample-texture-operator-when-a-sampler-state-property-is-present-in-blackboard)
- Fixed a bug where big input values to the SimpleNoise node caused precision issues, especially noticeable on Mali GPUs. [1322891] (https://issuetracker.unity3d.com/issues/urp-mali-missing-glitch-effect-on-mali-gpu-devices)
- Fixed a bug where synchronously compiling an unencountered shader variant for preview was causing long delays in graph updates [1323744]
- Fixed a regression where custom function node file-included functions could not access shadergraph properties [1322467]
- Fixed an issue where a requirement was placed on a fixed-function emission property [1319637]
- Fixed default shadergraph precision so it matches what is displayed in the graph settings UI (single) [1325934]
- Fixed an unhelpful error message when custom function nodes didn't have a valid file [1323493].
- Fixed an issue with how the transform node handled direction transforms from absolute world space in camera relative SRPs [1323726]
- Fixed a bug where changing a Target setting would switch the inspector view to the Node Settings tab if any nodes were selected.
- Fixed "Disconnect All" option being grayed out on stack blocks [1313201].
- Fixed how shadergraph's prompt for "unsaved changes" was handled to fix double messages and incorrect window sizes [1319623].
- Fixed an issue where users can't create multiple Boolean or Enum keywords on the blackboard. [1329021](https://issuetracker.unity3d.com/issues/shadergraph-cant-create-multiple-boolean-or-enum-keywords)
- Fixed an issue where generated property reference names could conflict with Shader Graph reserved keywords [1328762] (https://issuetracker.unity3d.com/product/unity/issues/guid/1328762/)
- Fixed a ShaderGraph issue where ObjectField focus and Node selections would both capture deletion commands [1313943].
- Fixed a ShaderGraph issue where the right click menu doesn't work when a stack block node is selected [1320212].
- Fixed a bug when a node was both vertex and fragment exclusive but could still be used causing a shader compiler error [1316128].
- Fixed a ShaderGraph issue where a warning about an uninitialized value was being displayed on newly created graphs [1331377].
- Fixed divide by zero warnings when using the Sample Gradient Node
- Fixed the default dimension (1) for vector material slots so that it is consistent with other nodes. (https://issuetracker.unity3d.com/product/unity/issues/guid/1328756/)
- Fixed reordering when renaming enum keywords. (https://issuetracker.unity3d.com/product/unity/issues/guid/1328761/)
- Fixed an issue where an integer property would be exposed in the material inspector as a float [1330302](https://issuetracker.unity3d.com/product/unity/issues/guid/1330302/)
- Fixed a bug in ShaderGraph where sticky notes couldn't be copied and pasted [1221042].
- Fixed an issue where upgrading from an older version of ShaderGraph would cause Enum keywords to be not exposed [1332510]
- Fixed an issue where a missing subgraph with a "Use Custom Binding" property would cause the parent graph to fail to load [1334621] (https://issuetracker.unity3d.com/issues/shadergraph-shadergraph-cannot-be-opened-if-containing-subgraph-with-custom-binding-that-has-been-deleted)
- Fixed a ShaderGraph issue where unused blocks get removed on edge replacement [1334341].
- Fixed an issue where the ShaderGraph transform node would generate incorrect results when transforming a direction from view space to object space [1333781] (https://issuetracker.unity3d.com/product/unity/issues/guid/1333781/)
- Fixed a ShaderGraph issue where keyword properties could get stuck highlighted when deleted [1333738].
- Fixed issue with ShaderGraph custom interpolator node dependency ordering [1332553].
- Fixed SubGraph SamplerState property defaults not being respected [1336119]
- Fixed an issue where nested subgraphs with identical SamplerState property settings could cause compile failures [1336089]
- Fixed an issue where SamplerState properties could not be renamed after creation [1336126]
- Fixed loading all materials from project when saving a ShaderGraph.
- Fixed issues with double prompts for "do you want to save" when closing Shader Graph windows [1316104].
- Fixed a ShaderGraph issue where resize handles on blackboard and graph inspector were too small [1329247] (https://issuetracker.unity3d.com/issues/shadergraph-resize-bounds-for-blackboard-and-graph-inspector-are-too-small)
- Fixed a ShaderGraph issue where a material inspector could contain an extra set of render queue, GPU instancing, and double-sided GI controls.
- Fixed a Shader Graph issue where property auto generated reference names were not consistent across all property types [1336937].
- Fixed a warning in ShaderGraph about BuiltIn Shader Library assembly having no scripts.
<<<<<<< HEAD
- Fixed indent level in shader graph target foldout (case 1339025).
=======
- Fixed ShaderGraph BuiltIn target not having collapsible foldouts in the material inspector [1339256].
- Fixed GPU instancing support in Shadergraph [1319655] (https://issuetracker.unity3d.com/issues/shader-graph-errors-are-thrown-when-a-propertys-shader-declaration-is-set-to-hybrid-per-instance-and-exposed-is-disabled).
>>>>>>> 17e0ea01

## [11.0.0] - 2020-10-21

### Added

### Changed

### Fixed
- Fixed an issue where nodes with ports on one side would appear incorrectly on creation [1262050]
- Fixed a broken link in the TOC to Main Preview
- Fixed an issue with the Gradient color picker displaying different values than the selected color.
- Fixed an issue where blackboard properties when dragged wouldn't scroll the list of properties to show the user more of the property list [1293632]
- Fixed an issue where, when blackboard properties were dragged and then the user hit the "Escape" key, the drag indicator would still be visible
- Fixed an issue where renaming blackboard properties through the Blackboard wouldn't actually change the underlying property name
- Fixed an issue where blackboard wasn't resizable from all directions like the Inspector and Main Preview
- Fixed an issue where deleting a property node while your mouse is over it leaves the property highlighted in the blackboard [1238635]
- Fixed an issue where Float/Vector1 properties did not have the ability to be edited using a slider in the Inspector like the other Vector types
- Fixed an issue with inactive node deletion throwing a superfluous exception.
- Fixed an issue where interpolators with preprocessors were being packed incorrectly.
- Fixed rounded rectangle shape not rendering correctly on some platforms.
- Fixed an issue where generated `BuildVertexDescriptionInputs()` produced an HLSL warning, "implicit truncation of vector type" [1299179](https://issuetracker.unity3d.com/product/unity/issues/guid/1299179/)
- Fixed an issue on upgrading graphs with inactive Master Nodes causing null ref errors. [1298867](https://issuetracker.unity3d.com/product/unity/issues/guid/1298867/)
- Fixed an issue with duplicating a node with the blackboard closed [1294430](https://issuetracker.unity3d.com/product/unity/issues/guid/1294430/)
- Fixed an issue where ShaderGraph stopped responding after selecting a node after opening the graph with the inspector window hidden [1304501](https://issuetracker.unity3d.com/issues/shadergraph-graph-is-unusable-if-opened-with-graph-inspector-disabled-throws-errors)
- Fixed the InputNodes tests that were never correct. These were incorrect tests, no nodes needed tochange.
- Fixed the ViewDirection Node in Tangent space's calculation to match how the transform node works [1296788]
- Fixed an issue where SampleRawCubemapNode were requiring the Normal in Object space instead of World space [1307962]
- Boolean keywords now have no longer require their reference name to end in _ON to show up in the Material inspector [1306820] (https://issuetracker.unity3d.com/product/unity/issues/guid/1306820/)
- Newly created properties and keywords will no longer use obfuscated GUID-based reference names in the shader code [1300484]
- Fixed ParallaxMapping node compile issue on GLES2
- Fixed a selection bug with block nodes after changing tabs [1312222]
- Fixed some shader graph compiler errors not being logged [1304162].

## [10.3.0] - 2020-11-03

### Added
- Users can now manually control the preview mode of nodes in the graph, and subgraphs

### Changed
- Adjusted and expanded Swizzle Node article as reviewed by docs editorial.(DOC-2695)
- Adjusted docs for SampleTexture2D, SampleTexture2DLOD, SampleTexture2DArray, SampleTexture3D, SampleCubemap, SampleReflectedCubemap, TexelSize, NormalFromTexture, ParallaxMapping, ParallaxOcclusionMapping, Triplanar, Sub Graphs, and Custom Function Nodes to reflect changes to texture wire data structures. (DOC-2568)
- Texture and SamplerState types are now HLSL structures (defined in com.unity.render-pipelines.core/ShaderLibrary/Texture.hlsl).  CustomFunctionNode use of the old plain types is supported, but the user should upgrade to structures to avoid bugs.
- The shader graph inspector window will now switch to the "Node Settings" tab whenever a property/node/other selectable item in the graph is clicked on to save the user a click

### Fixed
- Fixed an issue where shaders could be generated with CR/LF ("\r\n") instead of just LF ("\n") line endings [1286430]
- Fixed Custom Function Node to display the name of the custom function. [1293575]
- Addressed C# warning 0649 generated by unassigned structure members
- Fixed using TexelSize or reading sampler states from Textures output from a Subgraph or Custom Function Node [1284036]
- Shaders using SamplerState types now compile with GLES2 (SamplerStates are ignored, falls back to Texture-associated sampler state) [1292031]
- Fixed an issue where the horizontal scrollbar at the bottom of the shader graph inspector window could not be used due to the resizing widget always taking priority over it
- Fixed an issue where the shader graph inspector window could be resized past the edges of the shader graph view
- Fixed an issue where resizing the shader graph inspector window sometimes had unexpected results
- Fixed Graph Inspector scaling that was allocating too much space to the labels [1268134]
- Fixed some issues with our Convert To Subgraph contextual menu to allow passthrough and fix inputs/outputs getting lost.
- Fixed issue where a NullReferenceException would be thrown on resetting reference name for a Shader Graph property
- Fixed an upgrade issue where old ShaderGraph files with a weird/bugged state would break on update to master stack [1255011]
- Fixed a bug where non-word characters in an enum keyword reference name would break the graph. [1270168](https://issuetracker.unity3d.com/product/unity/issues/guid/1270168)
- Fixed issue where a NullReferenceException would be thrown on resetting reference name for a Shader Graph property

## [10.2.0] - 2020-10-19

### Added

### Changed
- Renamed the existing Sample Cubemap Node to Sample Reflected Cubemap Node, and created a new Sample Cubemap Node that samples cubemaps with a direction.
- Removed unnecessary HDRP constant declarations used by Material inspector from the UnityPerMaterial cbuffer [1285701]
- Virtual Texture properties are now forced to be Exposed, as they do not work otherwise [1256374]

### Fixed
- Fixed an issue where old ShaderGraphs would import non-deterministically, changing their embedded property names each import [1283800]
- Using the TexelSize node on a ShaderGraph texture property is now SRP batchable [1284029]
- Fixed an issue where Mesh Deformation nodes did not have a category color. [1227081](https://issuetracker.unity3d.com/issues/shadergraph-color-mode-vertex-skinning-catagory-has-no-color-associated-with-it)
- Fixed SampleTexture2DLOD node to return opaque black on unsupported platforms [1241602]
- ShaderGraph now detects when a SubGraph is deleted while being used by a SubGraph node, and displays appropriate errors [1206438]
- Fixed an issue where the Main Preview window rendered too large on small monitors during first open. [1254392]
- Fixed an issue where Block nodes using Color slots would not be automatically removed from the Master Stack. [1259794]
- Fixed an issue where the Create Node menu would not close when pressing the Escape key. [1263667]
- Fixed an issue with the Preview Manager not updating correctly when deleting an edge that was created with a node (dragging off an existing node slot)
- Fixed an issue where ShaderGraph could not read matrices from a Material or MaterialPropertyBlock while rendering with SRP batcher [1256374]
- Fixed an issue where user setting a property to not Exposed, Hybrid-Instanced would result in a non-Hybrid Global property [1285700]
- Fixed an issue with Gradient when it is used as expose parameters. Generated code was failing [1285640 ]
- Fixed the subgraph slot sorting function [1286805]
- Fixed Parallax Occlusion Mapping not working in sub graphs. [1221317](https://issuetracker.unity3d.com/product/unity/issues/guid/1221317/)
- All textures in a ShaderGraph, even those not used, will now be pulled into an Exported Package [1283902]
- Fixed an issue where the presence of an HDRP DiffusionProfile property or node would cause the graph to fail to load when HDRP package was not present [1287904]
- Fixed an issue where unknown type Nodes (i.e. HDRP-only nodes used without HDRP package) could be copied, resulting in an unloadable graph [1288475]
- Fixed an issue where dropping HDRP-only properties from the blackboard field into the graph would soft-lock the graph [1288887]
- Fixed an issue using the sample gradient macros in custom function nodes, which was using a scalar value instead of a vector value for the gradients [1299830]

## [10.1.0] - 2020-10-12

### Added
- Added parallax mapping node and parallax occlusion mapping node.
- Added the possibility to have multiple POM node in a single graph.
- Added better error feedback when SampleVirtualTexture nodes run into issues with the VirtualTexture property inputs
- Added ability for Shader Graph to change node behavior without impacting existing graphs via the “Allow Deprecated Nodes”

### Changed
- Added method chaining support to shadergraph collection API.
- Optimized ShaderSubGraph import dependencies to minimize unnecessary reimports when using CustomFunctionNode
- Changed UI names from `Vector1` to `Float`
- Renamed `Float` precision to `Single`
- Cleaned up the UI to add/remove Targets
- The * in the ShaderGraph title bar now indicates that the graph has been modified when compared to the state it was loaded, instead of compared to what is on disk
- Cancelling a "Save changes on Close?" will now cancel the Close as well
- When attempting to Save and encountering a Read Only file or other exception, ShaderGraph will allow the user to retry as many times as they like

### Fixed
- Fixed a bug where ShaderGraph subgraph nodes would not update their slot names or order
- Fixed an issue where very old ShaderGraphs would fail to load because of uninitialized data [1269616](https://issuetracker.unity3d.com/issues/shadergraph-matrix-split-and-matrix-combine-shadergraphs-in-shadergraph-automated-tests-dont-open-throw-error)
- Fixed an issue where ShaderGraph previews didn't display correctly when setting a texture to "None" [1264932]
- Fixed an issue with the SampleVirtualTexture node in ShaderGraph, where toggling Automatic Streaming would cause the node to incorrectly display four output slots [1271618]
- Fixed an issue in ShaderGraph with integer-mode Vector1 properties throwing errors when the value is changed [1264930]
- Fixed a bug where ShaderGraph would not load graphs using Procedural VT nodes when the nodes were the project had them disabled [1271598]
- Fixed an issue where the ProceduralVT node was not updating any connected SampleVT nodes when the number of layers was changed [1274288]
- Fixed an issue with how unknown nodes were treated during validation
- Fixed an issue where ShaderGraph shaders did not reimport automatically when some of the included files changed [1269634]
- Fixed an issue where building a context menu on a dragging block node would leave it floating and undo/redo would result in a soft-lock
- Fixed an issue where ShaderGraph was logging error when edited in play mode [1274148].
- Fixed a bug where properties copied over with their graph inputs would not hook up correctly in a new graph [1274306]
- Fixed an issue where renaming a property in the blackboard at creation would trigger an error.
- Fixed an issue where ShaderGraph shaders did not reimport automatically when missing dependencies were reintroduced [1182895]
- Fixed an issue where ShaderGraph previews would not show error shaders when the active render pipeline is incompatible with the shader [1257015]
- ShaderGraph DDX, DDY, DDXY, and NormalFromHeight nodes do not allow themselves to be connected to vertex shader, as the derivative instructions can't be used [1209087]
- When ShaderGraph detects no active SRP, it will still continue to render the master preview, but it will use the error shader [1264642]
- VirtualTexture is no longer allowed as a SubGraph output (it is not supported by current system) [1254483]
- ShaderGraph Custom Function Node will now correctly convert function and slot names to valid HLSL identifiers [1258832]
- Fixed an issue where ShaderGraph Custom Function Node would reorder slots when you modified them [1280106]
- Fixed Undo handling when adding or removing Targets from a ShaderGraph [1257028]
- Fixed an issue with detection of circular subgraph dependencies [1269841]
- Fixed an issue where subgraph nodes were constantly changing their serialized data [1281975]
- Modifying a subgraph will no longer cause ShaderGraphs that use them to "reload from disk?" [1198885]
- Fixed issues with ShaderGraph title bar not correctly displaying the modified status * [1282031]
- Fixed issues where ShaderGraph could discard modified data without user approval when closed [1170503]
- Fixed an issue where ShaderGraph file dependency gathering would fail to include any files that didn't exist
- Fixed issues with ShaderGraph detection and handling of deleted graph files
- Fixed an issue where the ShaderGraph was corrupting the translation cache
- Fixed an issue where ShaderGraph would not prompt the user to save unsaved changes after an assembly reload
- Fixed an issue with Position Node not automatically upgrading
- Fixed an issue where failing SubGraphs would block saving graph files using them (recursion check would throw exceptions) [1283425]
- Fixed an issue where choosing "None" as the default texture for a texture property would not correctly preview the correct default color [1283782]
- Fixed some bugs with Color Nodes and properties that would cause incorrect collorspace conversions

## [10.0.0] - 2019-06-10
### Added
- Added the Internal Inspector which allows the user to view data contained in selected nodes and properties in a new floating graph sub-window. Also added support for custom property drawers to let you visualize any data type you like and expose it to the inspector.
- Added samples for Procedural Patterns to the package.
- You can now use the right-click context menu to delete Sticky Notes.
- You can now save your graph as a new Asset.
- Added support for vertex skinning when you use the DOTS animation package.
- You can now use the right-click context menu to set the precision on multiple selected nodes.
- You can now select unused nodes in your graph.
- When you start the Editor, Shader Graph now displays Properties in the Blackboard as collapsed.
- Updated the zoom level to let you zoom in further.
- Blackboard properties now have a __Duplicate__ menu option. When you duplicate properties, Shader Graph maintains the order, and inserts duplicates below the current selection.
- When you convert a node to a Sub Graph, the dialog now opens up in the directory of the original graph that contained the node. If the new Sub Graph is outside this directory, it also remembers that path for the next dialog to ease folder navigation.
- If Unity Editor Analytics are enabled, Shader Graph collects anonymous data about which nodes you use in your graphs. This helps the Shader Graph team focus our efforts on the most common graph scenarios, and better understand the needs of our customers. We don't track edge data and cannot recreate your graphs in any form.
- The Create Node Menu now has a tree view and support for fuzzy field searching.
- When a Shader Graph or Sub Graph Asset associated with a open window has been deleted, Unity now displays a dialog that asks whether you would like to save the graph as a new Asset or close the window.
- Added a drop-down menu to the PBR Master Node that lets you select the final coordinate space of normals delivered from the fragment function.
- Added support for users to drag and drop Blackboard Properties from one graph to another.
- Breaking out GraphData validation into clearer steps.
- Added AlphaToMask render state.
- Added a field to the Master Nodes that overrides the generated shader's ShaderGUI, which determines how a Material that uses a Shader Graph looks.
- Added Redirect Nodes. You can now double-click an edge to add a control point that allows you to route edges around other nodes and connect multiple output edges.
- Added `Compute Deformation` Node to read deformed vertex data from Dots Deformations.
- Added new graph nodes that allow sampling Virtual Textures
- Shader Graph now uses a new file format that is much friendlier towards version control systems and humans. Existing Shader Graphs and will use the new format next time they are saved.
- Added 'Allow Material Override' option to the built-in target for shader graph.

### Changed
- Changed the `Branch` node so that it uses a ternary operator (`Out = bool ? a : B`) instead of a linear interpolate function.
- Copied nodes are now pasted at the cursor location instead of slightly offset from their original location.
- Error messages reported on Sub Graph output nodes for invalid previews now present clearer information, with documentation support.
- Updated legacy COLOR output semantic to SV_Target in pixel shader for compatibility with DXC.
- Updated the functions in the `Normal From Height` node to avoid NaN outputs.
- Changed the Voronoi Node algorithm to increase the useful range of the input values and to always use float values internally to avoid clipping.
- Changed the `Reference Suffix` of Keyword Enum entries so that you cannot edit them, which ensures that material keywords compile properly.
- Updated the dependent version of `Searcher` to 4.2.0.
- Added support for `Linear Blend Skinning` Node to Universal Render Pipeline.
- Moved all code to be under Unity specific namespaces.
- Changed ShaderGraphImporter and ShaderSubgraphImporter so that graphs are imported before Models.
- Remove VFXTarget if VisualEffect Graph package isn't included.
- VFXTarget doesn't overwrite the shader export anymore, VFXTarget can be active with another target.

### Fixed
- Edges no longer produce errors when you save a Shader Graph.
- Shader Graph no longer references the `NUnit` package.
- Fixed a shader compatibility issue in the SRP Batcher when you use a hybrid instancing custom variable.
- Fixed an issue where Unity would crash when you imported a Shader Graph Asset with invalid formatting.
- Fixed an issue with the animated preview when there is no Camera with animated Materials in the Editor.
- Triplanar nodes no longer use Camera-relative world space by default in HDRP.
- Errors no longer occur when you activate `Enable GPU Instancing` on Shader Graph Materials. [1184870](https://issuetracker.unity3d.com/issues/universalrp-shader-compilation-error-when-using-gpu-instancing)
- Errors no longer occur when there are multiple tangent transform nodes on a graph. [1185752](https://issuetracker.unity3d.com/issues/shadergraph-fails-to-compile-with-redefinition-of-transposetangent-when-multiple-tangent-transform-nodes-are-plugged-in)
- The Main Preview for Sprite Lit and Sprite Unlit master nodes now displays the correct color. [1184656](https://issuetracker.unity3d.com/issues/shadergraph-preview-for-lit-and-unlit-master-node-wrong-color-when-color-is-set-directly-on-master-node)
- Shader Graph shaders in `Always Include Shaders` no longer crash builds. [1191757](https://issuetracker.unity3d.com/issues/lwrp-build-crashes-when-built-with-shadergraph-file-added-to-always-include-shaders-list)
- The `Transform` node now correctly transforms Absolute World to Object.
- Errors no longer occur when you change the precision of Sub Graphs. [1158413](https://issuetracker.unity3d.com/issues/shadergraph-changing-precision-of-sg-with-subgraphs-that-still-use-the-other-precision-breaks-the-generated-shader)
- Fixed an error where the UV channel drop-down menu on nodes had clipped text. [1188710](https://issuetracker.unity3d.com/issues/shader-graph-all-uv-dropdown-value-is-clipped-under-shader-graph)
- Added StencilOverride support.
- Sticky Notes can now be grouped properly.
- Fixed an issue where nodes couldn't be copied from a group.
- Fixed a bug that occurred when you duplicated multiple Blackboard properties or keywords simultaneously, where Shader Graph stopped working, potentially causing data loss.
- Fixed a bug where you couldn't reorder Blackboard properties.
- Shader Graph now properly duplicates the __Exposed__ status for Shader properties and keywords.
- Fixed a bug where the __Save Graph As__ dialog for a Shader or Sub Graph sometimes appeared in the wrong Project when you had multiple Unity Projects open simultaneously.
- Fixed an issue where adding the first output to a Sub Graph without any outputs prior caused Shader Graphs containing the Sub Graph to break.
- Fixed an issue where Shader Graph shaders using the `CameraNode` failed to build on PS4 with "incompatible argument list for call to 'mul'".
- Fixed a bug that caused problems with Blackboard property ordering.
- Fixed a bug where the redo functionality in Shader Graph often didn't work.
- Fixed a bug where using the Save As command on a Sub Graph raised an exception.
- Fixed a bug where the input fields sometimes didn't render properly. [1176268](https://issuetracker.unity3d.com/issues/shadergraph-input-fields-get-cut-off-after-minimizing-and-maximizing-become-unusable)
- Fixed a bug where the Gradient property didn't work with all system locales. [1140924](https://issuetracker.unity3d.com/issues/shader-graph-shader-doesnt-compile-when-using-a-gradient-property-and-a-regional-format-with-comma-decimal-separator-is-used)
- Fixed a bug where Properties in the Blackboard could have duplicate names.
- Fixed a bug where you could drag the Blackboard into a graph even when you disabled the Blackboard.
- Fixed a bug where the `Vertex Normal` slot on master nodes needed vertex normal data input to compile. [1193348](https://issuetracker.unity3d.com/issues/hdrp-unlit-shader-plugging-anything-into-the-vertex-normal-input-causes-shader-to-fail-to-compile)
- Fixed a bug where `GetWorldSpaceNormalizeViewDir()` could cause undeclared indentifier errors. [1190606](https://issuetracker.unity3d.com/issues/view-dir-node-plugged-into-vertex-position-creates-error-undeclared-identifier-getworldspacenormalizeviewdir)
- Fixed a bug where Emission on PBR Shader Graphs in the Universal RP would not bake to lightmaps. [1190225](https://issuetracker.unity3d.com/issues/emissive-custom-pbr-shadergraph-material-only-works-for-primitive-unity-objects)
- Fixed a bug where Shader Graph shaders were writing to `POSITION` instead of `SV_POSITION`, which caused PS4 builds to fail.
- Fixed a bug where `Object to Tangent` transforms in the `Transform` node used the wrong matrix. [1162203](https://issuetracker.unity3d.com/issues/shadergraph-transform-node-from-object-to-tangent-space-uses-the-wrong-matrix)
- Fixed an issue where boolean keywords in a Shader Graph caused HDRP Material features to fail. [1204827](https://issuetracker.unity3d.com/issues/hdrp-shadergraph-adding-a-boolean-keyword-to-an-hdrp-lit-shader-makes-material-features-not-work)
- Fixed a bug where Object space normals scaled with Object Scale.
- Documentation links on nodes now point to the correct URLs and package versions.
- Fixed an issue where Sub Graphs sometimes had duplicate names when you converted nodes into Sub Graphs.
- Fixed an issue where the number of ports on Keyword nodes didn't update when you added or removed Enum Keyword entries.
- Fixed an issue where colors in graphs didn't update when you changed a Blackboard Property's precision while the Color Mode is set to Precision.
- Fixed a bug where custom mesh in the Master Preview didn't work.
- Fixed a number of memory leaks that caused Shader Graph assets to stay in memory after closing the Shader Graph window.
- You can now smoothly edit controls on the `Dielectric Specular` node.
- Fixed Blackboard Properties to support scientific notation.
- Fixed a bug where warnings in the Shader Graph or Sub Graph were treated as errors.
- Fixed a bug where the error `Output value 'vert' is not initialized` displayed on all PBR graphs in Universal. [1210710](https://issuetracker.unity3d.com/issues/output-value-vert-is-not-completely-initialized-error-is-thrown-when-pbr-graph-is-created-using-urp)
- Fixed a bug where PBR and Unlit master nodes in Universal had Alpha Clipping enabled by default.
- Fixed an issue in where analytics wasn't always working.
- Fixed a bug where if a user had a Blackboard Property Reference start with a digit the generated shader would be broken.
- Avoid unintended behavior by removing the ability to create presets from Shader Graph (and Sub Graph) assets. [1220914](https://issuetracker.unity3d.com/issues/shadergraph-preset-unable-to-open-editor-when-clicking-on-open-shader-editor-in-the-shadersubgraphimporter)
- Fixed a bug where undo would make the Master Preview visible regardless of its toggle status.
- Fixed a bug where any change to the PBR master node settings would lose connection to the normal slot.
- Fixed a bug where the user couldn't open up HDRP Master Node Shader Graphs without the Render Pipeline set to HDRP.
- Fixed a bug where adding a HDRP Master Node to a Shader Graph would softlock the Shader Graph.
- Fixed a bug where shaders fail to compile due to `#pragma target` generation when your system locale uses commas instead of periods.
- Fixed a compilation error when using Hybrid Renderer due to incorrect positioning of macros.
- Fixed a bug where the `Create Node Menu` lagged on load. Entries are now only generated when property, keyword, or subgraph changes are detected. [1209567](https://issuetracker.unity3d.com/issues/shadergraph-opening-node-search-window-is-unnecessarily-slow).
- Fixed a bug with the `Transform` node where converting from `Absolute World` space in a sub graph causes invalid subscript errors. [1190813](https://issuetracker.unity3d.com/issues/shadergraph-invalid-subscript-errors-are-thrown-when-connecting-a-subgraph-with-transform-node-with-unlit-master-node)
- Fixed a bug where depndencies were not getting included when exporting a shadergraph and subgraphs
- Fixed a bug where adding a " to a property display name would cause shader compilation errors and show all nodes as broken
- Fixed a bug where the `Position` node would change coordinate spaces from `World` to `Absolute World` when shaders recompile. [1184617](https://issuetracker.unity3d.com/product/unity/issues/guid/1184617/)
- Fixed a bug where instanced shaders wouldn't compile on PS4.
- Fixed a bug where switching a Color Nodes' Mode between Default and HDR would cause the Color to be altered incorrectly.
- Fixed a bug where nodes dealing with matricies would sometimes display a preview, sometimes not.
- Optimized loading a large Shader Graph. [1209047](https://issuetracker.unity3d.com/issues/shader-graph-unresponsive-editor-when-using-large-graphs)
- Fixed NaN issue in triplanar SG node when blend goes to 0.
- Fixed a recurring bug where node inputs would get misaligned from their ports. [1224480]
- Fixed an issue where Blackboard properties would not duplicate with `Precision` or `Hybrid Instancing` options.
- Fixed an issue where `Texture` properties on the Blackboard would not duplicate with the same `Mode` settings.
- Fixed an issue where `Keywords` on the Blackboard would not duplicate with the same `Default` value.
- Shader Graph now requests preview shader compilation asynchronously. [1209047](https://issuetracker.unity3d.com/issues/shader-graph-unresponsive-editor-when-using-large-graphs)
- Fixed an issue where Shader Graph would not compile master previews after an assembly reload.
- Fixed issue where `Linear Blend Skinning` node could not be converted to Sub Graph [1227087](https://issuetracker.unity3d.com/issues/shadergraph-linear-blend-skinning-node-reports-an-error-and-prevents-shader-compilation-when-used-within-a-sub-graph)
- Fixed a compilation error in preview shaders for nodes requiring view direction.
- Fixed undo not being recorded properly for setting active master node, graph precision, and node defaults.
- Fixed an issue where Custum Function nodes and Sub Graph Output nodes could no longer rename slots.
- Fixed a bug where searcher entries would not repopulate correctly after an undo was perfromed (https://fogbugz.unity3d.com/f/cases/1241018/)
- Fixed a bug where Redirect Nodes did not work as inputs to Custom Function Nodes. [1235999](https://issuetracker.unity3d.com/product/unity/issues/guid/1235999/)
- Fixed a bug where changeing the default value on a keyword would reset the node input type to vec4 (https://fogbugz.unity3d.com/f/cases/1216760/)
- Fixed a soft lock when you open a graph when the blackboard hidden.
- Fixed an issue where keyboard navigation in the Create Node menu no longer worked. [1253544]
- Preview correctly shows unassigned VT texture result, no longer ignores null textures
- Don't allow duplicate VT layer names when renaming layers
- Moved VT layer TextureType to the VTProperty from the SampleVT node
- Fixed the squished UI of VT property layers
- Disallow Save As and Convert to Subgraph that would create recursive dependencies
- Fixed an issue where the user would not get a save prompt on application close [1262044](https://issuetracker.unity3d.com/product/unity/issues/guid/1262044/)
- Fixed bug where output port type would not visually update when input type changed (for example from Vec1 to Vec3) [1259501](https://issuetracker.unity3d.com/product/unity/issues/guid/1259501/)
- Fixed an issue with how we collected/filtered nodes for targets. Applied the work to the SearchWindowProvider as well
- Fixed a bug where the object selector for Custom Function Nodes did not update correctly. [1176129](https://issuetracker.unity3d.com/product/unity/issues/guid/1176129/)
- Fixed a bug where whitespaces were allowed in keyword reference names
- Fixed a bug where the Create Node menu would override the Object Field selection window. [1176125](https://issuetracker.unity3d.com/issues/shader-graph-object-input-field-with-space-bar-shortcut-opens-shader-graph-search-window-and-object-select-window)
- Fixed a bug where the Main Preview window was no longer a square aspect ratio. [1257053](https://issuetracker.unity3d.com/product/unity/issues/guid/1257053/)
- Fixed a bug where the size of the Graph Inspector would not save properly. [1257084](https://issuetracker.unity3d.com/product/unity/issues/guid/1257084/)
- Replace toggle by an enumField for lit/unlit with VFXTarget
- Alpha Clipping option in Graph inspector now correctly hides and indents dependent options. (https://fogbugz.unity3d.com/f/cases/1257041/)
- Fixed a bug where changing the name of a property did not update nodes on the graph. [1249164](https://issuetracker.unity3d.com/product/unity/issues/guid/1249164/)
- Fixed a crash issue when ShaderGraph included in a project along with DOTS assemblies
- Added missing SampleVirtualTextureNode address mode control in ShaderGraph
- Fixed a badly named control on SampleVirtualTextureNode in ShaderGraph
- Fixed an issue where multiple SampleVirtualTextureNodes created functions with names that may collide in ShaderGraph
- Made sub graph importer deterministic to avoid cascading shader recompiles when no change was present.
- Adjusted style sheet for Blackboard to prevent ui conflicts.
- Fixed a bug where the SampleVirtualTexture node would delete slots when changing its LOD mode
- Use preview of the other target if VFXTarget is active.

## [7.1.1] - 2019-09-05
### Added
- You can now define shader keywords on the Blackboard. Use these keywords on the graph to create static branches in the generated shader.
- The tab now shows whether you are working in a Sub Graph or a Shader Graph file.
- The Shader Graph importer now bakes the output node type name into a meta-data object.

### Fixed
- The Shader Graph preview no longer breaks when you create new PBR Graphs.
- Fixed an issue where deleting a group and a property at the same time would cause an error.
- Fixed the epsilon that the Hue Node uses to avoid NaN on platforms that support half precision.
- Emission nodes no longer produce errors when you use them in Sub Graphs.
- Exposure nodes no longer produce errors when you use them in Sub Graphs.
- Unlit master nodes no longer define unnecessary properties in the Universal Render Pipeline.
- Errors no longer occur when you convert a selection to a Sub Graph.
- Color nodes now handle Gamma and Linear conversions correctly.
- Sub Graph Output nodes now link to the correct documentation page.
- When you use Keywords, PBR and Unlit master nodes no longer produce errors.
- PBR master nodes now calculate Global Illumination (GI) correctly.
- PBR master nodes now apply surface normals.
- PBR master nodes now apply fog.
- The Editor now displays correct errors for missing or deleted Sub Graph Assets.
- You can no longer drag and drop recursive nodes onto Sub Graph Assets.

## [7.0.1] - 2019-07-25
### Changed
- New Shader Graph windows are now docked to either existing Shader Graph windows, or to the Scene View.

### Fixed
- Fixed various dependency tracking issues with Sub Graphs and HLSL files from Custom Function Nodes.
- Fixed an error that previously occurred when you used `Sampler State` input ports on Sub Graphs.
- `Normal Reconstruct Z` node is now compatible with both fragment and vertex stages.
- `Position` node now draws the correct label for **Absolute World**.
- Node previews now inherit preview type correctly.
- Normal maps now unpack correctly for mobile platforms.
- Fixed an error that previously occurred when you used the Gradient Sample node and your system locale uses commas instead of periods.
- Fixed an issue where you couldn't group several nodes.

## [7.0.0] - 2019-07-10
### Added
- You can now use the `SHADERGRAPH_PREVIEW` keyword in `Custom Function Node` to generate different code for preview Shaders.
- Color Mode improves node visibility by coloring the title bar by Category, Precision, or custom colors.
- You can now set the precision of a Shader Graph and individual nodes.
- Added the `_TimeParameters` variable which contains `Time`, `Sin(Time)`, and `Cosine(Time)`
- _Absolute World_ space on `Position Node` now provides absolute world space coordinates regardless of the active render pipeline.
- You can now add sticky notes to graphs.

### Changed
- The `Custom Function Node` now uses an object field to reference its source when using `File` mode.
- To enable master nodes to generate correct motion vectors for time-based vertex modification, time is now implemented as an input to the graph rather than as a global uniform.
- **World** space on `Position Node` now uses the default world space coordinates of the active render pipeline.

### Fixed
- Fixed an error in `Custom Function Node` port naming.
- `Sampler State` properties and nodes now serialize correctly.
- Labels in the Custom Port menu now use the correct coloring when using the Personal skin.
- Fixed an error that occured when creating a Sub Graph from a selection containing a Group Node.
- When you change a Sub Graph, Shader Graph windows now correctly reload.
- When you save a Shader Graph, all other Shader Graph windows no longer re-compile their preview Shaders.
- Shader Graph UI now draws with correct styling for 2019.3.
- When deleting edge connections to nodes with a preview error, input ports no longer draw in the wrong position.
- Fixed an error involving deprecated components from VisualElements.
- When you convert nodes to a Sub Graph, the nodes are now placed correctly in the Sub Graph.
- The `Bitangent Vector Node` now generates all necessary shader requirements.

## [6.7.0-preview] - 2019-05-16
### Added
- Added a hidden path namespace for Sub Graphs to prevent certain Sub Graphs from populating the Create Node menu.

### Changed
- Anti-aliasing (4x) is now enabled on Shader Graph windows.

### Fixed
- When you click on the gear icon, Shader Graph now focuses on the selected node, and brings the settings menu to front view.
- Sub Graph Output and Custom Function Node now validate slot names, and display an appropriate error badge when needed.
- Remaining outdated documentation has been removed.
- When you perform an undo or redo to an inactive Shader Graph window, the window no longer breaks.
- When you rapidly perform an undo or redo, Shader Graph windows no longer break.
- Sub Graphs that contain references to non-existing Sub Graphs no longer break the Sub Graph Importer.
- You can now reference sub-assets such as Textures.
- You can now reference Scene Color and Scene Depth correctly from within a Sub Graph.
- When you create a new empty Sub Graph, it no longer shows a warning about a missing output.
- When you create outputs that start with a digit, Shader generation no longer fails.
- You can no longer add nodes that are not allowed into Sub Graphs.
- A graph must now always contain at least one Master Node.
- Duplicate output names are now allowed.
- Fixed an issue where the main preview was always redrawing.
- When you set a Master Node as active, the Main Preview now shows the correct result.
- When you save a graph that contains a Sub Graph node, the Shader Graph window no longer freezes.
- Fixed an error that occured when using multiple Sampler State nodes with different parameters.
- Fixed an issue causing default inputs to be misaligned in certain cases.
- You can no longer directly connect slots with invalid types. When the graph detects that situation, it now doesn't break and gives an error instead.

## [6.6.0] - 2019-04-01
### Added
- You can now add Matrix, Sampler State and Gradient properties to the Blackboard.
- Added Custom Function node. Use this node to define a custom HLSL function either via string directly in the graph, or via a path to an HLSL file.
- You can now group nodes by pressing Ctrl + G.
- Added "Delete Group and Contents" and removed "Ungroup All Nodes" from the context menu for groups.
- You can now use Sub Graphs in other Sub Graphs.
- Preview shaders now compile in the background, and only redraw when necessary.

### Changed
- Removed Blackboard fields, which had no effect on Sub Graph input ports, from the Sub Graph Blackboard.
- Subgraph Output node is now called Outputs.
- Subgraph Output node now supports renaming of ports.
- Subgraph Output node now supports all port types.
- Subgraph Output node now supports reordering ports.
- When you convert nodes to a Sub Graph, Shader Graph generates properties and output ports in the Sub Graph, and now by default, names those resulting properties and output ports based on their types.
- When you delete a group, Shader Graph now deletes the Group UI, but doesn't delete the nodes inside.

### Fixed
- You can now undo edits to Vector port default input fields.
- You can now undo edits to Gradient port default input fields.
- Boolean port input fields now display correct values when you undo changes.
- Vector type properties now behave as expected when you undo changes.
- Fixed an error that previously occurred when you opened saved Shader Graphs containing one or more Voronoi nodes.
- You can now drag normal map type textures on to a Shader Graph to create Sample Texture 2D nodes with the correct type set.
- Fixed the Multiply node so default input values are applied correctly.
- Added padding on input values for Blend node to prevent NaN outputs.
- Fixed an issue where `IsFaceSign` would not compile within Sub Graph Nodes.
- Null reference errors no longer occur when you remove ports with connected edges.
- Default input fields now correctly hide and show when connections change.

## [6.5.0] - 2019-03-07

### Fixed
- Fixed master preview for HDRP master nodes when alpha clip is enabled.

## [6.4.0] - 2019-02-21
### Fixed
- Fixed the Transform node, so going from Tangent Space to any other space now works as expected.

## [6.3.0] - 2019-02-18
### Fixed
- Fixed an issue where the Normal Reconstruct Z Node sometimes caused Not a Number (NaN) errors when using negative values.

## [6.2.0] - 2019-02-15
### Fixed
- Fixed the property blackboard so it no longer goes missing or turns very small.

### Changed
- Code refactor: all macros with ARGS have been swapped with macros with PARAM. This is because the ARGS macros were incorrectly named.

## [6.1.0] - 2019-02-13

## [6.0.0] - 2019-02-23
### Added
- When you hover your cursor over a property in the blackboard, this now highlights the corresponding property elements in your Shader Graph. Similarly, if you hover over a property in the Shader Graph itself, this highlights the corresponding property in the blackboard.
- Property nodes in your Shader Graph now have a similar look and styling as the properties in the blackboard.

### Changed
- Errors in the compiled shader are now displayed as badges on the appropriate node.
- In the `Scene Depth` node you can now choose the depth sampling mode: `Linear01`, `Raw` or `Eye`.

### Fixed
- When you convert an inline node to a `Property` node, this no longer allows duplicate property names.
- When you move a node, you'll now be asked to save the Graph file.
- You can now Undo edits to Property parameters on the Blackboard.
- You can now Undo conversions between `Property` nodes and inline nodes.
- You can now Undo moving a node.
- You can no longer select the `Texture2D` Property type `Mode`, if the Property is not exposed.
- The `Vector1` Property type now handles default values more intuitively when switching `Mode` dropdown.
- The `Color` node control is now a consistent width.
- Function declarations no longer contain double delimiters.
- The `Slider` node control now functions correctly.
- Fixed an issue where the Editor automatically re-imported Shader Graphs when there were changes to the asset database.
- Reverted the visual styling of various graph elements to their previous correct states.
- Previews now repaint correctly when Unity does not have focus.
- Code generation now works correctly for exposed Vector1 shader properties where the decimal separator is not a dot.
- The `Rotate About Axis` node's Modes now use the correct function versions.
- Shader Graph now preserves grouping when you convert nodes between property and inline.
- The `Flip` node now greys out labels for inactive controls.
- The `Boolean` property type now uses the `ToggleUI` property attribute, so as to not generate keywords.
- The `Normal Unpack` node no longer generates errors in Object space.
- The `Split` node now uses values from its default Port input fields.
- The `Channel Mask` node now allows multiple node instances, and no longer generates any errors.
- Serialized the Alpha control value on the `Flip` node.
- The `Is Infinite` and `Is NaN` nodes now use `Vector 1` input ports, but the output remains the same.
- You can no longer convert a node inside a `Sub Graph` into a `Sub Graph`, which previously caused errors.
- The `Transformation Matrix` node's Inverse Projection and Inverse View Projection modes no longer produce errors.
- The term `Shader Graph` is now captilized correctly in the Save Graph prompt.

## [5.2.0] - 2018-11-27
### Added
- Shader Graph now has __Group Node__, where you can group together several nodes. You can use this to keep your Graphs organized and nice.

### Fixed
- The expanded state of blackboard properties are now remembered during a Unity session.

## [5.1.0] - 2018-11-19
### Added
- You can now show and hide the Main Preview and the Blackboard from the toolbar.

### Changed
- The Shader Graph package is no longer in preview.
- Moved `NormalBlendRNM` node to a dropdown option on `Normal Blend` node.
- `Sample Cubemap` node now has a `SamplerState` slot.
- New Sub Graph assets now default to the "Sub Graphs" path in the Create Node menu.
- New Shader Graph assets now default to the "Shader Graphs" path in the Shader menu.
- The `Light Probe` node is now a `Baked GI` node. When you use LWRP with lightmaps, this node now returns the correct lightmap data. This node is supported in HDRP.
- `Reflection Probe` nodes now only work with LWRP. This solves compilation errors in HDRP.
- `Ambient` nodes now only work with LWRP. This solves compilation errors in HDRP.
- `Fog` nodes now only work with LWRP. This solves compilation errors in HDRP.
- In HDRP, the `Position` port for the `Object` node now returns the absolute world position.
- The `Baked GI`, `Reflection Probe`, and `Ambient` nodes are now in the `Input/Lighting` category.
- The master node no longer has its own preview, because it was redundant. You can see the results for the master node in the Main Preview.

### Fixed
- Shadow projection is now correct when using the `Unlit` master node with HD Render Pipeline.
- Removed all direct references to matrices
- `Matrix Construction` nodes with different `Mode` values now evaluate correctly.
- `Is Front Face` node now works correctly when connected to `Alpha` and `AlphaThreshold` slots on the `PBR` master node.
- Corrected some instances of incorrect port dimensions on several nodes.
- `Scene Depth` and `Scene Color` nodes now work in single pass stereo in Lightweight Render Pipeline.
- `Channel Mask` node controls are now aligned correctly.
- In Lightweight Render Pipeline, Pre-multiply surface type now matches the Lit shader.
- Non-exposed properties in the blackboard no longer have a green dot next to them.
- Default reference name for shader properties are now serialized. You cannot change them after initial creation.
- When you save Shader Graph and Sub Graph files, they're now automatically checked out on version control.
- Shader Graph no longer throws an exception when you double-click a folder in the Project window.
- Gradient Node no longer throws an error when you undo a deletion.

## [5.0.0-preview] - 2018-09-28

## [4.0.0-preview] - 2018-09-28
### Added
- Shader Graph now supports the High Definition Render Pipeline with both PBR and Unlit Master nodes. Shaders built with Shader Graph work with both the Lightweight and HD render pipelines.
- You can now modify vertex position via the Position slot on the PBR and Unlit Master nodes. By default, the input to this node is object space position. Custom inputs to this slot should specify the absolute local position of a given vertex. Certain nodes (such as Procedural Shapes) are not viable in the vertex shader. Such nodes are incompatible with this slot.
- You can now edit the Reference name for a property. To do so, select the property and type a new name next to Reference. If you want to reset to the default name, right-click Reference, and select Reset reference.
- In the expanded property window, you can now toggle whether the property is exposed.
- You can now change the path of Shader Graphs and Sub Graphs. When you change the path of a Shader Graph, this modifies the location it has in the shader selection list. When you change the path of Sub Graph, it will have a different location in the node creation menu.
- Added `Is Front Face` node. With this node, you can change graph output depending on the face sign of a given fragment. If the current fragment is part of a front face, the node returns true. For a back face, the node returns false. Note: This functionality requires that you have enabled **two sided** on the Master node.
- Gradient functionality is now available via two new nodes: Sample Gradient and Gradient Asset. The Sample Gradient node samples a gradient given a Time parameter. You can define this gradient on the Gradient slot control view. The Gradient Asset node defines a gradient that can be sampled by multiple Sample Gradient nodes using different Time parameters.
- Math nodes now have a Waves category. The category has four different nodes: Triangle wave, Sawtooth wave, Square wave, and Noise Sine wave. The Triangle, Sawtooth, and Square wave nodes output a waveform with a range of -1 to 1 over a period of 1. The Noise Sine wave outputs a standard Sine wave with a range of -1 to 1 over a period of 2 * pi. For variance, random noise is added to the amplitude of the Sine wave, within a determined range.
- Added `Sphere Mask` node for which you can indicate the starting coordinate and center point. The sphere mask uses these with the **Radius** and **Hardness** parameters. Sphere mask functionality works in both 2D and 3D spaces, and is based on the vector coordinates in the **Coords and Center** input.
- Added support for Texture 3D and Texture 2D Array via two new property types and four new nodes.
- A new node `Texture 2D LOD` has been added for LOD functionality on a Texture 2D Sample. Sample Texture 2D LOD uses the exact same input and output slots as Sample Texture 2D, but also includes an input for level of detail adjustments via a Vector1 slot.
- Added `Texel Size` node, which allows you to get the special texture properties of a Texture 2D Asset via the `{texturename}_TexelSize` variable. Based on input from the Texture 2D Asset, the node outputs the width and height of the texel size in Vector1 format.
- Added `Rotate About Axis` node. This allows you to rotate a 3D vector space around an axis. For the rotation, you can specify an amount of degrees or a radian value.
- Unpacking normal maps in object space.
- Unpacking derivative maps option on sample texture nodes.
- Added Uint type for instancing support.
- Added HDR option for color material slots.
- Added definitions used by new HD Lit Master node.
- Added a popup control for a string list.
- Added conversion type (position/direction) to TransformNode.
- In your preview for nodes that are not master nodes, pixels now display as pink if they are not finite.

### Changed
- The settings for master nodes now live in a small window that you can toggle on and off. Here, you can change various rendering settings for your shader.
- There are two Normal Derive Nodes: `Normal From Height` and `Normal Reconstruct Z`.
  `Normal From Height` uses Vector1 input to derive a normal map.
  `Normal Reconstruct Z` uses the X and Y components in Vector2 input to derive the proper Z value for a normal map.
- The Texture type default input now accepts render textures.
- HD PBR subshader no longer duplicates surface description code into vertex shader.
- If the current render pipeline is not compatible, master nodes now display an error badge.
- The preview shader now only considers the current render pipeline. Because of this there is less code to compile, so the preview shader compiles faster.
- When you rename a shader graph or sub shader graph locally on your disk, the title of the Shader Graph window, black board, and preview also updates.
- Removed legacy matrices from Transfomation Matrix node.
- Texture 2D Array and Texture 3D nodes can no longer be used in the vertex shader.
- `Normal Create` node has been renamed to `Normal From Texture`.
- When you close the Shader Graph after you have modified a file, the prompt about saving your changes now shows the file name as well.
- `Blend` node now supports Overwrite mode.
- `Simple Noise` node no longer has a loop.
- The `Polygon` node now calculates radius based on apothem.
- `Normal Strength` node now calculates Z value more accurately.
- You can now connect Sub Graphs to vertex shader slots. If a node in the Sub Graph specifies a shader stage, that specific Sub Graph node is locked to that stage. When an instance of a Sub Graph node is connected to a slot that specifies a shader stage, all slots on that instance are locked to the stage.
- Separated material options and tags.
- Master node settings are now recreated when a topological modification occurs.

### Fixed
- Vector 1 nodes now evaluate correctly. ([#334](https://github.com/Unity-Technologies/ShaderGraph/issues/334) and [#337](https://github.com/Unity-Technologies/ShaderGraph/issues/337))
- Properties can now be copied and pasted.
- Pasting a property node into another graph will now convert it to a concrete node. ([#300](https://github.com/Unity-Technologies/ShaderGraph/issues/300) and [#307](https://github.com/Unity-Technologies/ShaderGraph/pull/307))
- Nodes that are copied from one graph to another now spawn in the center of the current view. ([#333](https://github.com/Unity-Technologies/ShaderGraph/issues/333))
- When you edit sub graph paths, the search window no longer yields a null reference exception.
- The blackboard is now within view when deserialized.
- Your system locale can no longer cause incorrect commands due to full stops being converted to commas.
- Deserialization of subgraphs now works correctly.
- Sub graphs are now suffixed with (sub), so you can tell them apart from other nodes.
- Boolean and Texture type properties now function correctly in sub-graphs.
- The preview of a node does not obstruct the selection outliner anymore.
- The Dielectric Specular node no longer resets its control values.
- You can now copy, paste, and duplicate sub-graph nodes with vector type input ports.
- The Lightweight PBR subshader now normalizes normal, tangent, and view direction correctly.
- Shader graphs using alpha clip now generate correct depth and shadow passes.
- `Normal Create` node has been renamed to `Normal From Texture`.
- The preview of nodes now updates correctly.
- Your system locale can no longer cause incorrect commands due to full stops being converted to commas.
- `Show Generated Code` no longer throws an "Argument cannot be null" error.
- Sub Graphs now use the correct generation mode when they generate preview shaders.
- The `CodeFunctionNode` API now generates correct function headers when you use `DynamicMatrix` type slots.
- Texture type input slots now set correct default values for 'Normal' texture type.
- SpaceMaterialSlot now reads correct slot.
- Slider node control now functions correctly.
- Shader Graphs no longer display an error message intended for Sub Graphs when you delete properties.
- The Shader Graph and Sub Shader Graph file extensions are no longer case-sensitive.
- The dynamic value slot type now uses the correct decimal separator during HLSL generation.
- Fixed an issue where Show Generated Code could fail when external editor was not set.
- In the High Definition Render Pipeline, Shader Graph now supports 4-channel UVs.
- The Lightweight PBR subshader now generates the correct meta pass.
- Both PBR subshaders can now generate indirect light from emission.
- Shader graphs now support the SRP batcher.
- Fixed an issue where floatfield would be parsed according to OS locale settings with .NET 4.6<|MERGE_RESOLUTION|>--- conflicted
+++ resolved
@@ -102,12 +102,9 @@
 - Fixed a ShaderGraph issue where a material inspector could contain an extra set of render queue, GPU instancing, and double-sided GI controls.
 - Fixed a Shader Graph issue where property auto generated reference names were not consistent across all property types [1336937].
 - Fixed a warning in ShaderGraph about BuiltIn Shader Library assembly having no scripts.
-<<<<<<< HEAD
-- Fixed indent level in shader graph target foldout (case 1339025).
-=======
 - Fixed ShaderGraph BuiltIn target not having collapsible foldouts in the material inspector [1339256].
 - Fixed GPU instancing support in Shadergraph [1319655] (https://issuetracker.unity3d.com/issues/shader-graph-errors-are-thrown-when-a-propertys-shader-declaration-is-set-to-hybrid-per-instance-and-exposed-is-disabled).
->>>>>>> 17e0ea01
+- Fixed indent level in shader graph target foldout (case 1339025).
 
 ## [11.0.0] - 2020-10-21
 
