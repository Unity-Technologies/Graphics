# Changelog
All notable changes to this package are documented in this file.

The format is based on [Keep a Changelog](http://keepachangelog.com/en/1.0.0/)
and this project adheres to [Semantic Versioning](http://semver.org/spec/v2.0.0.html).

## [12.0.0] - 2021-01-11

### Added
  - Added categories to the blackboard, enabling more control over the organization of shader properties and keywords in the Shader Graph tool. These categories are also reflected in the Material Inspector for URP + HDRP, for materials created from shader graphs.
  - Added ability to define custom vertex-to-fragment interpolators.
  - Support for the XboxSeries platform has been added.
  - Stereo Eye Index, Instance ID, and Vertex ID nodes added to the shadergraph library.
  - Added information about selecting and unselecting items to the Blackboard article.
  - Added View Vector Node documentation
  - Added custom interpolator thresholds on shadergraph project settings page.
  - Added custom interpolator documentation
  - Added subshadergraphs for SpeedTree 8 shadergraph support: SpeedTree8Wind, SpeedTree8ColorAlpha, SpeedTree8Billboard.
  - Added an HLSL file implementing a version of the Unity core LODDitheringTransition function which can be used in a Shader Graph
  - Added a new target for the built-in render pipeline, including Lit and Unlit sub-targets.
  - Added stage control to ShaderGraph Keywords, to allow fragment or vertex-only keywords.
  - For Texture2D properties, added linearGrey and red as options for default texture mode.
  - For Texture2D properties, changed the "bump" option to be called "Normal Map", and will now tag these properties with the [NormalMap] tag.
  - Added `Branch On Input Connection` node. This node can be used inside a subgraph to branch on the connection state of an exposed property.
  - Added `Use Custom Binding` option to properties. When this option is enabled, a property can be connected to a `Branch On Input Connection` node. The user provides a custom label that will be displayed on the exposed property, when it is disconnected in a graph.
  - Added new dropdown property type for subgraphs, to allow compile time branching that can be controlled from the parent graph, via the subgraph instance node.
  - Added `Dropdown` node per dropdown property, that can be used to configure the desired branch control.
  - Added selection highlight and picking shader passes for URP target.
  - Added the ability to mark textures / colors as \[MainTexture\] and \[MainColor\].
  - Added the ability to enable tiling and offset controls for a Texture2D input.
  - Added the Split Texture Transform node to allow using/overriding the provided tiling and offset from a texture input.
  - Added `Calculate Level Of Detail Texture 2D` node, for calculating a Texture2D LOD level.
  - Added `Gather Texture 2D` node, for retrieving the four samples (red component only) that would be used for bilinear interpolation when sampling a Texture2D.
  - Added toggle "Disable Global Mip Bias" in Sample Texture 2D and Sample Texture 2D array node. This checkbox disables the runtimes automatic Mip Bias, which for instance can be activated during dynamic resolution scaling.
  - Added `Sprite` option to Main Preview, which is similar to `Quad` but does not allow rotation. `Sprite` is used as the default preview for URP Sprite shaders.
  - Added visible errors for invalid stage capability connections to shader graph.

### Changed
- Properties and Keywords are no longer separated by type on the blackboard. Categories allow for any combination of properties and keywords to be grouped together as the user defines.
- Vector2/Vector3/Vector4 property types will now be properly represented by a matching Vector2/Vector3/Vector4 UI control in the URP + HDRP Material Inspector as opposed to the fallback Vector4 field that was used for any multi-dimensional vector type in the past.
- Updated/corrected View Direction documentation
- Change Asset/Create/Shader/Blank Shader Graph to Asset/Create/Shader Graph/Blank Shader Graph
- Change Asset/Create/Shader/Sub Graph to Asset/Create/Shader Graph/Sub Graph
- Change Asset/Create/Shader/VFX Shader Graph to Asset/Create/Shader Graph/VFX Shader Graph
- Adjusted Blackboard article to clarify multi-select functionality
- Limited max number of inspectable items in the Inspector View to 20 items
- Added borders to inspector items styling, to better differentiate between separate items
- Updated Custom Function Node to use new ShaderInclude asset type instead of TextAsset (.hlsl and .cginc softcheck remains).
- Change BranchOnInputNode to choose NotConnected branch when generating Preview
- Only ShaderGraph keywords count towards the shader permutation variant limit, SubGraph keywords do not.
- ShaderGraph SubGraphs will now report errors and warnings in a condensed single error.

### Fixed
- Fixed an issue where fog node density was incorrectly calculated.
- Fixed inspector property header styling
- Added padding to the blackboard window to prevent overlapping of resize region and scrollbars interfering with user interaction
- Blackboard now properly handles selection persistence of items between undo and redos
- Fixed the Custom Editor GUI field in the Graph settings that was ignored.
- Node included HLSL files are now tracked more robustly, so they work after file moves and renames [1301915] (https://issuetracker.unity3d.com/product/unity/issues/guid/1301915/)
- Prevent users from setting enum keywords with duplicate reference names and invalid characters [1287335]
- Fixed a bug where old preview property values would be used for node previews after an undo operation.
- Clean up console error reporting from node shader compilation so errors are reported in the graph rather than the Editor console [1296291] (https://issuetracker.unity3d.com/product/unity/issues/guid/1296291/)
- Fixed treatment of node precision in subgraphs, now allows subgraphs to switch precisions based on the subgraph node [1304050] (https://issuetracker.unity3d.com/issues/precision-errors-when-theres-a-precision-discrepancy-between-subgraphs-and-parent-graphs)
- Fixed an issue where the Rectangle Node could lose detail at a distance.  New control offers additional method that preserves detail better [1156801]
- Fixed virtual texture layer reference names allowing invalid characters [1304146]
- Fixed issue with SRP Batcher compatibility [1310624]
- Fixed issue with Hybrid renderer compatibility [1296776]
- Fixed ParallaxOcclusionMapping node to clamp very large step counts that could crash GPUs (max set to 256). [1329025] (https://issuetracker.unity3d.com/issues/shadergraph-typing-infinity-into-the-steps-input-for-the-parallax-occlusion-mapping-node-crashes-unity)
- Fixed an issue where the shader variant limit exceeded message was not getting passed [1304168] (https://issuetracker.unity3d.com/product/unity/issues/guid/1304168)
- Fixed a bug in master node preview generation that failed compilation when a block was deleted [1319066] (https://issuetracker.unity3d.com/issues/shadergraph-deleting-stack-blocks-of-universal-rp-targeted-shadergraph-causes-the-main-preview-to-fail-to-compile)
- Fixed issue where vertex generation was incorrect when only custom blocks were present [1320695].
- Fixed a bug where property deduplication was failing and spamming errors [1317809] (https://issuetracker.unity3d.com/issues/console-error-when-adding-a-sample-texture-operator-when-a-sampler-state-property-is-present-in-blackboard)
- Fixed a bug where big input values to the SimpleNoise node caused precision issues, especially noticeable on Mali GPUs. [1322891] (https://issuetracker.unity3d.com/issues/urp-mali-missing-glitch-effect-on-mali-gpu-devices)
- Fixed a bug where synchronously compiling an unencountered shader variant for preview was causing long delays in graph updates [1323744]
- Fixed a regression where custom function node file-included functions could not access shadergraph properties [1322467]
- Fixed an issue where a requirement was placed on a fixed-function emission property [1319637]
- Fixed default shadergraph precision so it matches what is displayed in the graph settings UI (single) [1325934]
- Fixed an unhelpful error message when custom function nodes didn't have a valid file [1323493].
- Fixed an issue with how the transform node handled direction transforms from absolute world space in camera relative SRPs [1323726]
- Fixed a bug where changing a Target setting would switch the inspector view to the Node Settings tab if any nodes were selected.
- Fixed "Disconnect All" option being grayed out on stack blocks [1313201].
- Fixed how shadergraph's prompt for "unsaved changes" was handled to fix double messages and incorrect window sizes [1319623].
- Fixed an issue where users can't create multiple Boolean or Enum keywords on the blackboard. [1329021](https://issuetracker.unity3d.com/issues/shadergraph-cant-create-multiple-boolean-or-enum-keywords)
- Fixed an issue where generated property reference names could conflict with Shader Graph reserved keywords [1328762] (https://issuetracker.unity3d.com/product/unity/issues/guid/1328762/)
- Fixed a ShaderGraph issue where ObjectField focus and Node selections would both capture deletion commands [1313943].
- Fixed a ShaderGraph issue where the right click menu doesn't work when a stack block node is selected [1320212].
- Fixed a bug when a node was both vertex and fragment exclusive but could still be used causing a shader compiler error [1316128].
- Fixed a ShaderGraph issue where a warning about an uninitialized value was being displayed on newly created graphs [1331377].
- Fixed divide by zero warnings when using the Sample Gradient Node
- Fixed the default dimension (1) for vector material slots so that it is consistent with other nodes. (https://issuetracker.unity3d.com/product/unity/issues/guid/1328756/)
- Fixed reordering when renaming enum keywords. (https://issuetracker.unity3d.com/product/unity/issues/guid/1328761/)
- Fixed an issue where an integer property would be exposed in the material inspector as a float [1330302](https://issuetracker.unity3d.com/product/unity/issues/guid/1330302/)
- Fixed a bug in ShaderGraph where sticky notes couldn't be copied and pasted [1221042].
- Fixed an issue where upgrading from an older version of ShaderGraph would cause Enum keywords to be not exposed [1332510]
- Fixed an issue where a missing subgraph with a "Use Custom Binding" property would cause the parent graph to fail to load [1334621] (https://issuetracker.unity3d.com/issues/shadergraph-shadergraph-cannot-be-opened-if-containing-subgraph-with-custom-binding-that-has-been-deleted)
- Fixed a ShaderGraph issue where unused blocks get removed on edge replacement [1334341].
- Fixed an issue where the ShaderGraph transform node would generate incorrect results when transforming a direction from view space to object space [1333781] (https://issuetracker.unity3d.com/product/unity/issues/guid/1333781/)
- Fixed a ShaderGraph issue where keyword properties could get stuck highlighted when deleted [1333738].
- Fixed issue with ShaderGraph custom interpolator node dependency ordering [1332553].
- Fixed SubGraph SamplerState property defaults not being respected [1336119]
- Fixed an issue where nested subgraphs with identical SamplerState property settings could cause compile failures [1336089]
- Fixed an issue where SamplerState properties could not be renamed after creation [1336126]
- Fixed loading all materials from project when saving a ShaderGraph.
- Fixed issues with double prompts for "do you want to save" when closing Shader Graph windows [1316104].
- Fixed a ShaderGraph issue where resize handles on blackboard and graph inspector were too small [1329247] (https://issuetracker.unity3d.com/issues/shadergraph-resize-bounds-for-blackboard-and-graph-inspector-are-too-small)
- Fixed a ShaderGraph issue where a material inspector could contain an extra set of render queue, GPU instancing, and double-sided GI controls.
- Fixed a Shader Graph issue where property auto generated reference names were not consistent across all property types [1336937].
- Fixed a warning in ShaderGraph about BuiltIn Shader Library assembly having no scripts.
- Fixed ShaderGraph BuiltIn target not having collapsible foldouts in the material inspector [1339256].
- Fixed GPU instancing support in Shadergraph [1319655] (https://issuetracker.unity3d.com/issues/shader-graph-errors-are-thrown-when-a-propertys-shader-declaration-is-set-to-hybrid-per-instance-and-exposed-is-disabled).
- Fixed indent level in shader graph target foldout (case 1339025).
- Fixed ShaderGraph BuiltIn target shader GUI to allow the same render queue control available on URP with the changes for case 1335795.
- Fixed ShaderGraph BuiltIn target not to apply emission in the ForwardAdd pass to match surface shader results [1345574]. (https://issuetracker.unity3d.com/product/unity/issues/guid/1345574/)
- Fixed Procedural Virtual Texture compatibility with SRP Batcher [1329336] (https://issuetracker.unity3d.com/issues/procedural-virtual-texture-node-will-make-a-shadergraph-incompatible-with-srp-batcher)
- Fixed an issue where SubGraph keywords would not deduplicate before counting towards the permutation limit [1343528] (https://issuetracker.unity3d.com/issues/shader-graph-graph-is-generating-too-many-variants-error-is-thrown-when-using-subgraphs-with-keywords)
- Fixed an issue where an informational message could cause some UI controls on the graph inspector to be pushed outside the window [1343124] (https://issuetracker.unity3d.com/product/unity/issues/guid/1343124/)
- Fixed a ShaderGraph issue where selecting a keyword property in the blackboard would invalidate all previews, causing them to recompile [1347666] (https://issuetracker.unity3d.com/product/unity/issues/guid/1347666/)
- Fixed the incorrect value written to the VT feedback buffer when VT is not used.
- Fixed ShaderGraph isNaN node, which was always returning false on Vulkan and Metal platforms.
<<<<<<< HEAD
- Disconnected nodes with errors in ShaderGraph no longer cause the imports to fail [1349311] (https://issuetracker.unity3d.com/issues/shadergraph-erroring-unconnected-node-causes-material-to-become-invalid-slash-pink)
- ShaderGraph SubGraphs now report node warnings in the same way ShaderGraphs do [1350282].
=======
- Fixed ShaderGraph sub-graph stage limitations to be per slot instead of per sub-graph node [1337137].
>>>>>>> da5b9ced

## [11.0.0] - 2020-10-21

### Added

### Changed

### Fixed
- Fixed an issue where nodes with ports on one side would appear incorrectly on creation [1262050]
- Fixed a broken link in the TOC to Main Preview
- Fixed an issue with the Gradient color picker displaying different values than the selected color.
- Fixed an issue where blackboard properties when dragged wouldn't scroll the list of properties to show the user more of the property list [1293632]
- Fixed an issue where, when blackboard properties were dragged and then the user hit the "Escape" key, the drag indicator would still be visible
- Fixed an issue where renaming blackboard properties through the Blackboard wouldn't actually change the underlying property name
- Fixed an issue where blackboard wasn't resizable from all directions like the Inspector and Main Preview
- Fixed an issue where deleting a property node while your mouse is over it leaves the property highlighted in the blackboard [1238635]
- Fixed an issue where Float/Vector1 properties did not have the ability to be edited using a slider in the Inspector like the other Vector types
- Fixed an issue with inactive node deletion throwing a superfluous exception.
- Fixed an issue where interpolators with preprocessors were being packed incorrectly.
- Fixed rounded rectangle shape not rendering correctly on some platforms.
- Fixed an issue where generated `BuildVertexDescriptionInputs()` produced an HLSL warning, "implicit truncation of vector type" [1299179](https://issuetracker.unity3d.com/product/unity/issues/guid/1299179/)
- Fixed an issue on upgrading graphs with inactive Master Nodes causing null ref errors. [1298867](https://issuetracker.unity3d.com/product/unity/issues/guid/1298867/)
- Fixed an issue with duplicating a node with the blackboard closed [1294430](https://issuetracker.unity3d.com/product/unity/issues/guid/1294430/)
- Fixed an issue where ShaderGraph stopped responding after selecting a node after opening the graph with the inspector window hidden [1304501](https://issuetracker.unity3d.com/issues/shadergraph-graph-is-unusable-if-opened-with-graph-inspector-disabled-throws-errors)
- Fixed the InputNodes tests that were never correct. These were incorrect tests, no nodes needed tochange.
- Fixed the ViewDirection Node in Tangent space's calculation to match how the transform node works [1296788]
- Fixed an issue where SampleRawCubemapNode were requiring the Normal in Object space instead of World space [1307962]
- Boolean keywords now have no longer require their reference name to end in _ON to show up in the Material inspector [1306820] (https://issuetracker.unity3d.com/product/unity/issues/guid/1306820/)
- Newly created properties and keywords will no longer use obfuscated GUID-based reference names in the shader code [1300484]
- Fixed ParallaxMapping node compile issue on GLES2
- Fixed a selection bug with block nodes after changing tabs [1312222]
- Fixed some shader graph compiler errors not being logged [1304162].
- Fixed an error when using camera direction with sample reflected cube map [1340538].
- Fixed ShaderGraph's FogNode returning an incorrect density when the fog setting was disabled [1347235].

## [10.3.0] - 2020-11-03

### Added
- Users can now manually control the preview mode of nodes in the graph, and subgraphs

### Changed
- Adjusted and expanded Swizzle Node article as reviewed by docs editorial.(DOC-2695)
- Adjusted docs for SampleTexture2D, SampleTexture2DLOD, SampleTexture2DArray, SampleTexture3D, SampleCubemap, SampleReflectedCubemap, TexelSize, NormalFromTexture, ParallaxMapping, ParallaxOcclusionMapping, Triplanar, Sub Graphs, and Custom Function Nodes to reflect changes to texture wire data structures. (DOC-2568)
- Texture and SamplerState types are now HLSL structures (defined in com.unity.render-pipelines.core/ShaderLibrary/Texture.hlsl).  CustomFunctionNode use of the old plain types is supported, but the user should upgrade to structures to avoid bugs.
- The shader graph inspector window will now switch to the "Node Settings" tab whenever a property/node/other selectable item in the graph is clicked on to save the user a click

### Fixed
- Fixed an issue where shaders could be generated with CR/LF ("\r\n") instead of just LF ("\n") line endings [1286430]
- Fixed Custom Function Node to display the name of the custom function. [1293575]
- Addressed C# warning 0649 generated by unassigned structure members
- Fixed using TexelSize or reading sampler states from Textures output from a Subgraph or Custom Function Node [1284036]
- Shaders using SamplerState types now compile with GLES2 (SamplerStates are ignored, falls back to Texture-associated sampler state) [1292031]
- Fixed an issue where the horizontal scrollbar at the bottom of the shader graph inspector window could not be used due to the resizing widget always taking priority over it
- Fixed an issue where the shader graph inspector window could be resized past the edges of the shader graph view
- Fixed an issue where resizing the shader graph inspector window sometimes had unexpected results
- Fixed Graph Inspector scaling that was allocating too much space to the labels [1268134]
- Fixed some issues with our Convert To Subgraph contextual menu to allow passthrough and fix inputs/outputs getting lost.
- Fixed issue where a NullReferenceException would be thrown on resetting reference name for a Shader Graph property
- Fixed an upgrade issue where old ShaderGraph files with a weird/bugged state would break on update to master stack [1255011]
- Fixed a bug where non-word characters in an enum keyword reference name would break the graph. [1270168](https://issuetracker.unity3d.com/product/unity/issues/guid/1270168)
- Fixed issue where a NullReferenceException would be thrown on resetting reference name for a Shader Graph property

## [10.2.0] - 2020-10-19

### Added

### Changed
- Renamed the existing Sample Cubemap Node to Sample Reflected Cubemap Node, and created a new Sample Cubemap Node that samples cubemaps with a direction.
- Removed unnecessary HDRP constant declarations used by Material inspector from the UnityPerMaterial cbuffer [1285701]
- Virtual Texture properties are now forced to be Exposed, as they do not work otherwise [1256374]

### Fixed
- Fixed an issue where old ShaderGraphs would import non-deterministically, changing their embedded property names each import [1283800]
- Using the TexelSize node on a ShaderGraph texture property is now SRP batchable [1284029]
- Fixed an issue where Mesh Deformation nodes did not have a category color. [1227081](https://issuetracker.unity3d.com/issues/shadergraph-color-mode-vertex-skinning-catagory-has-no-color-associated-with-it)
- Fixed SampleTexture2DLOD node to return opaque black on unsupported platforms [1241602]
- ShaderGraph now detects when a SubGraph is deleted while being used by a SubGraph node, and displays appropriate errors [1206438]
- Fixed an issue where the Main Preview window rendered too large on small monitors during first open. [1254392]
- Fixed an issue where Block nodes using Color slots would not be automatically removed from the Master Stack. [1259794]
- Fixed an issue where the Create Node menu would not close when pressing the Escape key. [1263667]
- Fixed an issue with the Preview Manager not updating correctly when deleting an edge that was created with a node (dragging off an existing node slot)
- Fixed an issue where ShaderGraph could not read matrices from a Material or MaterialPropertyBlock while rendering with SRP batcher [1256374]
- Fixed an issue where user setting a property to not Exposed, Hybrid-Instanced would result in a non-Hybrid Global property [1285700]
- Fixed an issue with Gradient when it is used as expose parameters. Generated code was failing [1285640 ]
- Fixed the subgraph slot sorting function [1286805]
- Fixed Parallax Occlusion Mapping not working in sub graphs. [1221317](https://issuetracker.unity3d.com/product/unity/issues/guid/1221317/)
- All textures in a ShaderGraph, even those not used, will now be pulled into an Exported Package [1283902]
- Fixed an issue where the presence of an HDRP DiffusionProfile property or node would cause the graph to fail to load when HDRP package was not present [1287904]
- Fixed an issue where unknown type Nodes (i.e. HDRP-only nodes used without HDRP package) could be copied, resulting in an unloadable graph [1288475]
- Fixed an issue where dropping HDRP-only properties from the blackboard field into the graph would soft-lock the graph [1288887]
- Fixed an issue using the sample gradient macros in custom function nodes, which was using a scalar value instead of a vector value for the gradients [1299830]

## [10.1.0] - 2020-10-12

### Added
- Added parallax mapping node and parallax occlusion mapping node.
- Added the possibility to have multiple POM node in a single graph.
- Added better error feedback when SampleVirtualTexture nodes run into issues with the VirtualTexture property inputs
- Added ability for Shader Graph to change node behavior without impacting existing graphs via the “Allow Deprecated Nodes”

### Changed
- Added method chaining support to shadergraph collection API.
- Optimized ShaderSubGraph import dependencies to minimize unnecessary reimports when using CustomFunctionNode
- Changed UI names from `Vector1` to `Float`
- Renamed `Float` precision to `Single`
- Cleaned up the UI to add/remove Targets
- The * in the ShaderGraph title bar now indicates that the graph has been modified when compared to the state it was loaded, instead of compared to what is on disk
- Cancelling a "Save changes on Close?" will now cancel the Close as well
- When attempting to Save and encountering a Read Only file or other exception, ShaderGraph will allow the user to retry as many times as they like

### Fixed
- Fixed a bug where ShaderGraph subgraph nodes would not update their slot names or order
- Fixed an issue where very old ShaderGraphs would fail to load because of uninitialized data [1269616](https://issuetracker.unity3d.com/issues/shadergraph-matrix-split-and-matrix-combine-shadergraphs-in-shadergraph-automated-tests-dont-open-throw-error)
- Fixed an issue where ShaderGraph previews didn't display correctly when setting a texture to "None" [1264932]
- Fixed an issue with the SampleVirtualTexture node in ShaderGraph, where toggling Automatic Streaming would cause the node to incorrectly display four output slots [1271618]
- Fixed an issue in ShaderGraph with integer-mode Vector1 properties throwing errors when the value is changed [1264930]
- Fixed a bug where ShaderGraph would not load graphs using Procedural VT nodes when the nodes were the project had them disabled [1271598]
- Fixed an issue where the ProceduralVT node was not updating any connected SampleVT nodes when the number of layers was changed [1274288]
- Fixed an issue with how unknown nodes were treated during validation
- Fixed an issue where ShaderGraph shaders did not reimport automatically when some of the included files changed [1269634]
- Fixed an issue where building a context menu on a dragging block node would leave it floating and undo/redo would result in a soft-lock
- Fixed an issue where ShaderGraph was logging error when edited in play mode [1274148].
- Fixed a bug where properties copied over with their graph inputs would not hook up correctly in a new graph [1274306]
- Fixed an issue where renaming a property in the blackboard at creation would trigger an error.
- Fixed an issue where ShaderGraph shaders did not reimport automatically when missing dependencies were reintroduced [1182895]
- Fixed an issue where ShaderGraph previews would not show error shaders when the active render pipeline is incompatible with the shader [1257015]
- ShaderGraph DDX, DDY, DDXY, and NormalFromHeight nodes do not allow themselves to be connected to vertex shader, as the derivative instructions can't be used [1209087]
- When ShaderGraph detects no active SRP, it will still continue to render the master preview, but it will use the error shader [1264642]
- VirtualTexture is no longer allowed as a SubGraph output (it is not supported by current system) [1254483]
- ShaderGraph Custom Function Node will now correctly convert function and slot names to valid HLSL identifiers [1258832]
- Fixed an issue where ShaderGraph Custom Function Node would reorder slots when you modified them [1280106]
- Fixed Undo handling when adding or removing Targets from a ShaderGraph [1257028]
- Fixed an issue with detection of circular subgraph dependencies [1269841]
- Fixed an issue where subgraph nodes were constantly changing their serialized data [1281975]
- Modifying a subgraph will no longer cause ShaderGraphs that use them to "reload from disk?" [1198885]
- Fixed issues with ShaderGraph title bar not correctly displaying the modified status * [1282031]
- Fixed issues where ShaderGraph could discard modified data without user approval when closed [1170503]
- Fixed an issue where ShaderGraph file dependency gathering would fail to include any files that didn't exist
- Fixed issues with ShaderGraph detection and handling of deleted graph files
- Fixed an issue where the ShaderGraph was corrupting the translation cache
- Fixed an issue where ShaderGraph would not prompt the user to save unsaved changes after an assembly reload
- Fixed an issue with Position Node not automatically upgrading
- Fixed an issue where failing SubGraphs would block saving graph files using them (recursion check would throw exceptions) [1283425]
- Fixed an issue where choosing "None" as the default texture for a texture property would not correctly preview the correct default color [1283782]
- Fixed some bugs with Color Nodes and properties that would cause incorrect collorspace conversions

## [10.0.0] - 2019-06-10
### Added
- Added the Internal Inspector which allows the user to view data contained in selected nodes and properties in a new floating graph sub-window. Also added support for custom property drawers to let you visualize any data type you like and expose it to the inspector.
- Added samples for Procedural Patterns to the package.
- You can now use the right-click context menu to delete Sticky Notes.
- You can now save your graph as a new Asset.
- Added support for vertex skinning when you use the DOTS animation package.
- You can now use the right-click context menu to set the precision on multiple selected nodes.
- You can now select unused nodes in your graph.
- When you start the Editor, Shader Graph now displays Properties in the Blackboard as collapsed.
- Updated the zoom level to let you zoom in further.
- Blackboard properties now have a __Duplicate__ menu option. When you duplicate properties, Shader Graph maintains the order, and inserts duplicates below the current selection.
- When you convert a node to a Sub Graph, the dialog now opens up in the directory of the original graph that contained the node. If the new Sub Graph is outside this directory, it also remembers that path for the next dialog to ease folder navigation.
- If Unity Editor Analytics are enabled, Shader Graph collects anonymous data about which nodes you use in your graphs. This helps the Shader Graph team focus our efforts on the most common graph scenarios, and better understand the needs of our customers. We don't track edge data and cannot recreate your graphs in any form.
- The Create Node Menu now has a tree view and support for fuzzy field searching.
- When a Shader Graph or Sub Graph Asset associated with a open window has been deleted, Unity now displays a dialog that asks whether you would like to save the graph as a new Asset or close the window.
- Added a drop-down menu to the PBR Master Node that lets you select the final coordinate space of normals delivered from the fragment function.
- Added support for users to drag and drop Blackboard Properties from one graph to another.
- Breaking out GraphData validation into clearer steps.
- Added AlphaToMask render state.
- Added a field to the Master Nodes that overrides the generated shader's ShaderGUI, which determines how a Material that uses a Shader Graph looks.
- Added Redirect Nodes. You can now double-click an edge to add a control point that allows you to route edges around other nodes and connect multiple output edges.
- Added `Compute Deformation` Node to read deformed vertex data from Dots Deformations.
- Added new graph nodes that allow sampling Virtual Textures
- Shader Graph now uses a new file format that is much friendlier towards version control systems and humans. Existing Shader Graphs and will use the new format next time they are saved.
- Added 'Allow Material Override' option to the built-in target for shader graph.

### Changed
- Changed the `Branch` node so that it uses a ternary operator (`Out = bool ? a : B`) instead of a linear interpolate function.
- Copied nodes are now pasted at the cursor location instead of slightly offset from their original location.
- Error messages reported on Sub Graph output nodes for invalid previews now present clearer information, with documentation support.
- Updated legacy COLOR output semantic to SV_Target in pixel shader for compatibility with DXC.
- Updated the functions in the `Normal From Height` node to avoid NaN outputs.
- Changed the Voronoi Node algorithm to increase the useful range of the input values and to always use float values internally to avoid clipping.
- Changed the `Reference Suffix` of Keyword Enum entries so that you cannot edit them, which ensures that material keywords compile properly.
- Updated the dependent version of `Searcher` to 4.2.0.
- Added support for `Linear Blend Skinning` Node to Universal Render Pipeline.
- Moved all code to be under Unity specific namespaces.
- Changed ShaderGraphImporter and ShaderSubgraphImporter so that graphs are imported before Models.
- Remove VFXTarget if VisualEffect Graph package isn't included.
- VFXTarget doesn't overwrite the shader export anymore, VFXTarget can be active with another target.

### Fixed
- Edges no longer produce errors when you save a Shader Graph.
- Shader Graph no longer references the `NUnit` package.
- Fixed a shader compatibility issue in the SRP Batcher when you use a hybrid instancing custom variable.
- Fixed an issue where Unity would crash when you imported a Shader Graph Asset with invalid formatting.
- Fixed an issue with the animated preview when there is no Camera with animated Materials in the Editor.
- Triplanar nodes no longer use Camera-relative world space by default in HDRP.
- Errors no longer occur when you activate `Enable GPU Instancing` on Shader Graph Materials. [1184870](https://issuetracker.unity3d.com/issues/universalrp-shader-compilation-error-when-using-gpu-instancing)
- Errors no longer occur when there are multiple tangent transform nodes on a graph. [1185752](https://issuetracker.unity3d.com/issues/shadergraph-fails-to-compile-with-redefinition-of-transposetangent-when-multiple-tangent-transform-nodes-are-plugged-in)
- The Main Preview for Sprite Lit and Sprite Unlit master nodes now displays the correct color. [1184656](https://issuetracker.unity3d.com/issues/shadergraph-preview-for-lit-and-unlit-master-node-wrong-color-when-color-is-set-directly-on-master-node)
- Shader Graph shaders in `Always Include Shaders` no longer crash builds. [1191757](https://issuetracker.unity3d.com/issues/lwrp-build-crashes-when-built-with-shadergraph-file-added-to-always-include-shaders-list)
- The `Transform` node now correctly transforms Absolute World to Object.
- Errors no longer occur when you change the precision of Sub Graphs. [1158413](https://issuetracker.unity3d.com/issues/shadergraph-changing-precision-of-sg-with-subgraphs-that-still-use-the-other-precision-breaks-the-generated-shader)
- Fixed an error where the UV channel drop-down menu on nodes had clipped text. [1188710](https://issuetracker.unity3d.com/issues/shader-graph-all-uv-dropdown-value-is-clipped-under-shader-graph)
- Added StencilOverride support.
- Sticky Notes can now be grouped properly.
- Fixed an issue where nodes couldn't be copied from a group.
- Fixed a bug that occurred when you duplicated multiple Blackboard properties or keywords simultaneously, where Shader Graph stopped working, potentially causing data loss.
- Fixed a bug where you couldn't reorder Blackboard properties.
- Shader Graph now properly duplicates the __Exposed__ status for Shader properties and keywords.
- Fixed a bug where the __Save Graph As__ dialog for a Shader or Sub Graph sometimes appeared in the wrong Project when you had multiple Unity Projects open simultaneously.
- Fixed an issue where adding the first output to a Sub Graph without any outputs prior caused Shader Graphs containing the Sub Graph to break.
- Fixed an issue where Shader Graph shaders using the `CameraNode` failed to build on PS4 with "incompatible argument list for call to 'mul'".
- Fixed a bug that caused problems with Blackboard property ordering.
- Fixed a bug where the redo functionality in Shader Graph often didn't work.
- Fixed a bug where using the Save As command on a Sub Graph raised an exception.
- Fixed a bug where the input fields sometimes didn't render properly. [1176268](https://issuetracker.unity3d.com/issues/shadergraph-input-fields-get-cut-off-after-minimizing-and-maximizing-become-unusable)
- Fixed a bug where the Gradient property didn't work with all system locales. [1140924](https://issuetracker.unity3d.com/issues/shader-graph-shader-doesnt-compile-when-using-a-gradient-property-and-a-regional-format-with-comma-decimal-separator-is-used)
- Fixed a bug where Properties in the Blackboard could have duplicate names.
- Fixed a bug where you could drag the Blackboard into a graph even when you disabled the Blackboard.
- Fixed a bug where the `Vertex Normal` slot on master nodes needed vertex normal data input to compile. [1193348](https://issuetracker.unity3d.com/issues/hdrp-unlit-shader-plugging-anything-into-the-vertex-normal-input-causes-shader-to-fail-to-compile)
- Fixed a bug where `GetWorldSpaceNormalizeViewDir()` could cause undeclared indentifier errors. [1190606](https://issuetracker.unity3d.com/issues/view-dir-node-plugged-into-vertex-position-creates-error-undeclared-identifier-getworldspacenormalizeviewdir)
- Fixed a bug where Emission on PBR Shader Graphs in the Universal RP would not bake to lightmaps. [1190225](https://issuetracker.unity3d.com/issues/emissive-custom-pbr-shadergraph-material-only-works-for-primitive-unity-objects)
- Fixed a bug where Shader Graph shaders were writing to `POSITION` instead of `SV_POSITION`, which caused PS4 builds to fail.
- Fixed a bug where `Object to Tangent` transforms in the `Transform` node used the wrong matrix. [1162203](https://issuetracker.unity3d.com/issues/shadergraph-transform-node-from-object-to-tangent-space-uses-the-wrong-matrix)
- Fixed an issue where boolean keywords in a Shader Graph caused HDRP Material features to fail. [1204827](https://issuetracker.unity3d.com/issues/hdrp-shadergraph-adding-a-boolean-keyword-to-an-hdrp-lit-shader-makes-material-features-not-work)
- Fixed a bug where Object space normals scaled with Object Scale.
- Documentation links on nodes now point to the correct URLs and package versions.
- Fixed an issue where Sub Graphs sometimes had duplicate names when you converted nodes into Sub Graphs.
- Fixed an issue where the number of ports on Keyword nodes didn't update when you added or removed Enum Keyword entries.
- Fixed an issue where colors in graphs didn't update when you changed a Blackboard Property's precision while the Color Mode is set to Precision.
- Fixed a bug where custom mesh in the Master Preview didn't work.
- Fixed a number of memory leaks that caused Shader Graph assets to stay in memory after closing the Shader Graph window.
- You can now smoothly edit controls on the `Dielectric Specular` node.
- Fixed Blackboard Properties to support scientific notation.
- Fixed a bug where warnings in the Shader Graph or Sub Graph were treated as errors.
- Fixed a bug where the error `Output value 'vert' is not initialized` displayed on all PBR graphs in Universal. [1210710](https://issuetracker.unity3d.com/issues/output-value-vert-is-not-completely-initialized-error-is-thrown-when-pbr-graph-is-created-using-urp)
- Fixed a bug where PBR and Unlit master nodes in Universal had Alpha Clipping enabled by default.
- Fixed an issue in where analytics wasn't always working.
- Fixed a bug where if a user had a Blackboard Property Reference start with a digit the generated shader would be broken.
- Avoid unintended behavior by removing the ability to create presets from Shader Graph (and Sub Graph) assets. [1220914](https://issuetracker.unity3d.com/issues/shadergraph-preset-unable-to-open-editor-when-clicking-on-open-shader-editor-in-the-shadersubgraphimporter)
- Fixed a bug where undo would make the Master Preview visible regardless of its toggle status.
- Fixed a bug where any change to the PBR master node settings would lose connection to the normal slot.
- Fixed a bug where the user couldn't open up HDRP Master Node Shader Graphs without the Render Pipeline set to HDRP.
- Fixed a bug where adding a HDRP Master Node to a Shader Graph would softlock the Shader Graph.
- Fixed a bug where shaders fail to compile due to `#pragma target` generation when your system locale uses commas instead of periods.
- Fixed a compilation error when using Hybrid Renderer due to incorrect positioning of macros.
- Fixed a bug where the `Create Node Menu` lagged on load. Entries are now only generated when property, keyword, or subgraph changes are detected. [1209567](https://issuetracker.unity3d.com/issues/shadergraph-opening-node-search-window-is-unnecessarily-slow).
- Fixed a bug with the `Transform` node where converting from `Absolute World` space in a sub graph causes invalid subscript errors. [1190813](https://issuetracker.unity3d.com/issues/shadergraph-invalid-subscript-errors-are-thrown-when-connecting-a-subgraph-with-transform-node-with-unlit-master-node)
- Fixed a bug where depndencies were not getting included when exporting a shadergraph and subgraphs
- Fixed a bug where adding a " to a property display name would cause shader compilation errors and show all nodes as broken
- Fixed a bug where the `Position` node would change coordinate spaces from `World` to `Absolute World` when shaders recompile. [1184617](https://issuetracker.unity3d.com/product/unity/issues/guid/1184617/)
- Fixed a bug where instanced shaders wouldn't compile on PS4.
- Fixed a bug where switching a Color Nodes' Mode between Default and HDR would cause the Color to be altered incorrectly.
- Fixed a bug where nodes dealing with matricies would sometimes display a preview, sometimes not.
- Optimized loading a large Shader Graph. [1209047](https://issuetracker.unity3d.com/issues/shader-graph-unresponsive-editor-when-using-large-graphs)
- Fixed NaN issue in triplanar SG node when blend goes to 0.
- Fixed a recurring bug where node inputs would get misaligned from their ports. [1224480]
- Fixed an issue where Blackboard properties would not duplicate with `Precision` or `Hybrid Instancing` options.
- Fixed an issue where `Texture` properties on the Blackboard would not duplicate with the same `Mode` settings.
- Fixed an issue where `Keywords` on the Blackboard would not duplicate with the same `Default` value.
- Shader Graph now requests preview shader compilation asynchronously. [1209047](https://issuetracker.unity3d.com/issues/shader-graph-unresponsive-editor-when-using-large-graphs)
- Fixed an issue where Shader Graph would not compile master previews after an assembly reload.
- Fixed issue where `Linear Blend Skinning` node could not be converted to Sub Graph [1227087](https://issuetracker.unity3d.com/issues/shadergraph-linear-blend-skinning-node-reports-an-error-and-prevents-shader-compilation-when-used-within-a-sub-graph)
- Fixed a compilation error in preview shaders for nodes requiring view direction.
- Fixed undo not being recorded properly for setting active master node, graph precision, and node defaults.
- Fixed an issue where Custum Function nodes and Sub Graph Output nodes could no longer rename slots.
- Fixed a bug where searcher entries would not repopulate correctly after an undo was perfromed (https://fogbugz.unity3d.com/f/cases/1241018/)
- Fixed a bug where Redirect Nodes did not work as inputs to Custom Function Nodes. [1235999](https://issuetracker.unity3d.com/product/unity/issues/guid/1235999/)
- Fixed a bug where changeing the default value on a keyword would reset the node input type to vec4 (https://fogbugz.unity3d.com/f/cases/1216760/)
- Fixed a soft lock when you open a graph when the blackboard hidden.
- Fixed an issue where keyboard navigation in the Create Node menu no longer worked. [1253544]
- Preview correctly shows unassigned VT texture result, no longer ignores null textures
- Don't allow duplicate VT layer names when renaming layers
- Moved VT layer TextureType to the VTProperty from the SampleVT node
- Fixed the squished UI of VT property layers
- Disallow Save As and Convert to Subgraph that would create recursive dependencies
- Fixed an issue where the user would not get a save prompt on application close [1262044](https://issuetracker.unity3d.com/product/unity/issues/guid/1262044/)
- Fixed bug where output port type would not visually update when input type changed (for example from Vec1 to Vec3) [1259501](https://issuetracker.unity3d.com/product/unity/issues/guid/1259501/)
- Fixed an issue with how we collected/filtered nodes for targets. Applied the work to the SearchWindowProvider as well
- Fixed a bug where the object selector for Custom Function Nodes did not update correctly. [1176129](https://issuetracker.unity3d.com/product/unity/issues/guid/1176129/)
- Fixed a bug where whitespaces were allowed in keyword reference names
- Fixed a bug where the Create Node menu would override the Object Field selection window. [1176125](https://issuetracker.unity3d.com/issues/shader-graph-object-input-field-with-space-bar-shortcut-opens-shader-graph-search-window-and-object-select-window)
- Fixed a bug where the Main Preview window was no longer a square aspect ratio. [1257053](https://issuetracker.unity3d.com/product/unity/issues/guid/1257053/)
- Fixed a bug where the size of the Graph Inspector would not save properly. [1257084](https://issuetracker.unity3d.com/product/unity/issues/guid/1257084/)
- Replace toggle by an enumField for lit/unlit with VFXTarget
- Alpha Clipping option in Graph inspector now correctly hides and indents dependent options. (https://fogbugz.unity3d.com/f/cases/1257041/)
- Fixed a bug where changing the name of a property did not update nodes on the graph. [1249164](https://issuetracker.unity3d.com/product/unity/issues/guid/1249164/)
- Fixed a crash issue when ShaderGraph included in a project along with DOTS assemblies
- Added missing SampleVirtualTextureNode address mode control in ShaderGraph
- Fixed a badly named control on SampleVirtualTextureNode in ShaderGraph
- Fixed an issue where multiple SampleVirtualTextureNodes created functions with names that may collide in ShaderGraph
- Made sub graph importer deterministic to avoid cascading shader recompiles when no change was present.
- Adjusted style sheet for Blackboard to prevent ui conflicts.
- Fixed a bug where the SampleVirtualTexture node would delete slots when changing its LOD mode
- Use preview of the other target if VFXTarget is active.

## [7.1.1] - 2019-09-05
### Added
- You can now define shader keywords on the Blackboard. Use these keywords on the graph to create static branches in the generated shader.
- The tab now shows whether you are working in a Sub Graph or a Shader Graph file.
- The Shader Graph importer now bakes the output node type name into a meta-data object.

### Fixed
- The Shader Graph preview no longer breaks when you create new PBR Graphs.
- Fixed an issue where deleting a group and a property at the same time would cause an error.
- Fixed the epsilon that the Hue Node uses to avoid NaN on platforms that support half precision.
- Emission nodes no longer produce errors when you use them in Sub Graphs.
- Exposure nodes no longer produce errors when you use them in Sub Graphs.
- Unlit master nodes no longer define unnecessary properties in the Universal Render Pipeline.
- Errors no longer occur when you convert a selection to a Sub Graph.
- Color nodes now handle Gamma and Linear conversions correctly.
- Sub Graph Output nodes now link to the correct documentation page.
- When you use Keywords, PBR and Unlit master nodes no longer produce errors.
- PBR master nodes now calculate Global Illumination (GI) correctly.
- PBR master nodes now apply surface normals.
- PBR master nodes now apply fog.
- The Editor now displays correct errors for missing or deleted Sub Graph Assets.
- You can no longer drag and drop recursive nodes onto Sub Graph Assets.

## [7.0.1] - 2019-07-25
### Changed
- New Shader Graph windows are now docked to either existing Shader Graph windows, or to the Scene View.

### Fixed
- Fixed various dependency tracking issues with Sub Graphs and HLSL files from Custom Function Nodes.
- Fixed an error that previously occurred when you used `Sampler State` input ports on Sub Graphs.
- `Normal Reconstruct Z` node is now compatible with both fragment and vertex stages.
- `Position` node now draws the correct label for **Absolute World**.
- Node previews now inherit preview type correctly.
- Normal maps now unpack correctly for mobile platforms.
- Fixed an error that previously occurred when you used the Gradient Sample node and your system locale uses commas instead of periods.
- Fixed an issue where you couldn't group several nodes.

## [7.0.0] - 2019-07-10
### Added
- You can now use the `SHADERGRAPH_PREVIEW` keyword in `Custom Function Node` to generate different code for preview Shaders.
- Color Mode improves node visibility by coloring the title bar by Category, Precision, or custom colors.
- You can now set the precision of a Shader Graph and individual nodes.
- Added the `_TimeParameters` variable which contains `Time`, `Sin(Time)`, and `Cosine(Time)`
- _Absolute World_ space on `Position Node` now provides absolute world space coordinates regardless of the active render pipeline.
- You can now add sticky notes to graphs.

### Changed
- The `Custom Function Node` now uses an object field to reference its source when using `File` mode.
- To enable master nodes to generate correct motion vectors for time-based vertex modification, time is now implemented as an input to the graph rather than as a global uniform.
- **World** space on `Position Node` now uses the default world space coordinates of the active render pipeline.

### Fixed
- Fixed an error in `Custom Function Node` port naming.
- `Sampler State` properties and nodes now serialize correctly.
- Labels in the Custom Port menu now use the correct coloring when using the Personal skin.
- Fixed an error that occured when creating a Sub Graph from a selection containing a Group Node.
- When you change a Sub Graph, Shader Graph windows now correctly reload.
- When you save a Shader Graph, all other Shader Graph windows no longer re-compile their preview Shaders.
- Shader Graph UI now draws with correct styling for 2019.3.
- When deleting edge connections to nodes with a preview error, input ports no longer draw in the wrong position.
- Fixed an error involving deprecated components from VisualElements.
- When you convert nodes to a Sub Graph, the nodes are now placed correctly in the Sub Graph.
- The `Bitangent Vector Node` now generates all necessary shader requirements.

## [6.7.0-preview] - 2019-05-16
### Added
- Added a hidden path namespace for Sub Graphs to prevent certain Sub Graphs from populating the Create Node menu.

### Changed
- Anti-aliasing (4x) is now enabled on Shader Graph windows.

### Fixed
- When you click on the gear icon, Shader Graph now focuses on the selected node, and brings the settings menu to front view.
- Sub Graph Output and Custom Function Node now validate slot names, and display an appropriate error badge when needed.
- Remaining outdated documentation has been removed.
- When you perform an undo or redo to an inactive Shader Graph window, the window no longer breaks.
- When you rapidly perform an undo or redo, Shader Graph windows no longer break.
- Sub Graphs that contain references to non-existing Sub Graphs no longer break the Sub Graph Importer.
- You can now reference sub-assets such as Textures.
- You can now reference Scene Color and Scene Depth correctly from within a Sub Graph.
- When you create a new empty Sub Graph, it no longer shows a warning about a missing output.
- When you create outputs that start with a digit, Shader generation no longer fails.
- You can no longer add nodes that are not allowed into Sub Graphs.
- A graph must now always contain at least one Master Node.
- Duplicate output names are now allowed.
- Fixed an issue where the main preview was always redrawing.
- When you set a Master Node as active, the Main Preview now shows the correct result.
- When you save a graph that contains a Sub Graph node, the Shader Graph window no longer freezes.
- Fixed an error that occured when using multiple Sampler State nodes with different parameters.
- Fixed an issue causing default inputs to be misaligned in certain cases.
- You can no longer directly connect slots with invalid types. When the graph detects that situation, it now doesn't break and gives an error instead.

## [6.6.0] - 2019-04-01
### Added
- You can now add Matrix, Sampler State and Gradient properties to the Blackboard.
- Added Custom Function node. Use this node to define a custom HLSL function either via string directly in the graph, or via a path to an HLSL file.
- You can now group nodes by pressing Ctrl + G.
- Added "Delete Group and Contents" and removed "Ungroup All Nodes" from the context menu for groups.
- You can now use Sub Graphs in other Sub Graphs.
- Preview shaders now compile in the background, and only redraw when necessary.

### Changed
- Removed Blackboard fields, which had no effect on Sub Graph input ports, from the Sub Graph Blackboard.
- Subgraph Output node is now called Outputs.
- Subgraph Output node now supports renaming of ports.
- Subgraph Output node now supports all port types.
- Subgraph Output node now supports reordering ports.
- When you convert nodes to a Sub Graph, Shader Graph generates properties and output ports in the Sub Graph, and now by default, names those resulting properties and output ports based on their types.
- When you delete a group, Shader Graph now deletes the Group UI, but doesn't delete the nodes inside.

### Fixed
- You can now undo edits to Vector port default input fields.
- You can now undo edits to Gradient port default input fields.
- Boolean port input fields now display correct values when you undo changes.
- Vector type properties now behave as expected when you undo changes.
- Fixed an error that previously occurred when you opened saved Shader Graphs containing one or more Voronoi nodes.
- You can now drag normal map type textures on to a Shader Graph to create Sample Texture 2D nodes with the correct type set.
- Fixed the Multiply node so default input values are applied correctly.
- Added padding on input values for Blend node to prevent NaN outputs.
- Fixed an issue where `IsFaceSign` would not compile within Sub Graph Nodes.
- Null reference errors no longer occur when you remove ports with connected edges.
- Default input fields now correctly hide and show when connections change.

## [6.5.0] - 2019-03-07

### Fixed
- Fixed master preview for HDRP master nodes when alpha clip is enabled.

## [6.4.0] - 2019-02-21
### Fixed
- Fixed the Transform node, so going from Tangent Space to any other space now works as expected.

## [6.3.0] - 2019-02-18
### Fixed
- Fixed an issue where the Normal Reconstruct Z Node sometimes caused Not a Number (NaN) errors when using negative values.

## [6.2.0] - 2019-02-15
### Fixed
- Fixed the property blackboard so it no longer goes missing or turns very small.

### Changed
- Code refactor: all macros with ARGS have been swapped with macros with PARAM. This is because the ARGS macros were incorrectly named.

## [6.1.0] - 2019-02-13

## [6.0.0] - 2019-02-23
### Added
- When you hover your cursor over a property in the blackboard, this now highlights the corresponding property elements in your Shader Graph. Similarly, if you hover over a property in the Shader Graph itself, this highlights the corresponding property in the blackboard.
- Property nodes in your Shader Graph now have a similar look and styling as the properties in the blackboard.

### Changed
- Errors in the compiled shader are now displayed as badges on the appropriate node.
- In the `Scene Depth` node you can now choose the depth sampling mode: `Linear01`, `Raw` or `Eye`.

### Fixed
- When you convert an inline node to a `Property` node, this no longer allows duplicate property names.
- When you move a node, you'll now be asked to save the Graph file.
- You can now Undo edits to Property parameters on the Blackboard.
- You can now Undo conversions between `Property` nodes and inline nodes.
- You can now Undo moving a node.
- You can no longer select the `Texture2D` Property type `Mode`, if the Property is not exposed.
- The `Vector1` Property type now handles default values more intuitively when switching `Mode` dropdown.
- The `Color` node control is now a consistent width.
- Function declarations no longer contain double delimiters.
- The `Slider` node control now functions correctly.
- Fixed an issue where the Editor automatically re-imported Shader Graphs when there were changes to the asset database.
- Reverted the visual styling of various graph elements to their previous correct states.
- Previews now repaint correctly when Unity does not have focus.
- Code generation now works correctly for exposed Vector1 shader properties where the decimal separator is not a dot.
- The `Rotate About Axis` node's Modes now use the correct function versions.
- Shader Graph now preserves grouping when you convert nodes between property and inline.
- The `Flip` node now greys out labels for inactive controls.
- The `Boolean` property type now uses the `ToggleUI` property attribute, so as to not generate keywords.
- The `Normal Unpack` node no longer generates errors in Object space.
- The `Split` node now uses values from its default Port input fields.
- The `Channel Mask` node now allows multiple node instances, and no longer generates any errors.
- Serialized the Alpha control value on the `Flip` node.
- The `Is Infinite` and `Is NaN` nodes now use `Vector 1` input ports, but the output remains the same.
- You can no longer convert a node inside a `Sub Graph` into a `Sub Graph`, which previously caused errors.
- The `Transformation Matrix` node's Inverse Projection and Inverse View Projection modes no longer produce errors.
- The term `Shader Graph` is now captilized correctly in the Save Graph prompt.

## [5.2.0] - 2018-11-27
### Added
- Shader Graph now has __Group Node__, where you can group together several nodes. You can use this to keep your Graphs organized and nice.

### Fixed
- The expanded state of blackboard properties are now remembered during a Unity session.

## [5.1.0] - 2018-11-19
### Added
- You can now show and hide the Main Preview and the Blackboard from the toolbar.

### Changed
- The Shader Graph package is no longer in preview.
- Moved `NormalBlendRNM` node to a dropdown option on `Normal Blend` node.
- `Sample Cubemap` node now has a `SamplerState` slot.
- New Sub Graph assets now default to the "Sub Graphs" path in the Create Node menu.
- New Shader Graph assets now default to the "Shader Graphs" path in the Shader menu.
- The `Light Probe` node is now a `Baked GI` node. When you use LWRP with lightmaps, this node now returns the correct lightmap data. This node is supported in HDRP.
- `Reflection Probe` nodes now only work with LWRP. This solves compilation errors in HDRP.
- `Ambient` nodes now only work with LWRP. This solves compilation errors in HDRP.
- `Fog` nodes now only work with LWRP. This solves compilation errors in HDRP.
- In HDRP, the `Position` port for the `Object` node now returns the absolute world position.
- The `Baked GI`, `Reflection Probe`, and `Ambient` nodes are now in the `Input/Lighting` category.
- The master node no longer has its own preview, because it was redundant. You can see the results for the master node in the Main Preview.

### Fixed
- Shadow projection is now correct when using the `Unlit` master node with HD Render Pipeline.
- Removed all direct references to matrices
- `Matrix Construction` nodes with different `Mode` values now evaluate correctly.
- `Is Front Face` node now works correctly when connected to `Alpha` and `AlphaThreshold` slots on the `PBR` master node.
- Corrected some instances of incorrect port dimensions on several nodes.
- `Scene Depth` and `Scene Color` nodes now work in single pass stereo in Lightweight Render Pipeline.
- `Channel Mask` node controls are now aligned correctly.
- In Lightweight Render Pipeline, Pre-multiply surface type now matches the Lit shader.
- Non-exposed properties in the blackboard no longer have a green dot next to them.
- Default reference name for shader properties are now serialized. You cannot change them after initial creation.
- When you save Shader Graph and Sub Graph files, they're now automatically checked out on version control.
- Shader Graph no longer throws an exception when you double-click a folder in the Project window.
- Gradient Node no longer throws an error when you undo a deletion.

## [5.0.0-preview] - 2018-09-28

## [4.0.0-preview] - 2018-09-28
### Added
- Shader Graph now supports the High Definition Render Pipeline with both PBR and Unlit Master nodes. Shaders built with Shader Graph work with both the Lightweight and HD render pipelines.
- You can now modify vertex position via the Position slot on the PBR and Unlit Master nodes. By default, the input to this node is object space position. Custom inputs to this slot should specify the absolute local position of a given vertex. Certain nodes (such as Procedural Shapes) are not viable in the vertex shader. Such nodes are incompatible with this slot.
- You can now edit the Reference name for a property. To do so, select the property and type a new name next to Reference. If you want to reset to the default name, right-click Reference, and select Reset reference.
- In the expanded property window, you can now toggle whether the property is exposed.
- You can now change the path of Shader Graphs and Sub Graphs. When you change the path of a Shader Graph, this modifies the location it has in the shader selection list. When you change the path of Sub Graph, it will have a different location in the node creation menu.
- Added `Is Front Face` node. With this node, you can change graph output depending on the face sign of a given fragment. If the current fragment is part of a front face, the node returns true. For a back face, the node returns false. Note: This functionality requires that you have enabled **two sided** on the Master node.
- Gradient functionality is now available via two new nodes: Sample Gradient and Gradient Asset. The Sample Gradient node samples a gradient given a Time parameter. You can define this gradient on the Gradient slot control view. The Gradient Asset node defines a gradient that can be sampled by multiple Sample Gradient nodes using different Time parameters.
- Math nodes now have a Waves category. The category has four different nodes: Triangle wave, Sawtooth wave, Square wave, and Noise Sine wave. The Triangle, Sawtooth, and Square wave nodes output a waveform with a range of -1 to 1 over a period of 1. The Noise Sine wave outputs a standard Sine wave with a range of -1 to 1 over a period of 2 * pi. For variance, random noise is added to the amplitude of the Sine wave, within a determined range.
- Added `Sphere Mask` node for which you can indicate the starting coordinate and center point. The sphere mask uses these with the **Radius** and **Hardness** parameters. Sphere mask functionality works in both 2D and 3D spaces, and is based on the vector coordinates in the **Coords and Center** input.
- Added support for Texture 3D and Texture 2D Array via two new property types and four new nodes.
- A new node `Texture 2D LOD` has been added for LOD functionality on a Texture 2D Sample. Sample Texture 2D LOD uses the exact same input and output slots as Sample Texture 2D, but also includes an input for level of detail adjustments via a Vector1 slot.
- Added `Texel Size` node, which allows you to get the special texture properties of a Texture 2D Asset via the `{texturename}_TexelSize` variable. Based on input from the Texture 2D Asset, the node outputs the width and height of the texel size in Vector1 format.
- Added `Rotate About Axis` node. This allows you to rotate a 3D vector space around an axis. For the rotation, you can specify an amount of degrees or a radian value.
- Unpacking normal maps in object space.
- Unpacking derivative maps option on sample texture nodes.
- Added Uint type for instancing support.
- Added HDR option for color material slots.
- Added definitions used by new HD Lit Master node.
- Added a popup control for a string list.
- Added conversion type (position/direction) to TransformNode.
- In your preview for nodes that are not master nodes, pixels now display as pink if they are not finite.

### Changed
- The settings for master nodes now live in a small window that you can toggle on and off. Here, you can change various rendering settings for your shader.
- There are two Normal Derive Nodes: `Normal From Height` and `Normal Reconstruct Z`.
  `Normal From Height` uses Vector1 input to derive a normal map.
  `Normal Reconstruct Z` uses the X and Y components in Vector2 input to derive the proper Z value for a normal map.
- The Texture type default input now accepts render textures.
- HD PBR subshader no longer duplicates surface description code into vertex shader.
- If the current render pipeline is not compatible, master nodes now display an error badge.
- The preview shader now only considers the current render pipeline. Because of this there is less code to compile, so the preview shader compiles faster.
- When you rename a shader graph or sub shader graph locally on your disk, the title of the Shader Graph window, black board, and preview also updates.
- Removed legacy matrices from Transfomation Matrix node.
- Texture 2D Array and Texture 3D nodes can no longer be used in the vertex shader.
- `Normal Create` node has been renamed to `Normal From Texture`.
- When you close the Shader Graph after you have modified a file, the prompt about saving your changes now shows the file name as well.
- `Blend` node now supports Overwrite mode.
- `Simple Noise` node no longer has a loop.
- The `Polygon` node now calculates radius based on apothem.
- `Normal Strength` node now calculates Z value more accurately.
- You can now connect Sub Graphs to vertex shader slots. If a node in the Sub Graph specifies a shader stage, that specific Sub Graph node is locked to that stage. When an instance of a Sub Graph node is connected to a slot that specifies a shader stage, all slots on that instance are locked to the stage.
- Separated material options and tags.
- Master node settings are now recreated when a topological modification occurs.

### Fixed
- Vector 1 nodes now evaluate correctly. ([#334](https://github.com/Unity-Technologies/ShaderGraph/issues/334) and [#337](https://github.com/Unity-Technologies/ShaderGraph/issues/337))
- Properties can now be copied and pasted.
- Pasting a property node into another graph will now convert it to a concrete node. ([#300](https://github.com/Unity-Technologies/ShaderGraph/issues/300) and [#307](https://github.com/Unity-Technologies/ShaderGraph/pull/307))
- Nodes that are copied from one graph to another now spawn in the center of the current view. ([#333](https://github.com/Unity-Technologies/ShaderGraph/issues/333))
- When you edit sub graph paths, the search window no longer yields a null reference exception.
- The blackboard is now within view when deserialized.
- Your system locale can no longer cause incorrect commands due to full stops being converted to commas.
- Deserialization of subgraphs now works correctly.
- Sub graphs are now suffixed with (sub), so you can tell them apart from other nodes.
- Boolean and Texture type properties now function correctly in sub-graphs.
- The preview of a node does not obstruct the selection outliner anymore.
- The Dielectric Specular node no longer resets its control values.
- You can now copy, paste, and duplicate sub-graph nodes with vector type input ports.
- The Lightweight PBR subshader now normalizes normal, tangent, and view direction correctly.
- Shader graphs using alpha clip now generate correct depth and shadow passes.
- `Normal Create` node has been renamed to `Normal From Texture`.
- The preview of nodes now updates correctly.
- Your system locale can no longer cause incorrect commands due to full stops being converted to commas.
- `Show Generated Code` no longer throws an "Argument cannot be null" error.
- Sub Graphs now use the correct generation mode when they generate preview shaders.
- The `CodeFunctionNode` API now generates correct function headers when you use `DynamicMatrix` type slots.
- Texture type input slots now set correct default values for 'Normal' texture type.
- SpaceMaterialSlot now reads correct slot.
- Slider node control now functions correctly.
- Shader Graphs no longer display an error message intended for Sub Graphs when you delete properties.
- The Shader Graph and Sub Shader Graph file extensions are no longer case-sensitive.
- The dynamic value slot type now uses the correct decimal separator during HLSL generation.
- Fixed an issue where Show Generated Code could fail when external editor was not set.
- In the High Definition Render Pipeline, Shader Graph now supports 4-channel UVs.
- The Lightweight PBR subshader now generates the correct meta pass.
- Both PBR subshaders can now generate indirect light from emission.
- Shader graphs now support the SRP batcher.
- Fixed an issue where floatfield would be parsed according to OS locale settings with .NET 4.6<|MERGE_RESOLUTION|>--- conflicted
+++ resolved
@@ -117,12 +117,9 @@
 - Fixed a ShaderGraph issue where selecting a keyword property in the blackboard would invalidate all previews, causing them to recompile [1347666] (https://issuetracker.unity3d.com/product/unity/issues/guid/1347666/)
 - Fixed the incorrect value written to the VT feedback buffer when VT is not used.
 - Fixed ShaderGraph isNaN node, which was always returning false on Vulkan and Metal platforms.
-<<<<<<< HEAD
+- Fixed ShaderGraph sub-graph stage limitations to be per slot instead of per sub-graph node [1337137].
 - Disconnected nodes with errors in ShaderGraph no longer cause the imports to fail [1349311] (https://issuetracker.unity3d.com/issues/shadergraph-erroring-unconnected-node-causes-material-to-become-invalid-slash-pink)
 - ShaderGraph SubGraphs now report node warnings in the same way ShaderGraphs do [1350282].
-=======
-- Fixed ShaderGraph sub-graph stage limitations to be per slot instead of per sub-graph node [1337137].
->>>>>>> da5b9ced
 
 ## [11.0.0] - 2020-10-21
 
