# Changelog
All notable changes to this package are documented in this file.

The format is based on [Keep a Changelog](http://keepachangelog.com/en/1.0.0/)
and this project adheres to [Semantic Versioning](http://semver.org/spec/v2.0.0.html).

## [12.0.0] - 2021-01-11

### Added
  - Added categories to the blackboard, enabling more control over the organization of shader properties and keywords in the Shader Graph tool. These categories are also reflected in the Material Inspector for URP + HDRP, for materials created from shader graphs.
  - Added ability to define custom vertex-to-fragment interpolators.
  - Support for the XboxSeries platform has been added.
  - Stereo Eye Index, Instance ID, and Vertex ID nodes added to the shadergraph library.
  - Added information about selecting and unselecting items to the Blackboard article.
  - Added View Vector Node documentation
  - Added custom interpolator thresholds on shadergraph project settings page.
  - Added custom interpolator documentation
  - Added subshadergraphs for SpeedTree 8 shadergraph support: SpeedTree8Wind, SpeedTree8ColorAlpha, SpeedTree8Billboard.
  - Added an HLSL file implementing a version of the Unity core LODDitheringTransition function which can be used in a Shader Graph
  - Added a new target for the built-in render pipeline, including Lit and Unlit sub-targets.
  - Added stage control to ShaderGraph Keywords, to allow fragment or vertex-only keywords.
  - For Texture2D properties, added linearGrey and red as options for default texture mode.
  - For Texture2D properties, changed the "bump" option to be called "Normal Map", and will now tag these properties with the [NormalMap] tag.
  - Added `Branch On Input Connection` node. This node can be used inside a subgraph to branch on the connection state of an exposed property.
  - Added `Use Custom Binding` option to properties. When this option is enabled, a property can be connected to a `Branch On Input Connection` node. The user provides a custom label that will be displayed on the exposed property, when it is disconnected in a graph.
  - Added new dropdown property type for subgraphs, to allow compile time branching that can be controlled from the parent graph, via the subgraph instance node.
  - Added `Dropdown` node per dropdown property, that can be used to configure the desired branch control.
  - Added selection highlight and picking shader passes for URP target.
  - Added the ability to mark textures / colors as \[MainTexture\] and \[MainColor\].
  - Added the ability to enable tiling and offset controls for a Texture2D input.
  - Added the Split Texture Transform node to allow using/overriding the provided tiling and offset from a texture input.
  - Added `Calculate Level Of Detail Texture 2D` node, for calculating a Texture2D LOD level.
  - Added `Gather Texture 2D` node, for retrieving the four samples (red component only) that would be used for bilinear interpolation when sampling a Texture2D.
  - Added toggle "Disable Global Mip Bias" in Sample Texture 2D and Sample Texture 2D array node. This checkbox disables the runtimes automatic Mip Bias, which for instance can be activated during dynamic resolution scaling.
  - Added `Sprite` option to Main Preview, which is similar to `Quad` but does not allow rotation. `Sprite` is used as the default preview for URP Sprite shaders.
  - Added Tessellation Option to PositionNode settings, to provide access to the pre-displaced tessellated position.
  - Added visible errors for invalid stage capability connections to shader graph.
  - Added a ShaderGraph animated preview framerate throttle.
  - Added many node synonyms for the Create Node search so that it's easier to find nodes.

### Changed
- Properties and Keywords are no longer separated by type on the blackboard. Categories allow for any combination of properties and keywords to be grouped together as the user defines.
- Vector2/Vector3/Vector4 property types will now be properly represented by a matching Vector2/Vector3/Vector4 UI control in the URP + HDRP Material Inspector as opposed to the fallback Vector4 field that was used for any multi-dimensional vector type in the past.
- Updated/corrected View Direction documentation
- Change Asset/Create/Shader/Blank Shader Graph to Asset/Create/Shader Graph/Blank Shader Graph
- Change Asset/Create/Shader/Sub Graph to Asset/Create/Shader Graph/Sub Graph
- Change Asset/Create/Shader/VFX Shader Graph to Asset/Create/Shader Graph/VFX Shader Graph
- Adjusted Blackboard article to clarify multi-select functionality
- Limited max number of inspectable items in the Inspector View to 20 items
- Added borders to inspector items styling, to better differentiate between separate items
- Updated Custom Function Node to use new ShaderInclude asset type instead of TextAsset (.hlsl and .cginc softcheck remains).
- Change BranchOnInputNode to choose NotConnected branch when generating Preview
- Only ShaderGraph keywords count towards the shader permutation variant limit, SubGraph keywords do not.
- ShaderGraph SubGraphs will now report errors and warnings in a condensed single error.
- Changed "Create Node" action in ShaderGraph stack separator context menu to "Add Block Node" and added it to main stack context menu

### Fixed
- Fixed bug where it was not possible to switch to Graph Settings tab in Inspector if multiple nodes and an edge was selected [1357648] (https://fogbugz.unity3d.com/f/cases/1357648/)
- Fixed an issue where fog node density was incorrectly calculated.
- Fixed inspector property header styling
- Added padding to the blackboard window to prevent overlapping of resize region and scrollbars interfering with user interaction
- Blackboard now properly handles selection persistence of items between undo and redos
- Fixed the Custom Editor GUI field in the Graph settings that was ignored.
- Node included HLSL files are now tracked more robustly, so they work after file moves and renames [1301915] (https://issuetracker.unity3d.com/product/unity/issues/guid/1301915/)
- Prevent users from setting enum keywords with duplicate reference names and invalid characters [1287335]
- Fixed a bug where old preview property values would be used for node previews after an undo operation.
- Clean up console error reporting from node shader compilation so errors are reported in the graph rather than the Editor console [1296291] (https://issuetracker.unity3d.com/product/unity/issues/guid/1296291/)
- Fixed treatment of node precision in subgraphs, now allows subgraphs to switch precisions based on the subgraph node [1304050] (https://issuetracker.unity3d.com/issues/precision-errors-when-theres-a-precision-discrepancy-between-subgraphs-and-parent-graphs)
- Fixed an issue where the Rectangle Node could lose detail at a distance.  New control offers additional method that preserves detail better [1156801]
- Fixed virtual texture layer reference names allowing invalid characters [1304146]
- Fixed issue with SRP Batcher compatibility [1310624]
- Fixed issue with Hybrid renderer compatibility [1296776]
- Fixed ParallaxOcclusionMapping node to clamp very large step counts that could crash GPUs (max set to 256). [1329025] (https://issuetracker.unity3d.com/issues/shadergraph-typing-infinity-into-the-steps-input-for-the-parallax-occlusion-mapping-node-crashes-unity)
- Fixed an issue where the shader variant limit exceeded message was not getting passed [1304168] (https://issuetracker.unity3d.com/product/unity/issues/guid/1304168)
- Fixed a bug in master node preview generation that failed compilation when a block was deleted [1319066] (https://issuetracker.unity3d.com/issues/shadergraph-deleting-stack-blocks-of-universal-rp-targeted-shadergraph-causes-the-main-preview-to-fail-to-compile)
- Fixed issue where vertex generation was incorrect when only custom blocks were present [1320695].
- Fixed a bug where property deduplication was failing and spamming errors [1317809] (https://issuetracker.unity3d.com/issues/console-error-when-adding-a-sample-texture-operator-when-a-sampler-state-property-is-present-in-blackboard)
- Fixed a bug where big input values to the SimpleNoise node caused precision issues, especially noticeable on Mali GPUs. [1322891] (https://issuetracker.unity3d.com/issues/urp-mali-missing-glitch-effect-on-mali-gpu-devices)
- Fixed a bug where synchronously compiling an unencountered shader variant for preview was causing long delays in graph updates [1323744]
- Fixed a regression where custom function node file-included functions could not access shadergraph properties [1322467]
- Fixed an issue where a requirement was placed on a fixed-function emission property [1319637]
- Fixed default shadergraph precision so it matches what is displayed in the graph settings UI (single) [1325934]
- Fixed an unhelpful error message when custom function nodes didn't have a valid file [1323493].
- Fixed an issue with how the transform node handled direction transforms from absolute world space in camera relative SRPs [1323726]
- Fixed a bug where changing a Target setting would switch the inspector view to the Node Settings tab if any nodes were selected.
- Fixed "Disconnect All" option being grayed out on stack blocks [1313201].
- Fixed how shadergraph's prompt for "unsaved changes" was handled to fix double messages and incorrect window sizes [1319623].
- Fixed an issue where users can't create multiple Boolean or Enum keywords on the blackboard. [1329021](https://issuetracker.unity3d.com/issues/shadergraph-cant-create-multiple-boolean-or-enum-keywords)
- Fixed an issue where generated property reference names could conflict with Shader Graph reserved keywords [1328762] (https://issuetracker.unity3d.com/product/unity/issues/guid/1328762/)
- Fixed a ShaderGraph issue where ObjectField focus and Node selections would both capture deletion commands [1313943].
- Fixed a ShaderGraph issue where the right click menu doesn't work when a stack block node is selected [1320212].
- Fixed a bug when a node was both vertex and fragment exclusive but could still be used causing a shader compiler error [1316128].
- Fixed a ShaderGraph issue where a warning about an uninitialized value was being displayed on newly created graphs [1331377].
- Fixed divide by zero warnings when using the Sample Gradient Node
- Fixed the default dimension (1) for vector material slots so that it is consistent with other nodes. (https://issuetracker.unity3d.com/product/unity/issues/guid/1328756/)
- Fixed reordering when renaming enum keywords. (https://issuetracker.unity3d.com/product/unity/issues/guid/1328761/)
- Fixed an issue where an integer property would be exposed in the material inspector as a float [1330302](https://issuetracker.unity3d.com/product/unity/issues/guid/1330302/)
- Fixed a bug in ShaderGraph where sticky notes couldn't be copied and pasted [1221042].
- Fixed an issue where upgrading from an older version of ShaderGraph would cause Enum keywords to be not exposed [1332510]
- Fixed an issue where a missing subgraph with a "Use Custom Binding" property would cause the parent graph to fail to load [1334621] (https://issuetracker.unity3d.com/issues/shadergraph-shadergraph-cannot-be-opened-if-containing-subgraph-with-custom-binding-that-has-been-deleted)
- Fixed a ShaderGraph issue where unused blocks get removed on edge replacement [1334341].
- Fixed an issue where the ShaderGraph transform node would generate incorrect results when transforming a direction from view space to object space [1333781] (https://issuetracker.unity3d.com/product/unity/issues/guid/1333781/)
- Fixed a ShaderGraph issue where keyword properties could get stuck highlighted when deleted [1333738].
- Fixed issue with ShaderGraph custom interpolator node dependency ordering [1332553].
- Fixed SubGraph SamplerState property defaults not being respected [1336119]
- Fixed an issue where nested subgraphs with identical SamplerState property settings could cause compile failures [1336089]
- Fixed an issue where SamplerState properties could not be renamed after creation [1336126]
- Fixed loading all materials from project when saving a ShaderGraph.
- Fixed issues with double prompts for "do you want to save" when closing Shader Graph windows [1316104].
- Fixed a ShaderGraph issue where resize handles on blackboard and graph inspector were too small [1329247] (https://issuetracker.unity3d.com/issues/shadergraph-resize-bounds-for-blackboard-and-graph-inspector-are-too-small)
- Fixed a ShaderGraph issue where a material inspector could contain an extra set of render queue, GPU instancing, and double-sided GI controls.
- Fixed a Shader Graph issue where property auto generated reference names were not consistent across all property types [1336937].
- Fixed a warning in ShaderGraph about BuiltIn Shader Library assembly having no scripts.
- Fixed ShaderGraph BuiltIn target not having collapsible foldouts in the material inspector [1339256].
- Fixed GPU instancing support in Shadergraph [1319655] (https://issuetracker.unity3d.com/issues/shader-graph-errors-are-thrown-when-a-propertys-shader-declaration-is-set-to-hybrid-per-instance-and-exposed-is-disabled).
- Fixed indent level in shader graph target foldout (case 1339025).
- Fixed ShaderGraph BuiltIn target shader GUI to allow the same render queue control available on URP with the changes for case 1335795.
- Fixed ShaderGraph BuiltIn target not to apply emission in the ForwardAdd pass to match surface shader results [1345574]. (https://issuetracker.unity3d.com/product/unity/issues/guid/1345574/)
- Fixed Procedural Virtual Texture compatibility with SRP Batcher [1329336] (https://issuetracker.unity3d.com/issues/procedural-virtual-texture-node-will-make-a-shadergraph-incompatible-with-srp-batcher)
- Fixed an issue where SubGraph keywords would not deduplicate before counting towards the permutation limit [1343528] (https://issuetracker.unity3d.com/issues/shader-graph-graph-is-generating-too-many-variants-error-is-thrown-when-using-subgraphs-with-keywords)
- Fixed an issue where an informational message could cause some UI controls on the graph inspector to be pushed outside the window [1343124] (https://issuetracker.unity3d.com/product/unity/issues/guid/1343124/)
- Fixed a ShaderGraph issue where selecting a keyword property in the blackboard would invalidate all previews, causing them to recompile [1347666] (https://issuetracker.unity3d.com/product/unity/issues/guid/1347666/)
- Fixed the incorrect value written to the VT feedback buffer when VT is not used.
- Fixed ShaderGraph isNaN node, which was always returning false on Vulkan and Metal platforms.
- Fixed ShaderGraph sub-graph stage limitations to be per slot instead of per sub-graph node [1337137].
- Disconnected nodes with errors in ShaderGraph no longer cause the imports to fail [1349311] (https://issuetracker.unity3d.com/issues/shadergraph-erroring-unconnected-node-causes-material-to-become-invalid-slash-pink)
- ShaderGraph SubGraphs now report node warnings in the same way ShaderGraphs do [1350282].
- Fixed ShaderGraph exception when trying to set a texture to "main texture" [1350573].
- Fixed a ShaderGraph issue where Float properties in Integer mode would not be cast properly in graph previews [1330302](https://fogbugz.unity3d.com/f/cases/1330302/)
- Fixed a ShaderGraph issue where hovering over a context block but not its node stack would not bring up the incorrect add menu [1351733](https://fogbugz.unity3d.com/f/cases/1351733/)
- Fixed the BuiltIn Target to perform shader variant stripping [1345580] (https://issuetracker.unity3d.com/product/unity/issues/guid/1345580/)
- Fixed incorrect warning while using VFXTarget
- Fixed a bug with Sprite Targets in ShaderGraph not rendering correctly in game view [1352225]
- Fixed compilation problems on preview shader when using hybrid renderer v2 and property desc override Hybrid Per Instance
- Fixed a serialization bug wrt PVT property flags when using subgraphs. This fixes SRP batcher compatibility.
- Fixed an incorrect direction transform from view to world space [1365186]
<<<<<<< HEAD
- Fixed ShaderGraph HDRP master preview disappearing for a few seconds when graph is modified  [1330289] (https://issuetracker.unity3d.com/issues/shadergraph-hdrp-main-preview-is-invisible-until-moved)
=======
- Fixed the appearance (wrong text color, and not wrapped) of a warning in Node Settings [1365780]
- Fixed the ordering of inputs on a SubGraph node to match the properties on the blackboard of the subgraph itself [1366052]
>>>>>>> a09540b0

## [11.0.0] - 2020-10-21

### Added

### Changed

### Fixed
- Fixed an issue where nodes with ports on one side would appear incorrectly on creation [1262050]
- Fixed a broken link in the TOC to Main Preview
- Fixed an issue with the Gradient color picker displaying different values than the selected color.
- Fixed an issue where blackboard properties when dragged wouldn't scroll the list of properties to show the user more of the property list [1293632]
- Fixed an issue where, when blackboard properties were dragged and then the user hit the "Escape" key, the drag indicator would still be visible
- Fixed an issue where renaming blackboard properties through the Blackboard wouldn't actually change the underlying property name
- Fixed an issue where blackboard wasn't resizable from all directions like the Inspector and Main Preview
- Fixed an issue where deleting a property node while your mouse is over it leaves the property highlighted in the blackboard [1238635]
- Fixed an issue where Float/Vector1 properties did not have the ability to be edited using a slider in the Inspector like the other Vector types
- Fixed an issue with inactive node deletion throwing a superfluous exception.
- Fixed an issue where interpolators with preprocessors were being packed incorrectly.
- Fixed rounded rectangle shape not rendering correctly on some platforms.
- Fixed an issue where generated `BuildVertexDescriptionInputs()` produced an HLSL warning, "implicit truncation of vector type" [1299179](https://issuetracker.unity3d.com/product/unity/issues/guid/1299179/)
- Fixed an issue on upgrading graphs with inactive Master Nodes causing null ref errors. [1298867](https://issuetracker.unity3d.com/product/unity/issues/guid/1298867/)
- Fixed an issue with duplicating a node with the blackboard closed [1294430](https://issuetracker.unity3d.com/product/unity/issues/guid/1294430/)
- Fixed an issue where ShaderGraph stopped responding after selecting a node after opening the graph with the inspector window hidden [1304501](https://issuetracker.unity3d.com/issues/shadergraph-graph-is-unusable-if-opened-with-graph-inspector-disabled-throws-errors)
- Fixed the InputNodes tests that were never correct. These were incorrect tests, no nodes needed tochange.
- Fixed the ViewDirection Node in Tangent space's calculation to match how the transform node works [1296788]
- Fixed an issue where SampleRawCubemapNode were requiring the Normal in Object space instead of World space [1307962]
- Boolean keywords now have no longer require their reference name to end in _ON to show up in the Material inspector [1306820] (https://issuetracker.unity3d.com/product/unity/issues/guid/1306820/)
- Newly created properties and keywords will no longer use obfuscated GUID-based reference names in the shader code [1300484]
- Fixed ParallaxMapping node compile issue on GLES2
- Fixed a selection bug with block nodes after changing tabs [1312222]
- Fixed some shader graph compiler errors not being logged [1304162].
- Fixed a shader graph bug where the Hue node would have a large seam with negative values [1340849].
- Fixed an error when using camera direction with sample reflected cube map [1340538].
- Fixed ShaderGraph's FogNode returning an incorrect density when the fog setting was disabled [1347235].

## [10.3.0] - 2020-11-03

### Added
- Users can now manually control the preview mode of nodes in the graph, and subgraphs

### Changed
- Adjusted and expanded Swizzle Node article as reviewed by docs editorial.(DOC-2695)
- Adjusted docs for SampleTexture2D, SampleTexture2DLOD, SampleTexture2DArray, SampleTexture3D, SampleCubemap, SampleReflectedCubemap, TexelSize, NormalFromTexture, ParallaxMapping, ParallaxOcclusionMapping, Triplanar, Sub Graphs, and Custom Function Nodes to reflect changes to texture wire data structures. (DOC-2568)
- Texture and SamplerState types are now HLSL structures (defined in com.unity.render-pipelines.core/ShaderLibrary/Texture.hlsl).  CustomFunctionNode use of the old plain types is supported, but the user should upgrade to structures to avoid bugs.
- The shader graph inspector window will now switch to the "Node Settings" tab whenever a property/node/other selectable item in the graph is clicked on to save the user a click

### Fixed
- Fixed an issue where shaders could be generated with CR/LF ("\r\n") instead of just LF ("\n") line endings [1286430]
- Fixed Custom Function Node to display the name of the custom function. [1293575]
- Addressed C# warning 0649 generated by unassigned structure members
- Fixed using TexelSize or reading sampler states from Textures output from a Subgraph or Custom Function Node [1284036]
- Shaders using SamplerState types now compile with GLES2 (SamplerStates are ignored, falls back to Texture-associated sampler state) [1292031]
- Fixed an issue where the horizontal scrollbar at the bottom of the shader graph inspector window could not be used due to the resizing widget always taking priority over it
- Fixed an issue where the shader graph inspector window could be resized past the edges of the shader graph view
- Fixed an issue where resizing the shader graph inspector window sometimes had unexpected results
- Fixed Graph Inspector scaling that was allocating too much space to the labels [1268134]
- Fixed some issues with our Convert To Subgraph contextual menu to allow passthrough and fix inputs/outputs getting lost.
- Fixed issue where a NullReferenceException would be thrown on resetting reference name for a Shader Graph property
- Fixed an upgrade issue where old ShaderGraph files with a weird/bugged state would break on update to master stack [1255011]
- Fixed a bug where non-word characters in an enum keyword reference name would break the graph. [1270168](https://issuetracker.unity3d.com/product/unity/issues/guid/1270168)
- Fixed issue where a NullReferenceException would be thrown on resetting reference name for a Shader Graph property

## [10.2.0] - 2020-10-19

### Added

### Changed
- Renamed the existing Sample Cubemap Node to Sample Reflected Cubemap Node, and created a new Sample Cubemap Node that samples cubemaps with a direction.
- Removed unnecessary HDRP constant declarations used by Material inspector from the UnityPerMaterial cbuffer [1285701]
- Virtual Texture properties are now forced to be Exposed, as they do not work otherwise [1256374]

### Fixed
- Fixed an issue where old ShaderGraphs would import non-deterministically, changing their embedded property names each import [1283800]
- Using the TexelSize node on a ShaderGraph texture property is now SRP batchable [1284029]
- Fixed an issue where Mesh Deformation nodes did not have a category color. [1227081](https://issuetracker.unity3d.com/issues/shadergraph-color-mode-vertex-skinning-catagory-has-no-color-associated-with-it)
- Fixed SampleTexture2DLOD node to return opaque black on unsupported platforms [1241602]
- ShaderGraph now detects when a SubGraph is deleted while being used by a SubGraph node, and displays appropriate errors [1206438]
- Fixed an issue where the Main Preview window rendered too large on small monitors during first open. [1254392]
- Fixed an issue where Block nodes using Color slots would not be automatically removed from the Master Stack. [1259794]
- Fixed an issue where the Create Node menu would not close when pressing the Escape key. [1263667]
- Fixed an issue with the Preview Manager not updating correctly when deleting an edge that was created with a node (dragging off an existing node slot)
- Fixed an issue where ShaderGraph could not read matrices from a Material or MaterialPropertyBlock while rendering with SRP batcher [1256374]
- Fixed an issue where user setting a property to not Exposed, Hybrid-Instanced would result in a non-Hybrid Global property [1285700]
- Fixed an issue with Gradient when it is used as expose parameters. Generated code was failing [1285640 ]
- Fixed the subgraph slot sorting function [1286805]
- Fixed Parallax Occlusion Mapping not working in sub graphs. [1221317](https://issuetracker.unity3d.com/product/unity/issues/guid/1221317/)
- All textures in a ShaderGraph, even those not used, will now be pulled into an Exported Package [1283902]
- Fixed an issue where the presence of an HDRP DiffusionProfile property or node would cause the graph to fail to load when HDRP package was not present [1287904]
- Fixed an issue where unknown type Nodes (i.e. HDRP-only nodes used without HDRP package) could be copied, resulting in an unloadable graph [1288475]
- Fixed an issue where dropping HDRP-only properties from the blackboard field into the graph would soft-lock the graph [1288887]
- Fixed an issue using the sample gradient macros in custom function nodes, which was using a scalar value instead of a vector value for the gradients [1299830]

## [10.1.0] - 2020-10-12

### Added
- Added parallax mapping node and parallax occlusion mapping node.
- Added the possibility to have multiple POM node in a single graph.
- Added better error feedback when SampleVirtualTexture nodes run into issues with the VirtualTexture property inputs
- Added ability for Shader Graph to change node behavior without impacting existing graphs via the “Allow Deprecated Nodes”

### Changed
- Added method chaining support to shadergraph collection API.
- Optimized ShaderSubGraph import dependencies to minimize unnecessary reimports when using CustomFunctionNode
- Changed UI names from `Vector1` to `Float`
- Renamed `Float` precision to `Single`
- Cleaned up the UI to add/remove Targets
- The * in the ShaderGraph title bar now indicates that the graph has been modified when compared to the state it was loaded, instead of compared to what is on disk
- Cancelling a "Save changes on Close?" will now cancel the Close as well
- When attempting to Save and encountering a Read Only file or other exception, ShaderGraph will allow the user to retry as many times as they like

### Fixed
- Fixed a bug where ShaderGraph subgraph nodes would not update their slot names or order
- Fixed an issue where very old ShaderGraphs would fail to load because of uninitialized data [1269616](https://issuetracker.unity3d.com/issues/shadergraph-matrix-split-and-matrix-combine-shadergraphs-in-shadergraph-automated-tests-dont-open-throw-error)
- Fixed an issue where ShaderGraph previews didn't display correctly when setting a texture to "None" [1264932]
- Fixed an issue with the SampleVirtualTexture node in ShaderGraph, where toggling Automatic Streaming would cause the node to incorrectly display four output slots [1271618]
- Fixed an issue in ShaderGraph with integer-mode Vector1 properties throwing errors when the value is changed [1264930]
- Fixed a bug where ShaderGraph would not load graphs using Procedural VT nodes when the nodes were the project had them disabled [1271598]
- Fixed an issue where the ProceduralVT node was not updating any connected SampleVT nodes when the number of layers was changed [1274288]
- Fixed an issue with how unknown nodes were treated during validation
- Fixed an issue where ShaderGraph shaders did not reimport automatically when some of the included files changed [1269634]
- Fixed an issue where building a context menu on a dragging block node would leave it floating and undo/redo would result in a soft-lock
- Fixed an issue where ShaderGraph was logging error when edited in play mode [1274148].
- Fixed a bug where properties copied over with their graph inputs would not hook up correctly in a new graph [1274306]
- Fixed an issue where renaming a property in the blackboard at creation would trigger an error.
- Fixed an issue where ShaderGraph shaders did not reimport automatically when missing dependencies were reintroduced [1182895]
- Fixed an issue where ShaderGraph previews would not show error shaders when the active render pipeline is incompatible with the shader [1257015]
- ShaderGraph DDX, DDY, DDXY, and NormalFromHeight nodes do not allow themselves to be connected to vertex shader, as the derivative instructions can't be used [1209087]
- When ShaderGraph detects no active SRP, it will still continue to render the master preview, but it will use the error shader [1264642]
- VirtualTexture is no longer allowed as a SubGraph output (it is not supported by current system) [1254483]
- ShaderGraph Custom Function Node will now correctly convert function and slot names to valid HLSL identifiers [1258832]
- Fixed an issue where ShaderGraph Custom Function Node would reorder slots when you modified them [1280106]
- Fixed Undo handling when adding or removing Targets from a ShaderGraph [1257028]
- Fixed an issue with detection of circular subgraph dependencies [1269841]
- Fixed an issue where subgraph nodes were constantly changing their serialized data [1281975]
- Modifying a subgraph will no longer cause ShaderGraphs that use them to "reload from disk?" [1198885]
- Fixed issues with ShaderGraph title bar not correctly displaying the modified status * [1282031]
- Fixed issues where ShaderGraph could discard modified data without user approval when closed [1170503]
- Fixed an issue where ShaderGraph file dependency gathering would fail to include any files that didn't exist
- Fixed issues with ShaderGraph detection and handling of deleted graph files
- Fixed an issue where the ShaderGraph was corrupting the translation cache
- Fixed an issue where ShaderGraph would not prompt the user to save unsaved changes after an assembly reload
- Fixed an issue with Position Node not automatically upgrading
- Fixed an issue where failing SubGraphs would block saving graph files using them (recursion check would throw exceptions) [1283425]
- Fixed an issue where choosing "None" as the default texture for a texture property would not correctly preview the correct default color [1283782]
- Fixed some bugs with Color Nodes and properties that would cause incorrect collorspace conversions

## [10.0.0] - 2019-06-10
### Added
- Added the Internal Inspector which allows the user to view data contained in selected nodes and properties in a new floating graph sub-window. Also added support for custom property drawers to let you visualize any data type you like and expose it to the inspector.
- Added samples for Procedural Patterns to the package.
- You can now use the right-click context menu to delete Sticky Notes.
- You can now save your graph as a new Asset.
- Added support for vertex skinning when you use the DOTS animation package.
- You can now use the right-click context menu to set the precision on multiple selected nodes.
- You can now select unused nodes in your graph.
- When you start the Editor, Shader Graph now displays Properties in the Blackboard as collapsed.
- Updated the zoom level to let you zoom in further.
- Blackboard properties now have a __Duplicate__ menu option. When you duplicate properties, Shader Graph maintains the order, and inserts duplicates below the current selection.
- When you convert a node to a Sub Graph, the dialog now opens up in the directory of the original graph that contained the node. If the new Sub Graph is outside this directory, it also remembers that path for the next dialog to ease folder navigation.
- If Unity Editor Analytics are enabled, Shader Graph collects anonymous data about which nodes you use in your graphs. This helps the Shader Graph team focus our efforts on the most common graph scenarios, and better understand the needs of our customers. We don't track edge data and cannot recreate your graphs in any form.
- The Create Node Menu now has a tree view and support for fuzzy field searching.
- When a Shader Graph or Sub Graph Asset associated with a open window has been deleted, Unity now displays a dialog that asks whether you would like to save the graph as a new Asset or close the window.
- Added a drop-down menu to the PBR Master Node that lets you select the final coordinate space of normals delivered from the fragment function.
- Added support for users to drag and drop Blackboard Properties from one graph to another.
- Breaking out GraphData validation into clearer steps.
- Added AlphaToMask render state.
- Added a field to the Master Nodes that overrides the generated shader's ShaderGUI, which determines how a Material that uses a Shader Graph looks.
- Added Redirect Nodes. You can now double-click an edge to add a control point that allows you to route edges around other nodes and connect multiple output edges.
- Added `Compute Deformation` Node to read deformed vertex data from Dots Deformations.
- Added new graph nodes that allow sampling Virtual Textures
- Shader Graph now uses a new file format that is much friendlier towards version control systems and humans. Existing Shader Graphs and will use the new format next time they are saved.
- Added 'Allow Material Override' option to the built-in target for shader graph.

### Changed
- Changed the `Branch` node so that it uses a ternary operator (`Out = bool ? a : B`) instead of a linear interpolate function.
- Copied nodes are now pasted at the cursor location instead of slightly offset from their original location.
- Error messages reported on Sub Graph output nodes for invalid previews now present clearer information, with documentation support.
- Updated legacy COLOR output semantic to SV_Target in pixel shader for compatibility with DXC.
- Updated the functions in the `Normal From Height` node to avoid NaN outputs.
- Changed the Voronoi Node algorithm to increase the useful range of the input values and to always use float values internally to avoid clipping.
- Changed the `Reference Suffix` of Keyword Enum entries so that you cannot edit them, which ensures that material keywords compile properly.
- Updated the dependent version of `Searcher` to 4.2.0.
- Added support for `Linear Blend Skinning` Node to Universal Render Pipeline.
- Moved all code to be under Unity specific namespaces.
- Changed ShaderGraphImporter and ShaderSubgraphImporter so that graphs are imported before Models.
- Remove VFXTarget if VisualEffect Graph package isn't included.
- VFXTarget doesn't overwrite the shader export anymore, VFXTarget can be active with another target.

### Fixed
- Edges no longer produce errors when you save a Shader Graph.
- Shader Graph no longer references the `NUnit` package.
- Fixed a shader compatibility issue in the SRP Batcher when you use a hybrid instancing custom variable.
- Fixed an issue where Unity would crash when you imported a Shader Graph Asset with invalid formatting.
- Fixed an issue with the animated preview when there is no Camera with animated Materials in the Editor.
- Triplanar nodes no longer use Camera-relative world space by default in HDRP.
- Errors no longer occur when you activate `Enable GPU Instancing` on Shader Graph Materials. [1184870](https://issuetracker.unity3d.com/issues/universalrp-shader-compilation-error-when-using-gpu-instancing)
- Errors no longer occur when there are multiple tangent transform nodes on a graph. [1185752](https://issuetracker.unity3d.com/issues/shadergraph-fails-to-compile-with-redefinition-of-transposetangent-when-multiple-tangent-transform-nodes-are-plugged-in)
- The Main Preview for Sprite Lit and Sprite Unlit master nodes now displays the correct color. [1184656](https://issuetracker.unity3d.com/issues/shadergraph-preview-for-lit-and-unlit-master-node-wrong-color-when-color-is-set-directly-on-master-node)
- Shader Graph shaders in `Always Include Shaders` no longer crash builds. [1191757](https://issuetracker.unity3d.com/issues/lwrp-build-crashes-when-built-with-shadergraph-file-added-to-always-include-shaders-list)
- The `Transform` node now correctly transforms Absolute World to Object.
- Errors no longer occur when you change the precision of Sub Graphs. [1158413](https://issuetracker.unity3d.com/issues/shadergraph-changing-precision-of-sg-with-subgraphs-that-still-use-the-other-precision-breaks-the-generated-shader)
- Fixed an error where the UV channel drop-down menu on nodes had clipped text. [1188710](https://issuetracker.unity3d.com/issues/shader-graph-all-uv-dropdown-value-is-clipped-under-shader-graph)
- Added StencilOverride support.
- Sticky Notes can now be grouped properly.
- Fixed an issue where nodes couldn't be copied from a group.
- Fixed a bug that occurred when you duplicated multiple Blackboard properties or keywords simultaneously, where Shader Graph stopped working, potentially causing data loss.
- Fixed a bug where you couldn't reorder Blackboard properties.
- Shader Graph now properly duplicates the __Exposed__ status for Shader properties and keywords.
- Fixed a bug where the __Save Graph As__ dialog for a Shader or Sub Graph sometimes appeared in the wrong Project when you had multiple Unity Projects open simultaneously.
- Fixed an issue where adding the first output to a Sub Graph without any outputs prior caused Shader Graphs containing the Sub Graph to break.
- Fixed an issue where Shader Graph shaders using the `CameraNode` failed to build on PS4 with "incompatible argument list for call to 'mul'".
- Fixed a bug that caused problems with Blackboard property ordering.
- Fixed a bug where the redo functionality in Shader Graph often didn't work.
- Fixed a bug where using the Save As command on a Sub Graph raised an exception.
- Fixed a bug where the input fields sometimes didn't render properly. [1176268](https://issuetracker.unity3d.com/issues/shadergraph-input-fields-get-cut-off-after-minimizing-and-maximizing-become-unusable)
- Fixed a bug where the Gradient property didn't work with all system locales. [1140924](https://issuetracker.unity3d.com/issues/shader-graph-shader-doesnt-compile-when-using-a-gradient-property-and-a-regional-format-with-comma-decimal-separator-is-used)
- Fixed a bug where Properties in the Blackboard could have duplicate names.
- Fixed a bug where you could drag the Blackboard into a graph even when you disabled the Blackboard.
- Fixed a bug where the `Vertex Normal` slot on master nodes needed vertex normal data input to compile. [1193348](https://issuetracker.unity3d.com/issues/hdrp-unlit-shader-plugging-anything-into-the-vertex-normal-input-causes-shader-to-fail-to-compile)
- Fixed a bug where `GetWorldSpaceNormalizeViewDir()` could cause undeclared indentifier errors. [1190606](https://issuetracker.unity3d.com/issues/view-dir-node-plugged-into-vertex-position-creates-error-undeclared-identifier-getworldspacenormalizeviewdir)
- Fixed a bug where Emission on PBR Shader Graphs in the Universal RP would not bake to lightmaps. [1190225](https://issuetracker.unity3d.com/issues/emissive-custom-pbr-shadergraph-material-only-works-for-primitive-unity-objects)
- Fixed a bug where Shader Graph shaders were writing to `POSITION` instead of `SV_POSITION`, which caused PS4 builds to fail.
- Fixed a bug where `Object to Tangent` transforms in the `Transform` node used the wrong matrix. [1162203](https://issuetracker.unity3d.com/issues/shadergraph-transform-node-from-object-to-tangent-space-uses-the-wrong-matrix)
- Fixed an issue where boolean keywords in a Shader Graph caused HDRP Material features to fail. [1204827](https://issuetracker.unity3d.com/issues/hdrp-shadergraph-adding-a-boolean-keyword-to-an-hdrp-lit-shader-makes-material-features-not-work)
- Fixed a bug where Object space normals scaled with Object Scale.
- Documentation links on nodes now point to the correct URLs and package versions.
- Fixed an issue where Sub Graphs sometimes had duplicate names when you converted nodes into Sub Graphs.
- Fixed an issue where the number of ports on Keyword nodes didn't update when you added or removed Enum Keyword entries.
- Fixed an issue where colors in graphs didn't update when you changed a Blackboard Property's precision while the Color Mode is set to Precision.
- Fixed a bug where custom mesh in the Master Preview didn't work.
- Fixed a number of memory leaks that caused Shader Graph assets to stay in memory after closing the Shader Graph window.
- You can now smoothly edit controls on the `Dielectric Specular` node.
- Fixed Blackboard Properties to support scientific notation.
- Fixed a bug where warnings in the Shader Graph or Sub Graph were treated as errors.
- Fixed a bug where the error `Output value 'vert' is not initialized` displayed on all PBR graphs in Universal. [1210710](https://issuetracker.unity3d.com/issues/output-value-vert-is-not-completely-initialized-error-is-thrown-when-pbr-graph-is-created-using-urp)
- Fixed a bug where PBR and Unlit master nodes in Universal had Alpha Clipping enabled by default.
- Fixed an issue in where analytics wasn't always working.
- Fixed a bug where if a user had a Blackboard Property Reference start with a digit the generated shader would be broken.
- Avoid unintended behavior by removing the ability to create presets from Shader Graph (and Sub Graph) assets. [1220914](https://issuetracker.unity3d.com/issues/shadergraph-preset-unable-to-open-editor-when-clicking-on-open-shader-editor-in-the-shadersubgraphimporter)
- Fixed a bug where undo would make the Master Preview visible regardless of its toggle status.
- Fixed a bug where any change to the PBR master node settings would lose connection to the normal slot.
- Fixed a bug where the user couldn't open up HDRP Master Node Shader Graphs without the Render Pipeline set to HDRP.
- Fixed a bug where adding a HDRP Master Node to a Shader Graph would softlock the Shader Graph.
- Fixed a bug where shaders fail to compile due to `#pragma target` generation when your system locale uses commas instead of periods.
- Fixed a compilation error when using Hybrid Renderer due to incorrect positioning of macros.
- Fixed a bug where the `Create Node Menu` lagged on load. Entries are now only generated when property, keyword, or subgraph changes are detected. [1209567](https://issuetracker.unity3d.com/issues/shadergraph-opening-node-search-window-is-unnecessarily-slow).
- Fixed a bug with the `Transform` node where converting from `Absolute World` space in a sub graph causes invalid subscript errors. [1190813](https://issuetracker.unity3d.com/issues/shadergraph-invalid-subscript-errors-are-thrown-when-connecting-a-subgraph-with-transform-node-with-unlit-master-node)
- Fixed a bug where depndencies were not getting included when exporting a shadergraph and subgraphs
- Fixed a bug where adding a " to a property display name would cause shader compilation errors and show all nodes as broken
- Fixed a bug where the `Position` node would change coordinate spaces from `World` to `Absolute World` when shaders recompile. [1184617](https://issuetracker.unity3d.com/product/unity/issues/guid/1184617/)
- Fixed a bug where instanced shaders wouldn't compile on PS4.
- Fixed a bug where switching a Color Nodes' Mode between Default and HDR would cause the Color to be altered incorrectly.
- Fixed a bug where nodes dealing with matricies would sometimes display a preview, sometimes not.
- Optimized loading a large Shader Graph. [1209047](https://issuetracker.unity3d.com/issues/shader-graph-unresponsive-editor-when-using-large-graphs)
- Fixed NaN issue in triplanar SG node when blend goes to 0.
- Fixed a recurring bug where node inputs would get misaligned from their ports. [1224480]
- Fixed an issue where Blackboard properties would not duplicate with `Precision` or `Hybrid Instancing` options.
- Fixed an issue where `Texture` properties on the Blackboard would not duplicate with the same `Mode` settings.
- Fixed an issue where `Keywords` on the Blackboard would not duplicate with the same `Default` value.
- Shader Graph now requests preview shader compilation asynchronously. [1209047](https://issuetracker.unity3d.com/issues/shader-graph-unresponsive-editor-when-using-large-graphs)
- Fixed an issue where Shader Graph would not compile master previews after an assembly reload.
- Fixed issue where `Linear Blend Skinning` node could not be converted to Sub Graph [1227087](https://issuetracker.unity3d.com/issues/shadergraph-linear-blend-skinning-node-reports-an-error-and-prevents-shader-compilation-when-used-within-a-sub-graph)
- Fixed a compilation error in preview shaders for nodes requiring view direction.
- Fixed undo not being recorded properly for setting active master node, graph precision, and node defaults.
- Fixed an issue where Custum Function nodes and Sub Graph Output nodes could no longer rename slots.
- Fixed a bug where searcher entries would not repopulate correctly after an undo was perfromed (https://fogbugz.unity3d.com/f/cases/1241018/)
- Fixed a bug where Redirect Nodes did not work as inputs to Custom Function Nodes. [1235999](https://issuetracker.unity3d.com/product/unity/issues/guid/1235999/)
- Fixed a bug where changeing the default value on a keyword would reset the node input type to vec4 (https://fogbugz.unity3d.com/f/cases/1216760/)
- Fixed a soft lock when you open a graph when the blackboard hidden.
- Fixed an issue where keyboard navigation in the Create Node menu no longer worked. [1253544]
- Preview correctly shows unassigned VT texture result, no longer ignores null textures
- Don't allow duplicate VT layer names when renaming layers
- Moved VT layer TextureType to the VTProperty from the SampleVT node
- Fixed the squished UI of VT property layers
- Disallow Save As and Convert to Subgraph that would create recursive dependencies
- Fixed an issue where the user would not get a save prompt on application close [1262044](https://issuetracker.unity3d.com/product/unity/issues/guid/1262044/)
- Fixed bug where output port type would not visually update when input type changed (for example from Vec1 to Vec3) [1259501](https://issuetracker.unity3d.com/product/unity/issues/guid/1259501/)
- Fixed an issue with how we collected/filtered nodes for targets. Applied the work to the SearchWindowProvider as well
- Fixed a bug where the object selector for Custom Function Nodes did not update correctly. [1176129](https://issuetracker.unity3d.com/product/unity/issues/guid/1176129/)
- Fixed a bug where whitespaces were allowed in keyword reference names
- Fixed a bug where the Create Node menu would override the Object Field selection window. [1176125](https://issuetracker.unity3d.com/issues/shader-graph-object-input-field-with-space-bar-shortcut-opens-shader-graph-search-window-and-object-select-window)
- Fixed a bug where the Main Preview window was no longer a square aspect ratio. [1257053](https://issuetracker.unity3d.com/product/unity/issues/guid/1257053/)
- Fixed a bug where the size of the Graph Inspector would not save properly. [1257084](https://issuetracker.unity3d.com/product/unity/issues/guid/1257084/)
- Replace toggle by an enumField for lit/unlit with VFXTarget
- Alpha Clipping option in Graph inspector now correctly hides and indents dependent options. (https://fogbugz.unity3d.com/f/cases/1257041/)
- Fixed a bug where changing the name of a property did not update nodes on the graph. [1249164](https://issuetracker.unity3d.com/product/unity/issues/guid/1249164/)
- Fixed a crash issue when ShaderGraph included in a project along with DOTS assemblies
- Added missing SampleVirtualTextureNode address mode control in ShaderGraph
- Fixed a badly named control on SampleVirtualTextureNode in ShaderGraph
- Fixed an issue where multiple SampleVirtualTextureNodes created functions with names that may collide in ShaderGraph
- Made sub graph importer deterministic to avoid cascading shader recompiles when no change was present.
- Adjusted style sheet for Blackboard to prevent ui conflicts.
- Fixed a bug where the SampleVirtualTexture node would delete slots when changing its LOD mode
- Use preview of the other target if VFXTarget is active.

## [7.1.1] - 2019-09-05
### Added
- You can now define shader keywords on the Blackboard. Use these keywords on the graph to create static branches in the generated shader.
- The tab now shows whether you are working in a Sub Graph or a Shader Graph file.
- The Shader Graph importer now bakes the output node type name into a meta-data object.

### Fixed
- The Shader Graph preview no longer breaks when you create new PBR Graphs.
- Fixed an issue where deleting a group and a property at the same time would cause an error.
- Fixed the epsilon that the Hue Node uses to avoid NaN on platforms that support half precision.
- Emission nodes no longer produce errors when you use them in Sub Graphs.
- Exposure nodes no longer produce errors when you use them in Sub Graphs.
- Unlit master nodes no longer define unnecessary properties in the Universal Render Pipeline.
- Errors no longer occur when you convert a selection to a Sub Graph.
- Color nodes now handle Gamma and Linear conversions correctly.
- Sub Graph Output nodes now link to the correct documentation page.
- When you use Keywords, PBR and Unlit master nodes no longer produce errors.
- PBR master nodes now calculate Global Illumination (GI) correctly.
- PBR master nodes now apply surface normals.
- PBR master nodes now apply fog.
- The Editor now displays correct errors for missing or deleted Sub Graph Assets.
- You can no longer drag and drop recursive nodes onto Sub Graph Assets.

## [7.0.1] - 2019-07-25
### Changed
- New Shader Graph windows are now docked to either existing Shader Graph windows, or to the Scene View.

### Fixed
- Fixed various dependency tracking issues with Sub Graphs and HLSL files from Custom Function Nodes.
- Fixed an error that previously occurred when you used `Sampler State` input ports on Sub Graphs.
- `Normal Reconstruct Z` node is now compatible with both fragment and vertex stages.
- `Position` node now draws the correct label for **Absolute World**.
- Node previews now inherit preview type correctly.
- Normal maps now unpack correctly for mobile platforms.
- Fixed an error that previously occurred when you used the Gradient Sample node and your system locale uses commas instead of periods.
- Fixed an issue where you couldn't group several nodes.

## [7.0.0] - 2019-07-10
### Added
- You can now use the `SHADERGRAPH_PREVIEW` keyword in `Custom Function Node` to generate different code for preview Shaders.
- Color Mode improves node visibility by coloring the title bar by Category, Precision, or custom colors.
- You can now set the precision of a Shader Graph and individual nodes.
- Added the `_TimeParameters` variable which contains `Time`, `Sin(Time)`, and `Cosine(Time)`
- _Absolute World_ space on `Position Node` now provides absolute world space coordinates regardless of the active render pipeline.
- You can now add sticky notes to graphs.

### Changed
- The `Custom Function Node` now uses an object field to reference its source when using `File` mode.
- To enable master nodes to generate correct motion vectors for time-based vertex modification, time is now implemented as an input to the graph rather than as a global uniform.
- **World** space on `Position Node` now uses the default world space coordinates of the active render pipeline.

### Fixed
- Fixed an error in `Custom Function Node` port naming.
- `Sampler State` properties and nodes now serialize correctly.
- Labels in the Custom Port menu now use the correct coloring when using the Personal skin.
- Fixed an error that occured when creating a Sub Graph from a selection containing a Group Node.
- When you change a Sub Graph, Shader Graph windows now correctly reload.
- When you save a Shader Graph, all other Shader Graph windows no longer re-compile their preview Shaders.
- Shader Graph UI now draws with correct styling for 2019.3.
- When deleting edge connections to nodes with a preview error, input ports no longer draw in the wrong position.
- Fixed an error involving deprecated components from VisualElements.
- When you convert nodes to a Sub Graph, the nodes are now placed correctly in the Sub Graph.
- The `Bitangent Vector Node` now generates all necessary shader requirements.

## [6.7.0-preview] - 2019-05-16
### Added
- Added a hidden path namespace for Sub Graphs to prevent certain Sub Graphs from populating the Create Node menu.

### Changed
- Anti-aliasing (4x) is now enabled on Shader Graph windows.

### Fixed
- When you click on the gear icon, Shader Graph now focuses on the selected node, and brings the settings menu to front view.
- Sub Graph Output and Custom Function Node now validate slot names, and display an appropriate error badge when needed.
- Remaining outdated documentation has been removed.
- When you perform an undo or redo to an inactive Shader Graph window, the window no longer breaks.
- When you rapidly perform an undo or redo, Shader Graph windows no longer break.
- Sub Graphs that contain references to non-existing Sub Graphs no longer break the Sub Graph Importer.
- You can now reference sub-assets such as Textures.
- You can now reference Scene Color and Scene Depth correctly from within a Sub Graph.
- When you create a new empty Sub Graph, it no longer shows a warning about a missing output.
- When you create outputs that start with a digit, Shader generation no longer fails.
- You can no longer add nodes that are not allowed into Sub Graphs.
- A graph must now always contain at least one Master Node.
- Duplicate output names are now allowed.
- Fixed an issue where the main preview was always redrawing.
- When you set a Master Node as active, the Main Preview now shows the correct result.
- When you save a graph that contains a Sub Graph node, the Shader Graph window no longer freezes.
- Fixed an error that occured when using multiple Sampler State nodes with different parameters.
- Fixed an issue causing default inputs to be misaligned in certain cases.
- You can no longer directly connect slots with invalid types. When the graph detects that situation, it now doesn't break and gives an error instead.

## [6.6.0] - 2019-04-01
### Added
- You can now add Matrix, Sampler State and Gradient properties to the Blackboard.
- Added Custom Function node. Use this node to define a custom HLSL function either via string directly in the graph, or via a path to an HLSL file.
- You can now group nodes by pressing Ctrl + G.
- Added "Delete Group and Contents" and removed "Ungroup All Nodes" from the context menu for groups.
- You can now use Sub Graphs in other Sub Graphs.
- Preview shaders now compile in the background, and only redraw when necessary.

### Changed
- Removed Blackboard fields, which had no effect on Sub Graph input ports, from the Sub Graph Blackboard.
- Subgraph Output node is now called Outputs.
- Subgraph Output node now supports renaming of ports.
- Subgraph Output node now supports all port types.
- Subgraph Output node now supports reordering ports.
- When you convert nodes to a Sub Graph, Shader Graph generates properties and output ports in the Sub Graph, and now by default, names those resulting properties and output ports based on their types.
- When you delete a group, Shader Graph now deletes the Group UI, but doesn't delete the nodes inside.

### Fixed
- You can now undo edits to Vector port default input fields.
- You can now undo edits to Gradient port default input fields.
- Boolean port input fields now display correct values when you undo changes.
- Vector type properties now behave as expected when you undo changes.
- Fixed an error that previously occurred when you opened saved Shader Graphs containing one or more Voronoi nodes.
- You can now drag normal map type textures on to a Shader Graph to create Sample Texture 2D nodes with the correct type set.
- Fixed the Multiply node so default input values are applied correctly.
- Added padding on input values for Blend node to prevent NaN outputs.
- Fixed an issue where `IsFaceSign` would not compile within Sub Graph Nodes.
- Null reference errors no longer occur when you remove ports with connected edges.
- Default input fields now correctly hide and show when connections change.

## [6.5.0] - 2019-03-07

### Fixed
- Fixed master preview for HDRP master nodes when alpha clip is enabled.

## [6.4.0] - 2019-02-21
### Fixed
- Fixed the Transform node, so going from Tangent Space to any other space now works as expected.

## [6.3.0] - 2019-02-18
### Fixed
- Fixed an issue where the Normal Reconstruct Z Node sometimes caused Not a Number (NaN) errors when using negative values.

## [6.2.0] - 2019-02-15
### Fixed
- Fixed the property blackboard so it no longer goes missing or turns very small.

### Changed
- Code refactor: all macros with ARGS have been swapped with macros with PARAM. This is because the ARGS macros were incorrectly named.

## [6.1.0] - 2019-02-13

## [6.0.0] - 2019-02-23
### Added
- When you hover your cursor over a property in the blackboard, this now highlights the corresponding property elements in your Shader Graph. Similarly, if you hover over a property in the Shader Graph itself, this highlights the corresponding property in the blackboard.
- Property nodes in your Shader Graph now have a similar look and styling as the properties in the blackboard.

### Changed
- Errors in the compiled shader are now displayed as badges on the appropriate node.
- In the `Scene Depth` node you can now choose the depth sampling mode: `Linear01`, `Raw` or `Eye`.

### Fixed
- When you convert an inline node to a `Property` node, this no longer allows duplicate property names.
- When you move a node, you'll now be asked to save the Graph file.
- You can now Undo edits to Property parameters on the Blackboard.
- You can now Undo conversions between `Property` nodes and inline nodes.
- You can now Undo moving a node.
- You can no longer select the `Texture2D` Property type `Mode`, if the Property is not exposed.
- The `Vector1` Property type now handles default values more intuitively when switching `Mode` dropdown.
- The `Color` node control is now a consistent width.
- Function declarations no longer contain double delimiters.
- The `Slider` node control now functions correctly.
- Fixed an issue where the Editor automatically re-imported Shader Graphs when there were changes to the asset database.
- Reverted the visual styling of various graph elements to their previous correct states.
- Previews now repaint correctly when Unity does not have focus.
- Code generation now works correctly for exposed Vector1 shader properties where the decimal separator is not a dot.
- The `Rotate About Axis` node's Modes now use the correct function versions.
- Shader Graph now preserves grouping when you convert nodes between property and inline.
- The `Flip` node now greys out labels for inactive controls.
- The `Boolean` property type now uses the `ToggleUI` property attribute, so as to not generate keywords.
- The `Normal Unpack` node no longer generates errors in Object space.
- The `Split` node now uses values from its default Port input fields.
- The `Channel Mask` node now allows multiple node instances, and no longer generates any errors.
- Serialized the Alpha control value on the `Flip` node.
- The `Is Infinite` and `Is NaN` nodes now use `Vector 1` input ports, but the output remains the same.
- You can no longer convert a node inside a `Sub Graph` into a `Sub Graph`, which previously caused errors.
- The `Transformation Matrix` node's Inverse Projection and Inverse View Projection modes no longer produce errors.
- The term `Shader Graph` is now captilized correctly in the Save Graph prompt.

## [5.2.0] - 2018-11-27
### Added
- Shader Graph now has __Group Node__, where you can group together several nodes. You can use this to keep your Graphs organized and nice.

### Fixed
- The expanded state of blackboard properties are now remembered during a Unity session.

## [5.1.0] - 2018-11-19
### Added
- You can now show and hide the Main Preview and the Blackboard from the toolbar.

### Changed
- The Shader Graph package is no longer in preview.
- Moved `NormalBlendRNM` node to a dropdown option on `Normal Blend` node.
- `Sample Cubemap` node now has a `SamplerState` slot.
- New Sub Graph assets now default to the "Sub Graphs" path in the Create Node menu.
- New Shader Graph assets now default to the "Shader Graphs" path in the Shader menu.
- The `Light Probe` node is now a `Baked GI` node. When you use LWRP with lightmaps, this node now returns the correct lightmap data. This node is supported in HDRP.
- `Reflection Probe` nodes now only work with LWRP. This solves compilation errors in HDRP.
- `Ambient` nodes now only work with LWRP. This solves compilation errors in HDRP.
- `Fog` nodes now only work with LWRP. This solves compilation errors in HDRP.
- In HDRP, the `Position` port for the `Object` node now returns the absolute world position.
- The `Baked GI`, `Reflection Probe`, and `Ambient` nodes are now in the `Input/Lighting` category.
- The master node no longer has its own preview, because it was redundant. You can see the results for the master node in the Main Preview.

### Fixed
- Shadow projection is now correct when using the `Unlit` master node with HD Render Pipeline.
- Removed all direct references to matrices
- `Matrix Construction` nodes with different `Mode` values now evaluate correctly.
- `Is Front Face` node now works correctly when connected to `Alpha` and `AlphaThreshold` slots on the `PBR` master node.
- Corrected some instances of incorrect port dimensions on several nodes.
- `Scene Depth` and `Scene Color` nodes now work in single pass stereo in Lightweight Render Pipeline.
- `Channel Mask` node controls are now aligned correctly.
- In Lightweight Render Pipeline, Pre-multiply surface type now matches the Lit shader.
- Non-exposed properties in the blackboard no longer have a green dot next to them.
- Default reference name for shader properties are now serialized. You cannot change them after initial creation.
- When you save Shader Graph and Sub Graph files, they're now automatically checked out on version control.
- Shader Graph no longer throws an exception when you double-click a folder in the Project window.
- Gradient Node no longer throws an error when you undo a deletion.

## [5.0.0-preview] - 2018-09-28

## [4.0.0-preview] - 2018-09-28
### Added
- Shader Graph now supports the High Definition Render Pipeline with both PBR and Unlit Master nodes. Shaders built with Shader Graph work with both the Lightweight and HD render pipelines.
- You can now modify vertex position via the Position slot on the PBR and Unlit Master nodes. By default, the input to this node is object space position. Custom inputs to this slot should specify the absolute local position of a given vertex. Certain nodes (such as Procedural Shapes) are not viable in the vertex shader. Such nodes are incompatible with this slot.
- You can now edit the Reference name for a property. To do so, select the property and type a new name next to Reference. If you want to reset to the default name, right-click Reference, and select Reset reference.
- In the expanded property window, you can now toggle whether the property is exposed.
- You can now change the path of Shader Graphs and Sub Graphs. When you change the path of a Shader Graph, this modifies the location it has in the shader selection list. When you change the path of Sub Graph, it will have a different location in the node creation menu.
- Added `Is Front Face` node. With this node, you can change graph output depending on the face sign of a given fragment. If the current fragment is part of a front face, the node returns true. For a back face, the node returns false. Note: This functionality requires that you have enabled **two sided** on the Master node.
- Gradient functionality is now available via two new nodes: Sample Gradient and Gradient Asset. The Sample Gradient node samples a gradient given a Time parameter. You can define this gradient on the Gradient slot control view. The Gradient Asset node defines a gradient that can be sampled by multiple Sample Gradient nodes using different Time parameters.
- Math nodes now have a Waves category. The category has four different nodes: Triangle wave, Sawtooth wave, Square wave, and Noise Sine wave. The Triangle, Sawtooth, and Square wave nodes output a waveform with a range of -1 to 1 over a period of 1. The Noise Sine wave outputs a standard Sine wave with a range of -1 to 1 over a period of 2 * pi. For variance, random noise is added to the amplitude of the Sine wave, within a determined range.
- Added `Sphere Mask` node for which you can indicate the starting coordinate and center point. The sphere mask uses these with the **Radius** and **Hardness** parameters. Sphere mask functionality works in both 2D and 3D spaces, and is based on the vector coordinates in the **Coords and Center** input.
- Added support for Texture 3D and Texture 2D Array via two new property types and four new nodes.
- A new node `Texture 2D LOD` has been added for LOD functionality on a Texture 2D Sample. Sample Texture 2D LOD uses the exact same input and output slots as Sample Texture 2D, but also includes an input for level of detail adjustments via a Vector1 slot.
- Added `Texel Size` node, which allows you to get the special texture properties of a Texture 2D Asset via the `{texturename}_TexelSize` variable. Based on input from the Texture 2D Asset, the node outputs the width and height of the texel size in Vector1 format.
- Added `Rotate About Axis` node. This allows you to rotate a 3D vector space around an axis. For the rotation, you can specify an amount of degrees or a radian value.
- Unpacking normal maps in object space.
- Unpacking derivative maps option on sample texture nodes.
- Added Uint type for instancing support.
- Added HDR option for color material slots.
- Added definitions used by new HD Lit Master node.
- Added a popup control for a string list.
- Added conversion type (position/direction) to TransformNode.
- In your preview for nodes that are not master nodes, pixels now display as pink if they are not finite.

### Changed
- The settings for master nodes now live in a small window that you can toggle on and off. Here, you can change various rendering settings for your shader.
- There are two Normal Derive Nodes: `Normal From Height` and `Normal Reconstruct Z`.
  `Normal From Height` uses Vector1 input to derive a normal map.
  `Normal Reconstruct Z` uses the X and Y components in Vector2 input to derive the proper Z value for a normal map.
- The Texture type default input now accepts render textures.
- HD PBR subshader no longer duplicates surface description code into vertex shader.
- If the current render pipeline is not compatible, master nodes now display an error badge.
- The preview shader now only considers the current render pipeline. Because of this there is less code to compile, so the preview shader compiles faster.
- When you rename a shader graph or sub shader graph locally on your disk, the title of the Shader Graph window, black board, and preview also updates.
- Removed legacy matrices from Transfomation Matrix node.
- Texture 2D Array and Texture 3D nodes can no longer be used in the vertex shader.
- `Normal Create` node has been renamed to `Normal From Texture`.
- When you close the Shader Graph after you have modified a file, the prompt about saving your changes now shows the file name as well.
- `Blend` node now supports Overwrite mode.
- `Simple Noise` node no longer has a loop.
- The `Polygon` node now calculates radius based on apothem.
- `Normal Strength` node now calculates Z value more accurately.
- You can now connect Sub Graphs to vertex shader slots. If a node in the Sub Graph specifies a shader stage, that specific Sub Graph node is locked to that stage. When an instance of a Sub Graph node is connected to a slot that specifies a shader stage, all slots on that instance are locked to the stage.
- Separated material options and tags.
- Master node settings are now recreated when a topological modification occurs.

### Fixed
- Vector 1 nodes now evaluate correctly. ([#334](https://github.com/Unity-Technologies/ShaderGraph/issues/334) and [#337](https://github.com/Unity-Technologies/ShaderGraph/issues/337))
- Properties can now be copied and pasted.
- Pasting a property node into another graph will now convert it to a concrete node. ([#300](https://github.com/Unity-Technologies/ShaderGraph/issues/300) and [#307](https://github.com/Unity-Technologies/ShaderGraph/pull/307))
- Nodes that are copied from one graph to another now spawn in the center of the current view. ([#333](https://github.com/Unity-Technologies/ShaderGraph/issues/333))
- When you edit sub graph paths, the search window no longer yields a null reference exception.
- The blackboard is now within view when deserialized.
- Your system locale can no longer cause incorrect commands due to full stops being converted to commas.
- Deserialization of subgraphs now works correctly.
- Sub graphs are now suffixed with (sub), so you can tell them apart from other nodes.
- Boolean and Texture type properties now function correctly in sub-graphs.
- The preview of a node does not obstruct the selection outliner anymore.
- The Dielectric Specular node no longer resets its control values.
- You can now copy, paste, and duplicate sub-graph nodes with vector type input ports.
- The Lightweight PBR subshader now normalizes normal, tangent, and view direction correctly.
- Shader graphs using alpha clip now generate correct depth and shadow passes.
- `Normal Create` node has been renamed to `Normal From Texture`.
- The preview of nodes now updates correctly.
- Your system locale can no longer cause incorrect commands due to full stops being converted to commas.
- `Show Generated Code` no longer throws an "Argument cannot be null" error.
- Sub Graphs now use the correct generation mode when they generate preview shaders.
- The `CodeFunctionNode` API now generates correct function headers when you use `DynamicMatrix` type slots.
- Texture type input slots now set correct default values for 'Normal' texture type.
- SpaceMaterialSlot now reads correct slot.
- Slider node control now functions correctly.
- Shader Graphs no longer display an error message intended for Sub Graphs when you delete properties.
- The Shader Graph and Sub Shader Graph file extensions are no longer case-sensitive.
- The dynamic value slot type now uses the correct decimal separator during HLSL generation.
- Fixed an issue where Show Generated Code could fail when external editor was not set.
- In the High Definition Render Pipeline, Shader Graph now supports 4-channel UVs.
- The Lightweight PBR subshader now generates the correct meta pass.
- Both PBR subshaders can now generate indirect light from emission.
- Shader graphs now support the SRP batcher.
- Fixed an issue where floatfield would be parsed according to OS locale settings with .NET 4.6<|MERGE_RESOLUTION|>--- conflicted
+++ resolved
@@ -134,12 +134,9 @@
 - Fixed compilation problems on preview shader when using hybrid renderer v2 and property desc override Hybrid Per Instance
 - Fixed a serialization bug wrt PVT property flags when using subgraphs. This fixes SRP batcher compatibility.
 - Fixed an incorrect direction transform from view to world space [1365186]
-<<<<<<< HEAD
-- Fixed ShaderGraph HDRP master preview disappearing for a few seconds when graph is modified  [1330289] (https://issuetracker.unity3d.com/issues/shadergraph-hdrp-main-preview-is-invisible-until-moved)
-=======
 - Fixed the appearance (wrong text color, and not wrapped) of a warning in Node Settings [1365780]
 - Fixed the ordering of inputs on a SubGraph node to match the properties on the blackboard of the subgraph itself [1366052]
->>>>>>> a09540b0
+- Fixed ShaderGraph HDRP master preview disappearing for a few seconds when graph is modified  [1330289] (https://issuetracker.unity3d.com/issues/shadergraph-hdrp-main-preview-is-invisible-until-moved)
 
 ## [11.0.0] - 2020-10-21
 
