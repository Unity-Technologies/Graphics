# Changelog
All notable changes to this package are documented in this file.

The format is based on [Keep a Changelog](http://keepachangelog.com/en/1.0.0/)
and this project adheres to [Semantic Versioning](http://semver.org/spec/v2.0.0.html).

## [13.0.0] - 2021-09-01

Version Updated
The version number for this package has increased due to a version update of a related graphics package.

### Added
 - Adding control of anisotropic settings on inline Sampler state nodes in ShaderGraph.

### Changed

### Fixed
 - Fixed bug where an exception was thrown on undo operation after adding properties to a category [1348910] (https://fogbugz.unity3d.com/f/cases/1348910/)
 - Fixed bug where it was not possible to switch to Graph Settings tab in Inspector if multiple nodes and an edge was selected [1357648] (https://fogbugz.unity3d.com/f/cases/1357648/)
 - Fixed an incorrect direction transform from view to world space [1362034] (https://issuetracker.unity3d.com/product/unity/issues/guid/1362034/)
 - Fixed ShaderGraph HDRP master preview disappearing for a few seconds when graph is modified  [1330289] (https://issuetracker.unity3d.com/issues/shadergraph-hdrp-main-preview-is-invisible-until-moved)
 - Fixed noise nodes to use a deterministic integer hash, instead of platform dependent floating point hashes [1156544]
 - Fixed the appearance (wrong text color, and not wrapped) of a warning in Node Settings [1356725] (https://issuetracker.unity3d.com/product/unity/issues/guid/1356725/)
 - Fixed the ordering of inputs on a SubGraph node to match the properties on the blackboard of the subgraph itself [1354463]
 - Added more inputs to the Parallax Occlusion Mapping node to handle non-uniformly scaled UVs such as HDRP/Lit POM [1347008].
 - Fixed the wrong scaling of the main preview window  [1356719] (https://issuetracker.unity3d.com/product/unity/issues/guid/1356719/)
 - Fixed an issue where ShaderGraph "view shader" commands were opening in individual windows, and blocking Unity from closing [1367188]
 - Improved screenspace position accuracy in the fragment shader by using VPOS [1352662] (https://issuetracker.unity3d.com/issues/shadergraph-dither-node-results-in-artifacts-when-far-from-origin-caused-by-screen-position-breaking-down)
 - Fixed the node searcher results to prefer names over synonyms [1366058]
<<<<<<< HEAD
 - Fixed the Scene Depth node so it returns proper results in Eye space when using an orthographic camera [1311272]
=======
 - Fixed the sticky-note editable title text size in shader graph not matching the set font size [1357657].
>>>>>>> 573035ef

## [12.0.0] - 2021-01-11

### Added
  - Added categories to the blackboard, enabling more control over the organization of shader properties and keywords in the Shader Graph tool. These categories are also reflected in the Material Inspector for URP + HDRP, for materials created from shader graphs.
  - Added ability to define custom vertex-to-fragment interpolators.
  - Support for the XboxSeries platform has been added.
  - Stereo Eye Index, Instance ID, and Vertex ID nodes added to the shadergraph library.
  - Added information about selecting and unselecting items to the Blackboard article.
  - Added View Vector Node documentation
  - Added custom interpolator thresholds on shadergraph project settings page.
  - Added custom interpolator documentation
  - Added subshadergraphs for SpeedTree 8 shadergraph support: SpeedTree8Wind, SpeedTree8ColorAlpha, SpeedTree8Billboard.
  - Added an HLSL file implementing a version of the Unity core LODDitheringTransition function which can be used in a Shader Graph
  - Added a new target for the built-in render pipeline, including Lit and Unlit sub-targets.
  - Added stage control to ShaderGraph Keywords, to allow fragment or vertex-only keywords.
  - For Texture2D properties, added linearGrey and red as options for default texture mode.
  - For Texture2D properties, changed the "bump" option to be called "Normal Map", and will now tag these properties with the [NormalMap] tag.
  - Added `Branch On Input Connection` node. This node can be used inside a subgraph to branch on the connection state of an exposed property.
  - Added `Use Custom Binding` option to properties. When this option is enabled, a property can be connected to a `Branch On Input Connection` node. The user provides a custom label that will be displayed on the exposed property, when it is disconnected in a graph.
  - Added new dropdown property type for subgraphs, to allow compile time branching that can be controlled from the parent graph, via the subgraph instance node.
  - Added `Dropdown` node per dropdown property, that can be used to configure the desired branch control.
  - Added selection highlight and picking shader passes for URP target.
  - Added the ability to mark textures / colors as \[MainTexture\] and \[MainColor\].
  - Added the ability to enable tiling and offset controls for a Texture2D input.
  - Added the Split Texture Transform node to allow using/overriding the provided tiling and offset from a texture input.
  - Added `Calculate Level Of Detail Texture 2D` node, for calculating a Texture2D LOD level.
  - Added `Gather Texture 2D` node, for retrieving the four samples (red component only) that would be used for bilinear interpolation when sampling a Texture2D.
  - Added toggle "Disable Global Mip Bias" in Sample Texture 2D and Sample Texture 2D array node. This checkbox disables the runtimes automatic Mip Bias, which for instance can be activated during dynamic resolution scaling.
  - Added `Sprite` option to Main Preview, which is similar to `Quad` but does not allow rotation. `Sprite` is used as the default preview for URP Sprite shaders.
  - Added Tessellation Option to PositionNode settings, to provide access to the pre-displaced tessellated position.
  - Added visible errors for invalid stage capability connections to shader graph.
  - Added a ShaderGraph animated preview framerate throttle.
  - Added many node synonyms for the Create Node search so that it's easier to find nodes.

### Changed
- Properties and Keywords are no longer separated by type on the blackboard. Categories allow for any combination of properties and keywords to be grouped together as the user defines.
- Vector2/Vector3/Vector4 property types will now be properly represented by a matching Vector2/Vector3/Vector4 UI control in the URP + HDRP Material Inspector as opposed to the fallback Vector4 field that was used for any multi-dimensional vector type in the past.
- Updated/corrected View Direction documentation
- Change Asset/Create/Shader/Blank Shader Graph to Asset/Create/Shader Graph/Blank Shader Graph
- Change Asset/Create/Shader/Sub Graph to Asset/Create/Shader Graph/Sub Graph
- Change Asset/Create/Shader/VFX Shader Graph to Asset/Create/Shader Graph/VFX Shader Graph
- Adjusted Blackboard article to clarify multi-select functionality
- Limited max number of inspectable items in the Inspector View to 20 items
- Added borders to inspector items styling, to better differentiate between separate items
- Updated Custom Function Node to use new ShaderInclude asset type instead of TextAsset (.hlsl and .cginc softcheck remains).
- Change BranchOnInputNode to choose NotConnected branch when generating Preview
- Only ShaderGraph keywords count towards the shader permutation variant limit, SubGraph keywords do not.
- ShaderGraph SubGraphs will now report errors and warnings in a condensed single error.
- Changed "Create Node" action in ShaderGraph stack separator context menu to "Add Block Node" and added it to main stack context menu
- GatherTexture2D and TexelSize nodes now support all shader stages.

### Fixed
- Fixed an issue where fog node density was incorrectly calculated.
- Fixed inspector property header styling
- Added padding to the blackboard window to prevent overlapping of resize region and scrollbars interfering with user interaction
- Blackboard now properly handles selection persistence of items between undo and redos
- Fixed the Custom Editor GUI field in the Graph settings that was ignored.
- Node included HLSL files are now tracked more robustly, so they work after file moves and renames [1301915] (https://issuetracker.unity3d.com/product/unity/issues/guid/1301915/)
- Prevent users from setting enum keywords with duplicate reference names and invalid characters [1287335]
- Fixed a bug where old preview property values would be used for node previews after an undo operation.
- Clean up console error reporting from node shader compilation so errors are reported in the graph rather than the Editor console [1296291] (https://issuetracker.unity3d.com/product/unity/issues/guid/1296291/)
- Fixed treatment of node precision in subgraphs, now allows subgraphs to switch precisions based on the subgraph node [1304050] (https://issuetracker.unity3d.com/issues/precision-errors-when-theres-a-precision-discrepancy-between-subgraphs-and-parent-graphs)
- Fixed an issue where the Rectangle Node could lose detail at a distance.  New control offers additional method that preserves detail better [1156801]
- Fixed virtual texture layer reference names allowing invalid characters [1304146]
- Fixed issue with SRP Batcher compatibility [1310624]
- Fixed issue with Hybrid renderer compatibility [1296776]
- Fixed ParallaxOcclusionMapping node to clamp very large step counts that could crash GPUs (max set to 256). [1329025] (https://issuetracker.unity3d.com/issues/shadergraph-typing-infinity-into-the-steps-input-for-the-parallax-occlusion-mapping-node-crashes-unity)
- Fixed an issue where the shader variant limit exceeded message was not getting passed [1304168] (https://issuetracker.unity3d.com/product/unity/issues/guid/1304168)
- Fixed a bug in master node preview generation that failed compilation when a block was deleted [1319066] (https://issuetracker.unity3d.com/issues/shadergraph-deleting-stack-blocks-of-universal-rp-targeted-shadergraph-causes-the-main-preview-to-fail-to-compile)
- Fixed issue where vertex generation was incorrect when only custom blocks were present [1320695].
- Fixed a bug where property deduplication was failing and spamming errors [1317809] (https://issuetracker.unity3d.com/issues/console-error-when-adding-a-sample-texture-operator-when-a-sampler-state-property-is-present-in-blackboard)
- Fixed a bug where big input values to the SimpleNoise node caused precision issues, especially noticeable on Mali GPUs. [1322891] (https://issuetracker.unity3d.com/issues/urp-mali-missing-glitch-effect-on-mali-gpu-devices)
- Fixed a bug where synchronously compiling an unencountered shader variant for preview was causing long delays in graph updates [1323744]
- Fixed a regression where custom function node file-included functions could not access shadergraph properties [1322467]
- Fixed an issue where a requirement was placed on a fixed-function emission property [1319637]
- Fixed default shadergraph precision so it matches what is displayed in the graph settings UI (single) [1325934]
- Fixed an unhelpful error message when custom function nodes didn't have a valid file [1323493].
- Fixed an issue with how the transform node handled direction transforms from absolute world space in camera relative SRPs [1323726]
- Fixed a bug where changing a Target setting would switch the inspector view to the Node Settings tab if any nodes were selected.
- Fixed "Disconnect All" option being grayed out on stack blocks [1313201].
- Fixed how shadergraph's prompt for "unsaved changes" was handled to fix double messages and incorrect window sizes [1319623].
- Fixed an issue where users can't create multiple Boolean or Enum keywords on the blackboard. [1329021](https://issuetracker.unity3d.com/issues/shadergraph-cant-create-multiple-boolean-or-enum-keywords)
- Fixed an issue where generated property reference names could conflict with Shader Graph reserved keywords [1328762] (https://issuetracker.unity3d.com/product/unity/issues/guid/1328762/)
- Fixed a ShaderGraph issue where ObjectField focus and Node selections would both capture deletion commands [1313943].
- Fixed a ShaderGraph issue where the right click menu doesn't work when a stack block node is selected [1320212].
- Fixed a bug when a node was both vertex and fragment exclusive but could still be used causing a shader compiler error [1316128].
- Fixed a ShaderGraph issue where a warning about an uninitialized value was being displayed on newly created graphs [1331377].
- Fixed divide by zero warnings when using the Sample Gradient Node
- Fixed the default dimension (1) for vector material slots so that it is consistent with other nodes. (https://issuetracker.unity3d.com/product/unity/issues/guid/1328756/)
- Fixed reordering when renaming enum keywords. (https://issuetracker.unity3d.com/product/unity/issues/guid/1328761/)
- Fixed an issue where an integer property would be exposed in the material inspector as a float [1330302](https://issuetracker.unity3d.com/product/unity/issues/guid/1330302/)
- Fixed a bug in ShaderGraph where sticky notes couldn't be copied and pasted [1221042].
- Fixed an issue where upgrading from an older version of ShaderGraph would cause Enum keywords to be not exposed [1332510]
- Fixed an issue where a missing subgraph with a "Use Custom Binding" property would cause the parent graph to fail to load [1334621] (https://issuetracker.unity3d.com/issues/shadergraph-shadergraph-cannot-be-opened-if-containing-subgraph-with-custom-binding-that-has-been-deleted)
- Fixed a ShaderGraph issue where unused blocks get removed on edge replacement [1334341].
- Fixed an issue where the ShaderGraph transform node would generate incorrect results when transforming a direction from view space to object space [1333781] (https://issuetracker.unity3d.com/product/unity/issues/guid/1333781/)
- Fixed a ShaderGraph issue where keyword properties could get stuck highlighted when deleted [1333738].
- Fixed issue with ShaderGraph custom interpolator node dependency ordering [1332553].
- Fixed SubGraph SamplerState property defaults not being respected [1336119]
- Fixed an issue where nested subgraphs with identical SamplerState property settings could cause compile failures [1336089]
- Fixed an issue where SamplerState properties could not be renamed after creation [1336126]
- Fixed loading all materials from project when saving a ShaderGraph.
- Fixed issues with double prompts for "do you want to save" when closing Shader Graph windows [1316104].
- Fixed a ShaderGraph issue where resize handles on blackboard and graph inspector were too small [1329247] (https://issuetracker.unity3d.com/issues/shadergraph-resize-bounds-for-blackboard-and-graph-inspector-are-too-small)
- Fixed a ShaderGraph issue where a material inspector could contain an extra set of render queue, GPU instancing, and double-sided GI controls.
- Fixed a Shader Graph issue where property auto generated reference names were not consistent across all property types [1336937].
- Fixed a warning in ShaderGraph about BuiltIn Shader Library assembly having no scripts.
- Fixed ShaderGraph BuiltIn target not having collapsible foldouts in the material inspector [1339256].
- Fixed GPU instancing support in Shadergraph [1319655] (https://issuetracker.unity3d.com/issues/shader-graph-errors-are-thrown-when-a-propertys-shader-declaration-is-set-to-hybrid-per-instance-and-exposed-is-disabled).
- Fixed indent level in shader graph target foldout (case 1339025).
- Fixed ShaderGraph BuiltIn target shader GUI to allow the same render queue control available on URP with the changes for case 1335795.
- Fixed ShaderGraph BuiltIn target not to apply emission in the ForwardAdd pass to match surface shader results [1345574]. (https://issuetracker.unity3d.com/product/unity/issues/guid/1345574/)
- Fixed Procedural Virtual Texture compatibility with SRP Batcher [1329336] (https://issuetracker.unity3d.com/issues/procedural-virtual-texture-node-will-make-a-shadergraph-incompatible-with-srp-batcher)
- Fixed an issue where SubGraph keywords would not deduplicate before counting towards the permutation limit [1343528] (https://issuetracker.unity3d.com/issues/shader-graph-graph-is-generating-too-many-variants-error-is-thrown-when-using-subgraphs-with-keywords)
- Fixed an issue where an informational message could cause some UI controls on the graph inspector to be pushed outside the window [1343124] (https://issuetracker.unity3d.com/product/unity/issues/guid/1343124/)
- Fixed a ShaderGraph issue where selecting a keyword property in the blackboard would invalidate all previews, causing them to recompile [1347666] (https://issuetracker.unity3d.com/product/unity/issues/guid/1347666/)
- Fixed the incorrect value written to the VT feedback buffer when VT is not used.
- Fixed ShaderGraph isNaN node, which was always returning false on Vulkan and Metal platforms.
- Fixed ShaderGraph sub-graph stage limitations to be per slot instead of per sub-graph node [1337137].
- Disconnected nodes with errors in ShaderGraph no longer cause the imports to fail [1349311] (https://issuetracker.unity3d.com/issues/shadergraph-erroring-unconnected-node-causes-material-to-become-invalid-slash-pink)
- ShaderGraph SubGraphs now report node warnings in the same way ShaderGraphs do [1350282].
- Fixed ShaderGraph exception when trying to set a texture to "main texture" [1350573].
- Fixed a ShaderGraph issue where Float properties in Integer mode would not be cast properly in graph previews [1330302](https://fogbugz.unity3d.com/f/cases/1330302/)
- Fixed a ShaderGraph issue where hovering over a context block but not its node stack would not bring up the incorrect add menu [1351733](https://fogbugz.unity3d.com/f/cases/1351733/)
- Fixed the BuiltIn Target to perform shader variant stripping [1345580] (https://issuetracker.unity3d.com/product/unity/issues/guid/1345580/)
- Fixed incorrect warning while using VFXTarget
- Fixed a bug with Sprite Targets in ShaderGraph not rendering correctly in game view [1352225]
- Fixed compilation problems on preview shader when using hybrid renderer v2 and property desc override Hybrid Per Instance
- Fixed a serialization bug wrt PVT property flags when using subgraphs. This fixes SRP batcher compatibility.

## [11.0.0] - 2020-10-21

### Added

### Changed

### Fixed
- Fixed an issue where nodes with ports on one side would appear incorrectly on creation [1262050]
- Fixed a broken link in the TOC to Main Preview
- Fixed an issue with the Gradient color picker displaying different values than the selected color.
- Fixed an issue where blackboard properties when dragged wouldn't scroll the list of properties to show the user more of the property list [1293632]
- Fixed an issue where, when blackboard properties were dragged and then the user hit the "Escape" key, the drag indicator would still be visible
- Fixed an issue where renaming blackboard properties through the Blackboard wouldn't actually change the underlying property name
- Fixed an issue where blackboard wasn't resizable from all directions like the Inspector and Main Preview
- Fixed an issue where deleting a property node while your mouse is over it leaves the property highlighted in the blackboard [1238635]
- Fixed an issue where Float/Vector1 properties did not have the ability to be edited using a slider in the Inspector like the other Vector types
- Fixed an issue with inactive node deletion throwing a superfluous exception.
- Fixed an issue where interpolators with preprocessors were being packed incorrectly.
- Fixed rounded rectangle shape not rendering correctly on some platforms.
- Fixed an issue where generated `BuildVertexDescriptionInputs()` produced an HLSL warning, "implicit truncation of vector type" [1299179](https://issuetracker.unity3d.com/product/unity/issues/guid/1299179/)
- Fixed an issue on upgrading graphs with inactive Master Nodes causing null ref errors. [1298867](https://issuetracker.unity3d.com/product/unity/issues/guid/1298867/)
- Fixed an issue with duplicating a node with the blackboard closed [1294430](https://issuetracker.unity3d.com/product/unity/issues/guid/1294430/)
- Fixed an issue where ShaderGraph stopped responding after selecting a node after opening the graph with the inspector window hidden [1304501](https://issuetracker.unity3d.com/issues/shadergraph-graph-is-unusable-if-opened-with-graph-inspector-disabled-throws-errors)
- Fixed the InputNodes tests that were never correct. These were incorrect tests, no nodes needed tochange.
- Fixed the ViewDirection Node in Tangent space's calculation to match how the transform node works [1296788]
- Fixed an issue where SampleRawCubemapNode were requiring the Normal in Object space instead of World space [1307962]
- Boolean keywords now have no longer require their reference name to end in _ON to show up in the Material inspector [1306820] (https://issuetracker.unity3d.com/product/unity/issues/guid/1306820/)
- Newly created properties and keywords will no longer use obfuscated GUID-based reference names in the shader code [1300484]
- Fixed ParallaxMapping node compile issue on GLES2
- Fixed a selection bug with block nodes after changing tabs [1312222]
- Fixed some shader graph compiler errors not being logged [1304162].
- Fixed a shader graph bug where the Hue node would have a large seam with negative values [1340849].
- Fixed an error when using camera direction with sample reflected cube map [1340538].
- Fixed ShaderGraph's FogNode returning an incorrect density when the fog setting was disabled [1347235].

## [10.3.0] - 2020-11-03

### Added
- Users can now manually control the preview mode of nodes in the graph, and subgraphs

### Changed
- Adjusted and expanded Swizzle Node article as reviewed by docs editorial.(DOC-2695)
- Adjusted docs for SampleTexture2D, SampleTexture2DLOD, SampleTexture2DArray, SampleTexture3D, SampleCubemap, SampleReflectedCubemap, TexelSize, NormalFromTexture, ParallaxMapping, ParallaxOcclusionMapping, Triplanar, Sub Graphs, and Custom Function Nodes to reflect changes to texture wire data structures. (DOC-2568)
- Texture and SamplerState types are now HLSL structures (defined in com.unity.render-pipelines.core/ShaderLibrary/Texture.hlsl).  CustomFunctionNode use of the old plain types is supported, but the user should upgrade to structures to avoid bugs.
- The shader graph inspector window will now switch to the "Node Settings" tab whenever a property/node/other selectable item in the graph is clicked on to save the user a click

### Fixed
- Fixed an issue where shaders could be generated with CR/LF ("\r\n") instead of just LF ("\n") line endings [1286430]
- Fixed Custom Function Node to display the name of the custom function. [1293575]
- Addressed C# warning 0649 generated by unassigned structure members
- Fixed using TexelSize or reading sampler states from Textures output from a Subgraph or Custom Function Node [1284036]
- Shaders using SamplerState types now compile with GLES2 (SamplerStates are ignored, falls back to Texture-associated sampler state) [1292031]
- Fixed an issue where the horizontal scrollbar at the bottom of the shader graph inspector window could not be used due to the resizing widget always taking priority over it
- Fixed an issue where the shader graph inspector window could be resized past the edges of the shader graph view
- Fixed an issue where resizing the shader graph inspector window sometimes had unexpected results
- Fixed Graph Inspector scaling that was allocating too much space to the labels [1268134]
- Fixed some issues with our Convert To Subgraph contextual menu to allow passthrough and fix inputs/outputs getting lost.
- Fixed issue where a NullReferenceException would be thrown on resetting reference name for a Shader Graph property
- Fixed an upgrade issue where old ShaderGraph files with a weird/bugged state would break on update to master stack [1255011]
- Fixed a bug where non-word characters in an enum keyword reference name would break the graph. [1270168](https://issuetracker.unity3d.com/product/unity/issues/guid/1270168)
- Fixed issue where a NullReferenceException would be thrown on resetting reference name for a Shader Graph property

## [10.2.0] - 2020-10-19

### Added

### Changed
- Renamed the existing Sample Cubemap Node to Sample Reflected Cubemap Node, and created a new Sample Cubemap Node that samples cubemaps with a direction.
- Removed unnecessary HDRP constant declarations used by Material inspector from the UnityPerMaterial cbuffer [1285701]
- Virtual Texture properties are now forced to be Exposed, as they do not work otherwise [1256374]

### Fixed
- Fixed an issue where old ShaderGraphs would import non-deterministically, changing their embedded property names each import [1283800]
- Using the TexelSize node on a ShaderGraph texture property is now SRP batchable [1284029]
- Fixed an issue where Mesh Deformation nodes did not have a category color. [1227081](https://issuetracker.unity3d.com/issues/shadergraph-color-mode-vertex-skinning-catagory-has-no-color-associated-with-it)
- Fixed SampleTexture2DLOD node to return opaque black on unsupported platforms [1241602]
- ShaderGraph now detects when a SubGraph is deleted while being used by a SubGraph node, and displays appropriate errors [1206438]
- Fixed an issue where the Main Preview window rendered too large on small monitors during first open. [1254392]
- Fixed an issue where Block nodes using Color slots would not be automatically removed from the Master Stack. [1259794]
- Fixed an issue where the Create Node menu would not close when pressing the Escape key. [1263667]
- Fixed an issue with the Preview Manager not updating correctly when deleting an edge that was created with a node (dragging off an existing node slot)
- Fixed an issue where ShaderGraph could not read matrices from a Material or MaterialPropertyBlock while rendering with SRP batcher [1256374]
- Fixed an issue where user setting a property to not Exposed, Hybrid-Instanced would result in a non-Hybrid Global property [1285700]
- Fixed an issue with Gradient when it is used as expose parameters. Generated code was failing [1285640 ]
- Fixed the subgraph slot sorting function [1286805]
- Fixed Parallax Occlusion Mapping not working in sub graphs. [1221317](https://issuetracker.unity3d.com/product/unity/issues/guid/1221317/)
- All textures in a ShaderGraph, even those not used, will now be pulled into an Exported Package [1283902]
- Fixed an issue where the presence of an HDRP DiffusionProfile property or node would cause the graph to fail to load when HDRP package was not present [1287904]
- Fixed an issue where unknown type Nodes (i.e. HDRP-only nodes used without HDRP package) could be copied, resulting in an unloadable graph [1288475]
- Fixed an issue where dropping HDRP-only properties from the blackboard field into the graph would soft-lock the graph [1288887]
- Fixed an issue using the sample gradient macros in custom function nodes, which was using a scalar value instead of a vector value for the gradients [1299830]

## [10.1.0] - 2020-10-12

### Added
- Added parallax mapping node and parallax occlusion mapping node.
- Added the possibility to have multiple POM node in a single graph.
- Added better error feedback when SampleVirtualTexture nodes run into issues with the VirtualTexture property inputs
- Added ability for Shader Graph to change node behavior without impacting existing graphs via the “Allow Deprecated Nodes”

### Changed
- Added method chaining support to shadergraph collection API.
- Optimized ShaderSubGraph import dependencies to minimize unnecessary reimports when using CustomFunctionNode
- Changed UI names from `Vector1` to `Float`
- Renamed `Float` precision to `Single`
- Cleaned up the UI to add/remove Targets
- The * in the ShaderGraph title bar now indicates that the graph has been modified when compared to the state it was loaded, instead of compared to what is on disk
- Cancelling a "Save changes on Close?" will now cancel the Close as well
- When attempting to Save and encountering a Read Only file or other exception, ShaderGraph will allow the user to retry as many times as they like

### Fixed
- Fixed a bug where ShaderGraph subgraph nodes would not update their slot names or order
- Fixed an issue where very old ShaderGraphs would fail to load because of uninitialized data [1269616](https://issuetracker.unity3d.com/issues/shadergraph-matrix-split-and-matrix-combine-shadergraphs-in-shadergraph-automated-tests-dont-open-throw-error)
- Fixed an issue where ShaderGraph previews didn't display correctly when setting a texture to "None" [1264932]
- Fixed an issue with the SampleVirtualTexture node in ShaderGraph, where toggling Automatic Streaming would cause the node to incorrectly display four output slots [1271618]
- Fixed an issue in ShaderGraph with integer-mode Vector1 properties throwing errors when the value is changed [1264930]
- Fixed a bug where ShaderGraph would not load graphs using Procedural VT nodes when the nodes were the project had them disabled [1271598]
- Fixed an issue where the ProceduralVT node was not updating any connected SampleVT nodes when the number of layers was changed [1274288]
- Fixed an issue with how unknown nodes were treated during validation
- Fixed an issue where ShaderGraph shaders did not reimport automatically when some of the included files changed [1269634]
- Fixed an issue where building a context menu on a dragging block node would leave it floating and undo/redo would result in a soft-lock
- Fixed an issue where ShaderGraph was logging error when edited in play mode [1274148].
- Fixed a bug where properties copied over with their graph inputs would not hook up correctly in a new graph [1274306]
- Fixed an issue where renaming a property in the blackboard at creation would trigger an error.
- Fixed an issue where ShaderGraph shaders did not reimport automatically when missing dependencies were reintroduced [1182895]
- Fixed an issue where ShaderGraph previews would not show error shaders when the active render pipeline is incompatible with the shader [1257015]
- ShaderGraph DDX, DDY, DDXY, and NormalFromHeight nodes do not allow themselves to be connected to vertex shader, as the derivative instructions can't be used [1209087]
- When ShaderGraph detects no active SRP, it will still continue to render the master preview, but it will use the error shader [1264642]
- VirtualTexture is no longer allowed as a SubGraph output (it is not supported by current system) [1254483]
- ShaderGraph Custom Function Node will now correctly convert function and slot names to valid HLSL identifiers [1258832]
- Fixed an issue where ShaderGraph Custom Function Node would reorder slots when you modified them [1280106]
- Fixed Undo handling when adding or removing Targets from a ShaderGraph [1257028]
- Fixed an issue with detection of circular subgraph dependencies [1269841]
- Fixed an issue where subgraph nodes were constantly changing their serialized data [1281975]
- Modifying a subgraph will no longer cause ShaderGraphs that use them to "reload from disk?" [1198885]
- Fixed issues with ShaderGraph title bar not correctly displaying the modified status * [1282031]
- Fixed issues where ShaderGraph could discard modified data without user approval when closed [1170503]
- Fixed an issue where ShaderGraph file dependency gathering would fail to include any files that didn't exist
- Fixed issues with ShaderGraph detection and handling of deleted graph files
- Fixed an issue where the ShaderGraph was corrupting the translation cache
- Fixed an issue where ShaderGraph would not prompt the user to save unsaved changes after an assembly reload
- Fixed an issue with Position Node not automatically upgrading
- Fixed an issue where failing SubGraphs would block saving graph files using them (recursion check would throw exceptions) [1283425]
- Fixed an issue where choosing "None" as the default texture for a texture property would not correctly preview the correct default color [1283782]
- Fixed some bugs with Color Nodes and properties that would cause incorrect collorspace conversions

## [10.0.0] - 2019-06-10
### Added
- Added the Internal Inspector which allows the user to view data contained in selected nodes and properties in a new floating graph sub-window. Also added support for custom property drawers to let you visualize any data type you like and expose it to the inspector.
- Added samples for Procedural Patterns to the package.
- You can now use the right-click context menu to delete Sticky Notes.
- You can now save your graph as a new Asset.
- Added support for vertex skinning when you use the DOTS animation package.
- You can now use the right-click context menu to set the precision on multiple selected nodes.
- You can now select unused nodes in your graph.
- When you start the Editor, Shader Graph now displays Properties in the Blackboard as collapsed.
- Updated the zoom level to let you zoom in further.
- Blackboard properties now have a __Duplicate__ menu option. When you duplicate properties, Shader Graph maintains the order, and inserts duplicates below the current selection.
- When you convert a node to a Sub Graph, the dialog now opens up in the directory of the original graph that contained the node. If the new Sub Graph is outside this directory, it also remembers that path for the next dialog to ease folder navigation.
- If Unity Editor Analytics are enabled, Shader Graph collects anonymous data about which nodes you use in your graphs. This helps the Shader Graph team focus our efforts on the most common graph scenarios, and better understand the needs of our customers. We don't track edge data and cannot recreate your graphs in any form.
- The Create Node Menu now has a tree view and support for fuzzy field searching.
- When a Shader Graph or Sub Graph Asset associated with a open window has been deleted, Unity now displays a dialog that asks whether you would like to save the graph as a new Asset or close the window.
- Added a drop-down menu to the PBR Master Node that lets you select the final coordinate space of normals delivered from the fragment function.
- Added support for users to drag and drop Blackboard Properties from one graph to another.
- Breaking out GraphData validation into clearer steps.
- Added AlphaToMask render state.
- Added a field to the Master Nodes that overrides the generated shader's ShaderGUI, which determines how a Material that uses a Shader Graph looks.
- Added Redirect Nodes. You can now double-click an edge to add a control point that allows you to route edges around other nodes and connect multiple output edges.
- Added `Compute Deformation` Node to read deformed vertex data from Dots Deformations.
- Added new graph nodes that allow sampling Virtual Textures
- Shader Graph now uses a new file format that is much friendlier towards version control systems and humans. Existing Shader Graphs and will use the new format next time they are saved.
- Added 'Allow Material Override' option to the built-in target for shader graph.

### Changed
- Changed the `Branch` node so that it uses a ternary operator (`Out = bool ? a : B`) instead of a linear interpolate function.
- Copied nodes are now pasted at the cursor location instead of slightly offset from their original location.
- Error messages reported on Sub Graph output nodes for invalid previews now present clearer information, with documentation support.
- Updated legacy COLOR output semantic to SV_Target in pixel shader for compatibility with DXC.
- Updated the functions in the `Normal From Height` node to avoid NaN outputs.
- Changed the Voronoi Node algorithm to increase the useful range of the input values and to always use float values internally to avoid clipping.
- Changed the `Reference Suffix` of Keyword Enum entries so that you cannot edit them, which ensures that material keywords compile properly.
- Updated the dependent version of `Searcher` to 4.2.0.
- Added support for `Linear Blend Skinning` Node to Universal Render Pipeline.
- Moved all code to be under Unity specific namespaces.
- Changed ShaderGraphImporter and ShaderSubgraphImporter so that graphs are imported before Models.
- Remove VFXTarget if VisualEffect Graph package isn't included.
- VFXTarget doesn't overwrite the shader export anymore, VFXTarget can be active with another target.

### Fixed
- Edges no longer produce errors when you save a Shader Graph.
- Shader Graph no longer references the `NUnit` package.
- Fixed a shader compatibility issue in the SRP Batcher when you use a hybrid instancing custom variable.
- Fixed an issue where Unity would crash when you imported a Shader Graph Asset with invalid formatting.
- Fixed an issue with the animated preview when there is no Camera with animated Materials in the Editor.
- Triplanar nodes no longer use Camera-relative world space by default in HDRP.
- Errors no longer occur when you activate `Enable GPU Instancing` on Shader Graph Materials. [1184870](https://issuetracker.unity3d.com/issues/universalrp-shader-compilation-error-when-using-gpu-instancing)
- Errors no longer occur when there are multiple tangent transform nodes on a graph. [1185752](https://issuetracker.unity3d.com/issues/shadergraph-fails-to-compile-with-redefinition-of-transposetangent-when-multiple-tangent-transform-nodes-are-plugged-in)
- The Main Preview for Sprite Lit and Sprite Unlit master nodes now displays the correct color. [1184656](https://issuetracker.unity3d.com/issues/shadergraph-preview-for-lit-and-unlit-master-node-wrong-color-when-color-is-set-directly-on-master-node)
- Shader Graph shaders in `Always Include Shaders` no longer crash builds. [1191757](https://issuetracker.unity3d.com/issues/lwrp-build-crashes-when-built-with-shadergraph-file-added-to-always-include-shaders-list)
- The `Transform` node now correctly transforms Absolute World to Object.
- Errors no longer occur when you change the precision of Sub Graphs. [1158413](https://issuetracker.unity3d.com/issues/shadergraph-changing-precision-of-sg-with-subgraphs-that-still-use-the-other-precision-breaks-the-generated-shader)
- Fixed an error where the UV channel drop-down menu on nodes had clipped text. [1188710](https://issuetracker.unity3d.com/issues/shader-graph-all-uv-dropdown-value-is-clipped-under-shader-graph)
- Added StencilOverride support.
- Sticky Notes can now be grouped properly.
- Fixed an issue where nodes couldn't be copied from a group.
- Fixed a bug that occurred when you duplicated multiple Blackboard properties or keywords simultaneously, where Shader Graph stopped working, potentially causing data loss.
- Fixed a bug where you couldn't reorder Blackboard properties.
- Shader Graph now properly duplicates the __Exposed__ status for Shader properties and keywords.
- Fixed a bug where the __Save Graph As__ dialog for a Shader or Sub Graph sometimes appeared in the wrong Project when you had multiple Unity Projects open simultaneously.
- Fixed an issue where adding the first output to a Sub Graph without any outputs prior caused Shader Graphs containing the Sub Graph to break.
- Fixed an issue where Shader Graph shaders using the `CameraNode` failed to build on PS4 with "incompatible argument list for call to 'mul'".
- Fixed a bug that caused problems with Blackboard property ordering.
- Fixed a bug where the redo functionality in Shader Graph often didn't work.
- Fixed a bug where using the Save As command on a Sub Graph raised an exception.
- Fixed a bug where the input fields sometimes didn't render properly. [1176268](https://issuetracker.unity3d.com/issues/shadergraph-input-fields-get-cut-off-after-minimizing-and-maximizing-become-unusable)
- Fixed a bug where the Gradient property didn't work with all system locales. [1140924](https://issuetracker.unity3d.com/issues/shader-graph-shader-doesnt-compile-when-using-a-gradient-property-and-a-regional-format-with-comma-decimal-separator-is-used)
- Fixed a bug where Properties in the Blackboard could have duplicate names.
- Fixed a bug where you could drag the Blackboard into a graph even when you disabled the Blackboard.
- Fixed a bug where the `Vertex Normal` slot on master nodes needed vertex normal data input to compile. [1193348](https://issuetracker.unity3d.com/issues/hdrp-unlit-shader-plugging-anything-into-the-vertex-normal-input-causes-shader-to-fail-to-compile)
- Fixed a bug where `GetWorldSpaceNormalizeViewDir()` could cause undeclared indentifier errors. [1190606](https://issuetracker.unity3d.com/issues/view-dir-node-plugged-into-vertex-position-creates-error-undeclared-identifier-getworldspacenormalizeviewdir)
- Fixed a bug where Emission on PBR Shader Graphs in the Universal RP would not bake to lightmaps. [1190225](https://issuetracker.unity3d.com/issues/emissive-custom-pbr-shadergraph-material-only-works-for-primitive-unity-objects)
- Fixed a bug where Shader Graph shaders were writing to `POSITION` instead of `SV_POSITION`, which caused PS4 builds to fail.
- Fixed a bug where `Object to Tangent` transforms in the `Transform` node used the wrong matrix. [1162203](https://issuetracker.unity3d.com/issues/shadergraph-transform-node-from-object-to-tangent-space-uses-the-wrong-matrix)
- Fixed an issue where boolean keywords in a Shader Graph caused HDRP Material features to fail. [1204827](https://issuetracker.unity3d.com/issues/hdrp-shadergraph-adding-a-boolean-keyword-to-an-hdrp-lit-shader-makes-material-features-not-work)
- Fixed a bug where Object space normals scaled with Object Scale.
- Documentation links on nodes now point to the correct URLs and package versions.
- Fixed an issue where Sub Graphs sometimes had duplicate names when you converted nodes into Sub Graphs.
- Fixed an issue where the number of ports on Keyword nodes didn't update when you added or removed Enum Keyword entries.
- Fixed an issue where colors in graphs didn't update when you changed a Blackboard Property's precision while the Color Mode is set to Precision.
- Fixed a bug where custom mesh in the Master Preview didn't work.
- Fixed a number of memory leaks that caused Shader Graph assets to stay in memory after closing the Shader Graph window.
- You can now smoothly edit controls on the `Dielectric Specular` node.
- Fixed Blackboard Properties to support scientific notation.
- Fixed a bug where warnings in the Shader Graph or Sub Graph were treated as errors.
- Fixed a bug where the error `Output value 'vert' is not initialized` displayed on all PBR graphs in Universal. [1210710](https://issuetracker.unity3d.com/issues/output-value-vert-is-not-completely-initialized-error-is-thrown-when-pbr-graph-is-created-using-urp)
- Fixed a bug where PBR and Unlit master nodes in Universal had Alpha Clipping enabled by default.
- Fixed an issue in where analytics wasn't always working.
- Fixed a bug where if a user had a Blackboard Property Reference start with a digit the generated shader would be broken.
- Avoid unintended behavior by removing the ability to create presets from Shader Graph (and Sub Graph) assets. [1220914](https://issuetracker.unity3d.com/issues/shadergraph-preset-unable-to-open-editor-when-clicking-on-open-shader-editor-in-the-shadersubgraphimporter)
- Fixed a bug where undo would make the Master Preview visible regardless of its toggle status.
- Fixed a bug where any change to the PBR master node settings would lose connection to the normal slot.
- Fixed a bug where the user couldn't open up HDRP Master Node Shader Graphs without the Render Pipeline set to HDRP.
- Fixed a bug where adding a HDRP Master Node to a Shader Graph would softlock the Shader Graph.
- Fixed a bug where shaders fail to compile due to `#pragma target` generation when your system locale uses commas instead of periods.
- Fixed a compilation error when using Hybrid Renderer due to incorrect positioning of macros.
- Fixed a bug where the `Create Node Menu` lagged on load. Entries are now only generated when property, keyword, or subgraph changes are detected. [1209567](https://issuetracker.unity3d.com/issues/shadergraph-opening-node-search-window-is-unnecessarily-slow).
- Fixed a bug with the `Transform` node where converting from `Absolute World` space in a sub graph causes invalid subscript errors. [1190813](https://issuetracker.unity3d.com/issues/shadergraph-invalid-subscript-errors-are-thrown-when-connecting-a-subgraph-with-transform-node-with-unlit-master-node)
- Fixed a bug where depndencies were not getting included when exporting a shadergraph and subgraphs
- Fixed a bug where adding a " to a property display name would cause shader compilation errors and show all nodes as broken
- Fixed a bug where the `Position` node would change coordinate spaces from `World` to `Absolute World` when shaders recompile. [1184617](https://issuetracker.unity3d.com/product/unity/issues/guid/1184617/)
- Fixed a bug where instanced shaders wouldn't compile on PS4.
- Fixed a bug where switching a Color Nodes' Mode between Default and HDR would cause the Color to be altered incorrectly.
- Fixed a bug where nodes dealing with matricies would sometimes display a preview, sometimes not.
- Optimized loading a large Shader Graph. [1209047](https://issuetracker.unity3d.com/issues/shader-graph-unresponsive-editor-when-using-large-graphs)
- Fixed NaN issue in triplanar SG node when blend goes to 0.
- Fixed a recurring bug where node inputs would get misaligned from their ports. [1224480]
- Fixed an issue where Blackboard properties would not duplicate with `Precision` or `Hybrid Instancing` options.
- Fixed an issue where `Texture` properties on the Blackboard would not duplicate with the same `Mode` settings.
- Fixed an issue where `Keywords` on the Blackboard would not duplicate with the same `Default` value.
- Shader Graph now requests preview shader compilation asynchronously. [1209047](https://issuetracker.unity3d.com/issues/shader-graph-unresponsive-editor-when-using-large-graphs)
- Fixed an issue where Shader Graph would not compile master previews after an assembly reload.
- Fixed issue where `Linear Blend Skinning` node could not be converted to Sub Graph [1227087](https://issuetracker.unity3d.com/issues/shadergraph-linear-blend-skinning-node-reports-an-error-and-prevents-shader-compilation-when-used-within-a-sub-graph)
- Fixed a compilation error in preview shaders for nodes requiring view direction.
- Fixed undo not being recorded properly for setting active master node, graph precision, and node defaults.
- Fixed an issue where Custum Function nodes and Sub Graph Output nodes could no longer rename slots.
- Fixed a bug where searcher entries would not repopulate correctly after an undo was perfromed (https://fogbugz.unity3d.com/f/cases/1241018/)
- Fixed a bug where Redirect Nodes did not work as inputs to Custom Function Nodes. [1235999](https://issuetracker.unity3d.com/product/unity/issues/guid/1235999/)
- Fixed a bug where changeing the default value on a keyword would reset the node input type to vec4 (https://fogbugz.unity3d.com/f/cases/1216760/)
- Fixed a soft lock when you open a graph when the blackboard hidden.
- Fixed an issue where keyboard navigation in the Create Node menu no longer worked. [1253544]
- Preview correctly shows unassigned VT texture result, no longer ignores null textures
- Don't allow duplicate VT layer names when renaming layers
- Moved VT layer TextureType to the VTProperty from the SampleVT node
- Fixed the squished UI of VT property layers
- Disallow Save As and Convert to Subgraph that would create recursive dependencies
- Fixed an issue where the user would not get a save prompt on application close [1262044](https://issuetracker.unity3d.com/product/unity/issues/guid/1262044/)
- Fixed bug where output port type would not visually update when input type changed (for example from Vec1 to Vec3) [1259501](https://issuetracker.unity3d.com/product/unity/issues/guid/1259501/)
- Fixed an issue with how we collected/filtered nodes for targets. Applied the work to the SearchWindowProvider as well
- Fixed a bug where the object selector for Custom Function Nodes did not update correctly. [1176129](https://issuetracker.unity3d.com/product/unity/issues/guid/1176129/)
- Fixed a bug where whitespaces were allowed in keyword reference names
- Fixed a bug where the Create Node menu would override the Object Field selection window. [1176125](https://issuetracker.unity3d.com/issues/shader-graph-object-input-field-with-space-bar-shortcut-opens-shader-graph-search-window-and-object-select-window)
- Fixed a bug where the Main Preview window was no longer a square aspect ratio. [1257053](https://issuetracker.unity3d.com/product/unity/issues/guid/1257053/)
- Fixed a bug where the size of the Graph Inspector would not save properly. [1257084](https://issuetracker.unity3d.com/product/unity/issues/guid/1257084/)
- Replace toggle by an enumField for lit/unlit with VFXTarget
- Alpha Clipping option in Graph inspector now correctly hides and indents dependent options. (https://fogbugz.unity3d.com/f/cases/1257041/)
- Fixed a bug where changing the name of a property did not update nodes on the graph. [1249164](https://issuetracker.unity3d.com/product/unity/issues/guid/1249164/)
- Fixed a crash issue when ShaderGraph included in a project along with DOTS assemblies
- Added missing SampleVirtualTextureNode address mode control in ShaderGraph
- Fixed a badly named control on SampleVirtualTextureNode in ShaderGraph
- Fixed an issue where multiple SampleVirtualTextureNodes created functions with names that may collide in ShaderGraph
- Made sub graph importer deterministic to avoid cascading shader recompiles when no change was present.
- Adjusted style sheet for Blackboard to prevent ui conflicts.
- Fixed a bug where the SampleVirtualTexture node would delete slots when changing its LOD mode
- Use preview of the other target if VFXTarget is active.

## [7.1.1] - 2019-09-05
### Added
- You can now define shader keywords on the Blackboard. Use these keywords on the graph to create static branches in the generated shader.
- The tab now shows whether you are working in a Sub Graph or a Shader Graph file.
- The Shader Graph importer now bakes the output node type name into a meta-data object.

### Fixed
- The Shader Graph preview no longer breaks when you create new PBR Graphs.
- Fixed an issue where deleting a group and a property at the same time would cause an error.
- Fixed the epsilon that the Hue Node uses to avoid NaN on platforms that support half precision.
- Emission nodes no longer produce errors when you use them in Sub Graphs.
- Exposure nodes no longer produce errors when you use them in Sub Graphs.
- Unlit master nodes no longer define unnecessary properties in the Universal Render Pipeline.
- Errors no longer occur when you convert a selection to a Sub Graph.
- Color nodes now handle Gamma and Linear conversions correctly.
- Sub Graph Output nodes now link to the correct documentation page.
- When you use Keywords, PBR and Unlit master nodes no longer produce errors.
- PBR master nodes now calculate Global Illumination (GI) correctly.
- PBR master nodes now apply surface normals.
- PBR master nodes now apply fog.
- The Editor now displays correct errors for missing or deleted Sub Graph Assets.
- You can no longer drag and drop recursive nodes onto Sub Graph Assets.

## [7.0.1] - 2019-07-25
### Changed
- New Shader Graph windows are now docked to either existing Shader Graph windows, or to the Scene View.

### Fixed
- Fixed various dependency tracking issues with Sub Graphs and HLSL files from Custom Function Nodes.
- Fixed an error that previously occurred when you used `Sampler State` input ports on Sub Graphs.
- `Normal Reconstruct Z` node is now compatible with both fragment and vertex stages.
- `Position` node now draws the correct label for **Absolute World**.
- Node previews now inherit preview type correctly.
- Normal maps now unpack correctly for mobile platforms.
- Fixed an error that previously occurred when you used the Gradient Sample node and your system locale uses commas instead of periods.
- Fixed an issue where you couldn't group several nodes.

## [7.0.0] - 2019-07-10
### Added
- You can now use the `SHADERGRAPH_PREVIEW` keyword in `Custom Function Node` to generate different code for preview Shaders.
- Color Mode improves node visibility by coloring the title bar by Category, Precision, or custom colors.
- You can now set the precision of a Shader Graph and individual nodes.
- Added the `_TimeParameters` variable which contains `Time`, `Sin(Time)`, and `Cosine(Time)`
- _Absolute World_ space on `Position Node` now provides absolute world space coordinates regardless of the active render pipeline.
- You can now add sticky notes to graphs.

### Changed
- The `Custom Function Node` now uses an object field to reference its source when using `File` mode.
- To enable master nodes to generate correct motion vectors for time-based vertex modification, time is now implemented as an input to the graph rather than as a global uniform.
- **World** space on `Position Node` now uses the default world space coordinates of the active render pipeline.

### Fixed
- Fixed an error in `Custom Function Node` port naming.
- `Sampler State` properties and nodes now serialize correctly.
- Labels in the Custom Port menu now use the correct coloring when using the Personal skin.
- Fixed an error that occured when creating a Sub Graph from a selection containing a Group Node.
- When you change a Sub Graph, Shader Graph windows now correctly reload.
- When you save a Shader Graph, all other Shader Graph windows no longer re-compile their preview Shaders.
- Shader Graph UI now draws with correct styling for 2019.3.
- When deleting edge connections to nodes with a preview error, input ports no longer draw in the wrong position.
- Fixed an error involving deprecated components from VisualElements.
- When you convert nodes to a Sub Graph, the nodes are now placed correctly in the Sub Graph.
- The `Bitangent Vector Node` now generates all necessary shader requirements.

## [6.7.0-preview] - 2019-05-16
### Added
- Added a hidden path namespace for Sub Graphs to prevent certain Sub Graphs from populating the Create Node menu.

### Changed
- Anti-aliasing (4x) is now enabled on Shader Graph windows.

### Fixed
- When you click on the gear icon, Shader Graph now focuses on the selected node, and brings the settings menu to front view.
- Sub Graph Output and Custom Function Node now validate slot names, and display an appropriate error badge when needed.
- Remaining outdated documentation has been removed.
- When you perform an undo or redo to an inactive Shader Graph window, the window no longer breaks.
- When you rapidly perform an undo or redo, Shader Graph windows no longer break.
- Sub Graphs that contain references to non-existing Sub Graphs no longer break the Sub Graph Importer.
- You can now reference sub-assets such as Textures.
- You can now reference Scene Color and Scene Depth correctly from within a Sub Graph.
- When you create a new empty Sub Graph, it no longer shows a warning about a missing output.
- When you create outputs that start with a digit, Shader generation no longer fails.
- You can no longer add nodes that are not allowed into Sub Graphs.
- A graph must now always contain at least one Master Node.
- Duplicate output names are now allowed.
- Fixed an issue where the main preview was always redrawing.
- When you set a Master Node as active, the Main Preview now shows the correct result.
- When you save a graph that contains a Sub Graph node, the Shader Graph window no longer freezes.
- Fixed an error that occured when using multiple Sampler State nodes with different parameters.
- Fixed an issue causing default inputs to be misaligned in certain cases.
- You can no longer directly connect slots with invalid types. When the graph detects that situation, it now doesn't break and gives an error instead.

## [6.6.0] - 2019-04-01
### Added
- You can now add Matrix, Sampler State and Gradient properties to the Blackboard.
- Added Custom Function node. Use this node to define a custom HLSL function either via string directly in the graph, or via a path to an HLSL file.
- You can now group nodes by pressing Ctrl + G.
- Added "Delete Group and Contents" and removed "Ungroup All Nodes" from the context menu for groups.
- You can now use Sub Graphs in other Sub Graphs.
- Preview shaders now compile in the background, and only redraw when necessary.

### Changed
- Removed Blackboard fields, which had no effect on Sub Graph input ports, from the Sub Graph Blackboard.
- Subgraph Output node is now called Outputs.
- Subgraph Output node now supports renaming of ports.
- Subgraph Output node now supports all port types.
- Subgraph Output node now supports reordering ports.
- When you convert nodes to a Sub Graph, Shader Graph generates properties and output ports in the Sub Graph, and now by default, names those resulting properties and output ports based on their types.
- When you delete a group, Shader Graph now deletes the Group UI, but doesn't delete the nodes inside.

### Fixed
- You can now undo edits to Vector port default input fields.
- You can now undo edits to Gradient port default input fields.
- Boolean port input fields now display correct values when you undo changes.
- Vector type properties now behave as expected when you undo changes.
- Fixed an error that previously occurred when you opened saved Shader Graphs containing one or more Voronoi nodes.
- You can now drag normal map type textures on to a Shader Graph to create Sample Texture 2D nodes with the correct type set.
- Fixed the Multiply node so default input values are applied correctly.
- Added padding on input values for Blend node to prevent NaN outputs.
- Fixed an issue where `IsFaceSign` would not compile within Sub Graph Nodes.
- Null reference errors no longer occur when you remove ports with connected edges.
- Default input fields now correctly hide and show when connections change.

## [6.5.0] - 2019-03-07

### Fixed
- Fixed master preview for HDRP master nodes when alpha clip is enabled.

## [6.4.0] - 2019-02-21
### Fixed
- Fixed the Transform node, so going from Tangent Space to any other space now works as expected.

## [6.3.0] - 2019-02-18
### Fixed
- Fixed an issue where the Normal Reconstruct Z Node sometimes caused Not a Number (NaN) errors when using negative values.

## [6.2.0] - 2019-02-15
### Fixed
- Fixed the property blackboard so it no longer goes missing or turns very small.

### Changed
- Code refactor: all macros with ARGS have been swapped with macros with PARAM. This is because the ARGS macros were incorrectly named.

## [6.1.0] - 2019-02-13

## [6.0.0] - 2019-02-23
### Added
- When you hover your cursor over a property in the blackboard, this now highlights the corresponding property elements in your Shader Graph. Similarly, if you hover over a property in the Shader Graph itself, this highlights the corresponding property in the blackboard.
- Property nodes in your Shader Graph now have a similar look and styling as the properties in the blackboard.

### Changed
- Errors in the compiled shader are now displayed as badges on the appropriate node.
- In the `Scene Depth` node you can now choose the depth sampling mode: `Linear01`, `Raw` or `Eye`.

### Fixed
- When you convert an inline node to a `Property` node, this no longer allows duplicate property names.
- When you move a node, you'll now be asked to save the Graph file.
- You can now Undo edits to Property parameters on the Blackboard.
- You can now Undo conversions between `Property` nodes and inline nodes.
- You can now Undo moving a node.
- You can no longer select the `Texture2D` Property type `Mode`, if the Property is not exposed.
- The `Vector1` Property type now handles default values more intuitively when switching `Mode` dropdown.
- The `Color` node control is now a consistent width.
- Function declarations no longer contain double delimiters.
- The `Slider` node control now functions correctly.
- Fixed an issue where the Editor automatically re-imported Shader Graphs when there were changes to the asset database.
- Reverted the visual styling of various graph elements to their previous correct states.
- Previews now repaint correctly when Unity does not have focus.
- Code generation now works correctly for exposed Vector1 shader properties where the decimal separator is not a dot.
- The `Rotate About Axis` node's Modes now use the correct function versions.
- Shader Graph now preserves grouping when you convert nodes between property and inline.
- The `Flip` node now greys out labels for inactive controls.
- The `Boolean` property type now uses the `ToggleUI` property attribute, so as to not generate keywords.
- The `Normal Unpack` node no longer generates errors in Object space.
- The `Split` node now uses values from its default Port input fields.
- The `Channel Mask` node now allows multiple node instances, and no longer generates any errors.
- Serialized the Alpha control value on the `Flip` node.
- The `Is Infinite` and `Is NaN` nodes now use `Vector 1` input ports, but the output remains the same.
- You can no longer convert a node inside a `Sub Graph` into a `Sub Graph`, which previously caused errors.
- The `Transformation Matrix` node's Inverse Projection and Inverse View Projection modes no longer produce errors.
- The term `Shader Graph` is now captilized correctly in the Save Graph prompt.

## [5.2.0] - 2018-11-27
### Added
- Shader Graph now has __Group Node__, where you can group together several nodes. You can use this to keep your Graphs organized and nice.

### Fixed
- The expanded state of blackboard properties are now remembered during a Unity session.

## [5.1.0] - 2018-11-19
### Added
- You can now show and hide the Main Preview and the Blackboard from the toolbar.

### Changed
- The Shader Graph package is no longer in preview.
- Moved `NormalBlendRNM` node to a dropdown option on `Normal Blend` node.
- `Sample Cubemap` node now has a `SamplerState` slot.
- New Sub Graph assets now default to the "Sub Graphs" path in the Create Node menu.
- New Shader Graph assets now default to the "Shader Graphs" path in the Shader menu.
- The `Light Probe` node is now a `Baked GI` node. When you use LWRP with lightmaps, this node now returns the correct lightmap data. This node is supported in HDRP.
- `Reflection Probe` nodes now only work with LWRP. This solves compilation errors in HDRP.
- `Ambient` nodes now only work with LWRP. This solves compilation errors in HDRP.
- `Fog` nodes now only work with LWRP. This solves compilation errors in HDRP.
- In HDRP, the `Position` port for the `Object` node now returns the absolute world position.
- The `Baked GI`, `Reflection Probe`, and `Ambient` nodes are now in the `Input/Lighting` category.
- The master node no longer has its own preview, because it was redundant. You can see the results for the master node in the Main Preview.

### Fixed
- Shadow projection is now correct when using the `Unlit` master node with HD Render Pipeline.
- Removed all direct references to matrices
- `Matrix Construction` nodes with different `Mode` values now evaluate correctly.
- `Is Front Face` node now works correctly when connected to `Alpha` and `AlphaThreshold` slots on the `PBR` master node.
- Corrected some instances of incorrect port dimensions on several nodes.
- `Scene Depth` and `Scene Color` nodes now work in single pass stereo in Lightweight Render Pipeline.
- `Channel Mask` node controls are now aligned correctly.
- In Lightweight Render Pipeline, Pre-multiply surface type now matches the Lit shader.
- Non-exposed properties in the blackboard no longer have a green dot next to them.
- Default reference name for shader properties are now serialized. You cannot change them after initial creation.
- When you save Shader Graph and Sub Graph files, they're now automatically checked out on version control.
- Shader Graph no longer throws an exception when you double-click a folder in the Project window.
- Gradient Node no longer throws an error when you undo a deletion.

## [5.0.0-preview] - 2018-09-28

## [4.0.0-preview] - 2018-09-28
### Added
- Shader Graph now supports the High Definition Render Pipeline with both PBR and Unlit Master nodes. Shaders built with Shader Graph work with both the Lightweight and HD render pipelines.
- You can now modify vertex position via the Position slot on the PBR and Unlit Master nodes. By default, the input to this node is object space position. Custom inputs to this slot should specify the absolute local position of a given vertex. Certain nodes (such as Procedural Shapes) are not viable in the vertex shader. Such nodes are incompatible with this slot.
- You can now edit the Reference name for a property. To do so, select the property and type a new name next to Reference. If you want to reset to the default name, right-click Reference, and select Reset reference.
- In the expanded property window, you can now toggle whether the property is exposed.
- You can now change the path of Shader Graphs and Sub Graphs. When you change the path of a Shader Graph, this modifies the location it has in the shader selection list. When you change the path of Sub Graph, it will have a different location in the node creation menu.
- Added `Is Front Face` node. With this node, you can change graph output depending on the face sign of a given fragment. If the current fragment is part of a front face, the node returns true. For a back face, the node returns false. Note: This functionality requires that you have enabled **two sided** on the Master node.
- Gradient functionality is now available via two new nodes: Sample Gradient and Gradient Asset. The Sample Gradient node samples a gradient given a Time parameter. You can define this gradient on the Gradient slot control view. The Gradient Asset node defines a gradient that can be sampled by multiple Sample Gradient nodes using different Time parameters.
- Math nodes now have a Waves category. The category has four different nodes: Triangle wave, Sawtooth wave, Square wave, and Noise Sine wave. The Triangle, Sawtooth, and Square wave nodes output a waveform with a range of -1 to 1 over a period of 1. The Noise Sine wave outputs a standard Sine wave with a range of -1 to 1 over a period of 2 * pi. For variance, random noise is added to the amplitude of the Sine wave, within a determined range.
- Added `Sphere Mask` node for which you can indicate the starting coordinate and center point. The sphere mask uses these with the **Radius** and **Hardness** parameters. Sphere mask functionality works in both 2D and 3D spaces, and is based on the vector coordinates in the **Coords and Center** input.
- Added support for Texture 3D and Texture 2D Array via two new property types and four new nodes.
- A new node `Texture 2D LOD` has been added for LOD functionality on a Texture 2D Sample. Sample Texture 2D LOD uses the exact same input and output slots as Sample Texture 2D, but also includes an input for level of detail adjustments via a Vector1 slot.
- Added `Texel Size` node, which allows you to get the special texture properties of a Texture 2D Asset via the `{texturename}_TexelSize` variable. Based on input from the Texture 2D Asset, the node outputs the width and height of the texel size in Vector1 format.
- Added `Rotate About Axis` node. This allows you to rotate a 3D vector space around an axis. For the rotation, you can specify an amount of degrees or a radian value.
- Unpacking normal maps in object space.
- Unpacking derivative maps option on sample texture nodes.
- Added Uint type for instancing support.
- Added HDR option for color material slots.
- Added definitions used by new HD Lit Master node.
- Added a popup control for a string list.
- Added conversion type (position/direction) to TransformNode.
- In your preview for nodes that are not master nodes, pixels now display as pink if they are not finite.

### Changed
- The settings for master nodes now live in a small window that you can toggle on and off. Here, you can change various rendering settings for your shader.
- There are two Normal Derive Nodes: `Normal From Height` and `Normal Reconstruct Z`.
  `Normal From Height` uses Vector1 input to derive a normal map.
  `Normal Reconstruct Z` uses the X and Y components in Vector2 input to derive the proper Z value for a normal map.
- The Texture type default input now accepts render textures.
- HD PBR subshader no longer duplicates surface description code into vertex shader.
- If the current render pipeline is not compatible, master nodes now display an error badge.
- The preview shader now only considers the current render pipeline. Because of this there is less code to compile, so the preview shader compiles faster.
- When you rename a shader graph or sub shader graph locally on your disk, the title of the Shader Graph window, black board, and preview also updates.
- Removed legacy matrices from Transfomation Matrix node.
- Texture 2D Array and Texture 3D nodes can no longer be used in the vertex shader.
- `Normal Create` node has been renamed to `Normal From Texture`.
- When you close the Shader Graph after you have modified a file, the prompt about saving your changes now shows the file name as well.
- `Blend` node now supports Overwrite mode.
- `Simple Noise` node no longer has a loop.
- The `Polygon` node now calculates radius based on apothem.
- `Normal Strength` node now calculates Z value more accurately.
- You can now connect Sub Graphs to vertex shader slots. If a node in the Sub Graph specifies a shader stage, that specific Sub Graph node is locked to that stage. When an instance of a Sub Graph node is connected to a slot that specifies a shader stage, all slots on that instance are locked to the stage.
- Separated material options and tags.
- Master node settings are now recreated when a topological modification occurs.

### Fixed
- Vector 1 nodes now evaluate correctly. ([#334](https://github.com/Unity-Technologies/ShaderGraph/issues/334) and [#337](https://github.com/Unity-Technologies/ShaderGraph/issues/337))
- Properties can now be copied and pasted.
- Pasting a property node into another graph will now convert it to a concrete node. ([#300](https://github.com/Unity-Technologies/ShaderGraph/issues/300) and [#307](https://github.com/Unity-Technologies/ShaderGraph/pull/307))
- Nodes that are copied from one graph to another now spawn in the center of the current view. ([#333](https://github.com/Unity-Technologies/ShaderGraph/issues/333))
- When you edit sub graph paths, the search window no longer yields a null reference exception.
- The blackboard is now within view when deserialized.
- Your system locale can no longer cause incorrect commands due to full stops being converted to commas.
- Deserialization of subgraphs now works correctly.
- Sub graphs are now suffixed with (sub), so you can tell them apart from other nodes.
- Boolean and Texture type properties now function correctly in sub-graphs.
- The preview of a node does not obstruct the selection outliner anymore.
- The Dielectric Specular node no longer resets its control values.
- You can now copy, paste, and duplicate sub-graph nodes with vector type input ports.
- The Lightweight PBR subshader now normalizes normal, tangent, and view direction correctly.
- Shader graphs using alpha clip now generate correct depth and shadow passes.
- `Normal Create` node has been renamed to `Normal From Texture`.
- The preview of nodes now updates correctly.
- Your system locale can no longer cause incorrect commands due to full stops being converted to commas.
- `Show Generated Code` no longer throws an "Argument cannot be null" error.
- Sub Graphs now use the correct generation mode when they generate preview shaders.
- The `CodeFunctionNode` API now generates correct function headers when you use `DynamicMatrix` type slots.
- Texture type input slots now set correct default values for 'Normal' texture type.
- SpaceMaterialSlot now reads correct slot.
- Slider node control now functions correctly.
- Shader Graphs no longer display an error message intended for Sub Graphs when you delete properties.
- The Shader Graph and Sub Shader Graph file extensions are no longer case-sensitive.
- The dynamic value slot type now uses the correct decimal separator during HLSL generation.
- Fixed an issue where Show Generated Code could fail when external editor was not set.
- In the High Definition Render Pipeline, Shader Graph now supports 4-channel UVs.
- The Lightweight PBR subshader now generates the correct meta pass.
- Both PBR subshaders can now generate indirect light from emission.
- Shader graphs now support the SRP batcher.
- Fixed an issue where floatfield would be parsed according to OS locale settings with .NET 4.6<|MERGE_RESOLUTION|>--- conflicted
+++ resolved
@@ -27,11 +27,8 @@
  - Fixed an issue where ShaderGraph "view shader" commands were opening in individual windows, and blocking Unity from closing [1367188]
  - Improved screenspace position accuracy in the fragment shader by using VPOS [1352662] (https://issuetracker.unity3d.com/issues/shadergraph-dither-node-results-in-artifacts-when-far-from-origin-caused-by-screen-position-breaking-down)
  - Fixed the node searcher results to prefer names over synonyms [1366058]
-<<<<<<< HEAD
  - Fixed the Scene Depth node so it returns proper results in Eye space when using an orthographic camera [1311272]
-=======
  - Fixed the sticky-note editable title text size in shader graph not matching the set font size [1357657].
->>>>>>> 573035ef
 
 ## [12.0.0] - 2021-01-11
 
