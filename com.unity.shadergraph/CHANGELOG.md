# Changelog
All notable changes to this package are documented in this file.

The format is based on [Keep a Changelog](http://keepachangelog.com/en/1.0.0/)
and this project adheres to [Semantic Versioning](http://semver.org/spec/v2.0.0.html).

## [12.0.0] - 2021-01-11

### Added
  - Added categories to the blackboard, enabling more control over the organization of shader properties and keywords in the Shader Graph tool. These categories are also reflected in the Material Inspector for URP + HDRP, for materials created from shader graphs.
  - Added ability to define custom vertex-to-fragment interpolators.
  - Support for the XboxSeries platform has been added.
  - Stereo Eye Index, Instance ID, and Vertex ID nodes added to the shadergraph library.
  - Added information about selecting and unselecting items to the Blackboard article.
  - Added View Vector Node documentation
  - Added custom interpolator thresholds on shadergraph project settings page.
  - Added custom interpolator documentation
  - Added subshadergraphs for SpeedTree 8 shadergraph support: SpeedTree8Wind, SpeedTree8ColorAlpha, SpeedTree8Billboard.
  - Added an HLSL file implementing a version of the Unity core LODDitheringTransition function which can be used in a Shader Graph
  - Added a new target for the built-in render pipeline, including Lit and Unlit sub-targets.
  - Added stage control to ShaderGraph Keywords, to allow fragment or vertex-only keywords.
  - For Texture2D properties, added linearGrey and red as options for default texture mode.
  - For Texture2D properties, changed the "bump" option to be called "Normal Map", and will now tag these properties with the [NormalMap] tag.
  - Added `Branch On Input Connection` node. This node can be used inside a subgraph to branch on the connection state of an exposed property.
  - Added `Use Custom Binding` option to properties. When this option is enabled, a property can be connected to a `Branch On Input Connection` node. The user provides a custom label that will be displayed on the exposed property, when it is disconnected in a graph.
  - Added new dropdown property type for subgraphs, to allow compile time branching that can be controlled from the parent graph, via the subgraph instance node.
  - Added `Dropdown` node per dropdown property, that can be used to configure the desired branch control.
  - Added selection highlight and picking shader passes for URP target.
  - Added the ability to mark textures / colors as \[MainTexture\] and \[MainColor\].
  - Added the ability to enable tiling and offset controls for a Texture2D input.
  - Added the Split Texture Transform node to allow using/overriding the provided tiling and offset from a texture input.
  - Added `Calculate Level Of Detail Texture 2D` node, for calculating a Texture2D LOD level.
  - Added `Gather Texture 2D` node, for retrieving the four samples (red component only) that would be used for bilinear interpolation when sampling a Texture2D.
  - Added toggle "Disable Global Mip Bias" in Sample Texture 2D and Sample Texture 2D array node. This checkbox disables the runtimes automatic Mip Bias, which for instance can be activated during dynamic resolution scaling.
  - Added `Sprite` option to Main Preview, which is similar to `Quad` but does not allow rotation. `Sprite` is used as the default preview for URP Sprite shaders.
  - Added visible errors for invalid stage capability connections to shader graph.

### Changed
- Properties and Keywords are no longer separated by type on the blackboard. Categories allow for any combination of properties and keywords to be grouped together as the user defines.
- Vector2/Vector3/Vector4 property types will now be properly represented by a matching Vector2/Vector3/Vector4 UI control in the URP + HDRP Material Inspector as opposed to the fallback Vector4 field that was used for any multi-dimensional vector type in the past.
- Updated/corrected View Direction documentation
- Change Asset/Create/Shader/Blank Shader Graph to Asset/Create/Shader Graph/Blank Shader Graph
- Change Asset/Create/Shader/Sub Graph to Asset/Create/Shader Graph/Sub Graph
- Change Asset/Create/Shader/VFX Shader Graph to Asset/Create/Shader Graph/VFX Shader Graph
- Adjusted Blackboard article to clarify multi-select functionality
- Limited max number of inspectable items in the Inspector View to 20 items
- Added borders to inspector items styling, to better differentiate between separate items
- Updated Custom Function Node to use new ShaderInclude asset type instead of TextAsset (.hlsl and .cginc softcheck remains).
- Change BranchOnInputNode to choose NotConnected branch when generating Preview
- Only ShaderGraph keywords count towards the shader permutation variant limit, SubGraph keywords do not.

### Fixed
- Fixed an issue where fog node density was incorrectly calculated.
- Fixed inspector property header styling
- Added padding to the blackboard window to prevent overlapping of resize region and scrollbars interfering with user interaction
- Blackboard now properly handles selection persistence of items between undo and redos
- Fixed the Custom Editor GUI field in the Graph settings that was ignored.
- Node included HLSL files are now tracked more robustly, so they work after file moves and renames [1301915] (https://issuetracker.unity3d.com/product/unity/issues/guid/1301915/)
- Prevent users from setting enum keywords with duplicate reference names and invalid characters [1287335]
- Fixed a bug where old preview property values would be used for node previews after an undo operation.
- Clean up console error reporting from node shader compilation so errors are reported in the graph rather than the Editor console [1296291] (https://issuetracker.unity3d.com/product/unity/issues/guid/1296291/)
- Fixed treatment of node precision in subgraphs, now allows subgraphs to switch precisions based on the subgraph node [1304050] (https://issuetracker.unity3d.com/issues/precision-errors-when-theres-a-precision-discrepancy-between-subgraphs-and-parent-graphs)
- Fixed an issue where the Rectangle Node could lose detail at a distance.  New control offers additional method that preserves detail better [1156801]
- Fixed virtual texture layer reference names allowing invalid characters [1304146]
- Fixed issue with SRP Batcher compatibility [1310624]
- Fixed issue with Hybrid renderer compatibility [1296776]
- Fixed ParallaxOcclusionMapping node to clamp very large step counts that could crash GPUs (max set to 256). [1329025] (https://issuetracker.unity3d.com/issues/shadergraph-typing-infinity-into-the-steps-input-for-the-parallax-occlusion-mapping-node-crashes-unity)
- Fixed an issue where the shader variant limit exceeded message was not getting passed [1304168] (https://issuetracker.unity3d.com/product/unity/issues/guid/1304168)
- Fixed a bug in master node preview generation that failed compilation when a block was deleted [1319066] (https://issuetracker.unity3d.com/issues/shadergraph-deleting-stack-blocks-of-universal-rp-targeted-shadergraph-causes-the-main-preview-to-fail-to-compile)
- Fixed issue where vertex generation was incorrect when only custom blocks were present [1320695].
- Fixed a bug where property deduplication was failing and spamming errors [1317809] (https://issuetracker.unity3d.com/issues/console-error-when-adding-a-sample-texture-operator-when-a-sampler-state-property-is-present-in-blackboard)
- Fixed a bug where big input values to the SimpleNoise node caused precision issues, especially noticeable on Mali GPUs. [1322891] (https://issuetracker.unity3d.com/issues/urp-mali-missing-glitch-effect-on-mali-gpu-devices)
- Fixed a bug where synchronously compiling an unencountered shader variant for preview was causing long delays in graph updates [1323744]
- Fixed a regression where custom function node file-included functions could not access shadergraph properties [1322467]
- Fixed an issue where a requirement was placed on a fixed-function emission property [1319637]
- Fixed default shadergraph precision so it matches what is displayed in the graph settings UI (single) [1325934]
- Fixed an unhelpful error message when custom function nodes didn't have a valid file [1323493].
- Fixed an issue with how the transform node handled direction transforms from absolute world space in camera relative SRPs [1323726]
- Fixed a bug where changing a Target setting would switch the inspector view to the Node Settings tab if any nodes were selected.
- Fixed "Disconnect All" option being grayed out on stack blocks [1313201].
- Fixed how shadergraph's prompt for "unsaved changes" was handled to fix double messages and incorrect window sizes [1319623].
- Fixed an issue where users can't create multiple Boolean or Enum keywords on the blackboard. [1329021](https://issuetracker.unity3d.com/issues/shadergraph-cant-create-multiple-boolean-or-enum-keywords)
- Fixed an issue where generated property reference names could conflict with Shader Graph reserved keywords [1328762] (https://issuetracker.unity3d.com/product/unity/issues/guid/1328762/)
- Fixed a ShaderGraph issue where ObjectField focus and Node selections would both capture deletion commands [1313943].
- Fixed a ShaderGraph issue where the right click menu doesn't work when a stack block node is selected [1320212].
- Fixed a bug when a node was both vertex and fragment exclusive but could still be used causing a shader compiler error [1316128].
- Fixed a ShaderGraph issue where a warning about an uninitialized value was being displayed on newly created graphs [1331377].
- Fixed divide by zero warnings when using the Sample Gradient Node
- Fixed the default dimension (1) for vector material slots so that it is consistent with other nodes. (https://issuetracker.unity3d.com/product/unity/issues/guid/1328756/)
- Fixed reordering when renaming enum keywords. (https://issuetracker.unity3d.com/product/unity/issues/guid/1328761/)
- Fixed an issue where an integer property would be exposed in the material inspector as a float [1330302](https://issuetracker.unity3d.com/product/unity/issues/guid/1330302/)
- Fixed a bug in ShaderGraph where sticky notes couldn't be copied and pasted [1221042].
- Fixed an issue where upgrading from an older version of ShaderGraph would cause Enum keywords to be not exposed [1332510]
- Fixed an issue where a missing subgraph with a "Use Custom Binding" property would cause the parent graph to fail to load [1334621] (https://issuetracker.unity3d.com/issues/shadergraph-shadergraph-cannot-be-opened-if-containing-subgraph-with-custom-binding-that-has-been-deleted)
- Fixed a ShaderGraph issue where unused blocks get removed on edge replacement [1334341].
- Fixed an issue where the ShaderGraph transform node would generate incorrect results when transforming a direction from view space to object space [1333781] (https://issuetracker.unity3d.com/product/unity/issues/guid/1333781/)
- Fixed a ShaderGraph issue where keyword properties could get stuck highlighted when deleted [1333738].
- Fixed issue with ShaderGraph custom interpolator node dependency ordering [1332553].
- Fixed SubGraph SamplerState property defaults not being respected [1336119]
- Fixed an issue where nested subgraphs with identical SamplerState property settings could cause compile failures [1336089]
- Fixed an issue where SamplerState properties could not be renamed after creation [1336126]
- Fixed loading all materials from project when saving a ShaderGraph.
- Fixed issues with double prompts for "do you want to save" when closing Shader Graph windows [1316104].
- Fixed a ShaderGraph issue where resize handles on blackboard and graph inspector were too small [1329247] (https://issuetracker.unity3d.com/issues/shadergraph-resize-bounds-for-blackboard-and-graph-inspector-are-too-small)
- Fixed a ShaderGraph issue where a material inspector could contain an extra set of render queue, GPU instancing, and double-sided GI controls.
- Fixed a Shader Graph issue where property auto generated reference names were not consistent across all property types [1336937].
- Fixed a warning in ShaderGraph about BuiltIn Shader Library assembly having no scripts.
- Fixed ShaderGraph BuiltIn target not having collapsible foldouts in the material inspector [1339256].
- Fixed GPU instancing support in Shadergraph [1319655] (https://issuetracker.unity3d.com/issues/shader-graph-errors-are-thrown-when-a-propertys-shader-declaration-is-set-to-hybrid-per-instance-and-exposed-is-disabled).
- Fixed indent level in shader graph target foldout (case 1339025).
- Fixed ShaderGraph BuiltIn target shader GUI to allow the same render queue control available on URP with the changes for case 1335795.
- Fixed ShaderGraph BuiltIn target not to apply emission in the ForwardAdd pass to match surface shader results [1345574]. (https://issuetracker.unity3d.com/product/unity/issues/guid/1345574/)
- Fixed Procedural Virtual Texture compatibility with SRP Batcher [1329336] (https://issuetracker.unity3d.com/issues/procedural-virtual-texture-node-will-make-a-shadergraph-incompatible-with-srp-batcher)
- Fixed an issue where SubGraph keywords would not deduplicate before counting towards the permutation limit [1343528] (https://issuetracker.unity3d.com/issues/shader-graph-graph-is-generating-too-many-variants-error-is-thrown-when-using-subgraphs-with-keywords)
- Fixed an issue where an informational message could cause some UI controls on the graph inspector to be pushed outside the window [1343124] (https://issuetracker.unity3d.com/product/unity/issues/guid/1343124/)
- Fixed a ShaderGraph issue where selecting a keyword property in the blackboard would invalidate all previews, causing them to recompile [1347666] (https://issuetracker.unity3d.com/product/unity/issues/guid/1347666/)
- Fixed the incorrect value written to the VT feedback buffer when VT is not used.
- Fixed ShaderGraph isNaN node, which was always returning false on Vulkan and Metal platforms.
<<<<<<< HEAD
- Fixed a ShaderGraph issue where Float properties in Integer mode would not be cast properly in graph previews [1330302](https://fogbugz.unity3d.com/f/cases/1330302/)
=======
- Fixed ShaderGraph sub-graph stage limitations to be per slot instead of per sub-graph node [1337137].
>>>>>>> 72cc7145

## [11.0.0] - 2020-10-21

### Added

### Changed

### Fixed
- Fixed an issue where nodes with ports on one side would appear incorrectly on creation [1262050]
- Fixed a broken link in the TOC to Main Preview
- Fixed an issue with the Gradient color picker displaying different values than the selected color.
- Fixed an issue where blackboard properties when dragged wouldn't scroll the list of properties to show the user more of the property list [1293632]
- Fixed an issue where, when blackboard properties were dragged and then the user hit the "Escape" key, the drag indicator would still be visible
- Fixed an issue where renaming blackboard properties through the Blackboard wouldn't actually change the underlying property name
- Fixed an issue where blackboard wasn't resizable from all directions like the Inspector and Main Preview
- Fixed an issue where deleting a property node while your mouse is over it leaves the property highlighted in the blackboard [1238635]
- Fixed an issue where Float/Vector1 properties did not have the ability to be edited using a slider in the Inspector like the other Vector types
- Fixed an issue with inactive node deletion throwing a superfluous exception.
- Fixed an issue where interpolators with preprocessors were being packed incorrectly.
- Fixed rounded rectangle shape not rendering correctly on some platforms.
- Fixed an issue where generated `BuildVertexDescriptionInputs()` produced an HLSL warning, "implicit truncation of vector type" [1299179](https://issuetracker.unity3d.com/product/unity/issues/guid/1299179/)
- Fixed an issue on upgrading graphs with inactive Master Nodes causing null ref errors. [1298867](https://issuetracker.unity3d.com/product/unity/issues/guid/1298867/)
- Fixed an issue with duplicating a node with the blackboard closed [1294430](https://issuetracker.unity3d.com/product/unity/issues/guid/1294430/)
- Fixed an issue where ShaderGraph stopped responding after selecting a node after opening the graph with the inspector window hidden [1304501](https://issuetracker.unity3d.com/issues/shadergraph-graph-is-unusable-if-opened-with-graph-inspector-disabled-throws-errors)
- Fixed the InputNodes tests that were never correct. These were incorrect tests, no nodes needed tochange.
- Fixed the ViewDirection Node in Tangent space's calculation to match how the transform node works [1296788]
- Fixed an issue where SampleRawCubemapNode were requiring the Normal in Object space instead of World space [1307962]
- Boolean keywords now have no longer require their reference name to end in _ON to show up in the Material inspector [1306820] (https://issuetracker.unity3d.com/product/unity/issues/guid/1306820/)
- Newly created properties and keywords will no longer use obfuscated GUID-based reference names in the shader code [1300484]
- Fixed ParallaxMapping node compile issue on GLES2
- Fixed a selection bug with block nodes after changing tabs [1312222]
- Fixed some shader graph compiler errors not being logged [1304162].
- Fixed an error when using camera direction with sample reflected cube map [1340538].
- Fixed ShaderGraph's FogNode returning an incorrect density when the fog setting was disabled [1347235].

## [10.3.0] - 2020-11-03

### Added
- Users can now manually control the preview mode of nodes in the graph, and subgraphs

### Changed
- Adjusted and expanded Swizzle Node article as reviewed by docs editorial.(DOC-2695)
- Adjusted docs for SampleTexture2D, SampleTexture2DLOD, SampleTexture2DArray, SampleTexture3D, SampleCubemap, SampleReflectedCubemap, TexelSize, NormalFromTexture, ParallaxMapping, ParallaxOcclusionMapping, Triplanar, Sub Graphs, and Custom Function Nodes to reflect changes to texture wire data structures. (DOC-2568)
- Texture and SamplerState types are now HLSL structures (defined in com.unity.render-pipelines.core/ShaderLibrary/Texture.hlsl).  CustomFunctionNode use of the old plain types is supported, but the user should upgrade to structures to avoid bugs.
- The shader graph inspector window will now switch to the "Node Settings" tab whenever a property/node/other selectable item in the graph is clicked on to save the user a click

### Fixed
- Fixed an issue where shaders could be generated with CR/LF ("\r\n") instead of just LF ("\n") line endings [1286430]
- Fixed Custom Function Node to display the name of the custom function. [1293575]
- Addressed C# warning 0649 generated by unassigned structure members
- Fixed using TexelSize or reading sampler states from Textures output from a Subgraph or Custom Function Node [1284036]
- Shaders using SamplerState types now compile with GLES2 (SamplerStates are ignored, falls back to Texture-associated sampler state) [1292031]
- Fixed an issue where the horizontal scrollbar at the bottom of the shader graph inspector window could not be used due to the resizing widget always taking priority over it
- Fixed an issue where the shader graph inspector window could be resized past the edges of the shader graph view
- Fixed an issue where resizing the shader graph inspector window sometimes had unexpected results
- Fixed Graph Inspector scaling that was allocating too much space to the labels [1268134]
- Fixed some issues with our Convert To Subgraph contextual menu to allow passthrough and fix inputs/outputs getting lost.
- Fixed issue where a NullReferenceException would be thrown on resetting reference name for a Shader Graph property
- Fixed an upgrade issue where old ShaderGraph files with a weird/bugged state would break on update to master stack [1255011]
- Fixed a bug where non-word characters in an enum keyword reference name would break the graph. [1270168](https://issuetracker.unity3d.com/product/unity/issues/guid/1270168)
- Fixed issue where a NullReferenceException would be thrown on resetting reference name for a Shader Graph property

## [10.2.0] - 2020-10-19

### Added

### Changed
- Renamed the existing Sample Cubemap Node to Sample Reflected Cubemap Node, and created a new Sample Cubemap Node that samples cubemaps with a direction.
- Removed unnecessary HDRP constant declarations used by Material inspector from the UnityPerMaterial cbuffer [1285701]
- Virtual Texture properties are now forced to be Exposed, as they do not work otherwise [1256374]

### Fixed
- Fixed an issue where old ShaderGraphs would import non-deterministically, changing their embedded property names each import [1283800]
- Using the TexelSize node on a ShaderGraph texture property is now SRP batchable [1284029]
- Fixed an issue where Mesh Deformation nodes did not have a category color. [1227081](https://issuetracker.unity3d.com/issues/shadergraph-color-mode-vertex-skinning-catagory-has-no-color-associated-with-it)
- Fixed SampleTexture2DLOD node to return opaque black on unsupported platforms [1241602]
- ShaderGraph now detects when a SubGraph is deleted while being used by a SubGraph node, and displays appropriate errors [1206438]
- Fixed an issue where the Main Preview window rendered too large on small monitors during first open. [1254392]
- Fixed an issue where Block nodes using Color slots would not be automatically removed from the Master Stack. [1259794]
- Fixed an issue where the Create Node menu would not close when pressing the Escape key. [1263667]
- Fixed an issue with the Preview Manager not updating correctly when deleting an edge that was created with a node (dragging off an existing node slot)
- Fixed an issue where ShaderGraph could not read matrices from a Material or MaterialPropertyBlock while rendering with SRP batcher [1256374]
- Fixed an issue where user setting a property to not Exposed, Hybrid-Instanced would result in a non-Hybrid Global property [1285700]
- Fixed an issue with Gradient when it is used as expose parameters. Generated code was failing [1285640 ]
- Fixed the subgraph slot sorting function [1286805]
- Fixed Parallax Occlusion Mapping not working in sub graphs. [1221317](https://issuetracker.unity3d.com/product/unity/issues/guid/1221317/)
- All textures in a ShaderGraph, even those not used, will now be pulled into an Exported Package [1283902]
- Fixed an issue where the presence of an HDRP DiffusionProfile property or node would cause the graph to fail to load when HDRP package was not present [1287904]
- Fixed an issue where unknown type Nodes (i.e. HDRP-only nodes used without HDRP package) could be copied, resulting in an unloadable graph [1288475]
- Fixed an issue where dropping HDRP-only properties from the blackboard field into the graph would soft-lock the graph [1288887]
- Fixed an issue using the sample gradient macros in custom function nodes, which was using a scalar value instead of a vector value for the gradients [1299830]

## [10.1.0] - 2020-10-12

### Added
- Added parallax mapping node and parallax occlusion mapping node.
- Added the possibility to have multiple POM node in a single graph.
- Added better error feedback when SampleVirtualTexture nodes run into issues with the VirtualTexture property inputs
- Added ability for Shader Graph to change node behavior without impacting existing graphs via the “Allow Deprecated Nodes”

### Changed
- Added method chaining support to shadergraph collection API.
- Optimized ShaderSubGraph import dependencies to minimize unnecessary reimports when using CustomFunctionNode
- Changed UI names from `Vector1` to `Float`
- Renamed `Float` precision to `Single`
- Cleaned up the UI to add/remove Targets
- The * in the ShaderGraph title bar now indicates that the graph has been modified when compared to the state it was loaded, instead of compared to what is on disk
- Cancelling a "Save changes on Close?" will now cancel the Close as well
- When attempting to Save and encountering a Read Only file or other exception, ShaderGraph will allow the user to retry as many times as they like

### Fixed
- Fixed a bug where ShaderGraph subgraph nodes would not update their slot names or order
- Fixed an issue where very old ShaderGraphs would fail to load because of uninitialized data [1269616](https://issuetracker.unity3d.com/issues/shadergraph-matrix-split-and-matrix-combine-shadergraphs-in-shadergraph-automated-tests-dont-open-throw-error)
- Fixed an issue where ShaderGraph previews didn't display correctly when setting a texture to "None" [1264932]
- Fixed an issue with the SampleVirtualTexture node in ShaderGraph, where toggling Automatic Streaming would cause the node to incorrectly display four output slots [1271618]
- Fixed an issue in ShaderGraph with integer-mode Vector1 properties throwing errors when the value is changed [1264930]
- Fixed a bug where ShaderGraph would not load graphs using Procedural VT nodes when the nodes were the project had them disabled [1271598]
- Fixed an issue where the ProceduralVT node was not updating any connected SampleVT nodes when the number of layers was changed [1274288]
- Fixed an issue with how unknown nodes were treated during validation
- Fixed an issue where ShaderGraph shaders did not reimport automatically when some of the included files changed [1269634]
- Fixed an issue where building a context menu on a dragging block node would leave it floating and undo/redo would result in a soft-lock
- Fixed an issue where ShaderGraph was logging error when edited in play mode [1274148].
- Fixed a bug where properties copied over with their graph inputs would not hook up correctly in a new graph [1274306]
- Fixed an issue where renaming a property in the blackboard at creation would trigger an error.
- Fixed an issue where ShaderGraph shaders did not reimport automatically when missing dependencies were reintroduced [1182895]
- Fixed an issue where ShaderGraph previews would not show error shaders when the active render pipeline is incompatible with the shader [1257015]
- ShaderGraph DDX, DDY, DDXY, and NormalFromHeight nodes do not allow themselves to be connected to vertex shader, as the derivative instructions can't be used [1209087]
- When ShaderGraph detects no active SRP, it will still continue to render the master preview, but it will use the error shader [1264642]
- VirtualTexture is no longer allowed as a SubGraph output (it is not supported by current system) [1254483]
- ShaderGraph Custom Function Node will now correctly convert function and slot names to valid HLSL identifiers [1258832]
- Fixed an issue where ShaderGraph Custom Function Node would reorder slots when you modified them [1280106]
- Fixed Undo handling when adding or removing Targets from a ShaderGraph [1257028]
- Fixed an issue with detection of circular subgraph dependencies [1269841]
- Fixed an issue where subgraph nodes were constantly changing their serialized data [1281975]
- Modifying a subgraph will no longer cause ShaderGraphs that use them to "reload from disk?" [1198885]
- Fixed issues with ShaderGraph title bar not correctly displaying the modified status * [1282031]
- Fixed issues where ShaderGraph could discard modified data without user approval when closed [1170503]
- Fixed an issue where ShaderGraph file dependency gathering would fail to include any files that didn't exist
- Fixed issues with ShaderGraph detection and handling of deleted graph files
- Fixed an issue where the ShaderGraph was corrupting the translation cache
- Fixed an issue where ShaderGraph would not prompt the user to save unsaved changes after an assembly reload
- Fixed an issue with Position Node not automatically upgrading
- Fixed an issue where failing SubGraphs would block saving graph files using them (recursion check would throw exceptions) [1283425]
- Fixed an issue where choosing "None" as the default texture for a texture property would not correctly preview the correct default color [1283782]
- Fixed some bugs with Color Nodes and properties that would cause incorrect collorspace conversions

## [10.0.0] - 2019-06-10
### Added
- Added the Internal Inspector which allows the user to view data contained in selected nodes and properties in a new floating graph sub-window. Also added support for custom property drawers to let you visualize any data type you like and expose it to the inspector.
- Added samples for Procedural Patterns to the package.
- You can now use the right-click context menu to delete Sticky Notes.
- You can now save your graph as a new Asset.
- Added support for vertex skinning when you use the DOTS animation package.
- You can now use the right-click context menu to set the precision on multiple selected nodes.
- You can now select unused nodes in your graph.
- When you start the Editor, Shader Graph now displays Properties in the Blackboard as collapsed.
- Updated the zoom level to let you zoom in further.
- Blackboard properties now have a __Duplicate__ menu option. When you duplicate properties, Shader Graph maintains the order, and inserts duplicates below the current selection.
- When you convert a node to a Sub Graph, the dialog now opens up in the directory of the original graph that contained the node. If the new Sub Graph is outside this directory, it also remembers that path for the next dialog to ease folder navigation.
- If Unity Editor Analytics are enabled, Shader Graph collects anonymous data about which nodes you use in your graphs. This helps the Shader Graph team focus our efforts on the most common graph scenarios, and better understand the needs of our customers. We don't track edge data and cannot recreate your graphs in any form.
- The Create Node Menu now has a tree view and support for fuzzy field searching.
- When a Shader Graph or Sub Graph Asset associated with a open window has been deleted, Unity now displays a dialog that asks whether you would like to save the graph as a new Asset or close the window.
- Added a drop-down menu to the PBR Master Node that lets you select the final coordinate space of normals delivered from the fragment function.
- Added support for users to drag and drop Blackboard Properties from one graph to another.
- Breaking out GraphData validation into clearer steps.
- Added AlphaToMask render state.
- Added a field to the Master Nodes that overrides the generated shader's ShaderGUI, which determines how a Material that uses a Shader Graph looks.
- Added Redirect Nodes. You can now double-click an edge to add a control point that allows you to route edges around other nodes and connect multiple output edges.
- Added `Compute Deformation` Node to read deformed vertex data from Dots Deformations.
- Added new graph nodes that allow sampling Virtual Textures
- Shader Graph now uses a new file format that is much friendlier towards version control systems and humans. Existing Shader Graphs and will use the new format next time they are saved.
- Added 'Allow Material Override' option to the built-in target for shader graph.

### Changed
- Changed the `Branch` node so that it uses a ternary operator (`Out = bool ? a : B`) instead of a linear interpolate function.
- Copied nodes are now pasted at the cursor location instead of slightly offset from their original location.
- Error messages reported on Sub Graph output nodes for invalid previews now present clearer information, with documentation support.
- Updated legacy COLOR output semantic to SV_Target in pixel shader for compatibility with DXC.
- Updated the functions in the `Normal From Height` node to avoid NaN outputs.
- Changed the Voronoi Node algorithm to increase the useful range of the input values and to always use float values internally to avoid clipping.
- Changed the `Reference Suffix` of Keyword Enum entries so that you cannot edit them, which ensures that material keywords compile properly.
- Updated the dependent version of `Searcher` to 4.2.0.
- Added support for `Linear Blend Skinning` Node to Universal Render Pipeline.
- Moved all code to be under Unity specific namespaces.
- Changed ShaderGraphImporter and ShaderSubgraphImporter so that graphs are imported before Models.
- Remove VFXTarget if VisualEffect Graph package isn't included.
- VFXTarget doesn't overwrite the shader export anymore, VFXTarget can be active with another target.

### Fixed
- Edges no longer produce errors when you save a Shader Graph.
- Shader Graph no longer references the `NUnit` package.
- Fixed a shader compatibility issue in the SRP Batcher when you use a hybrid instancing custom variable.
- Fixed an issue where Unity would crash when you imported a Shader Graph Asset with invalid formatting.
- Fixed an issue with the animated preview when there is no Camera with animated Materials in the Editor.
- Triplanar nodes no longer use Camera-relative world space by default in HDRP.
- Errors no longer occur when you activate `Enable GPU Instancing` on Shader Graph Materials. [1184870](https://issuetracker.unity3d.com/issues/universalrp-shader-compilation-error-when-using-gpu-instancing)
- Errors no longer occur when there are multiple tangent transform nodes on a graph. [1185752](https://issuetracker.unity3d.com/issues/shadergraph-fails-to-compile-with-redefinition-of-transposetangent-when-multiple-tangent-transform-nodes-are-plugged-in)
- The Main Preview for Sprite Lit and Sprite Unlit master nodes now displays the correct color. [1184656](https://issuetracker.unity3d.com/issues/shadergraph-preview-for-lit-and-unlit-master-node-wrong-color-when-color-is-set-directly-on-master-node)
- Shader Graph shaders in `Always Include Shaders` no longer crash builds. [1191757](https://issuetracker.unity3d.com/issues/lwrp-build-crashes-when-built-with-shadergraph-file-added-to-always-include-shaders-list)
- The `Transform` node now correctly transforms Absolute World to Object.
- Errors no longer occur when you change the precision of Sub Graphs. [1158413](https://issuetracker.unity3d.com/issues/shadergraph-changing-precision-of-sg-with-subgraphs-that-still-use-the-other-precision-breaks-the-generated-shader)
- Fixed an error where the UV channel drop-down menu on nodes had clipped text. [1188710](https://issuetracker.unity3d.com/issues/shader-graph-all-uv-dropdown-value-is-clipped-under-shader-graph)
- Added StencilOverride support.
- Sticky Notes can now be grouped properly.
- Fixed an issue where nodes couldn't be copied from a group.
- Fixed a bug that occurred when you duplicated multiple Blackboard properties or keywords simultaneously, where Shader Graph stopped working, potentially causing data loss.
- Fixed a bug where you couldn't reorder Blackboard properties.
- Shader Graph now properly duplicates the __Exposed__ status for Shader properties and keywords.
- Fixed a bug where the __Save Graph As__ dialog for a Shader or Sub Graph sometimes appeared in the wrong Project when you had multiple Unity Projects open simultaneously.
- Fixed an issue where adding the first output to a Sub Graph without any outputs prior caused Shader Graphs containing the Sub Graph to break.
- Fixed an issue where Shader Graph shaders using the `CameraNode` failed to build on PS4 with "incompatible argument list for call to 'mul'".
- Fixed a bug that caused problems with Blackboard property ordering.
- Fixed a bug where the redo functionality in Shader Graph often didn't work.
- Fixed a bug where using the Save As command on a Sub Graph raised an exception.
- Fixed a bug where the input fields sometimes didn't render properly. [1176268](https://issuetracker.unity3d.com/issues/shadergraph-input-fields-get-cut-off-after-minimizing-and-maximizing-become-unusable)
- Fixed a bug where the Gradient property didn't work with all system locales. [1140924](https://issuetracker.unity3d.com/issues/shader-graph-shader-doesnt-compile-when-using-a-gradient-property-and-a-regional-format-with-comma-decimal-separator-is-used)
- Fixed a bug where Properties in the Blackboard could have duplicate names.
- Fixed a bug where you could drag the Blackboard into a graph even when you disabled the Blackboard.
- Fixed a bug where the `Vertex Normal` slot on master nodes needed vertex normal data input to compile. [1193348](https://issuetracker.unity3d.com/issues/hdrp-unlit-shader-plugging-anything-into-the-vertex-normal-input-causes-shader-to-fail-to-compile)
- Fixed a bug where `GetWorldSpaceNormalizeViewDir()` could cause undeclared indentifier errors. [1190606](https://issuetracker.unity3d.com/issues/view-dir-node-plugged-into-vertex-position-creates-error-undeclared-identifier-getworldspacenormalizeviewdir)
- Fixed a bug where Emission on PBR Shader Graphs in the Universal RP would not bake to lightmaps. [1190225](https://issuetracker.unity3d.com/issues/emissive-custom-pbr-shadergraph-material-only-works-for-primitive-unity-objects)
- Fixed a bug where Shader Graph shaders were writing to `POSITION` instead of `SV_POSITION`, which caused PS4 builds to fail.
- Fixed a bug where `Object to Tangent` transforms in the `Transform` node used the wrong matrix. [1162203](https://issuetracker.unity3d.com/issues/shadergraph-transform-node-from-object-to-tangent-space-uses-the-wrong-matrix)
- Fixed an issue where boolean keywords in a Shader Graph caused HDRP Material features to fail. [1204827](https://issuetracker.unity3d.com/issues/hdrp-shadergraph-adding-a-boolean-keyword-to-an-hdrp-lit-shader-makes-material-features-not-work)
- Fixed a bug where Object space normals scaled with Object Scale.
- Documentation links on nodes now point to the correct URLs and package versions.
- Fixed an issue where Sub Graphs sometimes had duplicate names when you converted nodes into Sub Graphs.
- Fixed an issue where the number of ports on Keyword nodes didn't update when you added or removed Enum Keyword entries.
- Fixed an issue where colors in graphs didn't update when you changed a Blackboard Property's precision while the Color Mode is set to Precision.
- Fixed a bug where custom mesh in the Master Preview didn't work.
- Fixed a number of memory leaks that caused Shader Graph assets to stay in memory after closing the Shader Graph window.
- You can now smoothly edit controls on the `Dielectric Specular` node.
- Fixed Blackboard Properties to support scientific notation.
- Fixed a bug where warnings in the Shader Graph or Sub Graph were treated as errors.
- Fixed a bug where the error `Output value 'vert' is not initialized` displayed on all PBR graphs in Universal. [1210710](https://issuetracker.unity3d.com/issues/output-value-vert-is-not-completely-initialized-error-is-thrown-when-pbr-graph-is-created-using-urp)
- Fixed a bug where PBR and Unlit master nodes in Universal had Alpha Clipping enabled by default.
- Fixed an issue in where analytics wasn't always working.
- Fixed a bug where if a user had a Blackboard Property Reference start with a digit the generated shader would be broken.
- Avoid unintended behavior by removing the ability to create presets from Shader Graph (and Sub Graph) assets. [1220914](https://issuetracker.unity3d.com/issues/shadergraph-preset-unable-to-open-editor-when-clicking-on-open-shader-editor-in-the-shadersubgraphimporter)
- Fixed a bug where undo would make the Master Preview visible regardless of its toggle status.
- Fixed a bug where any change to the PBR master node settings would lose connection to the normal slot.
- Fixed a bug where the user couldn't open up HDRP Master Node Shader Graphs without the Render Pipeline set to HDRP.
- Fixed a bug where adding a HDRP Master Node to a Shader Graph would softlock the Shader Graph.
- Fixed a bug where shaders fail to compile due to `#pragma target` generation when your system locale uses commas instead of periods.
- Fixed a compilation error when using Hybrid Renderer due to incorrect positioning of macros.
- Fixed a bug where the `Create Node Menu` lagged on load. Entries are now only generated when property, keyword, or subgraph changes are detected. [1209567](https://issuetracker.unity3d.com/issues/shadergraph-opening-node-search-window-is-unnecessarily-slow).
- Fixed a bug with the `Transform` node where converting from `Absolute World` space in a sub graph causes invalid subscript errors. [1190813](https://issuetracker.unity3d.com/issues/shadergraph-invalid-subscript-errors-are-thrown-when-connecting-a-subgraph-with-transform-node-with-unlit-master-node)
- Fixed a bug where depndencies were not getting included when exporting a shadergraph and subgraphs
- Fixed a bug where adding a " to a property display name would cause shader compilation errors and show all nodes as broken
- Fixed a bug where the `Position` node would change coordinate spaces from `World` to `Absolute World` when shaders recompile. [1184617](https://issuetracker.unity3d.com/product/unity/issues/guid/1184617/)
- Fixed a bug where instanced shaders wouldn't compile on PS4.
- Fixed a bug where switching a Color Nodes' Mode between Default and HDR would cause the Color to be altered incorrectly.
- Fixed a bug where nodes dealing with matricies would sometimes display a preview, sometimes not.
- Optimized loading a large Shader Graph. [1209047](https://issuetracker.unity3d.com/issues/shader-graph-unresponsive-editor-when-using-large-graphs)
- Fixed NaN issue in triplanar SG node when blend goes to 0.
- Fixed a recurring bug where node inputs would get misaligned from their ports. [1224480]
- Fixed an issue where Blackboard properties would not duplicate with `Precision` or `Hybrid Instancing` options.
- Fixed an issue where `Texture` properties on the Blackboard would not duplicate with the same `Mode` settings.
- Fixed an issue where `Keywords` on the Blackboard would not duplicate with the same `Default` value.
- Shader Graph now requests preview shader compilation asynchronously. [1209047](https://issuetracker.unity3d.com/issues/shader-graph-unresponsive-editor-when-using-large-graphs)
- Fixed an issue where Shader Graph would not compile master previews after an assembly reload.
- Fixed issue where `Linear Blend Skinning` node could not be converted to Sub Graph [1227087](https://issuetracker.unity3d.com/issues/shadergraph-linear-blend-skinning-node-reports-an-error-and-prevents-shader-compilation-when-used-within-a-sub-graph)
- Fixed a compilation error in preview shaders for nodes requiring view direction.
- Fixed undo not being recorded properly for setting active master node, graph precision, and node defaults.
- Fixed an issue where Custum Function nodes and Sub Graph Output nodes could no longer rename slots.
- Fixed a bug where searcher entries would not repopulate correctly after an undo was perfromed (https://fogbugz.unity3d.com/f/cases/1241018/)
- Fixed a bug where Redirect Nodes did not work as inputs to Custom Function Nodes. [1235999](https://issuetracker.unity3d.com/product/unity/issues/guid/1235999/)
- Fixed a bug where changeing the default value on a keyword would reset the node input type to vec4 (https://fogbugz.unity3d.com/f/cases/1216760/)
- Fixed a soft lock when you open a graph when the blackboard hidden.
- Fixed an issue where keyboard navigation in the Create Node menu no longer worked. [1253544]
- Preview correctly shows unassigned VT texture result, no longer ignores null textures
- Don't allow duplicate VT layer names when renaming layers
- Moved VT layer TextureType to the VTProperty from the SampleVT node
- Fixed the squished UI of VT property layers
- Disallow Save As and Convert to Subgraph that would create recursive dependencies
- Fixed an issue where the user would not get a save prompt on application close [1262044](https://issuetracker.unity3d.com/product/unity/issues/guid/1262044/)
- Fixed bug where output port type would not visually update when input type changed (for example from Vec1 to Vec3) [1259501](https://issuetracker.unity3d.com/product/unity/issues/guid/1259501/)
- Fixed an issue with how we collected/filtered nodes for targets. Applied the work to the SearchWindowProvider as well
- Fixed a bug where the object selector for Custom Function Nodes did not update correctly. [1176129](https://issuetracker.unity3d.com/product/unity/issues/guid/1176129/)
- Fixed a bug where whitespaces were allowed in keyword reference names
- Fixed a bug where the Create Node menu would override the Object Field selection window. [1176125](https://issuetracker.unity3d.com/issues/shader-graph-object-input-field-with-space-bar-shortcut-opens-shader-graph-search-window-and-object-select-window)
- Fixed a bug where the Main Preview window was no longer a square aspect ratio. [1257053](https://issuetracker.unity3d.com/product/unity/issues/guid/1257053/)
- Fixed a bug where the size of the Graph Inspector would not save properly. [1257084](https://issuetracker.unity3d.com/product/unity/issues/guid/1257084/)
- Replace toggle by an enumField for lit/unlit with VFXTarget
- Alpha Clipping option in Graph inspector now correctly hides and indents dependent options. (https://fogbugz.unity3d.com/f/cases/1257041/)
- Fixed a bug where changing the name of a property did not update nodes on the graph. [1249164](https://issuetracker.unity3d.com/product/unity/issues/guid/1249164/)
- Fixed a crash issue when ShaderGraph included in a project along with DOTS assemblies
- Added missing SampleVirtualTextureNode address mode control in ShaderGraph
- Fixed a badly named control on SampleVirtualTextureNode in ShaderGraph
- Fixed an issue where multiple SampleVirtualTextureNodes created functions with names that may collide in ShaderGraph
- Made sub graph importer deterministic to avoid cascading shader recompiles when no change was present.
- Adjusted style sheet for Blackboard to prevent ui conflicts.
- Fixed a bug where the SampleVirtualTexture node would delete slots when changing its LOD mode
- Use preview of the other target if VFXTarget is active.

## [7.1.1] - 2019-09-05
### Added
- You can now define shader keywords on the Blackboard. Use these keywords on the graph to create static branches in the generated shader.
- The tab now shows whether you are working in a Sub Graph or a Shader Graph file.
- The Shader Graph importer now bakes the output node type name into a meta-data object.

### Fixed
- The Shader Graph preview no longer breaks when you create new PBR Graphs.
- Fixed an issue where deleting a group and a property at the same time would cause an error.
- Fixed the epsilon that the Hue Node uses to avoid NaN on platforms that support half precision.
- Emission nodes no longer produce errors when you use them in Sub Graphs.
- Exposure nodes no longer produce errors when you use them in Sub Graphs.
- Unlit master nodes no longer define unnecessary properties in the Universal Render Pipeline.
- Errors no longer occur when you convert a selection to a Sub Graph.
- Color nodes now handle Gamma and Linear conversions correctly.
- Sub Graph Output nodes now link to the correct documentation page.
- When you use Keywords, PBR and Unlit master nodes no longer produce errors.
- PBR master nodes now calculate Global Illumination (GI) correctly.
- PBR master nodes now apply surface normals.
- PBR master nodes now apply fog.
- The Editor now displays correct errors for missing or deleted Sub Graph Assets.
- You can no longer drag and drop recursive nodes onto Sub Graph Assets.

## [7.0.1] - 2019-07-25
### Changed
- New Shader Graph windows are now docked to either existing Shader Graph windows, or to the Scene View.

### Fixed
- Fixed various dependency tracking issues with Sub Graphs and HLSL files from Custom Function Nodes.
- Fixed an error that previously occurred when you used `Sampler State` input ports on Sub Graphs.
- `Normal Reconstruct Z` node is now compatible with both fragment and vertex stages.
- `Position` node now draws the correct label for **Absolute World**.
- Node previews now inherit preview type correctly.
- Normal maps now unpack correctly for mobile platforms.
- Fixed an error that previously occurred when you used the Gradient Sample node and your system locale uses commas instead of periods.
- Fixed an issue where you couldn't group several nodes.

## [7.0.0] - 2019-07-10
### Added
- You can now use the `SHADERGRAPH_PREVIEW` keyword in `Custom Function Node` to generate different code for preview Shaders.
- Color Mode improves node visibility by coloring the title bar by Category, Precision, or custom colors.
- You can now set the precision of a Shader Graph and individual nodes.
- Added the `_TimeParameters` variable which contains `Time`, `Sin(Time)`, and `Cosine(Time)`
- _Absolute World_ space on `Position Node` now provides absolute world space coordinates regardless of the active render pipeline.
- You can now add sticky notes to graphs.

### Changed
- The `Custom Function Node` now uses an object field to reference its source when using `File` mode.
- To enable master nodes to generate correct motion vectors for time-based vertex modification, time is now implemented as an input to the graph rather than as a global uniform.
- **World** space on `Position Node` now uses the default world space coordinates of the active render pipeline.

### Fixed
- Fixed an error in `Custom Function Node` port naming.
- `Sampler State` properties and nodes now serialize correctly.
- Labels in the Custom Port menu now use the correct coloring when using the Personal skin.
- Fixed an error that occured when creating a Sub Graph from a selection containing a Group Node.
- When you change a Sub Graph, Shader Graph windows now correctly reload.
- When you save a Shader Graph, all other Shader Graph windows no longer re-compile their preview Shaders.
- Shader Graph UI now draws with correct styling for 2019.3.
- When deleting edge connections to nodes with a preview error, input ports no longer draw in the wrong position.
- Fixed an error involving deprecated components from VisualElements.
- When you convert nodes to a Sub Graph, the nodes are now placed correctly in the Sub Graph.
- The `Bitangent Vector Node` now generates all necessary shader requirements.

## [6.7.0-preview] - 2019-05-16
### Added
- Added a hidden path namespace for Sub Graphs to prevent certain Sub Graphs from populating the Create Node menu.

### Changed
- Anti-aliasing (4x) is now enabled on Shader Graph windows.

### Fixed
- When you click on the gear icon, Shader Graph now focuses on the selected node, and brings the settings menu to front view.
- Sub Graph Output and Custom Function Node now validate slot names, and display an appropriate error badge when needed.
- Remaining outdated documentation has been removed.
- When you perform an undo or redo to an inactive Shader Graph window, the window no longer breaks.
- When you rapidly perform an undo or redo, Shader Graph windows no longer break.
- Sub Graphs that contain references to non-existing Sub Graphs no longer break the Sub Graph Importer.
- You can now reference sub-assets such as Textures.
- You can now reference Scene Color and Scene Depth correctly from within a Sub Graph.
- When you create a new empty Sub Graph, it no longer shows a warning about a missing output.
- When you create outputs that start with a digit, Shader generation no longer fails.
- You can no longer add nodes that are not allowed into Sub Graphs.
- A graph must now always contain at least one Master Node.
- Duplicate output names are now allowed.
- Fixed an issue where the main preview was always redrawing.
- When you set a Master Node as active, the Main Preview now shows the correct result.
- When you save a graph that contains a Sub Graph node, the Shader Graph window no longer freezes.
- Fixed an error that occured when using multiple Sampler State nodes with different parameters.
- Fixed an issue causing default inputs to be misaligned in certain cases.
- You can no longer directly connect slots with invalid types. When the graph detects that situation, it now doesn't break and gives an error instead.

## [6.6.0] - 2019-04-01
### Added
- You can now add Matrix, Sampler State and Gradient properties to the Blackboard.
- Added Custom Function node. Use this node to define a custom HLSL function either via string directly in the graph, or via a path to an HLSL file.
- You can now group nodes by pressing Ctrl + G.
- Added "Delete Group and Contents" and removed "Ungroup All Nodes" from the context menu for groups.
- You can now use Sub Graphs in other Sub Graphs.
- Preview shaders now compile in the background, and only redraw when necessary.

### Changed
- Removed Blackboard fields, which had no effect on Sub Graph input ports, from the Sub Graph Blackboard.
- Subgraph Output node is now called Outputs.
- Subgraph Output node now supports renaming of ports.
- Subgraph Output node now supports all port types.
- Subgraph Output node now supports reordering ports.
- When you convert nodes to a Sub Graph, Shader Graph generates properties and output ports in the Sub Graph, and now by default, names those resulting properties and output ports based on their types.
- When you delete a group, Shader Graph now deletes the Group UI, but doesn't delete the nodes inside.

### Fixed
- You can now undo edits to Vector port default input fields.
- You can now undo edits to Gradient port default input fields.
- Boolean port input fields now display correct values when you undo changes.
- Vector type properties now behave as expected when you undo changes.
- Fixed an error that previously occurred when you opened saved Shader Graphs containing one or more Voronoi nodes.
- You can now drag normal map type textures on to a Shader Graph to create Sample Texture 2D nodes with the correct type set.
- Fixed the Multiply node so default input values are applied correctly.
- Added padding on input values for Blend node to prevent NaN outputs.
- Fixed an issue where `IsFaceSign` would not compile within Sub Graph Nodes.
- Null reference errors no longer occur when you remove ports with connected edges.
- Default input fields now correctly hide and show when connections change.

## [6.5.0] - 2019-03-07

### Fixed
- Fixed master preview for HDRP master nodes when alpha clip is enabled.

## [6.4.0] - 2019-02-21
### Fixed
- Fixed the Transform node, so going from Tangent Space to any other space now works as expected.

## [6.3.0] - 2019-02-18
### Fixed
- Fixed an issue where the Normal Reconstruct Z Node sometimes caused Not a Number (NaN) errors when using negative values.

## [6.2.0] - 2019-02-15
### Fixed
- Fixed the property blackboard so it no longer goes missing or turns very small.

### Changed
- Code refactor: all macros with ARGS have been swapped with macros with PARAM. This is because the ARGS macros were incorrectly named.

## [6.1.0] - 2019-02-13

## [6.0.0] - 2019-02-23
### Added
- When you hover your cursor over a property in the blackboard, this now highlights the corresponding property elements in your Shader Graph. Similarly, if you hover over a property in the Shader Graph itself, this highlights the corresponding property in the blackboard.
- Property nodes in your Shader Graph now have a similar look and styling as the properties in the blackboard.

### Changed
- Errors in the compiled shader are now displayed as badges on the appropriate node.
- In the `Scene Depth` node you can now choose the depth sampling mode: `Linear01`, `Raw` or `Eye`.

### Fixed
- When you convert an inline node to a `Property` node, this no longer allows duplicate property names.
- When you move a node, you'll now be asked to save the Graph file.
- You can now Undo edits to Property parameters on the Blackboard.
- You can now Undo conversions between `Property` nodes and inline nodes.
- You can now Undo moving a node.
- You can no longer select the `Texture2D` Property type `Mode`, if the Property is not exposed.
- The `Vector1` Property type now handles default values more intuitively when switching `Mode` dropdown.
- The `Color` node control is now a consistent width.
- Function declarations no longer contain double delimiters.
- The `Slider` node control now functions correctly.
- Fixed an issue where the Editor automatically re-imported Shader Graphs when there were changes to the asset database.
- Reverted the visual styling of various graph elements to their previous correct states.
- Previews now repaint correctly when Unity does not have focus.
- Code generation now works correctly for exposed Vector1 shader properties where the decimal separator is not a dot.
- The `Rotate About Axis` node's Modes now use the correct function versions.
- Shader Graph now preserves grouping when you convert nodes between property and inline.
- The `Flip` node now greys out labels for inactive controls.
- The `Boolean` property type now uses the `ToggleUI` property attribute, so as to not generate keywords.
- The `Normal Unpack` node no longer generates errors in Object space.
- The `Split` node now uses values from its default Port input fields.
- The `Channel Mask` node now allows multiple node instances, and no longer generates any errors.
- Serialized the Alpha control value on the `Flip` node.
- The `Is Infinite` and `Is NaN` nodes now use `Vector 1` input ports, but the output remains the same.
- You can no longer convert a node inside a `Sub Graph` into a `Sub Graph`, which previously caused errors.
- The `Transformation Matrix` node's Inverse Projection and Inverse View Projection modes no longer produce errors.
- The term `Shader Graph` is now captilized correctly in the Save Graph prompt.

## [5.2.0] - 2018-11-27
### Added
- Shader Graph now has __Group Node__, where you can group together several nodes. You can use this to keep your Graphs organized and nice.

### Fixed
- The expanded state of blackboard properties are now remembered during a Unity session.

## [5.1.0] - 2018-11-19
### Added
- You can now show and hide the Main Preview and the Blackboard from the toolbar.

### Changed
- The Shader Graph package is no longer in preview.
- Moved `NormalBlendRNM` node to a dropdown option on `Normal Blend` node.
- `Sample Cubemap` node now has a `SamplerState` slot.
- New Sub Graph assets now default to the "Sub Graphs" path in the Create Node menu.
- New Shader Graph assets now default to the "Shader Graphs" path in the Shader menu.
- The `Light Probe` node is now a `Baked GI` node. When you use LWRP with lightmaps, this node now returns the correct lightmap data. This node is supported in HDRP.
- `Reflection Probe` nodes now only work with LWRP. This solves compilation errors in HDRP.
- `Ambient` nodes now only work with LWRP. This solves compilation errors in HDRP.
- `Fog` nodes now only work with LWRP. This solves compilation errors in HDRP.
- In HDRP, the `Position` port for the `Object` node now returns the absolute world position.
- The `Baked GI`, `Reflection Probe`, and `Ambient` nodes are now in the `Input/Lighting` category.
- The master node no longer has its own preview, because it was redundant. You can see the results for the master node in the Main Preview.

### Fixed
- Shadow projection is now correct when using the `Unlit` master node with HD Render Pipeline.
- Removed all direct references to matrices
- `Matrix Construction` nodes with different `Mode` values now evaluate correctly.
- `Is Front Face` node now works correctly when connected to `Alpha` and `AlphaThreshold` slots on the `PBR` master node.
- Corrected some instances of incorrect port dimensions on several nodes.
- `Scene Depth` and `Scene Color` nodes now work in single pass stereo in Lightweight Render Pipeline.
- `Channel Mask` node controls are now aligned correctly.
- In Lightweight Render Pipeline, Pre-multiply surface type now matches the Lit shader.
- Non-exposed properties in the blackboard no longer have a green dot next to them.
- Default reference name for shader properties are now serialized. You cannot change them after initial creation.
- When you save Shader Graph and Sub Graph files, they're now automatically checked out on version control.
- Shader Graph no longer throws an exception when you double-click a folder in the Project window.
- Gradient Node no longer throws an error when you undo a deletion.

## [5.0.0-preview] - 2018-09-28

## [4.0.0-preview] - 2018-09-28
### Added
- Shader Graph now supports the High Definition Render Pipeline with both PBR and Unlit Master nodes. Shaders built with Shader Graph work with both the Lightweight and HD render pipelines.
- You can now modify vertex position via the Position slot on the PBR and Unlit Master nodes. By default, the input to this node is object space position. Custom inputs to this slot should specify the absolute local position of a given vertex. Certain nodes (such as Procedural Shapes) are not viable in the vertex shader. Such nodes are incompatible with this slot.
- You can now edit the Reference name for a property. To do so, select the property and type a new name next to Reference. If you want to reset to the default name, right-click Reference, and select Reset reference.
- In the expanded property window, you can now toggle whether the property is exposed.
- You can now change the path of Shader Graphs and Sub Graphs. When you change the path of a Shader Graph, this modifies the location it has in the shader selection list. When you change the path of Sub Graph, it will have a different location in the node creation menu.
- Added `Is Front Face` node. With this node, you can change graph output depending on the face sign of a given fragment. If the current fragment is part of a front face, the node returns true. For a back face, the node returns false. Note: This functionality requires that you have enabled **two sided** on the Master node.
- Gradient functionality is now available via two new nodes: Sample Gradient and Gradient Asset. The Sample Gradient node samples a gradient given a Time parameter. You can define this gradient on the Gradient slot control view. The Gradient Asset node defines a gradient that can be sampled by multiple Sample Gradient nodes using different Time parameters.
- Math nodes now have a Waves category. The category has four different nodes: Triangle wave, Sawtooth wave, Square wave, and Noise Sine wave. The Triangle, Sawtooth, and Square wave nodes output a waveform with a range of -1 to 1 over a period of 1. The Noise Sine wave outputs a standard Sine wave with a range of -1 to 1 over a period of 2 * pi. For variance, random noise is added to the amplitude of the Sine wave, within a determined range.
- Added `Sphere Mask` node for which you can indicate the starting coordinate and center point. The sphere mask uses these with the **Radius** and **Hardness** parameters. Sphere mask functionality works in both 2D and 3D spaces, and is based on the vector coordinates in the **Coords and Center** input.
- Added support for Texture 3D and Texture 2D Array via two new property types and four new nodes.
- A new node `Texture 2D LOD` has been added for LOD functionality on a Texture 2D Sample. Sample Texture 2D LOD uses the exact same input and output slots as Sample Texture 2D, but also includes an input for level of detail adjustments via a Vector1 slot.
- Added `Texel Size` node, which allows you to get the special texture properties of a Texture 2D Asset via the `{texturename}_TexelSize` variable. Based on input from the Texture 2D Asset, the node outputs the width and height of the texel size in Vector1 format.
- Added `Rotate About Axis` node. This allows you to rotate a 3D vector space around an axis. For the rotation, you can specify an amount of degrees or a radian value.
- Unpacking normal maps in object space.
- Unpacking derivative maps option on sample texture nodes.
- Added Uint type for instancing support.
- Added HDR option for color material slots.
- Added definitions used by new HD Lit Master node.
- Added a popup control for a string list.
- Added conversion type (position/direction) to TransformNode.
- In your preview for nodes that are not master nodes, pixels now display as pink if they are not finite.

### Changed
- The settings for master nodes now live in a small window that you can toggle on and off. Here, you can change various rendering settings for your shader.
- There are two Normal Derive Nodes: `Normal From Height` and `Normal Reconstruct Z`.
  `Normal From Height` uses Vector1 input to derive a normal map.
  `Normal Reconstruct Z` uses the X and Y components in Vector2 input to derive the proper Z value for a normal map.
- The Texture type default input now accepts render textures.
- HD PBR subshader no longer duplicates surface description code into vertex shader.
- If the current render pipeline is not compatible, master nodes now display an error badge.
- The preview shader now only considers the current render pipeline. Because of this there is less code to compile, so the preview shader compiles faster.
- When you rename a shader graph or sub shader graph locally on your disk, the title of the Shader Graph window, black board, and preview also updates.
- Removed legacy matrices from Transfomation Matrix node.
- Texture 2D Array and Texture 3D nodes can no longer be used in the vertex shader.
- `Normal Create` node has been renamed to `Normal From Texture`.
- When you close the Shader Graph after you have modified a file, the prompt about saving your changes now shows the file name as well.
- `Blend` node now supports Overwrite mode.
- `Simple Noise` node no longer has a loop.
- The `Polygon` node now calculates radius based on apothem.
- `Normal Strength` node now calculates Z value more accurately.
- You can now connect Sub Graphs to vertex shader slots. If a node in the Sub Graph specifies a shader stage, that specific Sub Graph node is locked to that stage. When an instance of a Sub Graph node is connected to a slot that specifies a shader stage, all slots on that instance are locked to the stage.
- Separated material options and tags.
- Master node settings are now recreated when a topological modification occurs.

### Fixed
- Vector 1 nodes now evaluate correctly. ([#334](https://github.com/Unity-Technologies/ShaderGraph/issues/334) and [#337](https://github.com/Unity-Technologies/ShaderGraph/issues/337))
- Properties can now be copied and pasted.
- Pasting a property node into another graph will now convert it to a concrete node. ([#300](https://github.com/Unity-Technologies/ShaderGraph/issues/300) and [#307](https://github.com/Unity-Technologies/ShaderGraph/pull/307))
- Nodes that are copied from one graph to another now spawn in the center of the current view. ([#333](https://github.com/Unity-Technologies/ShaderGraph/issues/333))
- When you edit sub graph paths, the search window no longer yields a null reference exception.
- The blackboard is now within view when deserialized.
- Your system locale can no longer cause incorrect commands due to full stops being converted to commas.
- Deserialization of subgraphs now works correctly.
- Sub graphs are now suffixed with (sub), so you can tell them apart from other nodes.
- Boolean and Texture type properties now function correctly in sub-graphs.
- The preview of a node does not obstruct the selection outliner anymore.
- The Dielectric Specular node no longer resets its control values.
- You can now copy, paste, and duplicate sub-graph nodes with vector type input ports.
- The Lightweight PBR subshader now normalizes normal, tangent, and view direction correctly.
- Shader graphs using alpha clip now generate correct depth and shadow passes.
- `Normal Create` node has been renamed to `Normal From Texture`.
- The preview of nodes now updates correctly.
- Your system locale can no longer cause incorrect commands due to full stops being converted to commas.
- `Show Generated Code` no longer throws an "Argument cannot be null" error.
- Sub Graphs now use the correct generation mode when they generate preview shaders.
- The `CodeFunctionNode` API now generates correct function headers when you use `DynamicMatrix` type slots.
- Texture type input slots now set correct default values for 'Normal' texture type.
- SpaceMaterialSlot now reads correct slot.
- Slider node control now functions correctly.
- Shader Graphs no longer display an error message intended for Sub Graphs when you delete properties.
- The Shader Graph and Sub Shader Graph file extensions are no longer case-sensitive.
- The dynamic value slot type now uses the correct decimal separator during HLSL generation.
- Fixed an issue where Show Generated Code could fail when external editor was not set.
- In the High Definition Render Pipeline, Shader Graph now supports 4-channel UVs.
- The Lightweight PBR subshader now generates the correct meta pass.
- Both PBR subshaders can now generate indirect light from emission.
- Shader graphs now support the SRP batcher.
- Fixed an issue where floatfield would be parsed according to OS locale settings with .NET 4.6<|MERGE_RESOLUTION|>--- conflicted
+++ resolved
@@ -116,11 +116,8 @@
 - Fixed a ShaderGraph issue where selecting a keyword property in the blackboard would invalidate all previews, causing them to recompile [1347666] (https://issuetracker.unity3d.com/product/unity/issues/guid/1347666/)
 - Fixed the incorrect value written to the VT feedback buffer when VT is not used.
 - Fixed ShaderGraph isNaN node, which was always returning false on Vulkan and Metal platforms.
-<<<<<<< HEAD
+- Fixed ShaderGraph sub-graph stage limitations to be per slot instead of per sub-graph node [1337137].
 - Fixed a ShaderGraph issue where Float properties in Integer mode would not be cast properly in graph previews [1330302](https://fogbugz.unity3d.com/f/cases/1330302/)
-=======
-- Fixed ShaderGraph sub-graph stage limitations to be per slot instead of per sub-graph node [1337137].
->>>>>>> 72cc7145
 
 ## [11.0.0] - 2020-10-21
 
