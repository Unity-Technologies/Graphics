--- conflicted
+++ resolved
@@ -15,12 +15,9 @@
 The version number for this package has increased due to a version update of a related graphics package.
 
 ### Fixed
-<<<<<<< HEAD
  - Fixed issue where Duplicating/Copy-Pasting last keyword in the blackboard throws an exception [1394378]
  - Fixed an issue where some graphs with incorrectly formatted data would not display their shader inputs in the blackboard [1384315]
-=======
  - Fixed bug with Shader Graph subwindows having their header text overflow when the window is resized smaller than the title [1378203]
->>>>>>> eb1e249d
 
 ## [13.1.4] - 2021-12-04
 
