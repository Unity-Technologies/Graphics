--- conflicted
+++ resolved
@@ -32,13 +32,10 @@
 - Fixed an issue where user setting a property to not Exposed, Hybrid-Instanced would result in a non-Hybrid Global property [1285700]
 - Fixed an issue with Gradient when it is used as expose parameters. Generated code was failing [1285640 ]
 - Fixed the subgraph slot sorting function [1286805]
-<<<<<<< HEAD
+- Fixed Parallax Occlusion Mapping not working in sub graphs. [1221317](https://issuetracker.unity3d.com/product/unity/issues/guid/1221317/)
+- All textures in a ShaderGraph, even those not used, will now be pulled into an Exported Package [1283902]
 - Fixed an issue where the presence of an HDRP DiffusionProfile property or node would cause the graph to fail to load when HDRP package was not present [1287904]
 - Fixed an issue where unknown type Nodes (i.e. HDRP-only nodes used without HDRP package) could be copied, resulting in an unloadable graph [1288475]
-=======
-- Fixed Parallax Occlusion Mapping not working in sub graphs. [1221317](https://issuetracker.unity3d.com/product/unity/issues/guid/1221317/)
-- All textures in a ShaderGraph, even those not used, will now be pulled into an Exported Package [1283902]
->>>>>>> 95b1545a
 
 ## [10.1.0] - 2020-10-12
 
