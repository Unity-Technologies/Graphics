--- conflicted
+++ resolved
@@ -39,7 +39,6 @@
 - Change Asset/Create/Shader/Sub Graph to Asset/Create/Shader Graph/Sub Graph
 - Change Asset/Create/Shader/VFX Shader Graph to Asset/Create/Shader Graph/VFX Shader Graph
 - Adjusted Blackboard article to clarify multi-select functionality
-=======
 - Limited max number of inspectable items in the Inspector View to 20 items
 - Added borders to inspector items styling, to better differentiate between separate items
 - Updated Custom Function Node to use new ShaderInclude asset type instead of TextAsset (.hlsl and .cginc softcheck remains).
@@ -90,16 +89,13 @@
 - Fixed an issue where a missing subgraph with a "Use Custom Binding" property would cause the parent graph to fail to load [1334621] (https://issuetracker.unity3d.com/issues/shadergraph-shadergraph-cannot-be-opened-if-containing-subgraph-with-custom-binding-that-has-been-deleted)
 - Fixed a ShaderGraph issue where unused blocks get removed on edge replacement [1334341].
 - Fixed an issue where the ShaderGraph transform node would generate incorrect results when transforming a direction from view space to object space [1333781] (https://issuetracker.unity3d.com/product/unity/issues/guid/1333781/)
-<<<<<<< HEAD
-- Fixed GPU instancing support in Shadergraph [1319655] (https://issuetracker.unity3d.com/issues/shader-graph-errors-are-thrown-when-a-propertys-shader-declaration-is-set-to-hybrid-per-instance-and-exposed-is-disabled).
-=======
 - Fixed a ShaderGraph issue where keyword properties could get stuck highlighted when deleted [1333738].
 - Fixed issue with ShaderGraph custom interpolator node dependency ordering [1332553].
 - Fixed SubGraph SamplerState property defaults not being respected [1336119]
 - Fixed an issue where nested subgraphs with identical SamplerState property settings could cause compile failures [1336089]
 - Fixed an issue where SamplerState properties could not be renamed after creation [1336126]
 - Fixed loading all materials from project when saving a ShaderGraph.
->>>>>>> a7d5e885
+- Fixed GPU instancing support in Shadergraph [1319655] (https://issuetracker.unity3d.com/issues/shader-graph-errors-are-thrown-when-a-propertys-shader-declaration-is-set-to-hybrid-per-instance-and-exposed-is-disabled).
 
 ## [11.0.0] - 2020-10-21
 
