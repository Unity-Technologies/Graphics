# Changelog
All notable changes to this package are documented in this file.

The format is based on [Keep a Changelog](http://keepachangelog.com/en/1.0.0/)
and this project adheres to [Semantic Versioning](http://semver.org/spec/v2.0.0.html).

## [12.0.0] - 2021-01-11

### Added
  - Added categories to the blackboard, enabling more control over the organization of shader properties and keywords in the Shader Graph tool. These categories are also reflected in the Material Inspector for URP + HDRP, for materials created from shader graphs.
  - Added ability to define custom vertex-to-fragment interpolators.
  - Support for the XboxSeries platform has been added.
  - Stereo Eye Index, Instance ID, and Vertex ID nodes added to the shadergraph library.
  - Added information about selecting and unselecting items to the Blackboard article.
  - Added View Vector Node documentation
  - Added custom interpolator thresholds on shadergraph project settings page.
  - Added custom interpolator documentation
  - Added subshadergraphs for SpeedTree 8 shadergraph support: SpeedTree8Wind, SpeedTree8ColorAlpha, SpeedTree8Billboard.
  - Added an HLSL file implementing a version of the Unity core LODDitheringTransition function which can be used in a Shader Graph
  - Added a new target for the built-in render pipeline, including Lit and Unlit sub-targets.
  - Added stage control to ShaderGraph Keywords, to allow fragment or vertex-only keywords.
  - For Texture2D properties, added linearGrey and red as options for default texture mode.
  - For Texture2D properties, changed the "bump" option to be called "Normal Map", and will now tag these properties with the [NormalMap] tag.
  - Added `Branch On Input Connection` node. This node can be used inside a subgraph to branch on the connection state of an exposed property.
  - Added `Use Custom Binding` option to properties. When this option is enabled, a property can be connected to a `Branch On Input Connection` node. The user provides a custom label that will be displayed on the exposed property, when it is disconnected in a graph.
  - Added new dropdown property type for subgraphs, to allow compile time branching that can be controlled from the parent graph, via the subgraph instance node.
  - Added `Dropdown` node per dropdown property, that can be used to configure the desired branch control.
  - Added selection highlight and picking shader passes for URP target.
  - Added the ability to mark textures / colors as \[MainTexture\] and \[MainColor\].
  - Added the ability to enable tiling and offset controls for a Texture2D input.
  - Added the Split Texture Transform node to allow using/overriding the provided tiling and offset from a texture input.
  - Added `Calculate Level Of Detail Texture 2D` node, for calculating a Texture2D LOD level.
  - Added `Gather Texture 2D` node, for retrieving the four samples (red component only) that would be used for bilinear interpolation when sampling a Texture2D.
  - Added toggle "Disable Global Mip Bias" in Sample Texture 2D and Sample Texture 2D array node. This checkbox disables the runtimes automatic Mip Bias, which for instance can be activated during dynamic resolution scaling.
  - Added `Sprite` option to Main Preview, which is similar to `Quad` but does not allow rotation. `Sprite` is used as the default preview for URP Sprite shaders.
  - Added Tessellation Option to PositionNode settings, to provide access to the pre-displaced tessellated position.
  - Added visible errors for invalid stage capability connections to shader graph.
  - Added a ShaderGraph animated preview framerate throttle.

### Changed
- Properties and Keywords are no longer separated by type on the blackboard. Categories allow for any combination of properties and keywords to be grouped together as the user defines.
- Vector2/Vector3/Vector4 property types will now be properly represented by a matching Vector2/Vector3/Vector4 UI control in the URP + HDRP Material Inspector as opposed to the fallback Vector4 field that was used for any multi-dimensional vector type in the past.
- Updated/corrected View Direction documentation
- Change Asset/Create/Shader/Blank Shader Graph to Asset/Create/Shader Graph/Blank Shader Graph
- Change Asset/Create/Shader/Sub Graph to Asset/Create/Shader Graph/Sub Graph
- Change Asset/Create/Shader/VFX Shader Graph to Asset/Create/Shader Graph/VFX Shader Graph
- Adjusted Blackboard article to clarify multi-select functionality
- Limited max number of inspectable items in the Inspector View to 20 items
- Added borders to inspector items styling, to better differentiate between separate items
- Updated Custom Function Node to use new ShaderInclude asset type instead of TextAsset (.hlsl and .cginc softcheck remains).
- Change BranchOnInputNode to choose NotConnected branch when generating Preview
- Only ShaderGraph keywords count towards the shader permutation variant limit, SubGraph keywords do not.
- ShaderGraph SubGraphs will now report errors and warnings in a condensed single error.

### Fixed
- Fixed an issue where fog node density was incorrectly calculated.
- Fixed inspector property header styling
- Added padding to the blackboard window to prevent overlapping of resize region and scrollbars interfering with user interaction
- Blackboard now properly handles selection persistence of items between undo and redos
- Fixed the Custom Editor GUI field in the Graph settings that was ignored.
- Node included HLSL files are now tracked more robustly, so they work after file moves and renames [1301915] (https://issuetracker.unity3d.com/product/unity/issues/guid/1301915/)
- Prevent users from setting enum keywords with duplicate reference names and invalid characters [1287335]
- Fixed a bug where old preview property values would be used for node previews after an undo operation.
- Clean up console error reporting from node shader compilation so errors are reported in the graph rather than the Editor console [1296291] (https://issuetracker.unity3d.com/product/unity/issues/guid/1296291/)
- Fixed treatment of node precision in subgraphs, now allows subgraphs to switch precisions based on the subgraph node [1304050] (https://issuetracker.unity3d.com/issues/precision-errors-when-theres-a-precision-discrepancy-between-subgraphs-and-parent-graphs)
- Fixed an issue where the Rectangle Node could lose detail at a distance.  New control offers additional method that preserves detail better [1156801]
- Fixed virtual texture layer reference names allowing invalid characters [1304146]
- Fixed issue with SRP Batcher compatibility [1310624]
- Fixed issue with Hybrid renderer compatibility [1296776]
- Fixed ParallaxOcclusionMapping node to clamp very large step counts that could crash GPUs (max set to 256). [1329025] (https://issuetracker.unity3d.com/issues/shadergraph-typing-infinity-into-the-steps-input-for-the-parallax-occlusion-mapping-node-crashes-unity)
- Fixed an issue where the shader variant limit exceeded message was not getting passed [1304168] (https://issuetracker.unity3d.com/product/unity/issues/guid/1304168)
- Fixed a bug in master node preview generation that failed compilation when a block was deleted [1319066] (https://issuetracker.unity3d.com/issues/shadergraph-deleting-stack-blocks-of-universal-rp-targeted-shadergraph-causes-the-main-preview-to-fail-to-compile)
- Fixed issue where vertex generation was incorrect when only custom blocks were present [1320695].
- Fixed a bug where property deduplication was failing and spamming errors [1317809] (https://issuetracker.unity3d.com/issues/console-error-when-adding-a-sample-texture-operator-when-a-sampler-state-property-is-present-in-blackboard)
- Fixed a bug where big input values to the SimpleNoise node caused precision issues, especially noticeable on Mali GPUs. [1322891] (https://issuetracker.unity3d.com/issues/urp-mali-missing-glitch-effect-on-mali-gpu-devices)
- Fixed a bug where synchronously compiling an unencountered shader variant for preview was causing long delays in graph updates [1323744]
- Fixed a regression where custom function node file-included functions could not access shadergraph properties [1322467]
- Fixed an issue where a requirement was placed on a fixed-function emission property [1319637]
- Fixed default shadergraph precision so it matches what is displayed in the graph settings UI (single) [1325934]
- Fixed an unhelpful error message when custom function nodes didn't have a valid file [1323493].
- Fixed an issue with how the transform node handled direction transforms from absolute world space in camera relative SRPs [1323726]
- Fixed a bug where changing a Target setting would switch the inspector view to the Node Settings tab if any nodes were selected.
- Fixed "Disconnect All" option being grayed out on stack blocks [1313201].
- Fixed how shadergraph's prompt for "unsaved changes" was handled to fix double messages and incorrect window sizes [1319623].
- Fixed an issue where users can't create multiple Boolean or Enum keywords on the blackboard. [1329021](https://issuetracker.unity3d.com/issues/shadergraph-cant-create-multiple-boolean-or-enum-keywords)
- Fixed an issue where generated property reference names could conflict with Shader Graph reserved keywords [1328762] (https://issuetracker.unity3d.com/product/unity/issues/guid/1328762/)
- Fixed a ShaderGraph issue where ObjectField focus and Node selections would both capture deletion commands [1313943].
- Fixed a ShaderGraph issue where the right click menu doesn't work when a stack block node is selected [1320212].
- Fixed a bug when a node was both vertex and fragment exclusive but could still be used causing a shader compiler error [1316128].
- Fixed a ShaderGraph issue where a warning about an uninitialized value was being displayed on newly created graphs [1331377].
- Fixed divide by zero warnings when using the Sample Gradient Node
- Fixed the default dimension (1) for vector material slots so that it is consistent with other nodes. (https://issuetracker.unity3d.com/product/unity/issues/guid/1328756/)
- Fixed reordering when renaming enum keywords. (https://issuetracker.unity3d.com/product/unity/issues/guid/1328761/)
- Fixed an issue where an integer property would be exposed in the material inspector as a float [1330302](https://issuetracker.unity3d.com/product/unity/issues/guid/1330302/)
- Fixed a bug in ShaderGraph where sticky notes couldn't be copied and pasted [1221042].
- Fixed an issue where upgrading from an older version of ShaderGraph would cause Enum keywords to be not exposed [1332510]
- Fixed an issue where a missing subgraph with a "Use Custom Binding" property would cause the parent graph to fail to load [1334621] (https://issuetracker.unity3d.com/issues/shadergraph-shadergraph-cannot-be-opened-if-containing-subgraph-with-custom-binding-that-has-been-deleted)
- Fixed a ShaderGraph issue where unused blocks get removed on edge replacement [1334341].
- Fixed an issue where the ShaderGraph transform node would generate incorrect results when transforming a direction from view space to object space [1333781] (https://issuetracker.unity3d.com/product/unity/issues/guid/1333781/)
- Fixed a ShaderGraph issue where keyword properties could get stuck highlighted when deleted [1333738].
- Fixed issue with ShaderGraph custom interpolator node dependency ordering [1332553].
- Fixed SubGraph SamplerState property defaults not being respected [1336119]
- Fixed an issue where nested subgraphs with identical SamplerState property settings could cause compile failures [1336089]
- Fixed an issue where SamplerState properties could not be renamed after creation [1336126]
- Fixed loading all materials from project when saving a ShaderGraph.
- Fixed issues with double prompts for "do you want to save" when closing Shader Graph windows [1316104].
- Fixed a ShaderGraph issue where resize handles on blackboard and graph inspector were too small [1329247] (https://issuetracker.unity3d.com/issues/shadergraph-resize-bounds-for-blackboard-and-graph-inspector-are-too-small)
- Fixed a ShaderGraph issue where a material inspector could contain an extra set of render queue, GPU instancing, and double-sided GI controls.
- Fixed a Shader Graph issue where property auto generated reference names were not consistent across all property types [1336937].
- Fixed a warning in ShaderGraph about BuiltIn Shader Library assembly having no scripts.
- Fixed ShaderGraph BuiltIn target not having collapsible foldouts in the material inspector [1339256].
- Fixed GPU instancing support in Shadergraph [1319655] (https://issuetracker.unity3d.com/issues/shader-graph-errors-are-thrown-when-a-propertys-shader-declaration-is-set-to-hybrid-per-instance-and-exposed-is-disabled).
- Fixed indent level in shader graph target foldout (case 1339025).
- Fixed ShaderGraph BuiltIn target shader GUI to allow the same render queue control available on URP with the changes for case 1335795.
- Fixed ShaderGraph BuiltIn target not to apply emission in the ForwardAdd pass to match surface shader results [1345574]. (https://issuetracker.unity3d.com/product/unity/issues/guid/1345574/)
- Fixed Procedural Virtual Texture compatibility with SRP Batcher [1329336] (https://issuetracker.unity3d.com/issues/procedural-virtual-texture-node-will-make-a-shadergraph-incompatible-with-srp-batcher)
- Fixed an issue where SubGraph keywords would not deduplicate before counting towards the permutation limit [1343528] (https://issuetracker.unity3d.com/issues/shader-graph-graph-is-generating-too-many-variants-error-is-thrown-when-using-subgraphs-with-keywords)
- Fixed an issue where an informational message could cause some UI controls on the graph inspector to be pushed outside the window [1343124] (https://issuetracker.unity3d.com/product/unity/issues/guid/1343124/)
- Fixed a ShaderGraph issue where selecting a keyword property in the blackboard would invalidate all previews, causing them to recompile [1347666] (https://issuetracker.unity3d.com/product/unity/issues/guid/1347666/)
- Fixed the incorrect value written to the VT feedback buffer when VT is not used.
- Fixed ShaderGraph isNaN node, which was always returning false on Vulkan and Metal platforms.
- Fixed ShaderGraph sub-graph stage limitations to be per slot instead of per sub-graph node [1337137].
- Disconnected nodes with errors in ShaderGraph no longer cause the imports to fail [1349311] (https://issuetracker.unity3d.com/issues/shadergraph-erroring-unconnected-node-causes-material-to-become-invalid-slash-pink)
- ShaderGraph SubGraphs now report node warnings in the same way ShaderGraphs do [1350282].
- Fixed ShaderGraph exception when trying to set a texture to "main texture" [1350573].
- Fixed a ShaderGraph issue where Float properties in Integer mode would not be cast properly in graph previews [1330302](https://fogbugz.unity3d.com/f/cases/1330302/)
- Fixed a ShaderGraph issue where hovering over a context block but not its node stack would not bring up the incorrect add menu [1351733](https://fogbugz.unity3d.com/f/cases/1351733/)
<<<<<<< HEAD
- Fixed incorrect warning while using VFXTarget
=======
- Fixed the BuiltIn Target to perform shader variant stripping [1345580] (https://issuetracker.unity3d.com/product/unity/issues/guid/1345580/)
>>>>>>> f42ae9e0

## [11.0.0] - 2020-10-21

### Added

### Changed

### Fixed
- Fixed an issue where nodes with ports on one side would appear incorrectly on creation [1262050]
- Fixed a broken link in the TOC to Main Preview
- Fixed an issue with the Gradient color picker displaying different values than the selected color.
- Fixed an issue where blackboard properties when dragged wouldn't scroll the list of properties to show the user more of the property list [1293632]
- Fixed an issue where, when blackboard properties were dragged and then the user hit the "Escape" key, the drag indicator would still be visible
- Fixed an issue where renaming blackboard properties through the Blackboard wouldn't actually change the underlying property name
- Fixed an issue where blackboard wasn't resizable from all directions like the Inspector and Main Preview
- Fixed an issue where deleting a property node while your mouse is over it leaves the property highlighted in the blackboard [1238635]
- Fixed an issue where Float/Vector1 properties did not have the ability to be edited using a slider in the Inspector like the other Vector types
- Fixed an issue with inactive node deletion throwing a superfluous exception.
- Fixed an issue where interpolators with preprocessors were being packed incorrectly.
- Fixed rounded rectangle shape not rendering correctly on some platforms.
- Fixed an issue where generated `BuildVertexDescriptionInputs()` produced an HLSL warning, "implicit truncation of vector type" [1299179](https://issuetracker.unity3d.com/product/unity/issues/guid/1299179/)
- Fixed an issue on upgrading graphs with inactive Master Nodes causing null ref errors. [1298867](https://issuetracker.unity3d.com/product/unity/issues/guid/1298867/)
- Fixed an issue with duplicating a node with the blackboard closed [1294430](https://issuetracker.unity3d.com/product/unity/issues/guid/1294430/)
- Fixed an issue where ShaderGraph stopped responding after selecting a node after opening the graph with the inspector window hidden [1304501](https://issuetracker.unity3d.com/issues/shadergraph-graph-is-unusable-if-opened-with-graph-inspector-disabled-throws-errors)
- Fixed the InputNodes tests that were never correct. These were incorrect tests, no nodes needed tochange.
- Fixed the ViewDirection Node in Tangent space's calculation to match how the transform node works [1296788]
- Fixed an issue where SampleRawCubemapNode were requiring the Normal in Object space instead of World space [1307962]
- Boolean keywords now have no longer require their reference name to end in _ON to show up in the Material inspector [1306820] (https://issuetracker.unity3d.com/product/unity/issues/guid/1306820/)
- Newly created properties and keywords will no longer use obfuscated GUID-based reference names in the shader code [1300484]
- Fixed ParallaxMapping node compile issue on GLES2
- Fixed a selection bug with block nodes after changing tabs [1312222]
- Fixed some shader graph compiler errors not being logged [1304162].
- Fixed a shader graph bug where the Hue node would have a large seam with negative values [1340849].
- Fixed an error when using camera direction with sample reflected cube map [1340538].
- Fixed ShaderGraph's FogNode returning an incorrect density when the fog setting was disabled [1347235].

## [10.3.0] - 2020-11-03

### Added
- Users can now manually control the preview mode of nodes in the graph, and subgraphs

### Changed
- Adjusted and expanded Swizzle Node article as reviewed by docs editorial.(DOC-2695)
- Adjusted docs for SampleTexture2D, SampleTexture2DLOD, SampleTexture2DArray, SampleTexture3D, SampleCubemap, SampleReflectedCubemap, TexelSize, NormalFromTexture, ParallaxMapping, ParallaxOcclusionMapping, Triplanar, Sub Graphs, and Custom Function Nodes to reflect changes to texture wire data structures. (DOC-2568)
- Texture and SamplerState types are now HLSL structures (defined in com.unity.render-pipelines.core/ShaderLibrary/Texture.hlsl).  CustomFunctionNode use of the old plain types is supported, but the user should upgrade to structures to avoid bugs.
- The shader graph inspector window will now switch to the "Node Settings" tab whenever a property/node/other selectable item in the graph is clicked on to save the user a click

### Fixed
- Fixed an issue where shaders could be generated with CR/LF ("\r\n") instead of just LF ("\n") line endings [1286430]
- Fixed Custom Function Node to display the name of the custom function. [1293575]
- Addressed C# warning 0649 generated by unassigned structure members
- Fixed using TexelSize or reading sampler states from Textures output from a Subgraph or Custom Function Node [1284036]
- Shaders using SamplerState types now compile with GLES2 (SamplerStates are ignored, falls back to Texture-associated sampler state) [1292031]
- Fixed an issue where the horizontal scrollbar at the bottom of the shader graph inspector window could not be used due to the resizing widget always taking priority over it
- Fixed an issue where the shader graph inspector window could be resized past the edges of the shader graph view
- Fixed an issue where resizing the shader graph inspector window sometimes had unexpected results
- Fixed Graph Inspector scaling that was allocating too much space to the labels [1268134]
- Fixed some issues with our Convert To Subgraph contextual menu to allow passthrough and fix inputs/outputs getting lost.
- Fixed issue where a NullReferenceException would be thrown on resetting reference name for a Shader Graph property
- Fixed an upgrade issue where old ShaderGraph files with a weird/bugged state would break on update to master stack [1255011]
- Fixed a bug where non-word characters in an enum keyword reference name would break the graph. [1270168](https://issuetracker.unity3d.com/product/unity/issues/guid/1270168)
- Fixed issue where a NullReferenceException would be thrown on resetting reference name for a Shader Graph property

## [10.2.0] - 2020-10-19

### Added

### Changed
- Renamed the existing Sample Cubemap Node to Sample Reflected Cubemap Node, and created a new Sample Cubemap Node that samples cubemaps with a direction.
- Removed unnecessary HDRP constant declarations used by Material inspector from the UnityPerMaterial cbuffer [1285701]
- Virtual Texture properties are now forced to be Exposed, as they do not work otherwise [1256374]

### Fixed
- Fixed an issue where old ShaderGraphs would import non-deterministically, changing their embedded property names each import [1283800]
- Using the TexelSize node on a ShaderGraph texture property is now SRP batchable [1284029]
- Fixed an issue where Mesh Deformation nodes did not have a category color. [1227081](https://issuetracker.unity3d.com/issues/shadergraph-color-mode-vertex-skinning-catagory-has-no-color-associated-with-it)
- Fixed SampleTexture2DLOD node to return opaque black on unsupported platforms [1241602]
- ShaderGraph now detects when a SubGraph is deleted while being used by a SubGraph node, and displays appropriate errors [1206438]
- Fixed an issue where the Main Preview window rendered too large on small monitors during first open. [1254392]
- Fixed an issue where Block nodes using Color slots would not be automatically removed from the Master Stack. [1259794]
- Fixed an issue where the Create Node menu would not close when pressing the Escape key. [1263667]
- Fixed an issue with the Preview Manager not updating correctly when deleting an edge that was created with a node (dragging off an existing node slot)
- Fixed an issue where ShaderGraph could not read matrices from a Material or MaterialPropertyBlock while rendering with SRP batcher [1256374]
- Fixed an issue where user setting a property to not Exposed, Hybrid-Instanced would result in a non-Hybrid Global property [1285700]
- Fixed an issue with Gradient when it is used as expose parameters. Generated code was failing [1285640 ]
- Fixed the subgraph slot sorting function [1286805]
- Fixed Parallax Occlusion Mapping not working in sub graphs. [1221317](https://issuetracker.unity3d.com/product/unity/issues/guid/1221317/)
- All textures in a ShaderGraph, even those not used, will now be pulled into an Exported Package [1283902]
- Fixed an issue where the presence of an HDRP DiffusionProfile property or node would cause the graph to fail to load when HDRP package was not present [1287904]
- Fixed an issue where unknown type Nodes (i.e. HDRP-only nodes used without HDRP package) could be copied, resulting in an unloadable graph [1288475]
- Fixed an issue where dropping HDRP-only properties from the blackboard field into the graph would soft-lock the graph [1288887]
- Fixed an issue using the sample gradient macros in custom function nodes, which was using a scalar value instead of a vector value for the gradients [1299830]

## [10.1.0] - 2020-10-12

### Added
- Added parallax mapping node and parallax occlusion mapping node.
- Added the possibility to have multiple POM node in a single graph.
- Added better error feedback when SampleVirtualTexture nodes run into issues with the VirtualTexture property inputs
- Added ability for Shader Graph to change node behavior without impacting existing graphs via the “Allow Deprecated Nodes”

### Changed
- Added method chaining support to shadergraph collection API.
- Optimized ShaderSubGraph import dependencies to minimize unnecessary reimports when using CustomFunctionNode
- Changed UI names from `Vector1` to `Float`
- Renamed `Float` precision to `Single`
- Cleaned up the UI to add/remove Targets
- The * in the ShaderGraph title bar now indicates that the graph has been modified when compared to the state it was loaded, instead of compared to what is on disk
- Cancelling a "Save changes on Close?" will now cancel the Close as well
- When attempting to Save and encountering a Read Only file or other exception, ShaderGraph will allow the user to retry as many times as they like

### Fixed
- Fixed a bug where ShaderGraph subgraph nodes would not update their slot names or order
- Fixed an issue where very old ShaderGraphs would fail to load because of uninitialized data [1269616](https://issuetracker.unity3d.com/issues/shadergraph-matrix-split-and-matrix-combine-shadergraphs-in-shadergraph-automated-tests-dont-open-throw-error)
- Fixed an issue where ShaderGraph previews didn't display correctly when setting a texture to "None" [1264932]
- Fixed an issue with the SampleVirtualTexture node in ShaderGraph, where toggling Automatic Streaming would cause the node to incorrectly display four output slots [1271618]
- Fixed an issue in ShaderGraph with integer-mode Vector1 properties throwing errors when the value is changed [1264930]
- Fixed a bug where ShaderGraph would not load graphs using Procedural VT nodes when the nodes were the project had them disabled [1271598]
- Fixed an issue where the ProceduralVT node was not updating any connected SampleVT nodes when the number of layers was changed [1274288]
- Fixed an issue with how unknown nodes were treated during validation
- Fixed an issue where ShaderGraph shaders did not reimport automatically when some of the included files changed [1269634]
- Fixed an issue where building a context menu on a dragging block node would leave it floating and undo/redo would result in a soft-lock
- Fixed an issue where ShaderGraph was logging error when edited in play mode [1274148].
- Fixed a bug where properties copied over with their graph inputs would not hook up correctly in a new graph [1274306]
- Fixed an issue where renaming a property in the blackboard at creation would trigger an error.
- Fixed an issue where ShaderGraph shaders did not reimport automatically when missing dependencies were reintroduced [1182895]
- Fixed an issue where ShaderGraph previews would not show error shaders when the active render pipeline is incompatible with the shader [1257015]
- ShaderGraph DDX, DDY, DDXY, and NormalFromHeight nodes do not allow themselves to be connected to vertex shader, as the derivative instructions can't be used [1209087]
- When ShaderGraph detects no active SRP, it will still continue to render the master preview, but it will use the error shader [1264642]
- VirtualTexture is no longer allowed as a SubGraph output (it is not supported by current system) [1254483]
- ShaderGraph Custom Function Node will now correctly convert function and slot names to valid HLSL identifiers [1258832]
- Fixed an issue where ShaderGraph Custom Function Node would reorder slots when you modified them [1280106]
- Fixed Undo handling when adding or removing Targets from a ShaderGraph [1257028]
- Fixed an issue with detection of circular subgraph dependencies [1269841]
- Fixed an issue where subgraph nodes were constantly changing their serialized data [1281975]
- Modifying a subgraph will no longer cause ShaderGraphs that use them to "reload from disk?" [1198885]
- Fixed issues with ShaderGraph title bar not correctly displaying the modified status * [1282031]
- Fixed issues where ShaderGraph could discard modified data without user approval when closed [1170503]
- Fixed an issue where ShaderGraph file dependency gathering would fail to include any files that didn't exist
- Fixed issues with ShaderGraph detection and handling of deleted graph files
- Fixed an issue where the ShaderGraph was corrupting the translation cache
- Fixed an issue where ShaderGraph would not prompt the user to save unsaved changes after an assembly reload
- Fixed an issue with Position Node not automatically upgrading
- Fixed an issue where failing SubGraphs would block saving graph files using them (recursion check would throw exceptions) [1283425]
- Fixed an issue where choosing "None" as the default texture for a texture property would not correctly preview the correct default color [1283782]
- Fixed some bugs with Color Nodes and properties that would cause incorrect collorspace conversions

## [10.0.0] - 2019-06-10
### Added
- Added the Internal Inspector which allows the user to view data contained in selected nodes and properties in a new floating graph sub-window. Also added support for custom property drawers to let you visualize any data type you like and expose it to the inspector.
- Added samples for Procedural Patterns to the package.
- You can now use the right-click context menu to delete Sticky Notes.
- You can now save your graph as a new Asset.
- Added support for vertex skinning when you use the DOTS animation package.
- You can now use the right-click context menu to set the precision on multiple selected nodes.
- You can now select unused nodes in your graph.
- When you start the Editor, Shader Graph now displays Properties in the Blackboard as collapsed.
- Updated the zoom level to let you zoom in further.
- Blackboard properties now have a __Duplicate__ menu option. When you duplicate properties, Shader Graph maintains the order, and inserts duplicates below the current selection.
- When you convert a node to a Sub Graph, the dialog now opens up in the directory of the original graph that contained the node. If the new Sub Graph is outside this directory, it also remembers that path for the next dialog to ease folder navigation.
- If Unity Editor Analytics are enabled, Shader Graph collects anonymous data about which nodes you use in your graphs. This helps the Shader Graph team focus our efforts on the most common graph scenarios, and better understand the needs of our customers. We don't track edge data and cannot recreate your graphs in any form.
- The Create Node Menu now has a tree view and support for fuzzy field searching.
- When a Shader Graph or Sub Graph Asset associated with a open window has been deleted, Unity now displays a dialog that asks whether you would like to save the graph as a new Asset or close the window.
- Added a drop-down menu to the PBR Master Node that lets you select the final coordinate space of normals delivered from the fragment function.
- Added support for users to drag and drop Blackboard Properties from one graph to another.
- Breaking out GraphData validation into clearer steps.
- Added AlphaToMask render state.
- Added a field to the Master Nodes that overrides the generated shader's ShaderGUI, which determines how a Material that uses a Shader Graph looks.
- Added Redirect Nodes. You can now double-click an edge to add a control point that allows you to route edges around other nodes and connect multiple output edges.
- Added `Compute Deformation` Node to read deformed vertex data from Dots Deformations.
- Added new graph nodes that allow sampling Virtual Textures
- Shader Graph now uses a new file format that is much friendlier towards version control systems and humans. Existing Shader Graphs and will use the new format next time they are saved.
- Added 'Allow Material Override' option to the built-in target for shader graph.

### Changed
- Changed the `Branch` node so that it uses a ternary operator (`Out = bool ? a : B`) instead of a linear interpolate function.
- Copied nodes are now pasted at the cursor location instead of slightly offset from their original location.
- Error messages reported on Sub Graph output nodes for invalid previews now present clearer information, with documentation support.
- Updated legacy COLOR output semantic to SV_Target in pixel shader for compatibility with DXC.
- Updated the functions in the `Normal From Height` node to avoid NaN outputs.
- Changed the Voronoi Node algorithm to increase the useful range of the input values and to always use float values internally to avoid clipping.
- Changed the `Reference Suffix` of Keyword Enum entries so that you cannot edit them, which ensures that material keywords compile properly.
- Updated the dependent version of `Searcher` to 4.2.0.
- Added support for `Linear Blend Skinning` Node to Universal Render Pipeline.
- Moved all code to be under Unity specific namespaces.
- Changed ShaderGraphImporter and ShaderSubgraphImporter so that graphs are imported before Models.
- Remove VFXTarget if VisualEffect Graph package isn't included.
- VFXTarget doesn't overwrite the shader export anymore, VFXTarget can be active with another target.

### Fixed
- Edges no longer produce errors when you save a Shader Graph.
- Shader Graph no longer references the `NUnit` package.
- Fixed a shader compatibility issue in the SRP Batcher when you use a hybrid instancing custom variable.
- Fixed an issue where Unity would crash when you imported a Shader Graph Asset with invalid formatting.
- Fixed an issue with the animated preview when there is no Camera with animated Materials in the Editor.
- Triplanar nodes no longer use Camera-relative world space by default in HDRP.
- Errors no longer occur when you activate `Enable GPU Instancing` on Shader Graph Materials. [1184870](https://issuetracker.unity3d.com/issues/universalrp-shader-compilation-error-when-using-gpu-instancing)
- Errors no longer occur when there are multiple tangent transform nodes on a graph. [1185752](https://issuetracker.unity3d.com/issues/shadergraph-fails-to-compile-with-redefinition-of-transposetangent-when-multiple-tangent-transform-nodes-are-plugged-in)
- The Main Preview for Sprite Lit and Sprite Unlit master nodes now displays the correct color. [1184656](https://issuetracker.unity3d.com/issues/shadergraph-preview-for-lit-and-unlit-master-node-wrong-color-when-color-is-set-directly-on-master-node)
- Shader Graph shaders in `Always Include Shaders` no longer crash builds. [1191757](https://issuetracker.unity3d.com/issues/lwrp-build-crashes-when-built-with-shadergraph-file-added-to-always-include-shaders-list)
- The `Transform` node now correctly transforms Absolute World to Object.
- Errors no longer occur when you change the precision of Sub Graphs. [1158413](https://issuetracker.unity3d.com/issues/shadergraph-changing-precision-of-sg-with-subgraphs-that-still-use-the-other-precision-breaks-the-generated-shader)
- Fixed an error where the UV channel drop-down menu on nodes had clipped text. [1188710](https://issuetracker.unity3d.com/issues/shader-graph-all-uv-dropdown-value-is-clipped-under-shader-graph)
- Added StencilOverride support.
- Sticky Notes can now be grouped properly.
- Fixed an issue where nodes couldn't be copied from a group.
- Fixed a bug that occurred when you duplicated multiple Blackboard properties or keywords simultaneously, where Shader Graph stopped working, potentially causing data loss.
- Fixed a bug where you couldn't reorder Blackboard properties.
- Shader Graph now properly duplicates the __Exposed__ status for Shader properties and keywords.
- Fixed a bug where the __Save Graph As__ dialog for a Shader or Sub Graph sometimes appeared in the wrong Project when you had multiple Unity Projects open simultaneously.
- Fixed an issue where adding the first output to a Sub Graph without any outputs prior caused Shader Graphs containing the Sub Graph to break.
- Fixed an issue where Shader Graph shaders using the `CameraNode` failed to build on PS4 with "incompatible argument list for call to 'mul'".
- Fixed a bug that caused problems with Blackboard property ordering.
- Fixed a bug where the redo functionality in Shader Graph often didn't work.
- Fixed a bug where using the Save As command on a Sub Graph raised an exception.
- Fixed a bug where the input fields sometimes didn't render properly. [1176268](https://issuetracker.unity3d.com/issues/shadergraph-input-fields-get-cut-off-after-minimizing-and-maximizing-become-unusable)
- Fixed a bug where the Gradient property didn't work with all system locales. [1140924](https://issuetracker.unity3d.com/issues/shader-graph-shader-doesnt-compile-when-using-a-gradient-property-and-a-regional-format-with-comma-decimal-separator-is-used)
- Fixed a bug where Properties in the Blackboard could have duplicate names.
- Fixed a bug where you could drag the Blackboard into a graph even when you disabled the Blackboard.
- Fixed a bug where the `Vertex Normal` slot on master nodes needed vertex normal data input to compile. [1193348](https://issuetracker.unity3d.com/issues/hdrp-unlit-shader-plugging-anything-into-the-vertex-normal-input-causes-shader-to-fail-to-compile)
- Fixed a bug where `GetWorldSpaceNormalizeViewDir()` could cause undeclared indentifier errors. [1190606](https://issuetracker.unity3d.com/issues/view-dir-node-plugged-into-vertex-position-creates-error-undeclared-identifier-getworldspacenormalizeviewdir)
- Fixed a bug where Emission on PBR Shader Graphs in the Universal RP would not bake to lightmaps. [1190225](https://issuetracker.unity3d.com/issues/emissive-custom-pbr-shadergraph-material-only-works-for-primitive-unity-objects)
- Fixed a bug where Shader Graph shaders were writing to `POSITION` instead of `SV_POSITION`, which caused PS4 builds to fail.
- Fixed a bug where `Object to Tangent` transforms in the `Transform` node used the wrong matrix. [1162203](https://issuetracker.unity3d.com/issues/shadergraph-transform-node-from-object-to-tangent-space-uses-the-wrong-matrix)
- Fixed an issue where boolean keywords in a Shader Graph caused HDRP Material features to fail. [1204827](https://issuetracker.unity3d.com/issues/hdrp-shadergraph-adding-a-boolean-keyword-to-an-hdrp-lit-shader-makes-material-features-not-work)
- Fixed a bug where Object space normals scaled with Object Scale.
- Documentation links on nodes now point to the correct URLs and package versions.
- Fixed an issue where Sub Graphs sometimes had duplicate names when you converted nodes into Sub Graphs.
- Fixed an issue where the number of ports on Keyword nodes didn't update when you added or removed Enum Keyword entries.
- Fixed an issue where colors in graphs didn't update when you changed a Blackboard Property's precision while the Color Mode is set to Precision.
- Fixed a bug where custom mesh in the Master Preview didn't work.
- Fixed a number of memory leaks that caused Shader Graph assets to stay in memory after closing the Shader Graph window.
- You can now smoothly edit controls on the `Dielectric Specular` node.
- Fixed Blackboard Properties to support scientific notation.
- Fixed a bug where warnings in the Shader Graph or Sub Graph were treated as errors.
- Fixed a bug where the error `Output value 'vert' is not initialized` displayed on all PBR graphs in Universal. [1210710](https://issuetracker.unity3d.com/issues/output-value-vert-is-not-completely-initialized-error-is-thrown-when-pbr-graph-is-created-using-urp)
- Fixed a bug where PBR and Unlit master nodes in Universal had Alpha Clipping enabled by default.
- Fixed an issue in where analytics wasn't always working.
- Fixed a bug where if a user had a Blackboard Property Reference start with a digit the generated shader would be broken.
- Avoid unintended behavior by removing the ability to create presets from Shader Graph (and Sub Graph) assets. [1220914](https://issuetracker.unity3d.com/issues/shadergraph-preset-unable-to-open-editor-when-clicking-on-open-shader-editor-in-the-shadersubgraphimporter)
- Fixed a bug where undo would make the Master Preview visible regardless of its toggle status.
- Fixed a bug where any change to the PBR master node settings would lose connection to the normal slot.
- Fixed a bug where the user couldn't open up HDRP Master Node Shader Graphs without the Render Pipeline set to HDRP.
- Fixed a bug where adding a HDRP Master Node to a Shader Graph would softlock the Shader Graph.
- Fixed a bug where shaders fail to compile due to `#pragma target` generation when your system locale uses commas instead of periods.
- Fixed a compilation error when using Hybrid Renderer due to incorrect positioning of macros.
- Fixed a bug where the `Create Node Menu` lagged on load. Entries are now only generated when property, keyword, or subgraph changes are detected. [1209567](https://issuetracker.unity3d.com/issues/shadergraph-opening-node-search-window-is-unnecessarily-slow).
- Fixed a bug with the `Transform` node where converting from `Absolute World` space in a sub graph causes invalid subscript errors. [1190813](https://issuetracker.unity3d.com/issues/shadergraph-invalid-subscript-errors-are-thrown-when-connecting-a-subgraph-with-transform-node-with-unlit-master-node)
- Fixed a bug where depndencies were not getting included when exporting a shadergraph and subgraphs
- Fixed a bug where adding a " to a property display name would cause shader compilation errors and show all nodes as broken
- Fixed a bug where the `Position` node would change coordinate spaces from `World` to `Absolute World` when shaders recompile. [1184617](https://issuetracker.unity3d.com/product/unity/issues/guid/1184617/)
- Fixed a bug where instanced shaders wouldn't compile on PS4.
- Fixed a bug where switching a Color Nodes' Mode between Default and HDR would cause the Color to be altered incorrectly.
- Fixed a bug where nodes dealing with matricies would sometimes display a preview, sometimes not.
- Optimized loading a large Shader Graph. [1209047](https://issuetracker.unity3d.com/issues/shader-graph-unresponsive-editor-when-using-large-graphs)
- Fixed NaN issue in triplanar SG node when blend goes to 0.
- Fixed a recurring bug where node inputs would get misaligned from their ports. [1224480]
- Fixed an issue where Blackboard properties would not duplicate with `Precision` or `Hybrid Instancing` options.
- Fixed an issue where `Texture` properties on the Blackboard would not duplicate with the same `Mode` settings.
- Fixed an issue where `Keywords` on the Blackboard would not duplicate with the same `Default` value.
- Shader Graph now requests preview shader compilation asynchronously. [1209047](https://issuetracker.unity3d.com/issues/shader-graph-unresponsive-editor-when-using-large-graphs)
- Fixed an issue where Shader Graph would not compile master previews after an assembly reload.
- Fixed issue where `Linear Blend Skinning` node could not be converted to Sub Graph [1227087](https://issuetracker.unity3d.com/issues/shadergraph-linear-blend-skinning-node-reports-an-error-and-prevents-shader-compilation-when-used-within-a-sub-graph)
- Fixed a compilation error in preview shaders for nodes requiring view direction.
- Fixed undo not being recorded properly for setting active master node, graph precision, and node defaults.
- Fixed an issue where Custum Function nodes and Sub Graph Output nodes could no longer rename slots.
- Fixed a bug where searcher entries would not repopulate correctly after an undo was perfromed (https://fogbugz.unity3d.com/f/cases/1241018/)
- Fixed a bug where Redirect Nodes did not work as inputs to Custom Function Nodes. [1235999](https://issuetracker.unity3d.com/product/unity/issues/guid/1235999/)
- Fixed a bug where changeing the default value on a keyword would reset the node input type to vec4 (https://fogbugz.unity3d.com/f/cases/1216760/)
- Fixed a soft lock when you open a graph when the blackboard hidden.
- Fixed an issue where keyboard navigation in the Create Node menu no longer worked. [1253544]
- Preview correctly shows unassigned VT texture result, no longer ignores null textures
- Don't allow duplicate VT layer names when renaming layers
- Moved VT layer TextureType to the VTProperty from the SampleVT node
- Fixed the squished UI of VT property layers
- Disallow Save As and Convert to Subgraph that would create recursive dependencies
- Fixed an issue where the user would not get a save prompt on application close [1262044](https://issuetracker.unity3d.com/product/unity/issues/guid/1262044/)
- Fixed bug where output port type would not visually update when input type changed (for example from Vec1 to Vec3) [1259501](https://issuetracker.unity3d.com/product/unity/issues/guid/1259501/)
- Fixed an issue with how we collected/filtered nodes for targets. Applied the work to the SearchWindowProvider as well
- Fixed a bug where the object selector for Custom Function Nodes did not update correctly. [1176129](https://issuetracker.unity3d.com/product/unity/issues/guid/1176129/)
- Fixed a bug where whitespaces were allowed in keyword reference names
- Fixed a bug where the Create Node menu would override the Object Field selection window. [1176125](https://issuetracker.unity3d.com/issues/shader-graph-object-input-field-with-space-bar-shortcut-opens-shader-graph-search-window-and-object-select-window)
- Fixed a bug where the Main Preview window was no longer a square aspect ratio. [1257053](https://issuetracker.unity3d.com/product/unity/issues/guid/1257053/)
- Fixed a bug where the size of the Graph Inspector would not save properly. [1257084](https://issuetracker.unity3d.com/product/unity/issues/guid/1257084/)
- Replace toggle by an enumField for lit/unlit with VFXTarget
- Alpha Clipping option in Graph inspector now correctly hides and indents dependent options. (https://fogbugz.unity3d.com/f/cases/1257041/)
- Fixed a bug where changing the name of a property did not update nodes on the graph. [1249164](https://issuetracker.unity3d.com/product/unity/issues/guid/1249164/)
- Fixed a crash issue when ShaderGraph included in a project along with DOTS assemblies
- Added missing SampleVirtualTextureNode address mode control in ShaderGraph
- Fixed a badly named control on SampleVirtualTextureNode in ShaderGraph
- Fixed an issue where multiple SampleVirtualTextureNodes created functions with names that may collide in ShaderGraph
- Made sub graph importer deterministic to avoid cascading shader recompiles when no change was present.
- Adjusted style sheet for Blackboard to prevent ui conflicts.
- Fixed a bug where the SampleVirtualTexture node would delete slots when changing its LOD mode
- Use preview of the other target if VFXTarget is active.

## [7.1.1] - 2019-09-05
### Added
- You can now define shader keywords on the Blackboard. Use these keywords on the graph to create static branches in the generated shader.
- The tab now shows whether you are working in a Sub Graph or a Shader Graph file.
- The Shader Graph importer now bakes the output node type name into a meta-data object.

### Fixed
- The Shader Graph preview no longer breaks when you create new PBR Graphs.
- Fixed an issue where deleting a group and a property at the same time would cause an error.
- Fixed the epsilon that the Hue Node uses to avoid NaN on platforms that support half precision.
- Emission nodes no longer produce errors when you use them in Sub Graphs.
- Exposure nodes no longer produce errors when you use them in Sub Graphs.
- Unlit master nodes no longer define unnecessary properties in the Universal Render Pipeline.
- Errors no longer occur when you convert a selection to a Sub Graph.
- Color nodes now handle Gamma and Linear conversions correctly.
- Sub Graph Output nodes now link to the correct documentation page.
- When you use Keywords, PBR and Unlit master nodes no longer produce errors.
- PBR master nodes now calculate Global Illumination (GI) correctly.
- PBR master nodes now apply surface normals.
- PBR master nodes now apply fog.
- The Editor now displays correct errors for missing or deleted Sub Graph Assets.
- You can no longer drag and drop recursive nodes onto Sub Graph Assets.

## [7.0.1] - 2019-07-25
### Changed
- New Shader Graph windows are now docked to either existing Shader Graph windows, or to the Scene View.

### Fixed
- Fixed various dependency tracking issues with Sub Graphs and HLSL files from Custom Function Nodes.
- Fixed an error that previously occurred when you used `Sampler State` input ports on Sub Graphs.
- `Normal Reconstruct Z` node is now compatible with both fragment and vertex stages.
- `Position` node now draws the correct label for **Absolute World**.
- Node previews now inherit preview type correctly.
- Normal maps now unpack correctly for mobile platforms.
- Fixed an error that previously occurred when you used the Gradient Sample node and your system locale uses commas instead of periods.
- Fixed an issue where you couldn't group several nodes.

## [7.0.0] - 2019-07-10
### Added
- You can now use the `SHADERGRAPH_PREVIEW` keyword in `Custom Function Node` to generate different code for preview Shaders.
- Color Mode improves node visibility by coloring the title bar by Category, Precision, or custom colors.
- You can now set the precision of a Shader Graph and individual nodes.
- Added the `_TimeParameters` variable which contains `Time`, `Sin(Time)`, and `Cosine(Time)`
- _Absolute World_ space on `Position Node` now provides absolute world space coordinates regardless of the active render pipeline.
- You can now add sticky notes to graphs.

### Changed
- The `Custom Function Node` now uses an object field to reference its source when using `File` mode.
- To enable master nodes to generate correct motion vectors for time-based vertex modification, time is now implemented as an input to the graph rather than as a global uniform.
- **World** space on `Position Node` now uses the default world space coordinates of the active render pipeline.

### Fixed
- Fixed an error in `Custom Function Node` port naming.
- `Sampler State` properties and nodes now serialize correctly.
- Labels in the Custom Port menu now use the correct coloring when using the Personal skin.
- Fixed an error that occured when creating a Sub Graph from a selection containing a Group Node.
- When you change a Sub Graph, Shader Graph windows now correctly reload.
- When you save a Shader Graph, all other Shader Graph windows no longer re-compile their preview Shaders.
- Shader Graph UI now draws with correct styling for 2019.3.
- When deleting edge connections to nodes with a preview error, input ports no longer draw in the wrong position.
- Fixed an error involving deprecated components from VisualElements.
- When you convert nodes to a Sub Graph, the nodes are now placed correctly in the Sub Graph.
- The `Bitangent Vector Node` now generates all necessary shader requirements.

## [6.7.0-preview] - 2019-05-16
### Added
- Added a hidden path namespace for Sub Graphs to prevent certain Sub Graphs from populating the Create Node menu.

### Changed
- Anti-aliasing (4x) is now enabled on Shader Graph windows.

### Fixed
- When you click on the gear icon, Shader Graph now focuses on the selected node, and brings the settings menu to front view.
- Sub Graph Output and Custom Function Node now validate slot names, and display an appropriate error badge when needed.
- Remaining outdated documentation has been removed.
- When you perform an undo or redo to an inactive Shader Graph window, the window no longer breaks.
- When you rapidly perform an undo or redo, Shader Graph windows no longer break.
- Sub Graphs that contain references to non-existing Sub Graphs no longer break the Sub Graph Importer.
- You can now reference sub-assets such as Textures.
- You can now reference Scene Color and Scene Depth correctly from within a Sub Graph.
- When you create a new empty Sub Graph, it no longer shows a warning about a missing output.
- When you create outputs that start with a digit, Shader generation no longer fails.
- You can no longer add nodes that are not allowed into Sub Graphs.
- A graph must now always contain at least one Master Node.
- Duplicate output names are now allowed.
- Fixed an issue where the main preview was always redrawing.
- When you set a Master Node as active, the Main Preview now shows the correct result.
- When you save a graph that contains a Sub Graph node, the Shader Graph window no longer freezes.
- Fixed an error that occured when using multiple Sampler State nodes with different parameters.
- Fixed an issue causing default inputs to be misaligned in certain cases.
- You can no longer directly connect slots with invalid types. When the graph detects that situation, it now doesn't break and gives an error instead.

## [6.6.0] - 2019-04-01
### Added
- You can now add Matrix, Sampler State and Gradient properties to the Blackboard.
- Added Custom Function node. Use this node to define a custom HLSL function either via string directly in the graph, or via a path to an HLSL file.
- You can now group nodes by pressing Ctrl + G.
- Added "Delete Group and Contents" and removed "Ungroup All Nodes" from the context menu for groups.
- You can now use Sub Graphs in other Sub Graphs.
- Preview shaders now compile in the background, and only redraw when necessary.

### Changed
- Removed Blackboard fields, which had no effect on Sub Graph input ports, from the Sub Graph Blackboard.
- Subgraph Output node is now called Outputs.
- Subgraph Output node now supports renaming of ports.
- Subgraph Output node now supports all port types.
- Subgraph Output node now supports reordering ports.
- When you convert nodes to a Sub Graph, Shader Graph generates properties and output ports in the Sub Graph, and now by default, names those resulting properties and output ports based on their types.
- When you delete a group, Shader Graph now deletes the Group UI, but doesn't delete the nodes inside.

### Fixed
- You can now undo edits to Vector port default input fields.
- You can now undo edits to Gradient port default input fields.
- Boolean port input fields now display correct values when you undo changes.
- Vector type properties now behave as expected when you undo changes.
- Fixed an error that previously occurred when you opened saved Shader Graphs containing one or more Voronoi nodes.
- You can now drag normal map type textures on to a Shader Graph to create Sample Texture 2D nodes with the correct type set.
- Fixed the Multiply node so default input values are applied correctly.
- Added padding on input values for Blend node to prevent NaN outputs.
- Fixed an issue where `IsFaceSign` would not compile within Sub Graph Nodes.
- Null reference errors no longer occur when you remove ports with connected edges.
- Default input fields now correctly hide and show when connections change.

## [6.5.0] - 2019-03-07

### Fixed
- Fixed master preview for HDRP master nodes when alpha clip is enabled.

## [6.4.0] - 2019-02-21
### Fixed
- Fixed the Transform node, so going from Tangent Space to any other space now works as expected.

## [6.3.0] - 2019-02-18
### Fixed
- Fixed an issue where the Normal Reconstruct Z Node sometimes caused Not a Number (NaN) errors when using negative values.

## [6.2.0] - 2019-02-15
### Fixed
- Fixed the property blackboard so it no longer goes missing or turns very small.

### Changed
- Code refactor: all macros with ARGS have been swapped with macros with PARAM. This is because the ARGS macros were incorrectly named.

## [6.1.0] - 2019-02-13

## [6.0.0] - 2019-02-23
### Added
- When you hover your cursor over a property in the blackboard, this now highlights the corresponding property elements in your Shader Graph. Similarly, if you hover over a property in the Shader Graph itself, this highlights the corresponding property in the blackboard.
- Property nodes in your Shader Graph now have a similar look and styling as the properties in the blackboard.

### Changed
- Errors in the compiled shader are now displayed as badges on the appropriate node.
- In the `Scene Depth` node you can now choose the depth sampling mode: `Linear01`, `Raw` or `Eye`.

### Fixed
- When you convert an inline node to a `Property` node, this no longer allows duplicate property names.
- When you move a node, you'll now be asked to save the Graph file.
- You can now Undo edits to Property parameters on the Blackboard.
- You can now Undo conversions between `Property` nodes and inline nodes.
- You can now Undo moving a node.
- You can no longer select the `Texture2D` Property type `Mode`, if the Property is not exposed.
- The `Vector1` Property type now handles default values more intuitively when switching `Mode` dropdown.
- The `Color` node control is now a consistent width.
- Function declarations no longer contain double delimiters.
- The `Slider` node control now functions correctly.
- Fixed an issue where the Editor automatically re-imported Shader Graphs when there were changes to the asset database.
- Reverted the visual styling of various graph elements to their previous correct states.
- Previews now repaint correctly when Unity does not have focus.
- Code generation now works correctly for exposed Vector1 shader properties where the decimal separator is not a dot.
- The `Rotate About Axis` node's Modes now use the correct function versions.
- Shader Graph now preserves grouping when you convert nodes between property and inline.
- The `Flip` node now greys out labels for inactive controls.
- The `Boolean` property type now uses the `ToggleUI` property attribute, so as to not generate keywords.
- The `Normal Unpack` node no longer generates errors in Object space.
- The `Split` node now uses values from its default Port input fields.
- The `Channel Mask` node now allows multiple node instances, and no longer generates any errors.
- Serialized the Alpha control value on the `Flip` node.
- The `Is Infinite` and `Is NaN` nodes now use `Vector 1` input ports, but the output remains the same.
- You can no longer convert a node inside a `Sub Graph` into a `Sub Graph`, which previously caused errors.
- The `Transformation Matrix` node's Inverse Projection and Inverse View Projection modes no longer produce errors.
- The term `Shader Graph` is now captilized correctly in the Save Graph prompt.

## [5.2.0] - 2018-11-27
### Added
- Shader Graph now has __Group Node__, where you can group together several nodes. You can use this to keep your Graphs organized and nice.

### Fixed
- The expanded state of blackboard properties are now remembered during a Unity session.

## [5.1.0] - 2018-11-19
### Added
- You can now show and hide the Main Preview and the Blackboard from the toolbar.

### Changed
- The Shader Graph package is no longer in preview.
- Moved `NormalBlendRNM` node to a dropdown option on `Normal Blend` node.
- `Sample Cubemap` node now has a `SamplerState` slot.
- New Sub Graph assets now default to the "Sub Graphs" path in the Create Node menu.
- New Shader Graph assets now default to the "Shader Graphs" path in the Shader menu.
- The `Light Probe` node is now a `Baked GI` node. When you use LWRP with lightmaps, this node now returns the correct lightmap data. This node is supported in HDRP.
- `Reflection Probe` nodes now only work with LWRP. This solves compilation errors in HDRP.
- `Ambient` nodes now only work with LWRP. This solves compilation errors in HDRP.
- `Fog` nodes now only work with LWRP. This solves compilation errors in HDRP.
- In HDRP, the `Position` port for the `Object` node now returns the absolute world position.
- The `Baked GI`, `Reflection Probe`, and `Ambient` nodes are now in the `Input/Lighting` category.
- The master node no longer has its own preview, because it was redundant. You can see the results for the master node in the Main Preview.

### Fixed
- Shadow projection is now correct when using the `Unlit` master node with HD Render Pipeline.
- Removed all direct references to matrices
- `Matrix Construction` nodes with different `Mode` values now evaluate correctly.
- `Is Front Face` node now works correctly when connected to `Alpha` and `AlphaThreshold` slots on the `PBR` master node.
- Corrected some instances of incorrect port dimensions on several nodes.
- `Scene Depth` and `Scene Color` nodes now work in single pass stereo in Lightweight Render Pipeline.
- `Channel Mask` node controls are now aligned correctly.
- In Lightweight Render Pipeline, Pre-multiply surface type now matches the Lit shader.
- Non-exposed properties in the blackboard no longer have a green dot next to them.
- Default reference name for shader properties are now serialized. You cannot change them after initial creation.
- When you save Shader Graph and Sub Graph files, they're now automatically checked out on version control.
- Shader Graph no longer throws an exception when you double-click a folder in the Project window.
- Gradient Node no longer throws an error when you undo a deletion.

## [5.0.0-preview] - 2018-09-28

## [4.0.0-preview] - 2018-09-28
### Added
- Shader Graph now supports the High Definition Render Pipeline with both PBR and Unlit Master nodes. Shaders built with Shader Graph work with both the Lightweight and HD render pipelines.
- You can now modify vertex position via the Position slot on the PBR and Unlit Master nodes. By default, the input to this node is object space position. Custom inputs to this slot should specify the absolute local position of a given vertex. Certain nodes (such as Procedural Shapes) are not viable in the vertex shader. Such nodes are incompatible with this slot.
- You can now edit the Reference name for a property. To do so, select the property and type a new name next to Reference. If you want to reset to the default name, right-click Reference, and select Reset reference.
- In the expanded property window, you can now toggle whether the property is exposed.
- You can now change the path of Shader Graphs and Sub Graphs. When you change the path of a Shader Graph, this modifies the location it has in the shader selection list. When you change the path of Sub Graph, it will have a different location in the node creation menu.
- Added `Is Front Face` node. With this node, you can change graph output depending on the face sign of a given fragment. If the current fragment is part of a front face, the node returns true. For a back face, the node returns false. Note: This functionality requires that you have enabled **two sided** on the Master node.
- Gradient functionality is now available via two new nodes: Sample Gradient and Gradient Asset. The Sample Gradient node samples a gradient given a Time parameter. You can define this gradient on the Gradient slot control view. The Gradient Asset node defines a gradient that can be sampled by multiple Sample Gradient nodes using different Time parameters.
- Math nodes now have a Waves category. The category has four different nodes: Triangle wave, Sawtooth wave, Square wave, and Noise Sine wave. The Triangle, Sawtooth, and Square wave nodes output a waveform with a range of -1 to 1 over a period of 1. The Noise Sine wave outputs a standard Sine wave with a range of -1 to 1 over a period of 2 * pi. For variance, random noise is added to the amplitude of the Sine wave, within a determined range.
- Added `Sphere Mask` node for which you can indicate the starting coordinate and center point. The sphere mask uses these with the **Radius** and **Hardness** parameters. Sphere mask functionality works in both 2D and 3D spaces, and is based on the vector coordinates in the **Coords and Center** input.
- Added support for Texture 3D and Texture 2D Array via two new property types and four new nodes.
- A new node `Texture 2D LOD` has been added for LOD functionality on a Texture 2D Sample. Sample Texture 2D LOD uses the exact same input and output slots as Sample Texture 2D, but also includes an input for level of detail adjustments via a Vector1 slot.
- Added `Texel Size` node, which allows you to get the special texture properties of a Texture 2D Asset via the `{texturename}_TexelSize` variable. Based on input from the Texture 2D Asset, the node outputs the width and height of the texel size in Vector1 format.
- Added `Rotate About Axis` node. This allows you to rotate a 3D vector space around an axis. For the rotation, you can specify an amount of degrees or a radian value.
- Unpacking normal maps in object space.
- Unpacking derivative maps option on sample texture nodes.
- Added Uint type for instancing support.
- Added HDR option for color material slots.
- Added definitions used by new HD Lit Master node.
- Added a popup control for a string list.
- Added conversion type (position/direction) to TransformNode.
- In your preview for nodes that are not master nodes, pixels now display as pink if they are not finite.

### Changed
- The settings for master nodes now live in a small window that you can toggle on and off. Here, you can change various rendering settings for your shader.
- There are two Normal Derive Nodes: `Normal From Height` and `Normal Reconstruct Z`.
  `Normal From Height` uses Vector1 input to derive a normal map.
  `Normal Reconstruct Z` uses the X and Y components in Vector2 input to derive the proper Z value for a normal map.
- The Texture type default input now accepts render textures.
- HD PBR subshader no longer duplicates surface description code into vertex shader.
- If the current render pipeline is not compatible, master nodes now display an error badge.
- The preview shader now only considers the current render pipeline. Because of this there is less code to compile, so the preview shader compiles faster.
- When you rename a shader graph or sub shader graph locally on your disk, the title of the Shader Graph window, black board, and preview also updates.
- Removed legacy matrices from Transfomation Matrix node.
- Texture 2D Array and Texture 3D nodes can no longer be used in the vertex shader.
- `Normal Create` node has been renamed to `Normal From Texture`.
- When you close the Shader Graph after you have modified a file, the prompt about saving your changes now shows the file name as well.
- `Blend` node now supports Overwrite mode.
- `Simple Noise` node no longer has a loop.
- The `Polygon` node now calculates radius based on apothem.
- `Normal Strength` node now calculates Z value more accurately.
- You can now connect Sub Graphs to vertex shader slots. If a node in the Sub Graph specifies a shader stage, that specific Sub Graph node is locked to that stage. When an instance of a Sub Graph node is connected to a slot that specifies a shader stage, all slots on that instance are locked to the stage.
- Separated material options and tags.
- Master node settings are now recreated when a topological modification occurs.

### Fixed
- Vector 1 nodes now evaluate correctly. ([#334](https://github.com/Unity-Technologies/ShaderGraph/issues/334) and [#337](https://github.com/Unity-Technologies/ShaderGraph/issues/337))
- Properties can now be copied and pasted.
- Pasting a property node into another graph will now convert it to a concrete node. ([#300](https://github.com/Unity-Technologies/ShaderGraph/issues/300) and [#307](https://github.com/Unity-Technologies/ShaderGraph/pull/307))
- Nodes that are copied from one graph to another now spawn in the center of the current view. ([#333](https://github.com/Unity-Technologies/ShaderGraph/issues/333))
- When you edit sub graph paths, the search window no longer yields a null reference exception.
- The blackboard is now within view when deserialized.
- Your system locale can no longer cause incorrect commands due to full stops being converted to commas.
- Deserialization of subgraphs now works correctly.
- Sub graphs are now suffixed with (sub), so you can tell them apart from other nodes.
- Boolean and Texture type properties now function correctly in sub-graphs.
- The preview of a node does not obstruct the selection outliner anymore.
- The Dielectric Specular node no longer resets its control values.
- You can now copy, paste, and duplicate sub-graph nodes with vector type input ports.
- The Lightweight PBR subshader now normalizes normal, tangent, and view direction correctly.
- Shader graphs using alpha clip now generate correct depth and shadow passes.
- `Normal Create` node has been renamed to `Normal From Texture`.
- The preview of nodes now updates correctly.
- Your system locale can no longer cause incorrect commands due to full stops being converted to commas.
- `Show Generated Code` no longer throws an "Argument cannot be null" error.
- Sub Graphs now use the correct generation mode when they generate preview shaders.
- The `CodeFunctionNode` API now generates correct function headers when you use `DynamicMatrix` type slots.
- Texture type input slots now set correct default values for 'Normal' texture type.
- SpaceMaterialSlot now reads correct slot.
- Slider node control now functions correctly.
- Shader Graphs no longer display an error message intended for Sub Graphs when you delete properties.
- The Shader Graph and Sub Shader Graph file extensions are no longer case-sensitive.
- The dynamic value slot type now uses the correct decimal separator during HLSL generation.
- Fixed an issue where Show Generated Code could fail when external editor was not set.
- In the High Definition Render Pipeline, Shader Graph now supports 4-channel UVs.
- The Lightweight PBR subshader now generates the correct meta pass.
- Both PBR subshaders can now generate indirect light from emission.
- Shader graphs now support the SRP batcher.
- Fixed an issue where floatfield would be parsed according to OS locale settings with .NET 4.6<|MERGE_RESOLUTION|>--- conflicted
+++ resolved
@@ -125,11 +125,8 @@
 - Fixed ShaderGraph exception when trying to set a texture to "main texture" [1350573].
 - Fixed a ShaderGraph issue where Float properties in Integer mode would not be cast properly in graph previews [1330302](https://fogbugz.unity3d.com/f/cases/1330302/)
 - Fixed a ShaderGraph issue where hovering over a context block but not its node stack would not bring up the incorrect add menu [1351733](https://fogbugz.unity3d.com/f/cases/1351733/)
-<<<<<<< HEAD
+- Fixed the BuiltIn Target to perform shader variant stripping [1345580] (https://issuetracker.unity3d.com/product/unity/issues/guid/1345580/)
 - Fixed incorrect warning while using VFXTarget
-=======
-- Fixed the BuiltIn Target to perform shader variant stripping [1345580] (https://issuetracker.unity3d.com/product/unity/issues/guid/1345580/)
->>>>>>> f42ae9e0
 
 ## [11.0.0] - 2020-10-21
 
