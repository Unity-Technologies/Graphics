--- conflicted
+++ resolved
@@ -28,12 +28,9 @@
 - Fixed an issue where Block nodes using Color slots would not be automatically removed from the Master Stack. [1259794]
 - Fixed an issue where the Create Node menu would not close when pressing the Escape key. [1263667]
 - Fixed an issue with the Preview Manager not updating correctly when deleting an edge that was created with a node (dragging off an existing node slot)
-<<<<<<< HEAD
 - Fixed a bug where non-word characters in an enum keyword reference name would break the graph. [1270168](https://issuetracker.unity3d.com/product/unity/issues/guid/1270168)
-=======
 - Fixed an issue where ShaderGraph could not read matrices from a Material or MaterialPropertyBlock while rendering with SRP batcher [1256374]
 - Fixed an issue where user setting a property to not Exposed, Hybrid-Instanced would result in a non-Hybrid Global property [1285700]
->>>>>>> 2b5bce0c
 
 ## [10.1.0] - 2020-10-12
 
