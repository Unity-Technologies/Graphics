--- conflicted
+++ resolved
@@ -129,11 +129,8 @@
 - Fixed a ShaderGraph issue where hovering over a context block but not its node stack would not bring up the incorrect add menu [1351733](https://fogbugz.unity3d.com/f/cases/1351733/)
 - Fixed the BuiltIn Target to perform shader variant stripping [1345580] (https://issuetracker.unity3d.com/product/unity/issues/guid/1345580/)
 - Fixed incorrect warning while using VFXTarget
-<<<<<<< HEAD
+- Fixed a bug with Sprite Targets in ShaderGraph not rendering correctly in game view [1352225]
 - Fixed compilation problems on preview shader when using hybrid renderer v2 and property desc override Hybrid Per Instance
-=======
-- Fixed a bug with Sprite Targets in ShaderGraph not rendering correctly in game view [1352225]
->>>>>>> b6fb8fff
 
 ## [11.0.0] - 2020-10-21
 
