# Changelog
All notable changes to this package are documented in this file.

The format is based on [Keep a Changelog](http://keepachangelog.com/en/1.0.0/)
and this project adheres to [Semantic Versioning](http://semver.org/spec/v2.0.0.html).

## [13.0.0] - 2021-09-01

Version Updated
The version number for this package has increased due to a version update of a related graphics package.

## [12.0.0] - 2021-01-11

### Added
  - Added categories to the blackboard, enabling more control over the organization of shader properties and keywords in the Shader Graph tool. These categories are also reflected in the Material Inspector for URP + HDRP, for materials created from shader graphs.
  - Added ability to define custom vertex-to-fragment interpolators.
  - Support for the XboxSeries platform has been added.
  - Stereo Eye Index, Instance ID, and Vertex ID nodes added to the shadergraph library.
  - Added information about selecting and unselecting items to the Blackboard article.
  - Added View Vector Node documentation
  - Added custom interpolator thresholds on shadergraph project settings page.
  - Added custom interpolator documentation
  - Added subshadergraphs for SpeedTree 8 shadergraph support: SpeedTree8Wind, SpeedTree8ColorAlpha, SpeedTree8Billboard.
  - Added an HLSL file implementing a version of the Unity core LODDitheringTransition function which can be used in a Shader Graph
  - Added a new target for the built-in render pipeline, including Lit and Unlit sub-targets.
  - Added stage control to ShaderGraph Keywords, to allow fragment or vertex-only keywords.
  - For Texture2D properties, added linearGrey and red as options for default texture mode.
  - For Texture2D properties, changed the "bump" option to be called "Normal Map", and will now tag these properties with the [NormalMap] tag.
  - Added `Branch On Input Connection` node. This node can be used inside a subgraph to branch on the connection state of an exposed property.
  - Added `Use Custom Binding` option to properties. When this option is enabled, a property can be connected to a `Branch On Input Connection` node. The user provides a custom label that will be displayed on the exposed property, when it is disconnected in a graph.
  - Added new dropdown property type for subgraphs, to allow compile time branching that can be controlled from the parent graph, via the subgraph instance node.
  - Added `Dropdown` node per dropdown property, that can be used to configure the desired branch control.
  - Added selection highlight and picking shader passes for URP target.
  - Added the ability to mark textures / colors as \[MainTexture\] and \[MainColor\].
  - Added the ability to enable tiling and offset controls for a Texture2D input.
  - Added the Split Texture Transform node to allow using/overriding the provided tiling and offset from a texture input.
  - Added `Calculate Level Of Detail Texture 2D` node, for calculating a Texture2D LOD level.
  - Added `Gather Texture 2D` node, for retrieving the four samples (red component only) that would be used for bilinear interpolation when sampling a Texture2D.
  - Added toggle "Disable Global Mip Bias" in Sample Texture 2D and Sample Texture 2D array node. This checkbox disables the runtimes automatic Mip Bias, which for instance can be activated during dynamic resolution scaling.
  - Added `Sprite` option to Main Preview, which is similar to `Quad` but does not allow rotation. `Sprite` is used as the default preview for URP Sprite shaders.
  - Added Tessellation Option to PositionNode settings, to provide access to the pre-displaced tessellated position.
  - Added visible errors for invalid stage capability connections to shader graph.
  - Added a ShaderGraph animated preview framerate throttle.
  - Added many node synonyms for the Create Node search so that it's easier to find nodes.

### Changed
- Properties and Keywords are no longer separated by type on the blackboard. Categories allow for any combination of properties and keywords to be grouped together as the user defines.
- Vector2/Vector3/Vector4 property types will now be properly represented by a matching Vector2/Vector3/Vector4 UI control in the URP + HDRP Material Inspector as opposed to the fallback Vector4 field that was used for any multi-dimensional vector type in the past.
- Updated/corrected View Direction documentation
- Change Asset/Create/Shader/Blank Shader Graph to Asset/Create/Shader Graph/Blank Shader Graph
- Change Asset/Create/Shader/Sub Graph to Asset/Create/Shader Graph/Sub Graph
- Change Asset/Create/Shader/VFX Shader Graph to Asset/Create/Shader Graph/VFX Shader Graph
- Adjusted Blackboard article to clarify multi-select functionality
- Limited max number of inspectable items in the Inspector View to 20 items
- Added borders to inspector items styling, to better differentiate between separate items
- Updated Custom Function Node to use new ShaderInclude asset type instead of TextAsset (.hlsl and .cginc softcheck remains).
- Change BranchOnInputNode to choose NotConnected branch when generating Preview
- Only ShaderGraph keywords count towards the shader permutation variant limit, SubGraph keywords do not.
- ShaderGraph SubGraphs will now report errors and warnings in a condensed single error.
- Changed "Create Node" action in ShaderGraph stack separator context menu to "Add Block Node" and added it to main stack context menu

### Fixed
- Fixed an issue where fog node density was incorrectly calculated.
- Fixed inspector property header styling
- Added padding to the blackboard window to prevent overlapping of resize region and scrollbars interfering with user interaction
- Blackboard now properly handles selection persistence of items between undo and redos
- Fixed the Custom Editor GUI field in the Graph settings that was ignored.
- Node included HLSL files are now tracked more robustly, so they work after file moves and renames [1301915] (https://issuetracker.unity3d.com/product/unity/issues/guid/1301915/)
- Prevent users from setting enum keywords with duplicate reference names and invalid characters [1287335]
- Fixed a bug where old preview property values would be used for node previews after an undo operation.
- Clean up console error reporting from node shader compilation so errors are reported in the graph rather than the Editor console [1296291] (https://issuetracker.unity3d.com/product/unity/issues/guid/1296291/)
- Fixed treatment of node precision in subgraphs, now allows subgraphs to switch precisions based on the subgraph node [1304050] (https://issuetracker.unity3d.com/issues/precision-errors-when-theres-a-precision-discrepancy-between-subgraphs-and-parent-graphs)
- Fixed an issue where the Rectangle Node could lose detail at a distance.  New control offers additional method that preserves detail better [1156801]
- Fixed virtual texture layer reference names allowing invalid characters [1304146]
- Fixed issue with SRP Batcher compatibility [1310624]
- Fixed issue with Hybrid renderer compatibility [1296776]
- Fixed ParallaxOcclusionMapping node to clamp very large step counts that could crash GPUs (max set to 256). [1329025] (https://issuetracker.unity3d.com/issues/shadergraph-typing-infinity-into-the-steps-input-for-the-parallax-occlusion-mapping-node-crashes-unity)
- Fixed an issue where the shader variant limit exceeded message was not getting passed [1304168] (https://issuetracker.unity3d.com/product/unity/issues/guid/1304168)
- Fixed a bug in master node preview generation that failed compilation when a block was deleted [1319066] (https://issuetracker.unity3d.com/issues/shadergraph-deleting-stack-blocks-of-universal-rp-targeted-shadergraph-causes-the-main-preview-to-fail-to-compile)
- Fixed issue where vertex generation was incorrect when only custom blocks were present [1320695].
- Fixed a bug where property deduplication was failing and spamming errors [1317809] (https://issuetracker.unity3d.com/issues/console-error-when-adding-a-sample-texture-operator-when-a-sampler-state-property-is-present-in-blackboard)
- Fixed a bug where big input values to the SimpleNoise node caused precision issues, especially noticeable on Mali GPUs. [1322891] (https://issuetracker.unity3d.com/issues/urp-mali-missing-glitch-effect-on-mali-gpu-devices)
- Fixed a bug where synchronously compiling an unencountered shader variant for preview was causing long delays in graph updates [1323744]
- Fixed a regression where custom function node file-included functions could not access shadergraph properties [1322467]
- Fixed an issue where a requirement was placed on a fixed-function emission property [1319637]
- Fixed default shadergraph precision so it matches what is displayed in the graph settings UI (single) [1325934]
- Fixed an unhelpful error message when custom function nodes didn't have a valid file [1323493].
- Fixed an issue with how the transform node handled direction transforms from absolute world space in camera relative SRPs [1323726]
- Fixed a bug where changing a Target setting would switch the inspector view to the Node Settings tab if any nodes were selected.
- Fixed "Disconnect All" option being grayed out on stack blocks [1313201].
- Fixed how shadergraph's prompt for "unsaved changes" was handled to fix double messages and incorrect window sizes [1319623].
- Fixed an issue where users can't create multiple Boolean or Enum keywords on the blackboard. [1329021](https://issuetracker.unity3d.com/issues/shadergraph-cant-create-multiple-boolean-or-enum-keywords)
- Fixed an issue where generated property reference names could conflict with Shader Graph reserved keywords [1328762] (https://issuetracker.unity3d.com/product/unity/issues/guid/1328762/)
- Fixed a ShaderGraph issue where ObjectField focus and Node selections would both capture deletion commands [1313943].
- Fixed a ShaderGraph issue where the right click menu doesn't work when a stack block node is selected [1320212].
- Fixed a bug when a node was both vertex and fragment exclusive but could still be used causing a shader compiler error [1316128].
- Fixed a ShaderGraph issue where a warning about an uninitialized value was being displayed on newly created graphs [1331377].
- Fixed divide by zero warnings when using the Sample Gradient Node
- Fixed the default dimension (1) for vector material slots so that it is consistent with other nodes. (https://issuetracker.unity3d.com/product/unity/issues/guid/1328756/)
- Fixed reordering when renaming enum keywords. (https://issuetracker.unity3d.com/product/unity/issues/guid/1328761/)
- Fixed an issue where an integer property would be exposed in the material inspector as a float [1330302](https://issuetracker.unity3d.com/product/unity/issues/guid/1330302/)
- Fixed a bug in ShaderGraph where sticky notes couldn't be copied and pasted [1221042].
- Fixed an issue where upgrading from an older version of ShaderGraph would cause Enum keywords to be not exposed [1332510]
- Fixed an issue where a missing subgraph with a "Use Custom Binding" property would cause the parent graph to fail to load [1334621] (https://issuetracker.unity3d.com/issues/shadergraph-shadergraph-cannot-be-opened-if-containing-subgraph-with-custom-binding-that-has-been-deleted)
- Fixed a ShaderGraph issue where unused blocks get removed on edge replacement [1334341].
- Fixed an issue where the ShaderGraph transform node would generate incorrect results when transforming a direction from view space to object space [1333781] (https://issuetracker.unity3d.com/product/unity/issues/guid/1333781/)
- Fixed a ShaderGraph issue where keyword properties could get stuck highlighted when deleted [1333738].
- Fixed issue with ShaderGraph custom interpolator node dependency ordering [1332553].
- Fixed SubGraph SamplerState property defaults not being respected [1336119]
- Fixed an issue where nested subgraphs with identical SamplerState property settings could cause compile failures [1336089]
- Fixed an issue where SamplerState properties could not be renamed after creation [1336126]
- Fixed loading all materials from project when saving a ShaderGraph.
- Fixed issues with double prompts for "do you want to save" when closing Shader Graph windows [1316104].
- Fixed a ShaderGraph issue where resize handles on blackboard and graph inspector were too small [1329247] (https://issuetracker.unity3d.com/issues/shadergraph-resize-bounds-for-blackboard-and-graph-inspector-are-too-small)
- Fixed a ShaderGraph issue where a material inspector could contain an extra set of render queue, GPU instancing, and double-sided GI controls.
- Fixed a Shader Graph issue where property auto generated reference names were not consistent across all property types [1336937].
- Fixed a warning in ShaderGraph about BuiltIn Shader Library assembly having no scripts.
- Fixed ShaderGraph BuiltIn target not having collapsible foldouts in the material inspector [1339256].
- Fixed GPU instancing support in Shadergraph [1319655] (https://issuetracker.unity3d.com/issues/shader-graph-errors-are-thrown-when-a-propertys-shader-declaration-is-set-to-hybrid-per-instance-and-exposed-is-disabled).
- Fixed indent level in shader graph target foldout (case 1339025).
- Fixed ShaderGraph BuiltIn target shader GUI to allow the same render queue control available on URP with the changes for case 1335795.
- Fixed ShaderGraph BuiltIn target not to apply emission in the ForwardAdd pass to match surface shader results [1345574]. (https://issuetracker.unity3d.com/product/unity/issues/guid/1345574/)
<<<<<<< HEAD
- Fixed Procedural Virtual Texture compatibility with SRP Batcher [1329336]. (https://issuetracker.unity3d.com/issues/procedural-virtual-texture-node-will-make-a-shadergraph-incompatible-with-srp-batcher)
- Added more inputs to the Parallax Occlusion Mapping node to handle non-uniformly scaled UVs such as HDRP/Lit POM [1347008].
=======
- Fixed Procedural Virtual Texture compatibility with SRP Batcher [1329336] (https://issuetracker.unity3d.com/issues/procedural-virtual-texture-node-will-make-a-shadergraph-incompatible-with-srp-batcher)
- Fixed an issue where SubGraph keywords would not deduplicate before counting towards the permutation limit [1343528] (https://issuetracker.unity3d.com/issues/shader-graph-graph-is-generating-too-many-variants-error-is-thrown-when-using-subgraphs-with-keywords)
- Fixed an issue where an informational message could cause some UI controls on the graph inspector to be pushed outside the window [1343124] (https://issuetracker.unity3d.com/product/unity/issues/guid/1343124/)
- Fixed a ShaderGraph issue where selecting a keyword property in the blackboard would invalidate all previews, causing them to recompile [1347666] (https://issuetracker.unity3d.com/product/unity/issues/guid/1347666/)
- Fixed the incorrect value written to the VT feedback buffer when VT is not used.
- Fixed ShaderGraph isNaN node, which was always returning false on Vulkan and Metal platforms.
- Fixed ShaderGraph sub-graph stage limitations to be per slot instead of per sub-graph node [1337137].
- Disconnected nodes with errors in ShaderGraph no longer cause the imports to fail [1349311] (https://issuetracker.unity3d.com/issues/shadergraph-erroring-unconnected-node-causes-material-to-become-invalid-slash-pink)
- ShaderGraph SubGraphs now report node warnings in the same way ShaderGraphs do [1350282].
- Fixed ShaderGraph exception when trying to set a texture to "main texture" [1350573].
- Fixed a ShaderGraph issue where Float properties in Integer mode would not be cast properly in graph previews [1330302](https://fogbugz.unity3d.com/f/cases/1330302/)
- Fixed a ShaderGraph issue where hovering over a context block but not its node stack would not bring up the incorrect add menu [1351733](https://fogbugz.unity3d.com/f/cases/1351733/)
- Fixed the BuiltIn Target to perform shader variant stripping [1345580] (https://issuetracker.unity3d.com/product/unity/issues/guid/1345580/)
- Fixed incorrect warning while using VFXTarget
- Fixed a bug with Sprite Targets in ShaderGraph not rendering correctly in game view [1352225]
- Fixed compilation problems on preview shader when using hybrid renderer v2 and property desc override Hybrid Per Instance
- Fixed a serialization bug wrt PVT property flags when using subgraphs. This fixes SRP batcher compatibility.
>>>>>>> 8f527240

## [11.0.0] - 2020-10-21

### Added

### Changed

### Fixed
- Fixed an issue where nodes with ports on one side would appear incorrectly on creation [1262050]
- Fixed a broken link in the TOC to Main Preview
- Fixed an issue with the Gradient color picker displaying different values than the selected color.
- Fixed an issue where blackboard properties when dragged wouldn't scroll the list of properties to show the user more of the property list [1293632]
- Fixed an issue where, when blackboard properties were dragged and then the user hit the "Escape" key, the drag indicator would still be visible
- Fixed an issue where renaming blackboard properties through the Blackboard wouldn't actually change the underlying property name
- Fixed an issue where blackboard wasn't resizable from all directions like the Inspector and Main Preview
- Fixed an issue where deleting a property node while your mouse is over it leaves the property highlighted in the blackboard [1238635]
- Fixed an issue where Float/Vector1 properties did not have the ability to be edited using a slider in the Inspector like the other Vector types
- Fixed an issue with inactive node deletion throwing a superfluous exception.
- Fixed an issue where interpolators with preprocessors were being packed incorrectly.
- Fixed rounded rectangle shape not rendering correctly on some platforms.
- Fixed an issue where generated `BuildVertexDescriptionInputs()` produced an HLSL warning, "implicit truncation of vector type" [1299179](https://issuetracker.unity3d.com/product/unity/issues/guid/1299179/)
- Fixed an issue on upgrading graphs with inactive Master Nodes causing null ref errors. [1298867](https://issuetracker.unity3d.com/product/unity/issues/guid/1298867/)
- Fixed an issue with duplicating a node with the blackboard closed [1294430](https://issuetracker.unity3d.com/product/unity/issues/guid/1294430/)
- Fixed an issue where ShaderGraph stopped responding after selecting a node after opening the graph with the inspector window hidden [1304501](https://issuetracker.unity3d.com/issues/shadergraph-graph-is-unusable-if-opened-with-graph-inspector-disabled-throws-errors)
- Fixed the InputNodes tests that were never correct. These were incorrect tests, no nodes needed tochange.
- Fixed the ViewDirection Node in Tangent space's calculation to match how the transform node works [1296788]
- Fixed an issue where SampleRawCubemapNode were requiring the Normal in Object space instead of World space [1307962]
- Boolean keywords now have no longer require their reference name to end in _ON to show up in the Material inspector [1306820] (https://issuetracker.unity3d.com/product/unity/issues/guid/1306820/)
- Newly created properties and keywords will no longer use obfuscated GUID-based reference names in the shader code [1300484]
- Fixed ParallaxMapping node compile issue on GLES2
- Fixed a selection bug with block nodes after changing tabs [1312222]
- Fixed some shader graph compiler errors not being logged [1304162].
- Fixed a shader graph bug where the Hue node would have a large seam with negative values [1340849].
- Fixed an error when using camera direction with sample reflected cube map [1340538].
- Fixed ShaderGraph's FogNode returning an incorrect density when the fog setting was disabled [1347235].

## [10.3.0] - 2020-11-03

### Added
- Users can now manually control the preview mode of nodes in the graph, and subgraphs

### Changed
- Adjusted and expanded Swizzle Node article as reviewed by docs editorial.(DOC-2695)
- Adjusted docs for SampleTexture2D, SampleTexture2DLOD, SampleTexture2DArray, SampleTexture3D, SampleCubemap, SampleReflectedCubemap, TexelSize, NormalFromTexture, ParallaxMapping, ParallaxOcclusionMapping, Triplanar, Sub Graphs, and Custom Function Nodes to reflect changes to texture wire data structures. (DOC-2568)
- Texture and SamplerState types are now HLSL structures (defined in com.unity.render-pipelines.core/ShaderLibrary/Texture.hlsl).  CustomFunctionNode use of the old plain types is supported, but the user should upgrade to structures to avoid bugs.
- The shader graph inspector window will now switch to the "Node Settings" tab whenever a property/node/other selectable item in the graph is clicked on to save the user a click

### Fixed
- Fixed an issue where shaders could be generated with CR/LF ("\r\n") instead of just LF ("\n") line endings [1286430]
- Fixed Custom Function Node to display the name of the custom function. [1293575]
- Addressed C# warning 0649 generated by unassigned structure members
- Fixed using TexelSize or reading sampler states from Textures output from a Subgraph or Custom Function Node [1284036]
- Shaders using SamplerState types now compile with GLES2 (SamplerStates are ignored, falls back to Texture-associated sampler state) [1292031]
- Fixed an issue where the horizontal scrollbar at the bottom of the shader graph inspector window could not be used due to the resizing widget always taking priority over it
- Fixed an issue where the shader graph inspector window could be resized past the edges of the shader graph view
- Fixed an issue where resizing the shader graph inspector window sometimes had unexpected results
- Fixed Graph Inspector scaling that was allocating too much space to the labels [1268134]
- Fixed some issues with our Convert To Subgraph contextual menu to allow passthrough and fix inputs/outputs getting lost.
- Fixed issue where a NullReferenceException would be thrown on resetting reference name for a Shader Graph property
- Fixed an upgrade issue where old ShaderGraph files with a weird/bugged state would break on update to master stack [1255011]
- Fixed a bug where non-word characters in an enum keyword reference name would break the graph. [1270168](https://issuetracker.unity3d.com/product/unity/issues/guid/1270168)
- Fixed issue where a NullReferenceException would be thrown on resetting reference name for a Shader Graph property

## [10.2.0] - 2020-10-19

### Added

### Changed
- Renamed the existing Sample Cubemap Node to Sample Reflected Cubemap Node, and created a new Sample Cubemap Node that samples cubemaps with a direction.
- Removed unnecessary HDRP constant declarations used by Material inspector from the UnityPerMaterial cbuffer [1285701]
- Virtual Texture properties are now forced to be Exposed, as they do not work otherwise [1256374]

### Fixed
- Fixed an issue where old ShaderGraphs would import non-deterministically, changing their embedded property names each import [1283800]
- Using the TexelSize node on a ShaderGraph texture property is now SRP batchable [1284029]
- Fixed an issue where Mesh Deformation nodes did not have a category color. [1227081](https://issuetracker.unity3d.com/issues/shadergraph-color-mode-vertex-skinning-catagory-has-no-color-associated-with-it)
- Fixed SampleTexture2DLOD node to return opaque black on unsupported platforms [1241602]
- ShaderGraph now detects when a SubGraph is deleted while being used by a SubGraph node, and displays appropriate errors [1206438]
- Fixed an issue where the Main Preview window rendered too large on small monitors during first open. [1254392]
- Fixed an issue where Block nodes using Color slots would not be automatically removed from the Master Stack. [1259794]
- Fixed an issue where the Create Node menu would not close when pressing the Escape key. [1263667]
- Fixed an issue with the Preview Manager not updating correctly when deleting an edge that was created with a node (dragging off an existing node slot)
- Fixed an issue where ShaderGraph could not read matrices from a Material or MaterialPropertyBlock while rendering with SRP batcher [1256374]
- Fixed an issue where user setting a property to not Exposed, Hybrid-Instanced would result in a non-Hybrid Global property [1285700]
- Fixed an issue with Gradient when it is used as expose parameters. Generated code was failing [1285640 ]
- Fixed the subgraph slot sorting function [1286805]
- Fixed Parallax Occlusion Mapping not working in sub graphs. [1221317](https://issuetracker.unity3d.com/product/unity/issues/guid/1221317/)
- All textures in a ShaderGraph, even those not used, will now be pulled into an Exported Package [1283902]
- Fixed an issue where the presence of an HDRP DiffusionProfile property or node would cause the graph to fail to load when HDRP package was not present [1287904]
- Fixed an issue where unknown type Nodes (i.e. HDRP-only nodes used without HDRP package) could be copied, resulting in an unloadable graph [1288475]
- Fixed an issue where dropping HDRP-only properties from the blackboard field into the graph would soft-lock the graph [1288887]
- Fixed an issue using the sample gradient macros in custom function nodes, which was using a scalar value instead of a vector value for the gradients [1299830]

## [10.1.0] - 2020-10-12

### Added
- Added parallax mapping node and parallax occlusion mapping node.
- Added the possibility to have multiple POM node in a single graph.
- Added better error feedback when SampleVirtualTexture nodes run into issues with the VirtualTexture property inputs
- Added ability for Shader Graph to change node behavior without impacting existing graphs via the “Allow Deprecated Nodes”

### Changed
- Added method chaining support to shadergraph collection API.
- Optimized ShaderSubGraph import dependencies to minimize unnecessary reimports when using CustomFunctionNode
- Changed UI names from `Vector1` to `Float`
- Renamed `Float` precision to `Single`
- Cleaned up the UI to add/remove Targets
- The * in the ShaderGraph title bar now indicates that the graph has been modified when compared to the state it was loaded, instead of compared to what is on disk
- Cancelling a "Save changes on Close?" will now cancel the Close as well
- When attempting to Save and encountering a Read Only file or other exception, ShaderGraph will allow the user to retry as many times as they like

### Fixed
- Fixed a bug where ShaderGraph subgraph nodes would not update their slot names or order
- Fixed an issue where very old ShaderGraphs would fail to load because of uninitialized data [1269616](https://issuetracker.unity3d.com/issues/shadergraph-matrix-split-and-matrix-combine-shadergraphs-in-shadergraph-automated-tests-dont-open-throw-error)
- Fixed an issue where ShaderGraph previews didn't display correctly when setting a texture to "None" [1264932]
- Fixed an issue with the SampleVirtualTexture node in ShaderGraph, where toggling Automatic Streaming would cause the node to incorrectly display four output slots [1271618]
- Fixed an issue in ShaderGraph with integer-mode Vector1 properties throwing errors when the value is changed [1264930]
- Fixed a bug where ShaderGraph would not load graphs using Procedural VT nodes when the nodes were the project had them disabled [1271598]
- Fixed an issue where the ProceduralVT node was not updating any connected SampleVT nodes when the number of layers was changed [1274288]
- Fixed an issue with how unknown nodes were treated during validation
- Fixed an issue where ShaderGraph shaders did not reimport automatically when some of the included files changed [1269634]
- Fixed an issue where building a context menu on a dragging block node would leave it floating and undo/redo would result in a soft-lock
- Fixed an issue where ShaderGraph was logging error when edited in play mode [1274148].
- Fixed a bug where properties copied over with their graph inputs would not hook up correctly in a new graph [1274306]
- Fixed an issue where renaming a property in the blackboard at creation would trigger an error.
- Fixed an issue where ShaderGraph shaders did not reimport automatically when missing dependencies were reintroduced [1182895]
- Fixed an issue where ShaderGraph previews would not show error shaders when the active render pipeline is incompatible with the shader [1257015]
- ShaderGraph DDX, DDY, DDXY, and NormalFromHeight nodes do not allow themselves to be connected to vertex shader, as the derivative instructions can't be used [1209087]
- When ShaderGraph detects no active SRP, it will still continue to render the master preview, but it will use the error shader [1264642]
- VirtualTexture is no longer allowed as a SubGraph output (it is not supported by current system) [1254483]
- ShaderGraph Custom Function Node will now correctly convert function and slot names to valid HLSL identifiers [1258832]
- Fixed an issue where ShaderGraph Custom Function Node would reorder slots when you modified them [1280106]
- Fixed Undo handling when adding or removing Targets from a ShaderGraph [1257028]
- Fixed an issue with detection of circular subgraph dependencies [1269841]
- Fixed an issue where subgraph nodes were constantly changing their serialized data [1281975]
- Modifying a subgraph will no longer cause ShaderGraphs that use them to "reload from disk?" [1198885]
- Fixed issues with ShaderGraph title bar not correctly displaying the modified status * [1282031]
- Fixed issues where ShaderGraph could discard modified data without user approval when closed [1170503]
- Fixed an issue where ShaderGraph file dependency gathering would fail to include any files that didn't exist
- Fixed issues with ShaderGraph detection and handling of deleted graph files
- Fixed an issue where the ShaderGraph was corrupting the translation cache
- Fixed an issue where ShaderGraph would not prompt the user to save unsaved changes after an assembly reload
- Fixed an issue with Position Node not automatically upgrading
- Fixed an issue where failing SubGraphs would block saving graph files using them (recursion check would throw exceptions) [1283425]
- Fixed an issue where choosing "None" as the default texture for a texture property would not correctly preview the correct default color [1283782]
- Fixed some bugs with Color Nodes and properties that would cause incorrect collorspace conversions

## [10.0.0] - 2019-06-10
### Added
- Added the Internal Inspector which allows the user to view data contained in selected nodes and properties in a new floating graph sub-window. Also added support for custom property drawers to let you visualize any data type you like and expose it to the inspector.
- Added samples for Procedural Patterns to the package.
- You can now use the right-click context menu to delete Sticky Notes.
- You can now save your graph as a new Asset.
- Added support for vertex skinning when you use the DOTS animation package.
- You can now use the right-click context menu to set the precision on multiple selected nodes.
- You can now select unused nodes in your graph.
- When you start the Editor, Shader Graph now displays Properties in the Blackboard as collapsed.
- Updated the zoom level to let you zoom in further.
- Blackboard properties now have a __Duplicate__ menu option. When you duplicate properties, Shader Graph maintains the order, and inserts duplicates below the current selection.
- When you convert a node to a Sub Graph, the dialog now opens up in the directory of the original graph that contained the node. If the new Sub Graph is outside this directory, it also remembers that path for the next dialog to ease folder navigation.
- If Unity Editor Analytics are enabled, Shader Graph collects anonymous data about which nodes you use in your graphs. This helps the Shader Graph team focus our efforts on the most common graph scenarios, and better understand the needs of our customers. We don't track edge data and cannot recreate your graphs in any form.
- The Create Node Menu now has a tree view and support for fuzzy field searching.
- When a Shader Graph or Sub Graph Asset associated with a open window has been deleted, Unity now displays a dialog that asks whether you would like to save the graph as a new Asset or close the window.
- Added a drop-down menu to the PBR Master Node that lets you select the final coordinate space of normals delivered from the fragment function.
- Added support for users to drag and drop Blackboard Properties from one graph to another.
- Breaking out GraphData validation into clearer steps.
- Added AlphaToMask render state.
- Added a field to the Master Nodes that overrides the generated shader's ShaderGUI, which determines how a Material that uses a Shader Graph looks.
- Added Redirect Nodes. You can now double-click an edge to add a control point that allows you to route edges around other nodes and connect multiple output edges.
- Added `Compute Deformation` Node to read deformed vertex data from Dots Deformations.
- Added new graph nodes that allow sampling Virtual Textures
- Shader Graph now uses a new file format that is much friendlier towards version control systems and humans. Existing Shader Graphs and will use the new format next time they are saved.
- Added 'Allow Material Override' option to the built-in target for shader graph.

### Changed
- Changed the `Branch` node so that it uses a ternary operator (`Out = bool ? a : B`) instead of a linear interpolate function.
- Copied nodes are now pasted at the cursor location instead of slightly offset from their original location.
- Error messages reported on Sub Graph output nodes for invalid previews now present clearer information, with documentation support.
- Updated legacy COLOR output semantic to SV_Target in pixel shader for compatibility with DXC.
- Updated the functions in the `Normal From Height` node to avoid NaN outputs.
- Changed the Voronoi Node algorithm to increase the useful range of the input values and to always use float values internally to avoid clipping.
- Changed the `Reference Suffix` of Keyword Enum entries so that you cannot edit them, which ensures that material keywords compile properly.
- Updated the dependent version of `Searcher` to 4.2.0.
- Added support for `Linear Blend Skinning` Node to Universal Render Pipeline.
- Moved all code to be under Unity specific namespaces.
- Changed ShaderGraphImporter and ShaderSubgraphImporter so that graphs are imported before Models.
- Remove VFXTarget if VisualEffect Graph package isn't included.
- VFXTarget doesn't overwrite the shader export anymore, VFXTarget can be active with another target.

### Fixed
- Edges no longer produce errors when you save a Shader Graph.
- Shader Graph no longer references the `NUnit` package.
- Fixed a shader compatibility issue in the SRP Batcher when you use a hybrid instancing custom variable.
- Fixed an issue where Unity would crash when you imported a Shader Graph Asset with invalid formatting.
- Fixed an issue with the animated preview when there is no Camera with animated Materials in the Editor.
- Triplanar nodes no longer use Camera-relative world space by default in HDRP.
- Errors no longer occur when you activate `Enable GPU Instancing` on Shader Graph Materials. [1184870](https://issuetracker.unity3d.com/issues/universalrp-shader-compilation-error-when-using-gpu-instancing)
- Errors no longer occur when there are multiple tangent transform nodes on a graph. [1185752](https://issuetracker.unity3d.com/issues/shadergraph-fails-to-compile-with-redefinition-of-transposetangent-when-multiple-tangent-transform-nodes-are-plugged-in)
- The Main Preview for Sprite Lit and Sprite Unlit master nodes now displays the correct color. [1184656](https://issuetracker.unity3d.com/issues/shadergraph-preview-for-lit-and-unlit-master-node-wrong-color-when-color-is-set-directly-on-master-node)
- Shader Graph shaders in `Always Include Shaders` no longer crash builds. [1191757](https://issuetracker.unity3d.com/issues/lwrp-build-crashes-when-built-with-shadergraph-file-added-to-always-include-shaders-list)
- The `Transform` node now correctly transforms Absolute World to Object.
- Errors no longer occur when you change the precision of Sub Graphs. [1158413](https://issuetracker.unity3d.com/issues/shadergraph-changing-precision-of-sg-with-subgraphs-that-still-use-the-other-precision-breaks-the-generated-shader)
- Fixed an error where the UV channel drop-down menu on nodes had clipped text. [1188710](https://issuetracker.unity3d.com/issues/shader-graph-all-uv-dropdown-value-is-clipped-under-shader-graph)
- Added StencilOverride support.
- Sticky Notes can now be grouped properly.
- Fixed an issue where nodes couldn't be copied from a group.
- Fixed a bug that occurred when you duplicated multiple Blackboard properties or keywords simultaneously, where Shader Graph stopped working, potentially causing data loss.
- Fixed a bug where you couldn't reorder Blackboard properties.
- Shader Graph now properly duplicates the __Exposed__ status for Shader properties and keywords.
- Fixed a bug where the __Save Graph As__ dialog for a Shader or Sub Graph sometimes appeared in the wrong Project when you had multiple Unity Projects open simultaneously.
- Fixed an issue where adding the first output to a Sub Graph without any outputs prior caused Shader Graphs containing the Sub Graph to break.
- Fixed an issue where Shader Graph shaders using the `CameraNode` failed to build on PS4 with "incompatible argument list for call to 'mul'".
- Fixed a bug that caused problems with Blackboard property ordering.
- Fixed a bug where the redo functionality in Shader Graph often didn't work.
- Fixed a bug where using the Save As command on a Sub Graph raised an exception.
- Fixed a bug where the input fields sometimes didn't render properly. [1176268](https://issuetracker.unity3d.com/issues/shadergraph-input-fields-get-cut-off-after-minimizing-and-maximizing-become-unusable)
- Fixed a bug where the Gradient property didn't work with all system locales. [1140924](https://issuetracker.unity3d.com/issues/shader-graph-shader-doesnt-compile-when-using-a-gradient-property-and-a-regional-format-with-comma-decimal-separator-is-used)
- Fixed a bug where Properties in the Blackboard could have duplicate names.
- Fixed a bug where you could drag the Blackboard into a graph even when you disabled the Blackboard.
- Fixed a bug where the `Vertex Normal` slot on master nodes needed vertex normal data input to compile. [1193348](https://issuetracker.unity3d.com/issues/hdrp-unlit-shader-plugging-anything-into-the-vertex-normal-input-causes-shader-to-fail-to-compile)
- Fixed a bug where `GetWorldSpaceNormalizeViewDir()` could cause undeclared indentifier errors. [1190606](https://issuetracker.unity3d.com/issues/view-dir-node-plugged-into-vertex-position-creates-error-undeclared-identifier-getworldspacenormalizeviewdir)
- Fixed a bug where Emission on PBR Shader Graphs in the Universal RP would not bake to lightmaps. [1190225](https://issuetracker.unity3d.com/issues/emissive-custom-pbr-shadergraph-material-only-works-for-primitive-unity-objects)
- Fixed a bug where Shader Graph shaders were writing to `POSITION` instead of `SV_POSITION`, which caused PS4 builds to fail.
- Fixed a bug where `Object to Tangent` transforms in the `Transform` node used the wrong matrix. [1162203](https://issuetracker.unity3d.com/issues/shadergraph-transform-node-from-object-to-tangent-space-uses-the-wrong-matrix)
- Fixed an issue where boolean keywords in a Shader Graph caused HDRP Material features to fail. [1204827](https://issuetracker.unity3d.com/issues/hdrp-shadergraph-adding-a-boolean-keyword-to-an-hdrp-lit-shader-makes-material-features-not-work)
- Fixed a bug where Object space normals scaled with Object Scale.
- Documentation links on nodes now point to the correct URLs and package versions.
- Fixed an issue where Sub Graphs sometimes had duplicate names when you converted nodes into Sub Graphs.
- Fixed an issue where the number of ports on Keyword nodes didn't update when you added or removed Enum Keyword entries.
- Fixed an issue where colors in graphs didn't update when you changed a Blackboard Property's precision while the Color Mode is set to Precision.
- Fixed a bug where custom mesh in the Master Preview didn't work.
- Fixed a number of memory leaks that caused Shader Graph assets to stay in memory after closing the Shader Graph window.
- You can now smoothly edit controls on the `Dielectric Specular` node.
- Fixed Blackboard Properties to support scientific notation.
- Fixed a bug where warnings in the Shader Graph or Sub Graph were treated as errors.
- Fixed a bug where the error `Output value 'vert' is not initialized` displayed on all PBR graphs in Universal. [1210710](https://issuetracker.unity3d.com/issues/output-value-vert-is-not-completely-initialized-error-is-thrown-when-pbr-graph-is-created-using-urp)
- Fixed a bug where PBR and Unlit master nodes in Universal had Alpha Clipping enabled by default.
- Fixed an issue in where analytics wasn't always working.
- Fixed a bug where if a user had a Blackboard Property Reference start with a digit the generated shader would be broken.
- Avoid unintended behavior by removing the ability to create presets from Shader Graph (and Sub Graph) assets. [1220914](https://issuetracker.unity3d.com/issues/shadergraph-preset-unable-to-open-editor-when-clicking-on-open-shader-editor-in-the-shadersubgraphimporter)
- Fixed a bug where undo would make the Master Preview visible regardless of its toggle status.
- Fixed a bug where any change to the PBR master node settings would lose connection to the normal slot.
- Fixed a bug where the user couldn't open up HDRP Master Node Shader Graphs without the Render Pipeline set to HDRP.
- Fixed a bug where adding a HDRP Master Node to a Shader Graph would softlock the Shader Graph.
- Fixed a bug where shaders fail to compile due to `#pragma target` generation when your system locale uses commas instead of periods.
- Fixed a compilation error when using Hybrid Renderer due to incorrect positioning of macros.
- Fixed a bug where the `Create Node Menu` lagged on load. Entries are now only generated when property, keyword, or subgraph changes are detected. [1209567](https://issuetracker.unity3d.com/issues/shadergraph-opening-node-search-window-is-unnecessarily-slow).
- Fixed a bug with the `Transform` node where converting from `Absolute World` space in a sub graph causes invalid subscript errors. [1190813](https://issuetracker.unity3d.com/issues/shadergraph-invalid-subscript-errors-are-thrown-when-connecting-a-subgraph-with-transform-node-with-unlit-master-node)
- Fixed a bug where depndencies were not getting included when exporting a shadergraph and subgraphs
- Fixed a bug where adding a " to a property display name would cause shader compilation errors and show all nodes as broken
- Fixed a bug where the `Position` node would change coordinate spaces from `World` to `Absolute World` when shaders recompile. [1184617](https://issuetracker.unity3d.com/product/unity/issues/guid/1184617/)
- Fixed a bug where instanced shaders wouldn't compile on PS4.
- Fixed a bug where switching a Color Nodes' Mode between Default and HDR would cause the Color to be altered incorrectly.
- Fixed a bug where nodes dealing with matricies would sometimes display a preview, sometimes not.
- Optimized loading a large Shader Graph. [1209047](https://issuetracker.unity3d.com/issues/shader-graph-unresponsive-editor-when-using-large-graphs)
- Fixed NaN issue in triplanar SG node when blend goes to 0.
- Fixed a recurring bug where node inputs would get misaligned from their ports. [1224480]
- Fixed an issue where Blackboard properties would not duplicate with `Precision` or `Hybrid Instancing` options.
- Fixed an issue where `Texture` properties on the Blackboard would not duplicate with the same `Mode` settings.
- Fixed an issue where `Keywords` on the Blackboard would not duplicate with the same `Default` value.
- Shader Graph now requests preview shader compilation asynchronously. [1209047](https://issuetracker.unity3d.com/issues/shader-graph-unresponsive-editor-when-using-large-graphs)
- Fixed an issue where Shader Graph would not compile master previews after an assembly reload.
- Fixed issue where `Linear Blend Skinning` node could not be converted to Sub Graph [1227087](https://issuetracker.unity3d.com/issues/shadergraph-linear-blend-skinning-node-reports-an-error-and-prevents-shader-compilation-when-used-within-a-sub-graph)
- Fixed a compilation error in preview shaders for nodes requiring view direction.
- Fixed undo not being recorded properly for setting active master node, graph precision, and node defaults.
- Fixed an issue where Custum Function nodes and Sub Graph Output nodes could no longer rename slots.
- Fixed a bug where searcher entries would not repopulate correctly after an undo was perfromed (https://fogbugz.unity3d.com/f/cases/1241018/)
- Fixed a bug where Redirect Nodes did not work as inputs to Custom Function Nodes. [1235999](https://issuetracker.unity3d.com/product/unity/issues/guid/1235999/)
- Fixed a bug where changeing the default value on a keyword would reset the node input type to vec4 (https://fogbugz.unity3d.com/f/cases/1216760/)
- Fixed a soft lock when you open a graph when the blackboard hidden.
- Fixed an issue where keyboard navigation in the Create Node menu no longer worked. [1253544]
- Preview correctly shows unassigned VT texture result, no longer ignores null textures
- Don't allow duplicate VT layer names when renaming layers
- Moved VT layer TextureType to the VTProperty from the SampleVT node
- Fixed the squished UI of VT property layers
- Disallow Save As and Convert to Subgraph that would create recursive dependencies
- Fixed an issue where the user would not get a save prompt on application close [1262044](https://issuetracker.unity3d.com/product/unity/issues/guid/1262044/)
- Fixed bug where output port type would not visually update when input type changed (for example from Vec1 to Vec3) [1259501](https://issuetracker.unity3d.com/product/unity/issues/guid/1259501/)
- Fixed an issue with how we collected/filtered nodes for targets. Applied the work to the SearchWindowProvider as well
- Fixed a bug where the object selector for Custom Function Nodes did not update correctly. [1176129](https://issuetracker.unity3d.com/product/unity/issues/guid/1176129/)
- Fixed a bug where whitespaces were allowed in keyword reference names
- Fixed a bug where the Create Node menu would override the Object Field selection window. [1176125](https://issuetracker.unity3d.com/issues/shader-graph-object-input-field-with-space-bar-shortcut-opens-shader-graph-search-window-and-object-select-window)
- Fixed a bug where the Main Preview window was no longer a square aspect ratio. [1257053](https://issuetracker.unity3d.com/product/unity/issues/guid/1257053/)
- Fixed a bug where the size of the Graph Inspector would not save properly. [1257084](https://issuetracker.unity3d.com/product/unity/issues/guid/1257084/)
- Replace toggle by an enumField for lit/unlit with VFXTarget
- Alpha Clipping option in Graph inspector now correctly hides and indents dependent options. (https://fogbugz.unity3d.com/f/cases/1257041/)
- Fixed a bug where changing the name of a property did not update nodes on the graph. [1249164](https://issuetracker.unity3d.com/product/unity/issues/guid/1249164/)
- Fixed a crash issue when ShaderGraph included in a project along with DOTS assemblies
- Added missing SampleVirtualTextureNode address mode control in ShaderGraph
- Fixed a badly named control on SampleVirtualTextureNode in ShaderGraph
- Fixed an issue where multiple SampleVirtualTextureNodes created functions with names that may collide in ShaderGraph
- Made sub graph importer deterministic to avoid cascading shader recompiles when no change was present.
- Adjusted style sheet for Blackboard to prevent ui conflicts.
- Fixed a bug where the SampleVirtualTexture node would delete slots when changing its LOD mode
- Use preview of the other target if VFXTarget is active.

## [7.1.1] - 2019-09-05
### Added
- You can now define shader keywords on the Blackboard. Use these keywords on the graph to create static branches in the generated shader.
- The tab now shows whether you are working in a Sub Graph or a Shader Graph file.
- The Shader Graph importer now bakes the output node type name into a meta-data object.

### Fixed
- The Shader Graph preview no longer breaks when you create new PBR Graphs.
- Fixed an issue where deleting a group and a property at the same time would cause an error.
- Fixed the epsilon that the Hue Node uses to avoid NaN on platforms that support half precision.
- Emission nodes no longer produce errors when you use them in Sub Graphs.
- Exposure nodes no longer produce errors when you use them in Sub Graphs.
- Unlit master nodes no longer define unnecessary properties in the Universal Render Pipeline.
- Errors no longer occur when you convert a selection to a Sub Graph.
- Color nodes now handle Gamma and Linear conversions correctly.
- Sub Graph Output nodes now link to the correct documentation page.
- When you use Keywords, PBR and Unlit master nodes no longer produce errors.
- PBR master nodes now calculate Global Illumination (GI) correctly.
- PBR master nodes now apply surface normals.
- PBR master nodes now apply fog.
- The Editor now displays correct errors for missing or deleted Sub Graph Assets.
- You can no longer drag and drop recursive nodes onto Sub Graph Assets.

## [7.0.1] - 2019-07-25
### Changed
- New Shader Graph windows are now docked to either existing Shader Graph windows, or to the Scene View.

### Fixed
- Fixed various dependency tracking issues with Sub Graphs and HLSL files from Custom Function Nodes.
- Fixed an error that previously occurred when you used `Sampler State` input ports on Sub Graphs.
- `Normal Reconstruct Z` node is now compatible with both fragment and vertex stages.
- `Position` node now draws the correct label for **Absolute World**.
- Node previews now inherit preview type correctly.
- Normal maps now unpack correctly for mobile platforms.
- Fixed an error that previously occurred when you used the Gradient Sample node and your system locale uses commas instead of periods.
- Fixed an issue where you couldn't group several nodes.

## [7.0.0] - 2019-07-10
### Added
- You can now use the `SHADERGRAPH_PREVIEW` keyword in `Custom Function Node` to generate different code for preview Shaders.
- Color Mode improves node visibility by coloring the title bar by Category, Precision, or custom colors.
- You can now set the precision of a Shader Graph and individual nodes.
- Added the `_TimeParameters` variable which contains `Time`, `Sin(Time)`, and `Cosine(Time)`
- _Absolute World_ space on `Position Node` now provides absolute world space coordinates regardless of the active render pipeline.
- You can now add sticky notes to graphs.

### Changed
- The `Custom Function Node` now uses an object field to reference its source when using `File` mode.
- To enable master nodes to generate correct motion vectors for time-based vertex modification, time is now implemented as an input to the graph rather than as a global uniform.
- **World** space on `Position Node` now uses the default world space coordinates of the active render pipeline.

### Fixed
- Fixed an error in `Custom Function Node` port naming.
- `Sampler State` properties and nodes now serialize correctly.
- Labels in the Custom Port menu now use the correct coloring when using the Personal skin.
- Fixed an error that occured when creating a Sub Graph from a selection containing a Group Node.
- When you change a Sub Graph, Shader Graph windows now correctly reload.
- When you save a Shader Graph, all other Shader Graph windows no longer re-compile their preview Shaders.
- Shader Graph UI now draws with correct styling for 2019.3.
- When deleting edge connections to nodes with a preview error, input ports no longer draw in the wrong position.
- Fixed an error involving deprecated components from VisualElements.
- When you convert nodes to a Sub Graph, the nodes are now placed correctly in the Sub Graph.
- The `Bitangent Vector Node` now generates all necessary shader requirements.

## [6.7.0-preview] - 2019-05-16
### Added
- Added a hidden path namespace for Sub Graphs to prevent certain Sub Graphs from populating the Create Node menu.

### Changed
- Anti-aliasing (4x) is now enabled on Shader Graph windows.

### Fixed
- When you click on the gear icon, Shader Graph now focuses on the selected node, and brings the settings menu to front view.
- Sub Graph Output and Custom Function Node now validate slot names, and display an appropriate error badge when needed.
- Remaining outdated documentation has been removed.
- When you perform an undo or redo to an inactive Shader Graph window, the window no longer breaks.
- When you rapidly perform an undo or redo, Shader Graph windows no longer break.
- Sub Graphs that contain references to non-existing Sub Graphs no longer break the Sub Graph Importer.
- You can now reference sub-assets such as Textures.
- You can now reference Scene Color and Scene Depth correctly from within a Sub Graph.
- When you create a new empty Sub Graph, it no longer shows a warning about a missing output.
- When you create outputs that start with a digit, Shader generation no longer fails.
- You can no longer add nodes that are not allowed into Sub Graphs.
- A graph must now always contain at least one Master Node.
- Duplicate output names are now allowed.
- Fixed an issue where the main preview was always redrawing.
- When you set a Master Node as active, the Main Preview now shows the correct result.
- When you save a graph that contains a Sub Graph node, the Shader Graph window no longer freezes.
- Fixed an error that occured when using multiple Sampler State nodes with different parameters.
- Fixed an issue causing default inputs to be misaligned in certain cases.
- You can no longer directly connect slots with invalid types. When the graph detects that situation, it now doesn't break and gives an error instead.

## [6.6.0] - 2019-04-01
### Added
- You can now add Matrix, Sampler State and Gradient properties to the Blackboard.
- Added Custom Function node. Use this node to define a custom HLSL function either via string directly in the graph, or via a path to an HLSL file.
- You can now group nodes by pressing Ctrl + G.
- Added "Delete Group and Contents" and removed "Ungroup All Nodes" from the context menu for groups.
- You can now use Sub Graphs in other Sub Graphs.
- Preview shaders now compile in the background, and only redraw when necessary.

### Changed
- Removed Blackboard fields, which had no effect on Sub Graph input ports, from the Sub Graph Blackboard.
- Subgraph Output node is now called Outputs.
- Subgraph Output node now supports renaming of ports.
- Subgraph Output node now supports all port types.
- Subgraph Output node now supports reordering ports.
- When you convert nodes to a Sub Graph, Shader Graph generates properties and output ports in the Sub Graph, and now by default, names those resulting properties and output ports based on their types.
- When you delete a group, Shader Graph now deletes the Group UI, but doesn't delete the nodes inside.

### Fixed
- You can now undo edits to Vector port default input fields.
- You can now undo edits to Gradient port default input fields.
- Boolean port input fields now display correct values when you undo changes.
- Vector type properties now behave as expected when you undo changes.
- Fixed an error that previously occurred when you opened saved Shader Graphs containing one or more Voronoi nodes.
- You can now drag normal map type textures on to a Shader Graph to create Sample Texture 2D nodes with the correct type set.
- Fixed the Multiply node so default input values are applied correctly.
- Added padding on input values for Blend node to prevent NaN outputs.
- Fixed an issue where `IsFaceSign` would not compile within Sub Graph Nodes.
- Null reference errors no longer occur when you remove ports with connected edges.
- Default input fields now correctly hide and show when connections change.

## [6.5.0] - 2019-03-07

### Fixed
- Fixed master preview for HDRP master nodes when alpha clip is enabled.

## [6.4.0] - 2019-02-21
### Fixed
- Fixed the Transform node, so going from Tangent Space to any other space now works as expected.

## [6.3.0] - 2019-02-18
### Fixed
- Fixed an issue where the Normal Reconstruct Z Node sometimes caused Not a Number (NaN) errors when using negative values.

## [6.2.0] - 2019-02-15
### Fixed
- Fixed the property blackboard so it no longer goes missing or turns very small.

### Changed
- Code refactor: all macros with ARGS have been swapped with macros with PARAM. This is because the ARGS macros were incorrectly named.

## [6.1.0] - 2019-02-13

## [6.0.0] - 2019-02-23
### Added
- When you hover your cursor over a property in the blackboard, this now highlights the corresponding property elements in your Shader Graph. Similarly, if you hover over a property in the Shader Graph itself, this highlights the corresponding property in the blackboard.
- Property nodes in your Shader Graph now have a similar look and styling as the properties in the blackboard.

### Changed
- Errors in the compiled shader are now displayed as badges on the appropriate node.
- In the `Scene Depth` node you can now choose the depth sampling mode: `Linear01`, `Raw` or `Eye`.

### Fixed
- When you convert an inline node to a `Property` node, this no longer allows duplicate property names.
- When you move a node, you'll now be asked to save the Graph file.
- You can now Undo edits to Property parameters on the Blackboard.
- You can now Undo conversions between `Property` nodes and inline nodes.
- You can now Undo moving a node.
- You can no longer select the `Texture2D` Property type `Mode`, if the Property is not exposed.
- The `Vector1` Property type now handles default values more intuitively when switching `Mode` dropdown.
- The `Color` node control is now a consistent width.
- Function declarations no longer contain double delimiters.
- The `Slider` node control now functions correctly.
- Fixed an issue where the Editor automatically re-imported Shader Graphs when there were changes to the asset database.
- Reverted the visual styling of various graph elements to their previous correct states.
- Previews now repaint correctly when Unity does not have focus.
- Code generation now works correctly for exposed Vector1 shader properties where the decimal separator is not a dot.
- The `Rotate About Axis` node's Modes now use the correct function versions.
- Shader Graph now preserves grouping when you convert nodes between property and inline.
- The `Flip` node now greys out labels for inactive controls.
- The `Boolean` property type now uses the `ToggleUI` property attribute, so as to not generate keywords.
- The `Normal Unpack` node no longer generates errors in Object space.
- The `Split` node now uses values from its default Port input fields.
- The `Channel Mask` node now allows multiple node instances, and no longer generates any errors.
- Serialized the Alpha control value on the `Flip` node.
- The `Is Infinite` and `Is NaN` nodes now use `Vector 1` input ports, but the output remains the same.
- You can no longer convert a node inside a `Sub Graph` into a `Sub Graph`, which previously caused errors.
- The `Transformation Matrix` node's Inverse Projection and Inverse View Projection modes no longer produce errors.
- The term `Shader Graph` is now captilized correctly in the Save Graph prompt.

## [5.2.0] - 2018-11-27
### Added
- Shader Graph now has __Group Node__, where you can group together several nodes. You can use this to keep your Graphs organized and nice.

### Fixed
- The expanded state of blackboard properties are now remembered during a Unity session.

## [5.1.0] - 2018-11-19
### Added
- You can now show and hide the Main Preview and the Blackboard from the toolbar.

### Changed
- The Shader Graph package is no longer in preview.
- Moved `NormalBlendRNM` node to a dropdown option on `Normal Blend` node.
- `Sample Cubemap` node now has a `SamplerState` slot.
- New Sub Graph assets now default to the "Sub Graphs" path in the Create Node menu.
- New Shader Graph assets now default to the "Shader Graphs" path in the Shader menu.
- The `Light Probe` node is now a `Baked GI` node. When you use LWRP with lightmaps, this node now returns the correct lightmap data. This node is supported in HDRP.
- `Reflection Probe` nodes now only work with LWRP. This solves compilation errors in HDRP.
- `Ambient` nodes now only work with LWRP. This solves compilation errors in HDRP.
- `Fog` nodes now only work with LWRP. This solves compilation errors in HDRP.
- In HDRP, the `Position` port for the `Object` node now returns the absolute world position.
- The `Baked GI`, `Reflection Probe`, and `Ambient` nodes are now in the `Input/Lighting` category.
- The master node no longer has its own preview, because it was redundant. You can see the results for the master node in the Main Preview.

### Fixed
- Shadow projection is now correct when using the `Unlit` master node with HD Render Pipeline.
- Removed all direct references to matrices
- `Matrix Construction` nodes with different `Mode` values now evaluate correctly.
- `Is Front Face` node now works correctly when connected to `Alpha` and `AlphaThreshold` slots on the `PBR` master node.
- Corrected some instances of incorrect port dimensions on several nodes.
- `Scene Depth` and `Scene Color` nodes now work in single pass stereo in Lightweight Render Pipeline.
- `Channel Mask` node controls are now aligned correctly.
- In Lightweight Render Pipeline, Pre-multiply surface type now matches the Lit shader.
- Non-exposed properties in the blackboard no longer have a green dot next to them.
- Default reference name for shader properties are now serialized. You cannot change them after initial creation.
- When you save Shader Graph and Sub Graph files, they're now automatically checked out on version control.
- Shader Graph no longer throws an exception when you double-click a folder in the Project window.
- Gradient Node no longer throws an error when you undo a deletion.

## [5.0.0-preview] - 2018-09-28

## [4.0.0-preview] - 2018-09-28
### Added
- Shader Graph now supports the High Definition Render Pipeline with both PBR and Unlit Master nodes. Shaders built with Shader Graph work with both the Lightweight and HD render pipelines.
- You can now modify vertex position via the Position slot on the PBR and Unlit Master nodes. By default, the input to this node is object space position. Custom inputs to this slot should specify the absolute local position of a given vertex. Certain nodes (such as Procedural Shapes) are not viable in the vertex shader. Such nodes are incompatible with this slot.
- You can now edit the Reference name for a property. To do so, select the property and type a new name next to Reference. If you want to reset to the default name, right-click Reference, and select Reset reference.
- In the expanded property window, you can now toggle whether the property is exposed.
- You can now change the path of Shader Graphs and Sub Graphs. When you change the path of a Shader Graph, this modifies the location it has in the shader selection list. When you change the path of Sub Graph, it will have a different location in the node creation menu.
- Added `Is Front Face` node. With this node, you can change graph output depending on the face sign of a given fragment. If the current fragment is part of a front face, the node returns true. For a back face, the node returns false. Note: This functionality requires that you have enabled **two sided** on the Master node.
- Gradient functionality is now available via two new nodes: Sample Gradient and Gradient Asset. The Sample Gradient node samples a gradient given a Time parameter. You can define this gradient on the Gradient slot control view. The Gradient Asset node defines a gradient that can be sampled by multiple Sample Gradient nodes using different Time parameters.
- Math nodes now have a Waves category. The category has four different nodes: Triangle wave, Sawtooth wave, Square wave, and Noise Sine wave. The Triangle, Sawtooth, and Square wave nodes output a waveform with a range of -1 to 1 over a period of 1. The Noise Sine wave outputs a standard Sine wave with a range of -1 to 1 over a period of 2 * pi. For variance, random noise is added to the amplitude of the Sine wave, within a determined range.
- Added `Sphere Mask` node for which you can indicate the starting coordinate and center point. The sphere mask uses these with the **Radius** and **Hardness** parameters. Sphere mask functionality works in both 2D and 3D spaces, and is based on the vector coordinates in the **Coords and Center** input.
- Added support for Texture 3D and Texture 2D Array via two new property types and four new nodes.
- A new node `Texture 2D LOD` has been added for LOD functionality on a Texture 2D Sample. Sample Texture 2D LOD uses the exact same input and output slots as Sample Texture 2D, but also includes an input for level of detail adjustments via a Vector1 slot.
- Added `Texel Size` node, which allows you to get the special texture properties of a Texture 2D Asset via the `{texturename}_TexelSize` variable. Based on input from the Texture 2D Asset, the node outputs the width and height of the texel size in Vector1 format.
- Added `Rotate About Axis` node. This allows you to rotate a 3D vector space around an axis. For the rotation, you can specify an amount of degrees or a radian value.
- Unpacking normal maps in object space.
- Unpacking derivative maps option on sample texture nodes.
- Added Uint type for instancing support.
- Added HDR option for color material slots.
- Added definitions used by new HD Lit Master node.
- Added a popup control for a string list.
- Added conversion type (position/direction) to TransformNode.
- In your preview for nodes that are not master nodes, pixels now display as pink if they are not finite.

### Changed
- The settings for master nodes now live in a small window that you can toggle on and off. Here, you can change various rendering settings for your shader.
- There are two Normal Derive Nodes: `Normal From Height` and `Normal Reconstruct Z`.
  `Normal From Height` uses Vector1 input to derive a normal map.
  `Normal Reconstruct Z` uses the X and Y components in Vector2 input to derive the proper Z value for a normal map.
- The Texture type default input now accepts render textures.
- HD PBR subshader no longer duplicates surface description code into vertex shader.
- If the current render pipeline is not compatible, master nodes now display an error badge.
- The preview shader now only considers the current render pipeline. Because of this there is less code to compile, so the preview shader compiles faster.
- When you rename a shader graph or sub shader graph locally on your disk, the title of the Shader Graph window, black board, and preview also updates.
- Removed legacy matrices from Transfomation Matrix node.
- Texture 2D Array and Texture 3D nodes can no longer be used in the vertex shader.
- `Normal Create` node has been renamed to `Normal From Texture`.
- When you close the Shader Graph after you have modified a file, the prompt about saving your changes now shows the file name as well.
- `Blend` node now supports Overwrite mode.
- `Simple Noise` node no longer has a loop.
- The `Polygon` node now calculates radius based on apothem.
- `Normal Strength` node now calculates Z value more accurately.
- You can now connect Sub Graphs to vertex shader slots. If a node in the Sub Graph specifies a shader stage, that specific Sub Graph node is locked to that stage. When an instance of a Sub Graph node is connected to a slot that specifies a shader stage, all slots on that instance are locked to the stage.
- Separated material options and tags.
- Master node settings are now recreated when a topological modification occurs.

### Fixed
- Vector 1 nodes now evaluate correctly. ([#334](https://github.com/Unity-Technologies/ShaderGraph/issues/334) and [#337](https://github.com/Unity-Technologies/ShaderGraph/issues/337))
- Properties can now be copied and pasted.
- Pasting a property node into another graph will now convert it to a concrete node. ([#300](https://github.com/Unity-Technologies/ShaderGraph/issues/300) and [#307](https://github.com/Unity-Technologies/ShaderGraph/pull/307))
- Nodes that are copied from one graph to another now spawn in the center of the current view. ([#333](https://github.com/Unity-Technologies/ShaderGraph/issues/333))
- When you edit sub graph paths, the search window no longer yields a null reference exception.
- The blackboard is now within view when deserialized.
- Your system locale can no longer cause incorrect commands due to full stops being converted to commas.
- Deserialization of subgraphs now works correctly.
- Sub graphs are now suffixed with (sub), so you can tell them apart from other nodes.
- Boolean and Texture type properties now function correctly in sub-graphs.
- The preview of a node does not obstruct the selection outliner anymore.
- The Dielectric Specular node no longer resets its control values.
- You can now copy, paste, and duplicate sub-graph nodes with vector type input ports.
- The Lightweight PBR subshader now normalizes normal, tangent, and view direction correctly.
- Shader graphs using alpha clip now generate correct depth and shadow passes.
- `Normal Create` node has been renamed to `Normal From Texture`.
- The preview of nodes now updates correctly.
- Your system locale can no longer cause incorrect commands due to full stops being converted to commas.
- `Show Generated Code` no longer throws an "Argument cannot be null" error.
- Sub Graphs now use the correct generation mode when they generate preview shaders.
- The `CodeFunctionNode` API now generates correct function headers when you use `DynamicMatrix` type slots.
- Texture type input slots now set correct default values for 'Normal' texture type.
- SpaceMaterialSlot now reads correct slot.
- Slider node control now functions correctly.
- Shader Graphs no longer display an error message intended for Sub Graphs when you delete properties.
- The Shader Graph and Sub Shader Graph file extensions are no longer case-sensitive.
- The dynamic value slot type now uses the correct decimal separator during HLSL generation.
- Fixed an issue where Show Generated Code could fail when external editor was not set.
- In the High Definition Render Pipeline, Shader Graph now supports 4-channel UVs.
- The Lightweight PBR subshader now generates the correct meta pass.
- Both PBR subshaders can now generate indirect light from emission.
- Shader graphs now support the SRP batcher.
- Fixed an issue where floatfield would be parsed according to OS locale settings with .NET 4.6<|MERGE_RESOLUTION|>--- conflicted
+++ resolved
@@ -8,6 +8,9 @@
 
 Version Updated
 The version number for this package has increased due to a version update of a related graphics package.
+
+### Fixed
+  - Added more inputs to the Parallax Occlusion Mapping node to handle non-uniformly scaled UVs such as HDRP/Lit POM [1347008].
 
 ## [12.0.0] - 2021-01-11
 
@@ -120,10 +123,6 @@
 - Fixed indent level in shader graph target foldout (case 1339025).
 - Fixed ShaderGraph BuiltIn target shader GUI to allow the same render queue control available on URP with the changes for case 1335795.
 - Fixed ShaderGraph BuiltIn target not to apply emission in the ForwardAdd pass to match surface shader results [1345574]. (https://issuetracker.unity3d.com/product/unity/issues/guid/1345574/)
-<<<<<<< HEAD
-- Fixed Procedural Virtual Texture compatibility with SRP Batcher [1329336]. (https://issuetracker.unity3d.com/issues/procedural-virtual-texture-node-will-make-a-shadergraph-incompatible-with-srp-batcher)
-- Added more inputs to the Parallax Occlusion Mapping node to handle non-uniformly scaled UVs such as HDRP/Lit POM [1347008].
-=======
 - Fixed Procedural Virtual Texture compatibility with SRP Batcher [1329336] (https://issuetracker.unity3d.com/issues/procedural-virtual-texture-node-will-make-a-shadergraph-incompatible-with-srp-batcher)
 - Fixed an issue where SubGraph keywords would not deduplicate before counting towards the permutation limit [1343528] (https://issuetracker.unity3d.com/issues/shader-graph-graph-is-generating-too-many-variants-error-is-thrown-when-using-subgraphs-with-keywords)
 - Fixed an issue where an informational message could cause some UI controls on the graph inspector to be pushed outside the window [1343124] (https://issuetracker.unity3d.com/product/unity/issues/guid/1343124/)
@@ -141,7 +140,6 @@
 - Fixed a bug with Sprite Targets in ShaderGraph not rendering correctly in game view [1352225]
 - Fixed compilation problems on preview shader when using hybrid renderer v2 and property desc override Hybrid Per Instance
 - Fixed a serialization bug wrt PVT property flags when using subgraphs. This fixes SRP batcher compatibility.
->>>>>>> 8f527240
 
 ## [11.0.0] - 2020-10-21
 
