--- conflicted
+++ resolved
@@ -77,9 +77,6 @@
 - Deserialization of subgraphs now works correctly.
 - Sub graphs are now suffixed with (sub), so you can tell them apart from other nodes.
 - The preview of a node does not obstruct the selection outliner anymore.
-<<<<<<< HEAD
 - If the current render pipeline is not compatible, master nodes now display an error badge.
 - The preview shader now only considers the current render pipeline. Because of this there is less code to compile, and therefore the preview shader will compile faster.
-=======
-- When you rename a shader graph or sub shader graph locally on your disk, the title of the Shader Graph window, black board, and preview also updates.
->>>>>>> a7b15ffa
+- When you rename a shader graph or sub shader graph locally on your disk, the title of the Shader Graph window, black board, and preview also updates.