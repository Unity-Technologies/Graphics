# Changelog
All notable changes to this package are documented in this file.

The format is based on [Keep a Changelog](http://keepachangelog.com/en/1.0.0/)
and this project adheres to [Semantic Versioning](http://semver.org/spec/v2.0.0.html).

## [10.0.0] - 2019-06-10
### Added
- Added the Internal Inspector which allows the user to view data contained in selected nodes and properties in a new floating graph sub-window. Also added support for custom property drawers to let you visualize any data type you like and expose it to the inspector.  
- Added samples for Procedural Patterns to the package.
- You can now use the right-click context menu to delete Sticky Notes.
- You can now save your graph as a new Asset.
- Added support for vertex skinning when you use the DOTS animation package.
- You can now use the right-click context menu to set the precision on multiple selected nodes.
- You can now select unused nodes in your graph.
- When you start the Editor, Shader Graph now displays Properties in the Blackboard as collapsed.
- Updated the zoom level to let you zoom in further.
- Blackboard properties now have a __Duplicate__ menu option. When you duplicate properties, Shader Graph maintains the order, and inserts duplicates below the current selection.
- When you convert a node to a Sub Graph, the dialog now opens up in the directory of the original graph that contained the node. If the new Sub Graph is outside this directory, it also remembers that path for the next dialog to ease folder navigation.
- If Unity Editor Analytics are enabled, Shader Graph collects anonymous data about which nodes you use in your graphs. This helps the Shader Graph team focus our efforts on the most common graph scenarios, and better understand the needs of our customers. We don't track edge data and cannot recreate your graphs in any form.
- The Create Node Menu now has a tree view and support for fuzzy field searching.
- When a Shader Graph or Sub Graph Asset associated with a open window has been deleted, Unity now displays a dialog that asks whether you would like to save the graph as a new Asset or close the window.
- Added a drop-down menu to the PBR Master Node that lets you select the final coordinate space of normals delivered from the fragment function. 
- Added support for users to drag and drop Blackboard Properties from one graph to another.
- Breaking out GraphData validation into clearer steps.
- Added AlphaToMask render state.
- Added a field to the Master Nodes that overrides the generated shader's ShaderGUI, which determines how a Material that uses a Shader Graph looks.
- Added Redirect Nodes. You can now double-click an edge to add a control point that allows you to route edges around other nodes and connect multiple output edges.
- Added `Compute Deformation` Node to read deformed vertex data from Dots Deformations.
- Added new graph nodes that allow sampling Virtual Textures
- Shader Graph now uses a new file format that is much friendlier towards version control systems and humans. Existing Shader Graphs and will use the new format next time they are saved.

### Changed
- Changed the `Branch` node so that it uses a ternary operator (`Out = bool ? a : B`) instead of a linear interpolate function.
- Copied nodes are now pasted at the cursor location instead of slightly offset from their original location.
- Error messages reported on Sub Graph output nodes for invalid previews now present clearer information, with documentation support.
- Updated legacy COLOR output semantic to SV_Target in pixel shader for compatibility with DXC.
- Updated the functions in the `Normal From Height` node to avoid NaN outputs.
- Changed the Voronoi Node algorithm to increase the useful range of the input values and to always use float values internally to avoid clipping.
- Changed the `Reference Suffix` of Keyword Enum entries so that you cannot edit them, which ensures that material keywords compile properly. 
- Updated the dependent version of `Searcher` to 4.2.0. 
- Added support for `Linear Blend Skinning` Node to Universal Render Pipeline.
- Moved all code to be under Unity specific namespaces.

### Fixed
- Edges no longer produce errors when you save a Shader Graph.
- Shader Graph no longer references the `NUnit` package.
- Fixed a shader compatibility issue in the SRP Batcher when you use a hybrid instancing custom variable.
- Fixed an issue where Unity would crash when you imported a Shader Graph Asset with invalid formatting.
- Fixed an issue with the animated preview when there is no Camera with animated Materials in the Editor.
- Triplanar nodes no longer use Camera-relative world space by default in HDRP.
- Errors no longer occur when you activate `Enable GPU Instancing` on Shader Graph Materials. [1184870](https://issuetracker.unity3d.com/issues/universalrp-shader-compilation-error-when-using-gpu-instancing)
- Errors no longer occur when there are multiple tangent transform nodes on a graph. [1185752](https://issuetracker.unity3d.com/issues/shadergraph-fails-to-compile-with-redefinition-of-transposetangent-when-multiple-tangent-transform-nodes-are-plugged-in)
- The Main Preview for Sprite Lit and Sprite Unlit master nodes now displays the correct color. [1184656](https://issuetracker.unity3d.com/issues/shadergraph-preview-for-lit-and-unlit-master-node-wrong-color-when-color-is-set-directly-on-master-node)
- Shader Graph shaders in `Always Include Shaders` no longer crash builds. [1191757](https://issuetracker.unity3d.com/issues/lwrp-build-crashes-when-built-with-shadergraph-file-added-to-always-include-shaders-list)
- The `Transform` node now correctly transforms Absolute World to Object.
- Errors no longer occur when you change the precision of Sub Graphs. [1158413](https://issuetracker.unity3d.com/issues/shadergraph-changing-precision-of-sg-with-subgraphs-that-still-use-the-other-precision-breaks-the-generated-shader)
- Fixed an error where the UV channel drop-down menu on nodes had clipped text. [1188710](https://issuetracker.unity3d.com/issues/shader-graph-all-uv-dropdown-value-is-clipped-under-shader-graph)
- Added StencilOverride support.
- Sticky Notes can now be grouped properly.
- Fixed an issue where nodes couldn't be copied from a group.
- Fixed a bug that occurred when you duplicated multiple Blackboard properties or keywords simultaneously, where Shader Graph stopped working, potentially causing data loss.
- Fixed a bug where you couldn't reorder Blackboard properties.
- Shader Graph now properly duplicates the __Exposed__ status for Shader properties and keywords.
- Fixed a bug where the __Save Graph As__ dialog for a Shader or Sub Graph sometimes appeared in the wrong Project when you had multiple Unity Projects open simultaneously.
- Fixed an issue where adding the first output to a Sub Graph without any outputs prior caused Shader Graphs containing the Sub Graph to break.
- Fixed an issue where Shader Graph shaders using the `CameraNode` failed to build on PS4 with "incompatible argument list for call to 'mul'".
- Fixed a bug that caused problems with Blackboard property ordering.
- Fixed a bug where the redo functionality in Shader Graph often didn't work.
- Fixed a bug where using the Save As command on a Sub Graph raised an exception.
- Fixed a bug where the input fields sometimes didn't render properly. [1176268](https://issuetracker.unity3d.com/issues/shadergraph-input-fields-get-cut-off-after-minimizing-and-maximizing-become-unusable)
- Fixed a bug where the Gradient property didn't work with all system locales. [1140924](https://issuetracker.unity3d.com/issues/shader-graph-shader-doesnt-compile-when-using-a-gradient-property-and-a-regional-format-with-comma-decimal-separator-is-used)
- Fixed a bug where Properties in the Blackboard could have duplicate names.
- Fixed a bug where you could drag the Blackboard into a graph even when you disabled the Blackboard.
- Fixed a bug where the `Vertex Normal` slot on master nodes needed vertex normal data input to compile. [1193348](https://issuetracker.unity3d.com/issues/hdrp-unlit-shader-plugging-anything-into-the-vertex-normal-input-causes-shader-to-fail-to-compile)
- Fixed a bug where `GetWorldSpaceNormalizeViewDir()` could cause undeclared indentifier errors. [1190606](https://issuetracker.unity3d.com/issues/view-dir-node-plugged-into-vertex-position-creates-error-undeclared-identifier-getworldspacenormalizeviewdir)
- Fixed a bug where Emission on PBR Shader Graphs in the Universal RP would not bake to lightmaps. [1190225](https://issuetracker.unity3d.com/issues/emissive-custom-pbr-shadergraph-material-only-works-for-primitive-unity-objects)
- Fixed a bug where Shader Graph shaders were writing to `POSITION` instead of `SV_POSITION`, which caused PS4 builds to fail.
- Fixed a bug where `Object to Tangent` transforms in the `Transform` node used the wrong matrix. [1162203](https://issuetracker.unity3d.com/issues/shadergraph-transform-node-from-object-to-tangent-space-uses-the-wrong-matrix)
- Fixed an issue where boolean keywords in a Shader Graph caused HDRP Material features to fail. [1204827](https://issuetracker.unity3d.com/issues/hdrp-shadergraph-adding-a-boolean-keyword-to-an-hdrp-lit-shader-makes-material-features-not-work)
- Fixed a bug where Object space normals scaled with Object Scale. 
- Documentation links on nodes now point to the correct URLs and package versions.
- Fixed an issue where Sub Graphs sometimes had duplicate names when you converted nodes into Sub Graphs. 
- Fixed an issue where the number of ports on Keyword nodes didn't update when you added or removed Enum Keyword entries.
- Fixed an issue where colors in graphs didn't update when you changed a Blackboard Property's precision while the Color Mode is set to Precision.
- Fixed a bug where custom mesh in the Master Preview didn't work.
- Fixed a number of memory leaks that caused Shader Graph assets to stay in memory after closing the Shader Graph window.
- You can now smoothly edit controls on the `Dielectric Specular` node.
- Fixed Blackboard Properties to support scientific notation.
- Fixed a bug where warnings in the Shader Graph or Sub Graph were treated as errors.
- Fixed a bug where the error `Output value 'vert' is not initialized` displayed on all PBR graphs in Universal. [1210710](https://issuetracker.unity3d.com/issues/output-value-vert-is-not-completely-initialized-error-is-thrown-when-pbr-graph-is-created-using-urp)
- Fixed a bug where PBR and Unlit master nodes in Universal had Alpha Clipping enabled by default.
- Fixed an issue in where analytics wasn't always working.
- Fixed a bug where if a user had a Blackboard Property Reference start with a digit the generated shader would be broken.
- Avoid unintended behavior by removing the ability to create presets from Shader Graph (and Sub Graph) assets. [1220914](https://issuetracker.unity3d.com/issues/shadergraph-preset-unable-to-open-editor-when-clicking-on-open-shader-editor-in-the-shadersubgraphimporter)
- Fixed a bug where undo would make the Master Preview visible regardless of its toggle status.
- Fixed a bug where any change to the PBR master node settings would lose connection to the normal slot. 
- Fixed a bug where the user couldn't open up HDRP Master Node Shader Graphs without the Render Pipeline set to HDRP.
- Fixed a bug where adding a HDRP Master Node to a Shader Graph would softlock the Shader Graph.
- Fixed a bug where shaders fail to compile due to `#pragma target` generation when your system locale uses commas instead of periods.
- Fixed a compilation error when using Hybrid Renderer due to incorrect positioning of macros.
- Fixed a bug where the `Create Node Menu` lagged on load. Entries are now only generated when property, keyword, or subgraph changes are detected. [1209567](https://issuetracker.unity3d.com/issues/shadergraph-opening-node-search-window-is-unnecessarily-slow).
- Fixed a bug with the `Transform` node where converting from `Absolute World` space in a sub graph causes invalid subscript errors. [1190813](https://issuetracker.unity3d.com/issues/shadergraph-invalid-subscript-errors-are-thrown-when-connecting-a-subgraph-with-transform-node-with-unlit-master-node)
- Fixed a bug where depndencies were not getting included when exporting a shadergraph and subgraphs
- Fixed a bug where adding a " to a property display name would cause shader compilation errors and show all nodes as broken
- Fixed a bug where the `Position` node would change coordinate spaces from `World` to `Absolute World` when shaders recompile. [1184617](https://issuetracker.unity3d.com/product/unity/issues/guid/1184617/)
- Fixed a bug where instanced shaders wouldn't compile on PS4.
- Fixed a bug where switching a Color Nodes' Mode between Default and HDR would cause the Color to be altered incorrectly.
- Fixed a bug where nodes dealing with matricies would sometimes display a preview, sometimes not.
- Optimized loading a large Shader Graph. [1209047](https://issuetracker.unity3d.com/issues/shader-graph-unresponsive-editor-when-using-large-graphs)
- Fixed NaN issue in triplanar SG node when blend goes to 0.
- Fixed a recurring bug where node inputs would get misaligned from their ports. [1224480]
- Fixed an issue where Blackboard properties would not duplicate with `Precision` or `Hybrid Instancing` options. 
- Fixed an issue where `Texture` properties on the Blackboard would not duplicate with the same `Mode` settings. 
- Fixed an issue where `Keywords` on the Blackboard would not duplicate with the same `Default` value.
- Shader Graph now requests preview shader compilation asynchronously. [1209047](https://issuetracker.unity3d.com/issues/shader-graph-unresponsive-editor-when-using-large-graphs)
- Fixed an issue where Shader Graph would not compile master previews after an assembly reload.
- Fixed issue where `Linear Blend Skinning` node could not be converted to Sub Graph [1227087](https://issuetracker.unity3d.com/issues/shadergraph-linear-blend-skinning-node-reports-an-error-and-prevents-shader-compilation-when-used-within-a-sub-graph)
- Fixed a compilation error in preview shaders for nodes requiring view direction.
- Fixed undo not being recorded properly for setting active master node, graph precision, and node defaults.
- Fixed an issue where Custum Function nodes and Sub Graph Output nodes could no longer rename slots. 
- Fixed a bug where searcher entries would not repopulate correctly after an undo was perfromed (https://fogbugz.unity3d.com/f/cases/1241018/)
- Fixed a bug where Redirect Nodes did not work as inputs to Custom Function Nodes. [1235999](https://issuetracker.unity3d.com/product/unity/issues/guid/1235999/)
- Fixed a bug where changeing the default value on a keyword would reset the node input type to vec4 (https://fogbugz.unity3d.com/f/cases/1216760/)
- Fixed a soft lock when you open a graph when the blackboard hidden.
- Fixed an issue where keyboard navigation in the Create Node menu no longer worked. [1253544]
- Preview correctly shows unassigned VT texture result, no longer ignores null textures
- Don't allow duplicate VT layer names when renaming layers
- Moved VT layer TextureType to the VTProperty from the SampleVT node
- Fixed the squished UI of VT property layers
- Disallow Save As and Convert to Subgraph that would create recursive dependencies
<<<<<<< HEAD
- Fixed an issue where the user would not get a save prompt on application close [1262044](https://issuetracker.unity3d.com/product/unity/issues/guid/1262044/)
=======
- Fixed bug where output port type would not visually update when input type changed (for example from Vec1 to Vec3) [1259501](https://issuetracker.unity3d.com/product/unity/issues/guid/1259501/)
- Fixed an issue with how we collected/filtered nodes for targets. Applied the work to the SearchWindowProvider as well
>>>>>>> c5ab37f4
- Fixed a bug where the object selector for Custom Function Nodes did not update correctly. [1176129](https://issuetracker.unity3d.com/product/unity/issues/guid/1176129/)
- Fixed a bug where the Create Node menu would override the Object Field selection window. [1176125](https://issuetracker.unity3d.com/issues/shader-graph-object-input-field-with-space-bar-shortcut-opens-shader-graph-search-window-and-object-select-window)
- Fixed a bug where the Main Preview window was no longer a square aspect ratio. [1257053](https://issuetracker.unity3d.com/product/unity/issues/guid/1257053/)
- Fixed a bug where the size of the Graph Inspector would not save properly. [1257084](https://issuetracker.unity3d.com/product/unity/issues/guid/1257084/)
- Replace toggle by an enumField for lit/unlit with VFXTarget

## [7.1.1] - 2019-09-05
### Added
- You can now define shader keywords on the Blackboard. Use these keywords on the graph to create static branches in the generated shader.
- The tab now shows whether you are working in a Sub Graph or a Shader Graph file.
- The Shader Graph importer now bakes the output node type name into a meta-data object.

### Fixed
- The Shader Graph preview no longer breaks when you create new PBR Graphs.
- Fixed an issue where deleting a group and a property at the same time would cause an error.
- Fixed the epsilon that the Hue Node uses to avoid NaN on platforms that support half precision.
- Emission nodes no longer produce errors when you use them in Sub Graphs.
- Exposure nodes no longer produce errors when you use them in Sub Graphs.
- Unlit master nodes no longer define unnecessary properties in the Universal Render Pipeline.
- Errors no longer occur when you convert a selection to a Sub Graph.
- Color nodes now handle Gamma and Linear conversions correctly.
- Sub Graph Output nodes now link to the correct documentation page.
- When you use Keywords, PBR and Unlit master nodes no longer produce errors.
- PBR master nodes now calculate Global Illumination (GI) correctly.
- PBR master nodes now apply surface normals.
- PBR master nodes now apply fog.
- The Editor now displays correct errors for missing or deleted Sub Graph Assets.
- You can no longer drag and drop recursive nodes onto Sub Graph Assets.

## [7.0.1] - 2019-07-25
### Changed
- New Shader Graph windows are now docked to either existing Shader Graph windows, or to the Scene View.

### Fixed
- Fixed various dependency tracking issues with Sub Graphs and HLSL files from Custom Function Nodes.
- Fixed an error that previously occurred when you used `Sampler State` input ports on Sub Graphs.
- `Normal Reconstruct Z` node is now compatible with both fragment and vertex stages. 
- `Position` node now draws the correct label for **Absolute World**. 
- Node previews now inherit preview type correctly.
- Normal maps now unpack correctly for mobile platforms.
- Fixed an error that previously occurred when you used the Gradient Sample node and your system locale uses commas instead of periods.
- Fixed an issue where you couldn't group several nodes.

## [7.0.0] - 2019-07-10
### Added
- You can now use the `SHADERGRAPH_PREVIEW` keyword in `Custom Function Node` to generate different code for preview Shaders.
- Color Mode improves node visibility by coloring the title bar by Category, Precision, or custom colors.
- You can now set the precision of a Shader Graph and individual nodes.
- Added the `_TimeParameters` variable which contains `Time`, `Sin(Time)`, and `Cosine(Time)`
- _Absolute World_ space on `Position Node` now provides absolute world space coordinates regardless of the active render pipeline.
- You can now add sticky notes to graphs.

### Changed
- The `Custom Function Node` now uses an object field to reference its source when using `File` mode.
- To enable master nodes to generate correct motion vectors for time-based vertex modification, time is now implemented as an input to the graph rather than as a global uniform.
- **World** space on `Position Node` now uses the default world space coordinates of the active render pipeline. 

### Fixed
- Fixed an error in `Custom Function Node` port naming.
- `Sampler State` properties and nodes now serialize correctly.
- Labels in the Custom Port menu now use the correct coloring when using the Personal skin.
- Fixed an error that occured when creating a Sub Graph from a selection containing a Group Node.
- When you change a Sub Graph, Shader Graph windows now correctly reload.
- When you save a Shader Graph, all other Shader Graph windows no longer re-compile their preview Shaders.
- Shader Graph UI now draws with correct styling for 2019.3.
- When deleting edge connections to nodes with a preview error, input ports no longer draw in the wrong position.
- Fixed an error involving deprecated components from VisualElements.
- When you convert nodes to a Sub Graph, the nodes are now placed correctly in the Sub Graph.
- The `Bitangent Vector Node` now generates all necessary shader requirements.

## [6.7.0-preview] - 2019-05-16
### Added
- Added a hidden path namespace for Sub Graphs to prevent certain Sub Graphs from populating the Create Node menu.

### Changed
- Anti-aliasing (4x) is now enabled on Shader Graph windows.

### Fixed
- When you click on the gear icon, Shader Graph now focuses on the selected node, and brings the settings menu to front view.
- Sub Graph Output and Custom Function Node now validate slot names, and display an appropriate error badge when needed.
- Remaining outdated documentation has been removed. 
- When you perform an undo or redo to an inactive Shader Graph window, the window no longer breaks.
- When you rapidly perform an undo or redo, Shader Graph windows no longer break.
- Sub Graphs that contain references to non-existing Sub Graphs no longer break the Sub Graph Importer.
- You can now reference sub-assets such as Textures.
- You can now reference Scene Color and Scene Depth correctly from within a Sub Graph.
- When you create a new empty Sub Graph, it no longer shows a warning about a missing output.
- When you create outputs that start with a digit, Shader generation no longer fails.
- You can no longer add nodes that are not allowed into Sub Graphs.
- A graph must now always contain at least one Master Node.
- Duplicate output names are now allowed.
- Fixed an issue where the main preview was always redrawing.
- When you set a Master Node as active, the Main Preview now shows the correct result.
- When you save a graph that contains a Sub Graph node, the Shader Graph window no longer freezes.
- Fixed an error that occured when using multiple Sampler State nodes with different parameters.
- Fixed an issue causing default inputs to be misaligned in certain cases.
- You can no longer directly connect slots with invalid types. When the graph detects that situation, it now doesn't break and gives an error instead.

## [6.6.0] - 2019-04-01
### Added
- You can now add Matrix, Sampler State and Gradient properties to the Blackboard.
- Added Custom Function node. Use this node to define a custom HLSL function either via string directly in the graph, or via a path to an HLSL file.
- You can now group nodes by pressing Ctrl + G.
- Added "Delete Group and Contents" and removed "Ungroup All Nodes" from the context menu for groups.
- You can now use Sub Graphs in other Sub Graphs.
- Preview shaders now compile in the background, and only redraw when necessary.

### Changed
- Removed Blackboard fields, which had no effect on Sub Graph input ports, from the Sub Graph Blackboard.
- Subgraph Output node is now called Outputs.
- Subgraph Output node now supports renaming of ports.
- Subgraph Output node now supports all port types.
- Subgraph Output node now supports reordering ports.
- When you convert nodes to a Sub Graph, Shader Graph generates properties and output ports in the Sub Graph, and now by default, names those resulting properties and output ports based on their types.
- When you delete a group, Shader Graph now deletes the Group UI, but doesn't delete the nodes inside.

### Fixed
- You can now undo edits to Vector port default input fields.
- You can now undo edits to Gradient port default input fields.
- Boolean port input fields now display correct values when you undo changes.
- Vector type properties now behave as expected when you undo changes.
- Fixed an error that previously occurred when you opened saved Shader Graphs containing one or more Voronoi nodes.
- You can now drag normal map type textures on to a Shader Graph to create Sample Texture 2D nodes with the correct type set.
- Fixed the Multiply node so default input values are applied correctly.
- Added padding on input values for Blend node to prevent NaN outputs.
- Fixed an issue where `IsFaceSign` would not compile within Sub Graph Nodes.
- Null reference errors no longer occur when you remove ports with connected edges.
- Default input fields now correctly hide and show when connections change.

## [6.5.0] - 2019-03-07

### Fixed
- Fixed master preview for HDRP master nodes when alpha clip is enabled.

## [6.4.0] - 2019-02-21
### Fixed
- Fixed the Transform node, so going from Tangent Space to any other space now works as expected.

## [6.3.0] - 2019-02-18
### Fixed
- Fixed an issue where the Normal Reconstruct Z Node sometimes caused Not a Number (NaN) errors when using negative values.

## [6.2.0] - 2019-02-15
### Fixed
- Fixed the property blackboard so it no longer goes missing or turns very small.

### Changed
- Code refactor: all macros with ARGS have been swapped with macros with PARAM. This is because the ARGS macros were incorrectly named.

## [6.1.0] - 2019-02-13

## [6.0.0] - 2019-02-23
### Added
- When you hover your cursor over a property in the blackboard, this now highlights the corresponding property elements in your Shader Graph. Similarly, if you hover over a property in the Shader Graph itself, this highlights the corresponding property in the blackboard.
- Property nodes in your Shader Graph now have a similar look and styling as the properties in the blackboard.

### Changed
- Errors in the compiled shader are now displayed as badges on the appropriate node.
- In the `Scene Depth` node you can now choose the depth sampling mode: `Linear01`, `Raw` or `Eye`.

### Fixed
- When you convert an inline node to a `Property` node, this no longer allows duplicate property names.
- When you move a node, you'll now be asked to save the Graph file.
- You can now Undo edits to Property parameters on the Blackboard.
- You can now Undo conversions between `Property` nodes and inline nodes.
- You can now Undo moving a node.
- You can no longer select the `Texture2D` Property type `Mode`, if the Property is not exposed.
- The `Vector1` Property type now handles default values more intuitively when switching `Mode` dropdown.
- The `Color` node control is now a consistent width.
- Function declarations no longer contain double delimiters.
- The `Slider` node control now functions correctly.
- Fixed an issue where the Editor automatically re-imported Shader Graphs when there were changes to the asset database.
- Reverted the visual styling of various graph elements to their previous correct states.
- Previews now repaint correctly when Unity does not have focus.
- Code generation now works correctly for exposed Vector1 shader properties where the decimal separator is not a dot.
- The `Rotate About Axis` node's Modes now use the correct function versions.
- Shader Graph now preserves grouping when you convert nodes between property and inline.
- The `Flip` node now greys out labels for inactive controls.
- The `Boolean` property type now uses the `ToggleUI` property attribute, so as to not generate keywords.
- The `Normal Unpack` node no longer generates errors in Object space.
- The `Split` node now uses values from its default Port input fields.
- The `Channel Mask` node now allows multiple node instances, and no longer generates any errors.
- Serialized the Alpha control value on the `Flip` node.
- The `Is Infinite` and `Is NaN` nodes now use `Vector 1` input ports, but the output remains the same.
- You can no longer convert a node inside a `Sub Graph` into a `Sub Graph`, which previously caused errors.
- The `Transformation Matrix` node's Inverse Projection and Inverse View Projection modes no longer produce errors.
- The term `Shader Graph` is now captilized correctly in the Save Graph prompt. 

## [5.2.0] - 2018-11-27
### Added
- Shader Graph now has __Group Node__, where you can group together several nodes. You can use this to keep your Graphs organized and nice.

### Fixed
- The expanded state of blackboard properties are now remembered during a Unity session.

## [5.1.0] - 2018-11-19
### Added
- You can now show and hide the Main Preview and the Blackboard from the toolbar.

### Changed
- The Shader Graph package is no longer in preview.
- Moved `NormalBlendRNM` node to a dropdown option on `Normal Blend` node.
- `Sample Cubemap` node now has a `SamplerState` slot.
- New Sub Graph assets now default to the "Sub Graphs" path in the Create Node menu.
- New Shader Graph assets now default to the "Shader Graphs" path in the Shader menu.
- The `Light Probe` node is now a `Baked GI` node. When you use LWRP with lightmaps, this node now returns the correct lightmap data. This node is supported in HDRP.
- `Reflection Probe` nodes now only work with LWRP. This solves compilation errors in HDRP.
- `Ambient` nodes now only work with LWRP. This solves compilation errors in HDRP.
- `Fog` nodes now only work with LWRP. This solves compilation errors in HDRP.
- In HDRP, the `Position` port for the `Object` node now returns the absolute world position.
- The `Baked GI`, `Reflection Probe`, and `Ambient` nodes are now in the `Input/Lighting` category.
- The master node no longer has its own preview, because it was redundant. You can see the results for the master node in the Main Preview.

### Fixed
- Shadow projection is now correct when using the `Unlit` master node with HD Render Pipeline.
- Removed all direct references to matrices
- `Matrix Construction` nodes with different `Mode` values now evaluate correctly.
- `Is Front Face` node now works correctly when connected to `Alpha` and `AlphaThreshold` slots on the `PBR` master node.
- Corrected some instances of incorrect port dimensions on several nodes.
- `Scene Depth` and `Scene Color` nodes now work in single pass stereo in Lightweight Render Pipeline.
- `Channel Mask` node controls are now aligned correctly.
- In Lightweight Render Pipeline, Pre-multiply surface type now matches the Lit shader. 
- Non-exposed properties in the blackboard no longer have a green dot next to them.
- Default reference name for shader properties are now serialized. You cannot change them after initial creation.
- When you save Shader Graph and Sub Graph files, they're now automatically checked out on version control.
- Shader Graph no longer throws an exception when you double-click a folder in the Project window.
- Gradient Node no longer throws an error when you undo a deletion.

## [5.0.0-preview] - 2018-09-28

## [4.0.0-preview] - 2018-09-28
### Added
- Shader Graph now supports the High Definition Render Pipeline with both PBR and Unlit Master nodes. Shaders built with Shader Graph work with both the Lightweight and HD render pipelines.
- You can now modify vertex position via the Position slot on the PBR and Unlit Master nodes. By default, the input to this node is object space position. Custom inputs to this slot should specify the absolute local position of a given vertex. Certain nodes (such as Procedural Shapes) are not viable in the vertex shader. Such nodes are incompatible with this slot.
- You can now edit the Reference name for a property. To do so, select the property and type a new name next to Reference. If you want to reset to the default name, right-click Reference, and select Reset reference.
- In the expanded property window, you can now toggle whether the property is exposed.
- You can now change the path of Shader Graphs and Sub Graphs. When you change the path of a Shader Graph, this modifies the location it has in the shader selection list. When you change the path of Sub Graph, it will have a different location in the node creation menu.
- Added `Is Front Face` node. With this node, you can change graph output depending on the face sign of a given fragment. If the current fragment is part of a front face, the node returns true. For a back face, the node returns false. Note: This functionality requires that you have enabled **two sided** on the Master node.
- Gradient functionality is now available via two new nodes: Sample Gradient and Gradient Asset. The Sample Gradient node samples a gradient given a Time parameter. You can define this gradient on the Gradient slot control view. The Gradient Asset node defines a gradient that can be sampled by multiple Sample Gradient nodes using different Time parameters.
- Math nodes now have a Waves category. The category has four different nodes: Triangle wave, Sawtooth wave, Square wave, and Noise Sine wave. The Triangle, Sawtooth, and Square wave nodes output a waveform with a range of -1 to 1 over a period of 1. The Noise Sine wave outputs a standard Sine wave with a range of -1 to 1 over a period of 2 * pi. For variance, random noise is added to the amplitude of the Sine wave, within a determined range.
- Added `Sphere Mask` node for which you can indicate the starting coordinate and center point. The sphere mask uses these with the **Radius** and **Hardness** parameters. Sphere mask functionality works in both 2D and 3D spaces, and is based on the vector coordinates in the **Coords and Center** input.
- Added support for Texture 3D and Texture 2D Array via two new property types and four new nodes.
- A new node `Texture 2D LOD` has been added for LOD functionality on a Texture 2D Sample. Sample Texture 2D LOD uses the exact same input and output slots as Sample Texture 2D, but also includes an input for level of detail adjustments via a Vector1 slot.
- Added `Texel Size` node, which allows you to get the special texture properties of a Texture 2D Asset via the `{texturename}_TexelSize` variable. Based on input from the Texture 2D Asset, the node outputs the width and height of the texel size in Vector1 format.
- Added `Rotate About Axis` node. This allows you to rotate a 3D vector space around an axis. For the rotation, you can specify an amount of degrees or a radian value.
- Unpacking normal maps in object space.
- Unpacking derivative maps option on sample texture nodes.
- Added Uint type for instancing support.
- Added HDR option for color material slots.
- Added definitions used by new HD Lit Master node.
- Added a popup control for a string list.
- Added conversion type (position/direction) to TransformNode.
- In your preview for nodes that are not master nodes, pixels now display as pink if they are not finite.

### Changed
- The settings for master nodes now live in a small window that you can toggle on and off. Here, you can change various rendering settings for your shader.
- There are two Normal Derive Nodes: `Normal From Height` and `Normal Reconstruct Z`.
  `Normal From Height` uses Vector1 input to derive a normal map.
  `Normal Reconstruct Z` uses the X and Y components in Vector2 input to derive the proper Z value for a normal map.
- The Texture type default input now accepts render textures.
- HD PBR subshader no longer duplicates surface description code into vertex shader.
- If the current render pipeline is not compatible, master nodes now display an error badge.
- The preview shader now only considers the current render pipeline. Because of this there is less code to compile, so the preview shader compiles faster.
- When you rename a shader graph or sub shader graph locally on your disk, the title of the Shader Graph window, black board, and preview also updates.
- Removed legacy matrices from Transfomation Matrix node.
- Texture 2D Array and Texture 3D nodes can no longer be used in the vertex shader.
- `Normal Create` node has been renamed to `Normal From Texture`.
- When you close the Shader Graph after you have modified a file, the prompt about saving your changes now shows the file name as well.
- `Blend` node now supports Overwrite mode.
- `Simple Noise` node no longer has a loop.
- The `Polygon` node now calculates radius based on apothem.
- `Normal Strength` node now calculates Z value more accurately.
- You can now connect Sub Graphs to vertex shader slots. If a node in the Sub Graph specifies a shader stage, that specific Sub Graph node is locked to that stage. When an instance of a Sub Graph node is connected to a slot that specifies a shader stage, all slots on that instance are locked to the stage.
- Separated material options and tags.
- Master node settings are now recreated when a topological modification occurs.

### Fixed
- Vector 1 nodes now evaluate correctly. ([#334](https://github.com/Unity-Technologies/ShaderGraph/issues/334) and [#337](https://github.com/Unity-Technologies/ShaderGraph/issues/337))
- Properties can now be copied and pasted.
- Pasting a property node into another graph will now convert it to a concrete node. ([#300](https://github.com/Unity-Technologies/ShaderGraph/issues/300) and [#307](https://github.com/Unity-Technologies/ShaderGraph/pull/307))
- Nodes that are copied from one graph to another now spawn in the center of the current view. ([#333](https://github.com/Unity-Technologies/ShaderGraph/issues/333))
- When you edit sub graph paths, the search window no longer yields a null reference exception.
- The blackboard is now within view when deserialized.
- Your system locale can no longer cause incorrect commands due to full stops being converted to commas.
- Deserialization of subgraphs now works correctly.
- Sub graphs are now suffixed with (sub), so you can tell them apart from other nodes.
- Boolean and Texture type properties now function correctly in sub-graphs.
- The preview of a node does not obstruct the selection outliner anymore.
- The Dielectric Specular node no longer resets its control values.
- You can now copy, paste, and duplicate sub-graph nodes with vector type input ports.
- The Lightweight PBR subshader now normalizes normal, tangent, and view direction correctly.
- Shader graphs using alpha clip now generate correct depth and shadow passes.
- `Normal Create` node has been renamed to `Normal From Texture`.
- The preview of nodes now updates correctly.
- Your system locale can no longer cause incorrect commands due to full stops being converted to commas.
- `Show Generated Code` no longer throws an "Argument cannot be null" error.
- Sub Graphs now use the correct generation mode when they generate preview shaders.
- The `CodeFunctionNode` API now generates correct function headers when you use `DynamicMatrix` type slots.
- Texture type input slots now set correct default values for 'Normal' texture type.
- SpaceMaterialSlot now reads correct slot.
- Slider node control now functions correctly.
- Shader Graphs no longer display an error message intended for Sub Graphs when you delete properties.
- The Shader Graph and Sub Shader Graph file extensions are no longer case-sensitive.
- The dynamic value slot type now uses the correct decimal separator during HLSL generation.
- Fixed an issue where Show Generated Code could fail when external editor was not set.
- In the High Definition Render Pipeline, Shader Graph now supports 4-channel UVs.
- The Lightweight PBR subshader now generates the correct meta pass.
- Both PBR subshaders can now generate indirect light from emission.
- Shader graphs now support the SRP batcher.
- Fixed an issue where floatfield would be parsed according to OS locale settings with .NET 4.6<|MERGE_RESOLUTION|>--- conflicted
+++ resolved
@@ -129,12 +129,9 @@
 - Moved VT layer TextureType to the VTProperty from the SampleVT node
 - Fixed the squished UI of VT property layers
 - Disallow Save As and Convert to Subgraph that would create recursive dependencies
-<<<<<<< HEAD
 - Fixed an issue where the user would not get a save prompt on application close [1262044](https://issuetracker.unity3d.com/product/unity/issues/guid/1262044/)
-=======
 - Fixed bug where output port type would not visually update when input type changed (for example from Vec1 to Vec3) [1259501](https://issuetracker.unity3d.com/product/unity/issues/guid/1259501/)
 - Fixed an issue with how we collected/filtered nodes for targets. Applied the work to the SearchWindowProvider as well
->>>>>>> c5ab37f4
 - Fixed a bug where the object selector for Custom Function Nodes did not update correctly. [1176129](https://issuetracker.unity3d.com/product/unity/issues/guid/1176129/)
 - Fixed a bug where the Create Node menu would override the Object Field selection window. [1176125](https://issuetracker.unity3d.com/issues/shader-graph-object-input-field-with-space-bar-shortcut-opens-shader-graph-search-window-and-object-select-window)
 - Fixed a bug where the Main Preview window was no longer a square aspect ratio. [1257053](https://issuetracker.unity3d.com/product/unity/issues/guid/1257053/)
