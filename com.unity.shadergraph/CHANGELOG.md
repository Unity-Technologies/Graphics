# Changelog
All notable changes to this package are documented in this file.

The format is based on [Keep a Changelog](http://keepachangelog.com/en/1.0.0/)
and this project adheres to [Semantic Versioning](http://semver.org/spec/v2.0.0.html).

## [13.1.0] - 2021-09-24

### Fixed
 - Fixed bug where an exception was thrown on undo operation after adding properties to a category [1348910] (https://fogbugz.unity3d.com/f/cases/1348910/)
 - Fixed the sticky-note editable title text size in shader graph not matching the set font size [1357657].

## [13.0.0] - 2021-09-01

Version Updated
The version number for this package has increased due to a version update of a related graphics package.

### Added
 - Adding control of anisotropic settings on inline Sampler state nodes in ShaderGraph.

### Changed

### Fixed
 - Fixed bug where it was not possible to switch to Graph Settings tab in Inspector if multiple nodes and an edge was selected [1357648] (https://fogbugz.unity3d.com/f/cases/1357648/)
 - Fixed an incorrect direction transform from view to world space [1362034] (https://issuetracker.unity3d.com/product/unity/issues/guid/1362034/)
 - Fixed ShaderGraph HDRP master preview disappearing for a few seconds when graph is modified  [1330289] (https://issuetracker.unity3d.com/issues/shadergraph-hdrp-main-preview-is-invisible-until-moved)
 - Fixed noise nodes to use a deterministic integer hash, instead of platform dependent floating point hashes [1156544]
 - Fixed the appearance (wrong text color, and not wrapped) of a warning in Node Settings [1356725] (https://issuetracker.unity3d.com/product/unity/issues/guid/1356725/)
 - Fixed the ordering of inputs on a SubGraph node to match the properties on the blackboard of the subgraph itself [1354463]
 - Added more inputs to the Parallax Occlusion Mapping node to handle non-uniformly scaled UVs such as HDRP/Lit POM [1347008].
 - Fixed the wrong scaling of the main preview window  [1356719] (https://issuetracker.unity3d.com/product/unity/issues/guid/1356719/)
 - Fixed an issue where ShaderGraph "view shader" commands were opening in individual windows, and blocking Unity from closing [1367188]
 - Improved screenspace position accuracy in the fragment shader by using VPOS [1352662] (https://issuetracker.unity3d.com/issues/shadergraph-dither-node-results-in-artifacts-when-far-from-origin-caused-by-screen-position-breaking-down)
 - Fixed the node searcher results to prefer names over synonyms [1366058]
<<<<<<< HEAD
 - Fixed the sticky-note editable title text size in shader graph not matching the set font size [1357657].
 - Fixed unhandled exception when loading a subgraph with duplicate slots [1366200] (https://issuetracker.unity3d.com/product/unity/issues/guid/1366200/)
=======
>>>>>>> d3ae72e0

## [12.0.0] - 2021-01-11

### Added
  - Added categories to the blackboard, enabling more control over the organization of shader properties and keywords in the Shader Graph tool. These categories are also reflected in the Material Inspector for URP + HDRP, for materials created from shader graphs.
  - Added ability to define custom vertex-to-fragment interpolators.
  - Support for the XboxSeries platform has been added.
  - Stereo Eye Index, Instance ID, and Vertex ID nodes added to the shadergraph library.
  - Added information about selecting and unselecting items to the Blackboard article.
  - Added View Vector Node documentation
  - Added custom interpolator thresholds on shadergraph project settings page.
  - Added custom interpolator documentation
  - Added subshadergraphs for SpeedTree 8 shadergraph support: SpeedTree8Wind, SpeedTree8ColorAlpha, SpeedTree8Billboard.
  - Added an HLSL file implementing a version of the Unity core LODDitheringTransition function which can be used in a Shader Graph
  - Added a new target for the built-in render pipeline, including Lit and Unlit sub-targets.
  - Added stage control to ShaderGraph Keywords, to allow fragment or vertex-only keywords.
  - For Texture2D properties, added linearGrey and red as options for default texture mode.
  - For Texture2D properties, changed the "bump" option to be called "Normal Map", and will now tag these properties with the [NormalMap] tag.
  - Added `Branch On Input Connection` node. This node can be used inside a subgraph to branch on the connection state of an exposed property.
  - Added `Use Custom Binding` option to properties. When this option is enabled, a property can be connected to a `Branch On Input Connection` node. The user provides a custom label that will be displayed on the exposed property, when it is disconnected in a graph.
  - Added new dropdown property type for subgraphs, to allow compile time branching that can be controlled from the parent graph, via the subgraph instance node.
  - Added `Dropdown` node per dropdown property, that can be used to configure the desired branch control.
  - Added selection highlight and picking shader passes for URP target.
  - Added the ability to mark textures / colors as \[MainTexture\] and \[MainColor\].
  - Added the ability to enable tiling and offset controls for a Texture2D input.
  - Added the Split Texture Transform node to allow using/overriding the provided tiling and offset from a texture input.
  - Added `Calculate Level Of Detail Texture 2D` node, for calculating a Texture2D LOD level.
  - Added `Gather Texture 2D` node, for retrieving the four samples (red component only) that would be used for bilinear interpolation when sampling a Texture2D.
  - Added toggle "Disable Global Mip Bias" in Sample Texture 2D and Sample Texture 2D array node. This checkbox disables the runtimes automatic Mip Bias, which for instance can be activated during dynamic resolution scaling.
  - Added `Sprite` option to Main Preview, which is similar to `Quad` but does not allow rotation. `Sprite` is used as the default preview for URP Sprite shaders.
  - Added Tessellation Option to PositionNode settings, to provide access to the pre-displaced tessellated position.
  - Added visible errors for invalid stage capability connections to shader graph.
  - Added a ShaderGraph animated preview framerate throttle.
  - Added many node synonyms for the Create Node search so that it's easier to find nodes.

### Changed
- Properties and Keywords are no longer separated by type on the blackboard. Categories allow for any combination of properties and keywords to be grouped together as the user defines.
- Vector2/Vector3/Vector4 property types will now be properly represented by a matching Vector2/Vector3/Vector4 UI control in the URP + HDRP Material Inspector as opposed to the fallback Vector4 field that was used for any multi-dimensional vector type in the past.
- Updated/corrected View Direction documentation
- Change Asset/Create/Shader/Blank Shader Graph to Asset/Create/Shader Graph/Blank Shader Graph
- Change Asset/Create/Shader/Sub Graph to Asset/Create/Shader Graph/Sub Graph
- Change Asset/Create/Shader/VFX Shader Graph to Asset/Create/Shader Graph/VFX Shader Graph
- Adjusted Blackboard article to clarify multi-select functionality
- Limited max number of inspectable items in the Inspector View to 20 items
- Added borders to inspector items styling, to better differentiate between separate items
- Updated Custom Function Node to use new ShaderInclude asset type instead of TextAsset (.hlsl and .cginc softcheck remains).
- Change BranchOnInputNode to choose NotConnected branch when generating Preview
- Only ShaderGraph keywords count towards the shader permutation variant limit, SubGraph keywords do not.
- ShaderGraph SubGraphs will now report errors and warnings in a condensed single error.
- Changed "Create Node" action in ShaderGraph stack separator context menu to "Add Block Node" and added it to main stack context menu
- GatherTexture2D and TexelSize nodes now support all shader stages.

### Fixed
- Fixed an issue where fog node density was incorrectly calculated.
- Fixed inspector property header styling
- Added padding to the blackboard window to prevent overlapping of resize region and scrollbars interfering with user interaction
- Blackboard now properly handles selection persistence of items between undo and redos
- Fixed the Custom Editor GUI field in the Graph settings that was ignored.
- Node included HLSL files are now tracked more robustly, so they work after file moves and renames [1301915] (https://issuetracker.unity3d.com/product/unity/issues/guid/1301915/)
- Prevent users from setting enum keywords with duplicate reference names and invalid characters [1287335]
- Fixed a bug where old preview property values would be used for node previews after an undo operation.
- Clean up console error reporting from node shader compilation so errors are reported in the graph rather than the Editor console [1296291] (https://issuetracker.unity3d.com/product/unity/issues/guid/1296291/)
- Fixed treatment of node precision in subgraphs, now allows subgraphs to switch precisions based on the subgraph node [1304050] (https://issuetracker.unity3d.com/issues/precision-errors-when-theres-a-precision-discrepancy-between-subgraphs-and-parent-graphs)
- Fixed an issue where the Rectangle Node could lose detail at a distance.  New control offers additional method that preserves detail better [1156801]
- Fixed virtual texture layer reference names allowing invalid characters [1304146]
- Fixed issue with SRP Batcher compatibility [1310624]
- Fixed issue with Hybrid renderer compatibility [1296776]
- Fixed ParallaxOcclusionMapping node to clamp very large step counts that could crash GPUs (max set to 256). [1329025] (https://issuetracker.unity3d.com/issues/shadergraph-typing-infinity-into-the-steps-input-for-the-parallax-occlusion-mapping-node-crashes-unity)
- Fixed an issue where the shader variant limit exceeded message was not getting passed [1304168] (https://issuetracker.unity3d.com/product/unity/issues/guid/1304168)
- Fixed a bug in master node preview generation that failed compilation when a block was deleted [1319066] (https://issuetracker.unity3d.com/issues/shadergraph-deleting-stack-blocks-of-universal-rp-targeted-shadergraph-causes-the-main-preview-to-fail-to-compile)
- Fixed issue where vertex generation was incorrect when only custom blocks were present [1320695].
- Fixed a bug where property deduplication was failing and spamming errors [1317809] (https://issuetracker.unity3d.com/issues/console-error-when-adding-a-sample-texture-operator-when-a-sampler-state-property-is-present-in-blackboard)
- Fixed a bug where big input values to the SimpleNoise node caused precision issues, especially noticeable on Mali GPUs. [1322891] (https://issuetracker.unity3d.com/issues/urp-mali-missing-glitch-effect-on-mali-gpu-devices)
- Fixed a bug where synchronously compiling an unencountered shader variant for preview was causing long delays in graph updates [1323744]
- Fixed a regression where custom function node file-included functions could not access shadergraph properties [1322467]
- Fixed an issue where a requirement was placed on a fixed-function emission property [1319637]
- Fixed default shadergraph precision so it matches what is displayed in the graph settings UI (single) [1325934]
- Fixed an unhelpful error message when custom function nodes didn't have a valid file [1323493].
- Fixed an issue with how the transform node handled direction transforms from absolute world space in camera relative SRPs [1323726]
- Fixed a bug where changing a Target setting would switch the inspector view to the Node Settings tab if any nodes were selected.
- Fixed "Disconnect All" option being grayed out on stack blocks [1313201].
- Fixed how shadergraph's prompt for "unsaved changes" was handled to fix double messages and incorrect window sizes [1319623].
- Fixed an issue where users can't create multiple Boolean or Enum keywords on the blackboard. [1329021](https://issuetracker.unity3d.com/issues/shadergraph-cant-create-multiple-boolean-or-enum-keywords)
- Fixed an issue where generated property reference names could conflict with Shader Graph reserved keywords [1328762] (https://issuetracker.unity3d.com/product/unity/issues/guid/1328762/)
- Fixed a ShaderGraph issue where ObjectField focus and Node selections would both capture deletion commands [1313943].
- Fixed a ShaderGraph issue where the right click menu doesn't work when a stack block node is selected [1320212].
- Fixed a bug when a node was both vertex and fragment exclusive but could still be used causing a shader compiler error [1316128].
- Fixed a ShaderGraph issue where a warning about an uninitialized value was being displayed on newly created graphs [1331377].
- Fixed divide by zero warnings when using the Sample Gradient Node
- Fixed the default dimension (1) for vector material slots so that it is consistent with other nodes. (https://issuetracker.unity3d.com/product/unity/issues/guid/1328756/)
- Fixed reordering when renaming enum keywords. (https://issuetracker.unity3d.com/product/unity/issues/guid/1328761/)
- Fixed an issue where an integer property would be exposed in the material inspector as a float [1330302](https://issuetracker.unity3d.com/product/unity/issues/guid/1330302/)
- Fixed a bug in ShaderGraph where sticky notes couldn't be copied and pasted [1221042].
- Fixed an issue where upgrading from an older version of ShaderGraph would cause Enum keywords to be not exposed [1332510]
- Fixed an issue where a missing subgraph with a "Use Custom Binding" property would cause the parent graph to fail to load [1334621] (https://issuetracker.unity3d.com/issues/shadergraph-shadergraph-cannot-be-opened-if-containing-subgraph-with-custom-binding-that-has-been-deleted)
- Fixed a ShaderGraph issue where unused blocks get removed on edge replacement [1334341].
- Fixed an issue where the ShaderGraph transform node would generate incorrect results when transforming a direction from view space to object space [1333781] (https://issuetracker.unity3d.com/product/unity/issues/guid/1333781/)
- Fixed a ShaderGraph issue where keyword properties could get stuck highlighted when deleted [1333738].
- Fixed issue with ShaderGraph custom interpolator node dependency ordering [1332553].
- Fixed SubGraph SamplerState property defaults not being respected [1336119]
- Fixed an issue where nested subgraphs with identical SamplerState property settings could cause compile failures [1336089]
- Fixed an issue where SamplerState properties could not be renamed after creation [1336126]
- Fixed loading all materials from project when saving a ShaderGraph.
- Fixed issues with double prompts for "do you want to save" when closing Shader Graph windows [1316104].
- Fixed a ShaderGraph issue where resize handles on blackboard and graph inspector were too small [1329247] (https://issuetracker.unity3d.com/issues/shadergraph-resize-bounds-for-blackboard-and-graph-inspector-are-too-small)
- Fixed a ShaderGraph issue where a material inspector could contain an extra set of render queue, GPU instancing, and double-sided GI controls.
- Fixed a Shader Graph issue where property auto generated reference names were not consistent across all property types [1336937].
- Fixed a warning in ShaderGraph about BuiltIn Shader Library assembly having no scripts.
- Fixed ShaderGraph BuiltIn target not having collapsible foldouts in the material inspector [1339256].
- Fixed GPU instancing support in Shadergraph [1319655] (https://issuetracker.unity3d.com/issues/shader-graph-errors-are-thrown-when-a-propertys-shader-declaration-is-set-to-hybrid-per-instance-and-exposed-is-disabled).
- Fixed indent level in shader graph target foldout (case 1339025).
- Fixed ShaderGraph BuiltIn target shader GUI to allow the same render queue control available on URP with the changes for case 1335795.
- Fixed ShaderGraph BuiltIn target not to apply emission in the ForwardAdd pass to match surface shader results [1345574]. (https://issuetracker.unity3d.com/product/unity/issues/guid/1345574/)
- Fixed Procedural Virtual Texture compatibility with SRP Batcher [1329336] (https://issuetracker.unity3d.com/issues/procedural-virtual-texture-node-will-make-a-shadergraph-incompatible-with-srp-batcher)
- Fixed an issue where SubGraph keywords would not deduplicate before counting towards the permutation limit [1343528] (https://issuetracker.unity3d.com/issues/shader-graph-graph-is-generating-too-many-variants-error-is-thrown-when-using-subgraphs-with-keywords)
- Fixed an issue where an informational message could cause some UI controls on the graph inspector to be pushed outside the window [1343124] (https://issuetracker.unity3d.com/product/unity/issues/guid/1343124/)
- Fixed a ShaderGraph issue where selecting a keyword property in the blackboard would invalidate all previews, causing them to recompile [1347666] (https://issuetracker.unity3d.com/product/unity/issues/guid/1347666/)
- Fixed the incorrect value written to the VT feedback buffer when VT is not used.
- Fixed ShaderGraph isNaN node, which was always returning false on Vulkan and Metal platforms.
- Fixed ShaderGraph sub-graph stage limitations to be per slot instead of per sub-graph node [1337137].
- Disconnected nodes with errors in ShaderGraph no longer cause the imports to fail [1349311] (https://issuetracker.unity3d.com/issues/shadergraph-erroring-unconnected-node-causes-material-to-become-invalid-slash-pink)
- ShaderGraph SubGraphs now report node warnings in the same way ShaderGraphs do [1350282].
- Fixed ShaderGraph exception when trying to set a texture to "main texture" [1350573].
- Fixed a ShaderGraph issue where Float properties in Integer mode would not be cast properly in graph previews [1330302](https://fogbugz.unity3d.com/f/cases/1330302/)
- Fixed a ShaderGraph issue where hovering over a context block but not its node stack would not bring up the incorrect add menu [1351733](https://fogbugz.unity3d.com/f/cases/1351733/)
- Fixed the BuiltIn Target to perform shader variant stripping [1345580] (https://issuetracker.unity3d.com/product/unity/issues/guid/1345580/)
- Fixed incorrect warning while using VFXTarget
- Fixed a bug with Sprite Targets in ShaderGraph not rendering correctly in game view [1352225]
- Fixed compilation problems on preview shader when using hybrid renderer v2 and property desc override Hybrid Per Instance
- Fixed a serialization bug wrt PVT property flags when using subgraphs. This fixes SRP batcher compatibility.

## [11.0.0] - 2020-10-21

### Added

### Changed

### Fixed
- Fixed an issue where nodes with ports on one side would appear incorrectly on creation [1262050]
- Fixed a broken link in the TOC to Main Preview
- Fixed an issue with the Gradient color picker displaying different values than the selected color.
- Fixed an issue where blackboard properties when dragged wouldn't scroll the list of properties to show the user more of the property list [1293632]
- Fixed an issue where, when blackboard properties were dragged and then the user hit the "Escape" key, the drag indicator would still be visible
- Fixed an issue where renaming blackboard properties through the Blackboard wouldn't actually change the underlying property name
- Fixed an issue where blackboard wasn't resizable from all directions like the Inspector and Main Preview
- Fixed an issue where deleting a property node while your mouse is over it leaves the property highlighted in the blackboard [1238635]
- Fixed an issue where Float/Vector1 properties did not have the ability to be edited using a slider in the Inspector like the other Vector types
- Fixed an issue with inactive node deletion throwing a superfluous exception.
- Fixed an issue where interpolators with preprocessors were being packed incorrectly.
- Fixed rounded rectangle shape not rendering correctly on some platforms.
- Fixed an issue where generated `BuildVertexDescriptionInputs()` produced an HLSL warning, "implicit truncation of vector type" [1299179](https://issuetracker.unity3d.com/product/unity/issues/guid/1299179/)
- Fixed an issue on upgrading graphs with inactive Master Nodes causing null ref errors. [1298867](https://issuetracker.unity3d.com/product/unity/issues/guid/1298867/)
- Fixed an issue with duplicating a node with the blackboard closed [1294430](https://issuetracker.unity3d.com/product/unity/issues/guid/1294430/)
- Fixed an issue where ShaderGraph stopped responding after selecting a node after opening the graph with the inspector window hidden [1304501](https://issuetracker.unity3d.com/issues/shadergraph-graph-is-unusable-if-opened-with-graph-inspector-disabled-throws-errors)
- Fixed the InputNodes tests that were never correct. These were incorrect tests, no nodes needed tochange.
- Fixed the ViewDirection Node in Tangent space's calculation to match how the transform node works [1296788]
- Fixed an issue where SampleRawCubemapNode were requiring the Normal in Object space instead of World space [1307962]
- Boolean keywords now have no longer require their reference name to end in _ON to show up in the Material inspector [1306820] (https://issuetracker.unity3d.com/product/unity/issues/guid/1306820/)
- Newly created properties and keywords will no longer use obfuscated GUID-based reference names in the shader code [1300484]
- Fixed ParallaxMapping node compile issue on GLES2
- Fixed a selection bug with block nodes after changing tabs [1312222]
- Fixed some shader graph compiler errors not being logged [1304162].
- Fixed a shader graph bug where the Hue node would have a large seam with negative values [1340849].
- Fixed an error when using camera direction with sample reflected cube map [1340538].
- Fixed ShaderGraph's FogNode returning an incorrect density when the fog setting was disabled [1347235].

## [10.3.0] - 2020-11-03

### Added
- Users can now manually control the preview mode of nodes in the graph, and subgraphs

### Changed
- Adjusted and expanded Swizzle Node article as reviewed by docs editorial.(DOC-2695)
- Adjusted docs for SampleTexture2D, SampleTexture2DLOD, SampleTexture2DArray, SampleTexture3D, SampleCubemap, SampleReflectedCubemap, TexelSize, NormalFromTexture, ParallaxMapping, ParallaxOcclusionMapping, Triplanar, Sub Graphs, and Custom Function Nodes to reflect changes to texture wire data structures. (DOC-2568)
- Texture and SamplerState types are now HLSL structures (defined in com.unity.render-pipelines.core/ShaderLibrary/Texture.hlsl).  CustomFunctionNode use of the old plain types is supported, but the user should upgrade to structures to avoid bugs.
- The shader graph inspector window will now switch to the "Node Settings" tab whenever a property/node/other selectable item in the graph is clicked on to save the user a click

### Fixed
- Fixed an issue where shaders could be generated with CR/LF ("\r\n") instead of just LF ("\n") line endings [1286430]
- Fixed Custom Function Node to display the name of the custom function. [1293575]
- Addressed C# warning 0649 generated by unassigned structure members
- Fixed using TexelSize or reading sampler states from Textures output from a Subgraph or Custom Function Node [1284036]
- Shaders using SamplerState types now compile with GLES2 (SamplerStates are ignored, falls back to Texture-associated sampler state) [1292031]
- Fixed an issue where the horizontal scrollbar at the bottom of the shader graph inspector window could not be used due to the resizing widget always taking priority over it
- Fixed an issue where the shader graph inspector window could be resized past the edges of the shader graph view
- Fixed an issue where resizing the shader graph inspector window sometimes had unexpected results
- Fixed Graph Inspector scaling that was allocating too much space to the labels [1268134]
- Fixed some issues with our Convert To Subgraph contextual menu to allow passthrough and fix inputs/outputs getting lost.
- Fixed issue where a NullReferenceException would be thrown on resetting reference name for a Shader Graph property
- Fixed an upgrade issue where old ShaderGraph files with a weird/bugged state would break on update to master stack [1255011]
- Fixed a bug where non-word characters in an enum keyword reference name would break the graph. [1270168](https://issuetracker.unity3d.com/product/unity/issues/guid/1270168)
- Fixed issue where a NullReferenceException would be thrown on resetting reference name for a Shader Graph property

## [10.2.0] - 2020-10-19

### Added

### Changed
- Renamed the existing Sample Cubemap Node to Sample Reflected Cubemap Node, and created a new Sample Cubemap Node that samples cubemaps with a direction.
- Removed unnecessary HDRP constant declarations used by Material inspector from the UnityPerMaterial cbuffer [1285701]
- Virtual Texture properties are now forced to be Exposed, as they do not work otherwise [1256374]

### Fixed
- Fixed an issue where old ShaderGraphs would import non-deterministically, changing their embedded property names each import [1283800]
- Using the TexelSize node on a ShaderGraph texture property is now SRP batchable [1284029]
- Fixed an issue where Mesh Deformation nodes did not have a category color. [1227081](https://issuetracker.unity3d.com/issues/shadergraph-color-mode-vertex-skinning-catagory-has-no-color-associated-with-it)
- Fixed SampleTexture2DLOD node to return opaque black on unsupported platforms [1241602]
- ShaderGraph now detects when a SubGraph is deleted while being used by a SubGraph node, and displays appropriate errors [1206438]
- Fixed an issue where the Main Preview window rendered too large on small monitors during first open. [1254392]
- Fixed an issue where Block nodes using Color slots would not be automatically removed from the Master Stack. [1259794]
- Fixed an issue where the Create Node menu would not close when pressing the Escape key. [1263667]
- Fixed an issue with the Preview Manager not updating correctly when deleting an edge that was created with a node (dragging off an existing node slot)
- Fixed an issue where ShaderGraph could not read matrices from a Material or MaterialPropertyBlock while rendering with SRP batcher [1256374]
- Fixed an issue where user setting a property to not Exposed, Hybrid-Instanced would result in a non-Hybrid Global property [1285700]
- Fixed an issue with Gradient when it is used as expose parameters. Generated code was failing [1285640 ]
- Fixed the subgraph slot sorting function [1286805]
- Fixed Parallax Occlusion Mapping not working in sub graphs. [1221317](https://issuetracker.unity3d.com/product/unity/issues/guid/1221317/)
- All textures in a ShaderGraph, even those not used, will now be pulled into an Exported Package [1283902]
- Fixed an issue where the presence of an HDRP DiffusionProfile property or node would cause the graph to fail to load when HDRP package was not present [1287904]
- Fixed an issue where unknown type Nodes (i.e. HDRP-only nodes used without HDRP package) could be copied, resulting in an unloadable graph [1288475]
- Fixed an issue where dropping HDRP-only properties from the blackboard field into the graph would soft-lock the graph [1288887]
- Fixed an issue using the sample gradient macros in custom function nodes, which was using a scalar value instead of a vector value for the gradients [1299830]

## [10.1.0] - 2020-10-12

### Added
- Added parallax mapping node and parallax occlusion mapping node.
- Added the possibility to have multiple POM node in a single graph.
- Added better error feedback when SampleVirtualTexture nodes run into issues with the VirtualTexture property inputs
- Added ability for Shader Graph to change node behavior without impacting existing graphs via the “Allow Deprecated Nodes”

### Changed
- Added method chaining support to shadergraph collection API.
- Optimized ShaderSubGraph import dependencies to minimize unnecessary reimports when using CustomFunctionNode
- Changed UI names from `Vector1` to `Float`
- Renamed `Float` precision to `Single`
- Cleaned up the UI to add/remove Targets
- The * in the ShaderGraph title bar now indicates that the graph has been modified when compared to the state it was loaded, instead of compared to what is on disk
- Cancelling a "Save changes on Close?" will now cancel the Close as well
- When attempting to Save and encountering a Read Only file or other exception, ShaderGraph will allow the user to retry as many times as they like

### Fixed
- Fixed a bug where ShaderGraph subgraph nodes would not update their slot names or order
- Fixed an issue where very old ShaderGraphs would fail to load because of uninitialized data [1269616](https://issuetracker.unity3d.com/issues/shadergraph-matrix-split-and-matrix-combine-shadergraphs-in-shadergraph-automated-tests-dont-open-throw-error)
- Fixed an issue where ShaderGraph previews didn't display correctly when setting a texture to "None" [1264932]
- Fixed an issue with the SampleVirtualTexture node in ShaderGraph, where toggling Automatic Streaming would cause the node to incorrectly display four output slots [1271618]
- Fixed an issue in ShaderGraph with integer-mode Vector1 properties throwing errors when the value is changed [1264930]
- Fixed a bug where ShaderGraph would not load graphs using Procedural VT nodes when the nodes were the project had them disabled [1271598]
- Fixed an issue where the ProceduralVT node was not updating any connected SampleVT nodes when the number of layers was changed [1274288]
- Fixed an issue with how unknown nodes were treated during validation
- Fixed an issue where ShaderGraph shaders did not reimport automatically when some of the included files changed [1269634]
- Fixed an issue where building a context menu on a dragging block node would leave it floating and undo/redo would result in a soft-lock
- Fixed an issue where ShaderGraph was logging error when edited in play mode [1274148].
- Fixed a bug where properties copied over with their graph inputs would not hook up correctly in a new graph [1274306]
- Fixed an issue where renaming a property in the blackboard at creation would trigger an error.
- Fixed an issue where ShaderGraph shaders did not reimport automatically when missing dependencies were reintroduced [1182895]
- Fixed an issue where ShaderGraph previews would not show error shaders when the active render pipeline is incompatible with the shader [1257015]
- ShaderGraph DDX, DDY, DDXY, and NormalFromHeight nodes do not allow themselves to be connected to vertex shader, as the derivative instructions can't be used [1209087]
- When ShaderGraph detects no active SRP, it will still continue to render the master preview, but it will use the error shader [1264642]
- VirtualTexture is no longer allowed as a SubGraph output (it is not supported by current system) [1254483]
- ShaderGraph Custom Function Node will now correctly convert function and slot names to valid HLSL identifiers [1258832]
- Fixed an issue where ShaderGraph Custom Function Node would reorder slots when you modified them [1280106]
- Fixed Undo handling when adding or removing Targets from a ShaderGraph [1257028]
- Fixed an issue with detection of circular subgraph dependencies [1269841]
- Fixed an issue where subgraph nodes were constantly changing their serialized data [1281975]
- Modifying a subgraph will no longer cause ShaderGraphs that use them to "reload from disk?" [1198885]
- Fixed issues with ShaderGraph title bar not correctly displaying the modified status * [1282031]
- Fixed issues where ShaderGraph could discard modified data without user approval when closed [1170503]
- Fixed an issue where ShaderGraph file dependency gathering would fail to include any files that didn't exist
- Fixed issues with ShaderGraph detection and handling of deleted graph files
- Fixed an issue where the ShaderGraph was corrupting the translation cache
- Fixed an issue where ShaderGraph would not prompt the user to save unsaved changes after an assembly reload
- Fixed an issue with Position Node not automatically upgrading
- Fixed an issue where failing SubGraphs would block saving graph files using them (recursion check would throw exceptions) [1283425]
- Fixed an issue where choosing "None" as the default texture for a texture property would not correctly preview the correct default color [1283782]
- Fixed some bugs with Color Nodes and properties that would cause incorrect collorspace conversions

## [10.0.0] - 2019-06-10
### Added
- Added the Internal Inspector which allows the user to view data contained in selected nodes and properties in a new floating graph sub-window. Also added support for custom property drawers to let you visualize any data type you like and expose it to the inspector.
- Added samples for Procedural Patterns to the package.
- You can now use the right-click context menu to delete Sticky Notes.
- You can now save your graph as a new Asset.
- Added support for vertex skinning when you use the DOTS animation package.
- You can now use the right-click context menu to set the precision on multiple selected nodes.
- You can now select unused nodes in your graph.
- When you start the Editor, Shader Graph now displays Properties in the Blackboard as collapsed.
- Updated the zoom level to let you zoom in further.
- Blackboard properties now have a __Duplicate__ menu option. When you duplicate properties, Shader Graph maintains the order, and inserts duplicates below the current selection.
- When you convert a node to a Sub Graph, the dialog now opens up in the directory of the original graph that contained the node. If the new Sub Graph is outside this directory, it also remembers that path for the next dialog to ease folder navigation.
- If Unity Editor Analytics are enabled, Shader Graph collects anonymous data about which nodes you use in your graphs. This helps the Shader Graph team focus our efforts on the most common graph scenarios, and better understand the needs of our customers. We don't track edge data and cannot recreate your graphs in any form.
- The Create Node Menu now has a tree view and support for fuzzy field searching.
- When a Shader Graph or Sub Graph Asset associated with a open window has been deleted, Unity now displays a dialog that asks whether you would like to save the graph as a new Asset or close the window.
- Added a drop-down menu to the PBR Master Node that lets you select the final coordinate space of normals delivered from the fragment function.
- Added support for users to drag and drop Blackboard Properties from one graph to another.
- Breaking out GraphData validation into clearer steps.
- Added AlphaToMask render state.
- Added a field to the Master Nodes that overrides the generated shader's ShaderGUI, which determines how a Material that uses a Shader Graph looks.
- Added Redirect Nodes. You can now double-click an edge to add a control point that allows you to route edges around other nodes and connect multiple output edges.
- Added `Compute Deformation` Node to read deformed vertex data from Dots Deformations.
- Added new graph nodes that allow sampling Virtual Textures
- Shader Graph now uses a new file format that is much friendlier towards version control systems and humans. Existing Shader Graphs and will use the new format next time they are saved.
- Added 'Allow Material Override' option to the built-in target for shader graph.

### Changed
- Changed the `Branch` node so that it uses a ternary operator (`Out = bool ? a : B`) instead of a linear interpolate function.
- Copied nodes are now pasted at the cursor location instead of slightly offset from their original location.
- Error messages reported on Sub Graph output nodes for invalid previews now present clearer information, with documentation support.
- Updated legacy COLOR output semantic to SV_Target in pixel shader for compatibility with DXC.
- Updated the functions in the `Normal From Height` node to avoid NaN outputs.
- Changed the Voronoi Node algorithm to increase the useful range of the input values and to always use float values internally to avoid clipping.
- Changed the `Reference Suffix` of Keyword Enum entries so that you cannot edit them, which ensures that material keywords compile properly.
- Updated the dependent version of `Searcher` to 4.2.0.
- Added support for `Linear Blend Skinning` Node to Universal Render Pipeline.
- Moved all code to be under Unity specific namespaces.
- Changed ShaderGraphImporter and ShaderSubgraphImporter so that graphs are imported before Models.
- Remove VFXTarget if VisualEffect Graph package isn't included.
- VFXTarget doesn't overwrite the shader export anymore, VFXTarget can be active with another target.

### Fixed
- Edges no longer produce errors when you save a Shader Graph.
- Shader Graph no longer references the `NUnit` package.
- Fixed a shader compatibility issue in the SRP Batcher when you use a hybrid instancing custom variable.
- Fixed an issue where Unity would crash when you imported a Shader Graph Asset with invalid formatting.
- Fixed an issue with the animated preview when there is no Camera with animated Materials in the Editor.
- Triplanar nodes no longer use Camera-relative world space by default in HDRP.
- Errors no longer occur when you activate `Enable GPU Instancing` on Shader Graph Materials. [1184870](https://issuetracker.unity3d.com/issues/universalrp-shader-compilation-error-when-using-gpu-instancing)
- Errors no longer occur when there are multiple tangent transform nodes on a graph. [1185752](https://issuetracker.unity3d.com/issues/shadergraph-fails-to-compile-with-redefinition-of-transposetangent-when-multiple-tangent-transform-nodes-are-plugged-in)
- The Main Preview for Sprite Lit and Sprite Unlit master nodes now displays the correct color. [1184656](https://issuetracker.unity3d.com/issues/shadergraph-preview-for-lit-and-unlit-master-node-wrong-color-when-color-is-set-directly-on-master-node)
- Shader Graph shaders in `Always Include Shaders` no longer crash builds. [1191757](https://issuetracker.unity3d.com/issues/lwrp-build-crashes-when-built-with-shadergraph-file-added-to-always-include-shaders-list)
- The `Transform` node now correctly transforms Absolute World to Object.
- Errors no longer occur when you change the precision of Sub Graphs. [1158413](https://issuetracker.unity3d.com/issues/shadergraph-changing-precision-of-sg-with-subgraphs-that-still-use-the-other-precision-breaks-the-generated-shader)
- Fixed an error where the UV channel drop-down menu on nodes had clipped text. [1188710](https://issuetracker.unity3d.com/issues/shader-graph-all-uv-dropdown-value-is-clipped-under-shader-graph)
- Added StencilOverride support.
- Sticky Notes can now be grouped properly.
- Fixed an issue where nodes couldn't be copied from a group.
- Fixed a bug that occurred when you duplicated multiple Blackboard properties or keywords simultaneously, where Shader Graph stopped working, potentially causing data loss.
- Fixed a bug where you couldn't reorder Blackboard properties.
- Shader Graph now properly duplicates the __Exposed__ status for Shader properties and keywords.
- Fixed a bug where the __Save Graph As__ dialog for a Shader or Sub Graph sometimes appeared in the wrong Project when you had multiple Unity Projects open simultaneously.
- Fixed an issue where adding the first output to a Sub Graph without any outputs prior caused Shader Graphs containing the Sub Graph to break.
- Fixed an issue where Shader Graph shaders using the `CameraNode` failed to build on PS4 with "incompatible argument list for call to 'mul'".
- Fixed a bug that caused problems with Blackboard property ordering.
- Fixed a bug where the redo functionality in Shader Graph often didn't work.
- Fixed a bug where using the Save As command on a Sub Graph raised an exception.
- Fixed a bug where the input fields sometimes didn't render properly. [1176268](https://issuetracker.unity3d.com/issues/shadergraph-input-fields-get-cut-off-after-minimizing-and-maximizing-become-unusable)
- Fixed a bug where the Gradient property didn't work with all system locales. [1140924](https://issuetracker.unity3d.com/issues/shader-graph-shader-doesnt-compile-when-using-a-gradient-property-and-a-regional-format-with-comma-decimal-separator-is-used)
- Fixed a bug where Properties in the Blackboard could have duplicate names.
- Fixed a bug where you could drag the Blackboard into a graph even when you disabled the Blackboard.
- Fixed a bug where the `Vertex Normal` slot on master nodes needed vertex normal data input to compile. [1193348](https://issuetracker.unity3d.com/issues/hdrp-unlit-shader-plugging-anything-into-the-vertex-normal-input-causes-shader-to-fail-to-compile)
- Fixed a bug where `GetWorldSpaceNormalizeViewDir()` could cause undeclared indentifier errors. [1190606](https://issuetracker.unity3d.com/issues/view-dir-node-plugged-into-vertex-position-creates-error-undeclared-identifier-getworldspacenormalizeviewdir)
- Fixed a bug where Emission on PBR Shader Graphs in the Universal RP would not bake to lightmaps. [1190225](https://issuetracker.unity3d.com/issues/emissive-custom-pbr-shadergraph-material-only-works-for-primitive-unity-objects)
- Fixed a bug where Shader Graph shaders were writing to `POSITION` instead of `SV_POSITION`, which caused PS4 builds to fail.
- Fixed a bug where `Object to Tangent` transforms in the `Transform` node used the wrong matrix. [1162203](https://issuetracker.unity3d.com/issues/shadergraph-transform-node-from-object-to-tangent-space-uses-the-wrong-matrix)
- Fixed an issue where boolean keywords in a Shader Graph caused HDRP Material features to fail. [1204827](https://issuetracker.unity3d.com/issues/hdrp-shadergraph-adding-a-boolean-keyword-to-an-hdrp-lit-shader-makes-material-features-not-work)
- Fixed a bug where Object space normals scaled with Object Scale.
- Documentation links on nodes now point to the correct URLs and package versions.
- Fixed an issue where Sub Graphs sometimes had duplicate names when you converted nodes into Sub Graphs.
- Fixed an issue where the number of ports on Keyword nodes didn't update when you added or removed Enum Keyword entries.
- Fixed an issue where colors in graphs didn't update when you changed a Blackboard Property's precision while the Color Mode is set to Precision.
- Fixed a bug where custom mesh in the Master Preview didn't work.
- Fixed a number of memory leaks that caused Shader Graph assets to stay in memory after closing the Shader Graph window.
- You can now smoothly edit controls on the `Dielectric Specular` node.
- Fixed Blackboard Properties to support scientific notation.
- Fixed a bug where warnings in the Shader Graph or Sub Graph were treated as errors.
- Fixed a bug where the error `Output value 'vert' is not initialized` displayed on all PBR graphs in Universal. [1210710](https://issuetracker.unity3d.com/issues/output-value-vert-is-not-completely-initialized-error-is-thrown-when-pbr-graph-is-created-using-urp)
- Fixed a bug where PBR and Unlit master nodes in Universal had Alpha Clipping enabled by default.
- Fixed an issue in where analytics wasn't always working.
- Fixed a bug where if a user had a Blackboard Property Reference start with a digit the generated shader would be broken.
- Avoid unintended behavior by removing the ability to create presets from Shader Graph (and Sub Graph) assets. [1220914](https://issuetracker.unity3d.com/issues/shadergraph-preset-unable-to-open-editor-when-clicking-on-open-shader-editor-in-the-shadersubgraphimporter)
- Fixed a bug where undo would make the Master Preview visible regardless of its toggle status.
- Fixed a bug where any change to the PBR master node settings would lose connection to the normal slot.
- Fixed a bug where the user couldn't open up HDRP Master Node Shader Graphs without the Render Pipeline set to HDRP.
- Fixed a bug where adding a HDRP Master Node to a Shader Graph would softlock the Shader Graph.
- Fixed a bug where shaders fail to compile due to `#pragma target` generation when your system locale uses commas instead of periods.
- Fixed a compilation error when using Hybrid Renderer due to incorrect positioning of macros.
- Fixed a bug where the `Create Node Menu` lagged on load. Entries are now only generated when property, keyword, or subgraph changes are detected. [1209567](https://issuetracker.unity3d.com/issues/shadergraph-opening-node-search-window-is-unnecessarily-slow).
- Fixed a bug with the `Transform` node where converting from `Absolute World` space in a sub graph causes invalid subscript errors. [1190813](https://issuetracker.unity3d.com/issues/shadergraph-invalid-subscript-errors-are-thrown-when-connecting-a-subgraph-with-transform-node-with-unlit-master-node)
- Fixed a bug where depndencies were not getting included when exporting a shadergraph and subgraphs
- Fixed a bug where adding a " to a property display name would cause shader compilation errors and show all nodes as broken
- Fixed a bug where the `Position` node would change coordinate spaces from `World` to `Absolute World` when shaders recompile. [1184617](https://issuetracker.unity3d.com/product/unity/issues/guid/1184617/)
- Fixed a bug where instanced shaders wouldn't compile on PS4.
- Fixed a bug where switching a Color Nodes' Mode between Default and HDR would cause the Color to be altered incorrectly.
- Fixed a bug where nodes dealing with matricies would sometimes display a preview, sometimes not.
- Optimized loading a large Shader Graph. [1209047](https://issuetracker.unity3d.com/issues/shader-graph-unresponsive-editor-when-using-large-graphs)
- Fixed NaN issue in triplanar SG node when blend goes to 0.
- Fixed a recurring bug where node inputs would get misaligned from their ports. [1224480]
- Fixed an issue where Blackboard properties would not duplicate with `Precision` or `Hybrid Instancing` options.
- Fixed an issue where `Texture` properties on the Blackboard would not duplicate with the same `Mode` settings.
- Fixed an issue where `Keywords` on the Blackboard would not duplicate with the same `Default` value.
- Shader Graph now requests preview shader compilation asynchronously. [1209047](https://issuetracker.unity3d.com/issues/shader-graph-unresponsive-editor-when-using-large-graphs)
- Fixed an issue where Shader Graph would not compile master previews after an assembly reload.
- Fixed issue where `Linear Blend Skinning` node could not be converted to Sub Graph [1227087](https://issuetracker.unity3d.com/issues/shadergraph-linear-blend-skinning-node-reports-an-error-and-prevents-shader-compilation-when-used-within-a-sub-graph)
- Fixed a compilation error in preview shaders for nodes requiring view direction.
- Fixed undo not being recorded properly for setting active master node, graph precision, and node defaults.
- Fixed an issue where Custum Function nodes and Sub Graph Output nodes could no longer rename slots.
- Fixed a bug where searcher entries would not repopulate correctly after an undo was perfromed (https://fogbugz.unity3d.com/f/cases/1241018/)
- Fixed a bug where Redirect Nodes did not work as inputs to Custom Function Nodes. [1235999](https://issuetracker.unity3d.com/product/unity/issues/guid/1235999/)
- Fixed a bug where changeing the default value on a keyword would reset the node input type to vec4 (https://fogbugz.unity3d.com/f/cases/1216760/)
- Fixed a soft lock when you open a graph when the blackboard hidden.
- Fixed an issue where keyboard navigation in the Create Node menu no longer worked. [1253544]
- Preview correctly shows unassigned VT texture result, no longer ignores null textures
- Don't allow duplicate VT layer names when renaming layers
- Moved VT layer TextureType to the VTProperty from the SampleVT node
- Fixed the squished UI of VT property layers
- Disallow Save As and Convert to Subgraph that would create recursive dependencies
- Fixed an issue where the user would not get a save prompt on application close [1262044](https://issuetracker.unity3d.com/product/unity/issues/guid/1262044/)
- Fixed bug where output port type would not visually update when input type changed (for example from Vec1 to Vec3) [1259501](https://issuetracker.unity3d.com/product/unity/issues/guid/1259501/)
- Fixed an issue with how we collected/filtered nodes for targets. Applied the work to the SearchWindowProvider as well
- Fixed a bug where the object selector for Custom Function Nodes did not update correctly. [1176129](https://issuetracker.unity3d.com/product/unity/issues/guid/1176129/)
- Fixed a bug where whitespaces were allowed in keyword reference names
- Fixed a bug where the Create Node menu would override the Object Field selection window. [1176125](https://issuetracker.unity3d.com/issues/shader-graph-object-input-field-with-space-bar-shortcut-opens-shader-graph-search-window-and-object-select-window)
- Fixed a bug where the Main Preview window was no longer a square aspect ratio. [1257053](https://issuetracker.unity3d.com/product/unity/issues/guid/1257053/)
- Fixed a bug where the size of the Graph Inspector would not save properly. [1257084](https://issuetracker.unity3d.com/product/unity/issues/guid/1257084/)
- Replace toggle by an enumField for lit/unlit with VFXTarget
- Alpha Clipping option in Graph inspector now correctly hides and indents dependent options. (https://fogbugz.unity3d.com/f/cases/1257041/)
- Fixed a bug where changing the name of a property did not update nodes on the graph. [1249164](https://issuetracker.unity3d.com/product/unity/issues/guid/1249164/)
- Fixed a crash issue when ShaderGraph included in a project along with DOTS assemblies
- Added missing SampleVirtualTextureNode address mode control in ShaderGraph
- Fixed a badly named control on SampleVirtualTextureNode in ShaderGraph
- Fixed an issue where multiple SampleVirtualTextureNodes created functions with names that may collide in ShaderGraph
- Made sub graph importer deterministic to avoid cascading shader recompiles when no change was present.
- Adjusted style sheet for Blackboard to prevent ui conflicts.
- Fixed a bug where the SampleVirtualTexture node would delete slots when changing its LOD mode
- Use preview of the other target if VFXTarget is active.

## [7.1.1] - 2019-09-05
### Added
- You can now define shader keywords on the Blackboard. Use these keywords on the graph to create static branches in the generated shader.
- The tab now shows whether you are working in a Sub Graph or a Shader Graph file.
- The Shader Graph importer now bakes the output node type name into a meta-data object.

### Fixed
- The Shader Graph preview no longer breaks when you create new PBR Graphs.
- Fixed an issue where deleting a group and a property at the same time would cause an error.
- Fixed the epsilon that the Hue Node uses to avoid NaN on platforms that support half precision.
- Emission nodes no longer produce errors when you use them in Sub Graphs.
- Exposure nodes no longer produce errors when you use them in Sub Graphs.
- Unlit master nodes no longer define unnecessary properties in the Universal Render Pipeline.
- Errors no longer occur when you convert a selection to a Sub Graph.
- Color nodes now handle Gamma and Linear conversions correctly.
- Sub Graph Output nodes now link to the correct documentation page.
- When you use Keywords, PBR and Unlit master nodes no longer produce errors.
- PBR master nodes now calculate Global Illumination (GI) correctly.
- PBR master nodes now apply surface normals.
- PBR master nodes now apply fog.
- The Editor now displays correct errors for missing or deleted Sub Graph Assets.
- You can no longer drag and drop recursive nodes onto Sub Graph Assets.

## [7.0.1] - 2019-07-25
### Changed
- New Shader Graph windows are now docked to either existing Shader Graph windows, or to the Scene View.

### Fixed
- Fixed various dependency tracking issues with Sub Graphs and HLSL files from Custom Function Nodes.
- Fixed an error that previously occurred when you used `Sampler State` input ports on Sub Graphs.
- `Normal Reconstruct Z` node is now compatible with both fragment and vertex stages.
- `Position` node now draws the correct label for **Absolute World**.
- Node previews now inherit preview type correctly.
- Normal maps now unpack correctly for mobile platforms.
- Fixed an error that previously occurred when you used the Gradient Sample node and your system locale uses commas instead of periods.
- Fixed an issue where you couldn't group several nodes.

## [7.0.0] - 2019-07-10
### Added
- You can now use the `SHADERGRAPH_PREVIEW` keyword in `Custom Function Node` to generate different code for preview Shaders.
- Color Mode improves node visibility by coloring the title bar by Category, Precision, or custom colors.
- You can now set the precision of a Shader Graph and individual nodes.
- Added the `_TimeParameters` variable which contains `Time`, `Sin(Time)`, and `Cosine(Time)`
- _Absolute World_ space on `Position Node` now provides absolute world space coordinates regardless of the active render pipeline.
- You can now add sticky notes to graphs.

### Changed
- The `Custom Function Node` now uses an object field to reference its source when using `File` mode.
- To enable master nodes to generate correct motion vectors for time-based vertex modification, time is now implemented as an input to the graph rather than as a global uniform.
- **World** space on `Position Node` now uses the default world space coordinates of the active render pipeline.

### Fixed
- Fixed an error in `Custom Function Node` port naming.
- `Sampler State` properties and nodes now serialize correctly.
- Labels in the Custom Port menu now use the correct coloring when using the Personal skin.
- Fixed an error that occured when creating a Sub Graph from a selection containing a Group Node.
- When you change a Sub Graph, Shader Graph windows now correctly reload.
- When you save a Shader Graph, all other Shader Graph windows no longer re-compile their preview Shaders.
- Shader Graph UI now draws with correct styling for 2019.3.
- When deleting edge connections to nodes with a preview error, input ports no longer draw in the wrong position.
- Fixed an error involving deprecated components from VisualElements.
- When you convert nodes to a Sub Graph, the nodes are now placed correctly in the Sub Graph.
- The `Bitangent Vector Node` now generates all necessary shader requirements.

## [6.7.0-preview] - 2019-05-16
### Added
- Added a hidden path namespace for Sub Graphs to prevent certain Sub Graphs from populating the Create Node menu.

### Changed
- Anti-aliasing (4x) is now enabled on Shader Graph windows.

### Fixed
- When you click on the gear icon, Shader Graph now focuses on the selected node, and brings the settings menu to front view.
- Sub Graph Output and Custom Function Node now validate slot names, and display an appropriate error badge when needed.
- Remaining outdated documentation has been removed.
- When you perform an undo or redo to an inactive Shader Graph window, the window no longer breaks.
- When you rapidly perform an undo or redo, Shader Graph windows no longer break.
- Sub Graphs that contain references to non-existing Sub Graphs no longer break the Sub Graph Importer.
- You can now reference sub-assets such as Textures.
- You can now reference Scene Color and Scene Depth correctly from within a Sub Graph.
- When you create a new empty Sub Graph, it no longer shows a warning about a missing output.
- When you create outputs that start with a digit, Shader generation no longer fails.
- You can no longer add nodes that are not allowed into Sub Graphs.
- A graph must now always contain at least one Master Node.
- Duplicate output names are now allowed.
- Fixed an issue where the main preview was always redrawing.
- When you set a Master Node as active, the Main Preview now shows the correct result.
- When you save a graph that contains a Sub Graph node, the Shader Graph window no longer freezes.
- Fixed an error that occured when using multiple Sampler State nodes with different parameters.
- Fixed an issue causing default inputs to be misaligned in certain cases.
- You can no longer directly connect slots with invalid types. When the graph detects that situation, it now doesn't break and gives an error instead.

## [6.6.0] - 2019-04-01
### Added
- You can now add Matrix, Sampler State and Gradient properties to the Blackboard.
- Added Custom Function node. Use this node to define a custom HLSL function either via string directly in the graph, or via a path to an HLSL file.
- You can now group nodes by pressing Ctrl + G.
- Added "Delete Group and Contents" and removed "Ungroup All Nodes" from the context menu for groups.
- You can now use Sub Graphs in other Sub Graphs.
- Preview shaders now compile in the background, and only redraw when necessary.

### Changed
- Removed Blackboard fields, which had no effect on Sub Graph input ports, from the Sub Graph Blackboard.
- Subgraph Output node is now called Outputs.
- Subgraph Output node now supports renaming of ports.
- Subgraph Output node now supports all port types.
- Subgraph Output node now supports reordering ports.
- When you convert nodes to a Sub Graph, Shader Graph generates properties and output ports in the Sub Graph, and now by default, names those resulting properties and output ports based on their types.
- When you delete a group, Shader Graph now deletes the Group UI, but doesn't delete the nodes inside.

### Fixed
- You can now undo edits to Vector port default input fields.
- You can now undo edits to Gradient port default input fields.
- Boolean port input fields now display correct values when you undo changes.
- Vector type properties now behave as expected when you undo changes.
- Fixed an error that previously occurred when you opened saved Shader Graphs containing one or more Voronoi nodes.
- You can now drag normal map type textures on to a Shader Graph to create Sample Texture 2D nodes with the correct type set.
- Fixed the Multiply node so default input values are applied correctly.
- Added padding on input values for Blend node to prevent NaN outputs.
- Fixed an issue where `IsFaceSign` would not compile within Sub Graph Nodes.
- Null reference errors no longer occur when you remove ports with connected edges.
- Default input fields now correctly hide and show when connections change.

## [6.5.0] - 2019-03-07

### Fixed
- Fixed master preview for HDRP master nodes when alpha clip is enabled.

## [6.4.0] - 2019-02-21
### Fixed
- Fixed the Transform node, so going from Tangent Space to any other space now works as expected.

## [6.3.0] - 2019-02-18
### Fixed
- Fixed an issue where the Normal Reconstruct Z Node sometimes caused Not a Number (NaN) errors when using negative values.

## [6.2.0] - 2019-02-15
### Fixed
- Fixed the property blackboard so it no longer goes missing or turns very small.

### Changed
- Code refactor: all macros with ARGS have been swapped with macros with PARAM. This is because the ARGS macros were incorrectly named.

## [6.1.0] - 2019-02-13

## [6.0.0] - 2019-02-23
### Added
- When you hover your cursor over a property in the blackboard, this now highlights the corresponding property elements in your Shader Graph. Similarly, if you hover over a property in the Shader Graph itself, this highlights the corresponding property in the blackboard.
- Property nodes in your Shader Graph now have a similar look and styling as the properties in the blackboard.

### Changed
- Errors in the compiled shader are now displayed as badges on the appropriate node.
- In the `Scene Depth` node you can now choose the depth sampling mode: `Linear01`, `Raw` or `Eye`.

### Fixed
- When you convert an inline node to a `Property` node, this no longer allows duplicate property names.
- When you move a node, you'll now be asked to save the Graph file.
- You can now Undo edits to Property parameters on the Blackboard.
- You can now Undo conversions between `Property` nodes and inline nodes.
- You can now Undo moving a node.
- You can no longer select the `Texture2D` Property type `Mode`, if the Property is not exposed.
- The `Vector1` Property type now handles default values more intuitively when switching `Mode` dropdown.
- The `Color` node control is now a consistent width.
- Function declarations no longer contain double delimiters.
- The `Slider` node control now functions correctly.
- Fixed an issue where the Editor automatically re-imported Shader Graphs when there were changes to the asset database.
- Reverted the visual styling of various graph elements to their previous correct states.
- Previews now repaint correctly when Unity does not have focus.
- Code generation now works correctly for exposed Vector1 shader properties where the decimal separator is not a dot.
- The `Rotate About Axis` node's Modes now use the correct function versions.
- Shader Graph now preserves grouping when you convert nodes between property and inline.
- The `Flip` node now greys out labels for inactive controls.
- The `Boolean` property type now uses the `ToggleUI` property attribute, so as to not generate keywords.
- The `Normal Unpack` node no longer generates errors in Object space.
- The `Split` node now uses values from its default Port input fields.
- The `Channel Mask` node now allows multiple node instances, and no longer generates any errors.
- Serialized the Alpha control value on the `Flip` node.
- The `Is Infinite` and `Is NaN` nodes now use `Vector 1` input ports, but the output remains the same.
- You can no longer convert a node inside a `Sub Graph` into a `Sub Graph`, which previously caused errors.
- The `Transformation Matrix` node's Inverse Projection and Inverse View Projection modes no longer produce errors.
- The term `Shader Graph` is now captilized correctly in the Save Graph prompt.

## [5.2.0] - 2018-11-27
### Added
- Shader Graph now has __Group Node__, where you can group together several nodes. You can use this to keep your Graphs organized and nice.

### Fixed
- The expanded state of blackboard properties are now remembered during a Unity session.

## [5.1.0] - 2018-11-19
### Added
- You can now show and hide the Main Preview and the Blackboard from the toolbar.

### Changed
- The Shader Graph package is no longer in preview.
- Moved `NormalBlendRNM` node to a dropdown option on `Normal Blend` node.
- `Sample Cubemap` node now has a `SamplerState` slot.
- New Sub Graph assets now default to the "Sub Graphs" path in the Create Node menu.
- New Shader Graph assets now default to the "Shader Graphs" path in the Shader menu.
- The `Light Probe` node is now a `Baked GI` node. When you use LWRP with lightmaps, this node now returns the correct lightmap data. This node is supported in HDRP.
- `Reflection Probe` nodes now only work with LWRP. This solves compilation errors in HDRP.
- `Ambient` nodes now only work with LWRP. This solves compilation errors in HDRP.
- `Fog` nodes now only work with LWRP. This solves compilation errors in HDRP.
- In HDRP, the `Position` port for the `Object` node now returns the absolute world position.
- The `Baked GI`, `Reflection Probe`, and `Ambient` nodes are now in the `Input/Lighting` category.
- The master node no longer has its own preview, because it was redundant. You can see the results for the master node in the Main Preview.

### Fixed
- Shadow projection is now correct when using the `Unlit` master node with HD Render Pipeline.
- Removed all direct references to matrices
- `Matrix Construction` nodes with different `Mode` values now evaluate correctly.
- `Is Front Face` node now works correctly when connected to `Alpha` and `AlphaThreshold` slots on the `PBR` master node.
- Corrected some instances of incorrect port dimensions on several nodes.
- `Scene Depth` and `Scene Color` nodes now work in single pass stereo in Lightweight Render Pipeline.
- `Channel Mask` node controls are now aligned correctly.
- In Lightweight Render Pipeline, Pre-multiply surface type now matches the Lit shader.
- Non-exposed properties in the blackboard no longer have a green dot next to them.
- Default reference name for shader properties are now serialized. You cannot change them after initial creation.
- When you save Shader Graph and Sub Graph files, they're now automatically checked out on version control.
- Shader Graph no longer throws an exception when you double-click a folder in the Project window.
- Gradient Node no longer throws an error when you undo a deletion.

## [5.0.0-preview] - 2018-09-28

## [4.0.0-preview] - 2018-09-28
### Added
- Shader Graph now supports the High Definition Render Pipeline with both PBR and Unlit Master nodes. Shaders built with Shader Graph work with both the Lightweight and HD render pipelines.
- You can now modify vertex position via the Position slot on the PBR and Unlit Master nodes. By default, the input to this node is object space position. Custom inputs to this slot should specify the absolute local position of a given vertex. Certain nodes (such as Procedural Shapes) are not viable in the vertex shader. Such nodes are incompatible with this slot.
- You can now edit the Reference name for a property. To do so, select the property and type a new name next to Reference. If you want to reset to the default name, right-click Reference, and select Reset reference.
- In the expanded property window, you can now toggle whether the property is exposed.
- You can now change the path of Shader Graphs and Sub Graphs. When you change the path of a Shader Graph, this modifies the location it has in the shader selection list. When you change the path of Sub Graph, it will have a different location in the node creation menu.
- Added `Is Front Face` node. With this node, you can change graph output depending on the face sign of a given fragment. If the current fragment is part of a front face, the node returns true. For a back face, the node returns false. Note: This functionality requires that you have enabled **two sided** on the Master node.
- Gradient functionality is now available via two new nodes: Sample Gradient and Gradient Asset. The Sample Gradient node samples a gradient given a Time parameter. You can define this gradient on the Gradient slot control view. The Gradient Asset node defines a gradient that can be sampled by multiple Sample Gradient nodes using different Time parameters.
- Math nodes now have a Waves category. The category has four different nodes: Triangle wave, Sawtooth wave, Square wave, and Noise Sine wave. The Triangle, Sawtooth, and Square wave nodes output a waveform with a range of -1 to 1 over a period of 1. The Noise Sine wave outputs a standard Sine wave with a range of -1 to 1 over a period of 2 * pi. For variance, random noise is added to the amplitude of the Sine wave, within a determined range.
- Added `Sphere Mask` node for which you can indicate the starting coordinate and center point. The sphere mask uses these with the **Radius** and **Hardness** parameters. Sphere mask functionality works in both 2D and 3D spaces, and is based on the vector coordinates in the **Coords and Center** input.
- Added support for Texture 3D and Texture 2D Array via two new property types and four new nodes.
- A new node `Texture 2D LOD` has been added for LOD functionality on a Texture 2D Sample. Sample Texture 2D LOD uses the exact same input and output slots as Sample Texture 2D, but also includes an input for level of detail adjustments via a Vector1 slot.
- Added `Texel Size` node, which allows you to get the special texture properties of a Texture 2D Asset via the `{texturename}_TexelSize` variable. Based on input from the Texture 2D Asset, the node outputs the width and height of the texel size in Vector1 format.
- Added `Rotate About Axis` node. This allows you to rotate a 3D vector space around an axis. For the rotation, you can specify an amount of degrees or a radian value.
- Unpacking normal maps in object space.
- Unpacking derivative maps option on sample texture nodes.
- Added Uint type for instancing support.
- Added HDR option for color material slots.
- Added definitions used by new HD Lit Master node.
- Added a popup control for a string list.
- Added conversion type (position/direction) to TransformNode.
- In your preview for nodes that are not master nodes, pixels now display as pink if they are not finite.

### Changed
- The settings for master nodes now live in a small window that you can toggle on and off. Here, you can change various rendering settings for your shader.
- There are two Normal Derive Nodes: `Normal From Height` and `Normal Reconstruct Z`.
  `Normal From Height` uses Vector1 input to derive a normal map.
  `Normal Reconstruct Z` uses the X and Y components in Vector2 input to derive the proper Z value for a normal map.
- The Texture type default input now accepts render textures.
- HD PBR subshader no longer duplicates surface description code into vertex shader.
- If the current render pipeline is not compatible, master nodes now display an error badge.
- The preview shader now only considers the current render pipeline. Because of this there is less code to compile, so the preview shader compiles faster.
- When you rename a shader graph or sub shader graph locally on your disk, the title of the Shader Graph window, black board, and preview also updates.
- Removed legacy matrices from Transfomation Matrix node.
- Texture 2D Array and Texture 3D nodes can no longer be used in the vertex shader.
- `Normal Create` node has been renamed to `Normal From Texture`.
- When you close the Shader Graph after you have modified a file, the prompt about saving your changes now shows the file name as well.
- `Blend` node now supports Overwrite mode.
- `Simple Noise` node no longer has a loop.
- The `Polygon` node now calculates radius based on apothem.
- `Normal Strength` node now calculates Z value more accurately.
- You can now connect Sub Graphs to vertex shader slots. If a node in the Sub Graph specifies a shader stage, that specific Sub Graph node is locked to that stage. When an instance of a Sub Graph node is connected to a slot that specifies a shader stage, all slots on that instance are locked to the stage.
- Separated material options and tags.
- Master node settings are now recreated when a topological modification occurs.

### Fixed
- Vector 1 nodes now evaluate correctly. ([#334](https://github.com/Unity-Technologies/ShaderGraph/issues/334) and [#337](https://github.com/Unity-Technologies/ShaderGraph/issues/337))
- Properties can now be copied and pasted.
- Pasting a property node into another graph will now convert it to a concrete node. ([#300](https://github.com/Unity-Technologies/ShaderGraph/issues/300) and [#307](https://github.com/Unity-Technologies/ShaderGraph/pull/307))
- Nodes that are copied from one graph to another now spawn in the center of the current view. ([#333](https://github.com/Unity-Technologies/ShaderGraph/issues/333))
- When you edit sub graph paths, the search window no longer yields a null reference exception.
- The blackboard is now within view when deserialized.
- Your system locale can no longer cause incorrect commands due to full stops being converted to commas.
- Deserialization of subgraphs now works correctly.
- Sub graphs are now suffixed with (sub), so you can tell them apart from other nodes.
- Boolean and Texture type properties now function correctly in sub-graphs.
- The preview of a node does not obstruct the selection outliner anymore.
- The Dielectric Specular node no longer resets its control values.
- You can now copy, paste, and duplicate sub-graph nodes with vector type input ports.
- The Lightweight PBR subshader now normalizes normal, tangent, and view direction correctly.
- Shader graphs using alpha clip now generate correct depth and shadow passes.
- `Normal Create` node has been renamed to `Normal From Texture`.
- The preview of nodes now updates correctly.
- Your system locale can no longer cause incorrect commands due to full stops being converted to commas.
- `Show Generated Code` no longer throws an "Argument cannot be null" error.
- Sub Graphs now use the correct generation mode when they generate preview shaders.
- The `CodeFunctionNode` API now generates correct function headers when you use `DynamicMatrix` type slots.
- Texture type input slots now set correct default values for 'Normal' texture type.
- SpaceMaterialSlot now reads correct slot.
- Slider node control now functions correctly.
- Shader Graphs no longer display an error message intended for Sub Graphs when you delete properties.
- The Shader Graph and Sub Shader Graph file extensions are no longer case-sensitive.
- The dynamic value slot type now uses the correct decimal separator during HLSL generation.
- Fixed an issue where Show Generated Code could fail when external editor was not set.
- In the High Definition Render Pipeline, Shader Graph now supports 4-channel UVs.
- The Lightweight PBR subshader now generates the correct meta pass.
- Both PBR subshaders can now generate indirect light from emission.
- Shader graphs now support the SRP batcher.
- Fixed an issue where floatfield would be parsed according to OS locale settings with .NET 4.6<|MERGE_RESOLUTION|>--- conflicted
+++ resolved
@@ -9,6 +9,7 @@
 ### Fixed
  - Fixed bug where an exception was thrown on undo operation after adding properties to a category [1348910] (https://fogbugz.unity3d.com/f/cases/1348910/)
  - Fixed the sticky-note editable title text size in shader graph not matching the set font size [1357657].
+ - Fixed unhandled exception when loading a subgraph with duplicate slots [1366200] (https://issuetracker.unity3d.com/product/unity/issues/guid/1366200/)
 
 ## [13.0.0] - 2021-09-01
 
@@ -32,12 +33,8 @@
  - Fixed an issue where ShaderGraph "view shader" commands were opening in individual windows, and blocking Unity from closing [1367188]
  - Improved screenspace position accuracy in the fragment shader by using VPOS [1352662] (https://issuetracker.unity3d.com/issues/shadergraph-dither-node-results-in-artifacts-when-far-from-origin-caused-by-screen-position-breaking-down)
  - Fixed the node searcher results to prefer names over synonyms [1366058]
-<<<<<<< HEAD
  - Fixed the sticky-note editable title text size in shader graph not matching the set font size [1357657].
- - Fixed unhandled exception when loading a subgraph with duplicate slots [1366200] (https://issuetracker.unity3d.com/product/unity/issues/guid/1366200/)
-=======
->>>>>>> d3ae72e0
-
+ 
 ## [12.0.0] - 2021-01-11
 
 ### Added
