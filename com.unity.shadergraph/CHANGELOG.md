--- conflicted
+++ resolved
@@ -8,12 +8,10 @@
 
 ### Added
  - Adding ability to automatically cast Bools to Vector types in ShaderGraph [1359160]
-<<<<<<< HEAD
- - Adding Refract Node (https://jira.unity3d.com/browse/HDRP-1599)
-=======
  - Added ShaderGraph import warning to old nodes and properties, and ability to dismiss the warning if old behavior is desired.
  - Added normal transforms to the Transform node
  - Added an automatically generated material subasset on ShaderGraphs.
+ - Adding Refract Node (https://jira.unity3d.com/browse/HDRP-1599)
 
 ### Changed
  - Changed the title suffix on old nodes and properties rom "Deprecated" to "Legacy".
@@ -35,7 +33,6 @@
  - Fixed upgrade warnings on SpeedTree8 subgraphs.
 
 ## [13.1.0] - 2021-09-24
->>>>>>> 90af621d
 
 ### Fixed
  - Fixed bug where an exception was thrown on undo operation after adding properties to a category [1348910] (https://fogbugz.unity3d.com/f/cases/1348910/)
