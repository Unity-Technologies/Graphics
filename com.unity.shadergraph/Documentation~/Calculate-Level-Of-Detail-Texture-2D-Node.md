# Calculate Level Of Detail Texture 2D node

<<<<<<< HEAD
The Calculate Level of Detail Texture 2D node takes an input **Texture 2D** and outputs the mip level of a Texture sample. This node is useful in situations where you need to know the mip level of a Texture, such as when you might want to modify the mip level before sampling in your shader.

![An image of the Graph window, that shows a Calculate Level of Detail Texture 2D node.](images/sg-calculate-level-detail-Texture-2d-node.png)

The Calculate Level of Detail Texture 2D node also has a clamped and unclamped mode:

- **Clamped**: The node clamps the returned mip level to the actual mips available on the Texture. The node uses the [CalculateLevelOfDetail](https://docs.microsoft.com/en-us/windows/win32/direct3dhlsl/dx-graphics-hlsl-to-calculate-lod) HLSL intrinsic function. Use this mode when you want to know which mip to sample your Texture from and restrict the result to an existing mip.

- **Unclamped**: The node returns the ideal mip level, based on an idealized Texture with all its mips present. The node uses the [CalculateLevelOfDetailUnclamped](https://docs.microsoft.com/en-us/windows/win32/direct3dhlsl/dx-graphics-hlsl-to-calculate-lod-unclamped) HLSL intrinsic function. Use this mode when you need a more generic value for your mip level.

For example, a Texture might only have 3 mips: a 64×64 mip, a 32×32 mip, and a 16×16 mip. When you use the Calculate Level Of Detail Texture 2D node in its **Clamped** mode, the node restricts the **LOD** output to one of the 3 mips on the Texture, even if the ideal mip level might be a smaller resolution, such as an 8×8 version. In its **Unclamped** mode, the node outputs the ideal 8×8 mip level, even though it doesn't exist on the Texture.
=======
The Calculate Level of Detail Texture 2D node calculates the mip level, or Level of Detail (LOD) used by a texture sample. This node can help you modify the LOD of a texture before sampling in your Shader Graph.

![](images/sg-calculate-level-detail-texture-2d-node.png)

The Calculate Level of Detail Texture 2D node also has a clamped and unclamped mode:

- **Clamped**: The node clamps the returned mip level to the actual mips present on the texture. The node uses the [CalculateLevelOfDetail](https://docs.microsoft.com/en-us/windows/win32/direct3dhlsl/dx-graphics-hlsl-to-calculate-lod) HLSL intrinsic function.

- **Unclamped**: The node returns the ideal mip level, based on an idealized texture and number of mips. The node uses the [CalculateLevelOfDetailUnclamped](https://docs.microsoft.com/en-us/windows/win32/direct3dhlsl/dx-graphics-hlsl-to-calculate-lod-unclamped) HLSL intrinsic function.
>>>>>>> 6b35a589

> [!NOTE]
> On platforms where these HLSL functions don't exist, Shader Graph determines an appropriate approximation to use, instead.

## Create Node menu category

The Calculate Level of Detail Texture 2D node is under the **Input** &gt; **Texture** category in the Create Node menu.

## Compatibility

<<<<<<< HEAD
[!include[nodes-compatibility-all](./snippets/nodes-compatibility-all.md)]    <!-- ALL PIPELINES INCLUDE  -->

[!include[nodes-fragment-only](./snippets/nodes-fragment-only.md)]       <!-- FRAGMENT ONLY INCLUDE  -->

## Inputs

[!include[nodes-inputs](./snippets/nodes-inputs.md)]

| **Name**     | **Type**      | **Binding** | **Description**  |
| :---         | :------       |  :------    |   :----------    |
| **Texture**  | Texture 2D    |    None     | The Texture to use in the mip level calculation. |
| **UV**       | Vector 2      |    UV       | The UV coordinate to use to calculate the Texture's mip level.        |
| **Sampler**  | SamplerState  |    None     | The Sampler State and corresponding settings to use to calculate the Texture's mip level.   |

## Controls

[!include[nodes-single-control](./snippets/nodes-single-control.md)]

| **Name**     | **Type** | **Options** | **Description**  |
| :---         | :---     | :------     |  :----------     |
| **Clamp**    | Toggle   | True, False | When enabled, Shader Graph clamps the output mip level to the actual mips present on the provided **Texture** input. When disabled, Shader Graph returns an ideal mip level, based on an idealized Texture with all its mips present. |


## Outputs

[!include[nodes-single-output](./snippets/nodes-single-output.md)] <!-- SINGLE OUTPUT PORT INCLUDE -->

| **Name** | **Type** | **Description** |
| :------  | :------- | :-------------  |
| **LOD**  | Float    |  The final calculated mip level of the Texture. |

## Example graph usage

In the following example, a Calculate Level of Detail Texture 2D node calculates the mip level of the **Leaves_Albedo** Texture for a set of UV coordinates and a specific Sampler State. It sends the calculated mip level for the Texture to the **LOD** input port on a Sample Texture 2D LOD node, which samples the same Texture:

![An image of the Graph window, that shows a Texture 2D asset node connected to a Calculate Level of Detail Texture 2D node. The node sends the calculated mip level as an input to the LOD input port on a Sample Texture 2D LOD node.](images/sg-calculate-level-detail-Texture-2d-node-example.png)


## Related nodes

<!-- OPTIONAL. Any nodes that may be related to this node in some way that's worth mentioning -->

[!include[nodes-related](./snippets/nodes-related.md)]

- [Sample Texture 2D LOD node](Sample-Texture-2D-LOD-Node.md)
- [Sampler State node](Sampler-State-Node.md)
- [Gather Texture 2D node](Gather-Texture-2D-Node.md)
- [Texture 2D Asset node](Texture-2D-Asset-Node.md)
=======
The Calculate Level of Detail Texture 2D node is compatible with all render pipelines.

## Ports

| **Name**     | **Direction** | **Type**      | **Binding** | **Description**  |
| :---         | :---          | :------       |  :------    |   :----------    |
| Texture      | Input         | Texture 2D    |    None     | The texture to use when calculating the Level of Detail (LOD). |
| UV           | Input         | Vector 2      |    UV       | The UV coordinate to use for calculating the LOD.        |
| Sampler      | Input         | SamplerState  |    None     | The Sampler State and its corresponding settings that Shader Graph should use to calculate the LOD.    |
| LOD          | Output        | Float         |    None     | The final calculated mip level or LOD of the texture sample.         |


## Controls

| **Name**     | **Type** | **Options** | **Description**  |
| :---         | :---     | :------     |  :----------     |
| Clamp        | Toggle   | True, False | When enabled, Shader Graph clamps the output LOD to the actual mips present on the provided **Texture** input. When disabled, Shader Graph returns an ideal mip level, based on an idealized texture and number of mips. |

## Example shader usage

This Calculate Level of Detail Texture 2D node calculates the level of detail of the **Leaves_Albedo** texture and gives that value as an input to the Sample Texture 2D LOD node for the same texture:

![](images/sg-calculate-level-detail-texture-2d-node-example.png)
>>>>>>> 6b35a589
<|MERGE_RESOLUTION|>--- conflicted
+++ resolved
@@ -1,6 +1,5 @@
 # Calculate Level Of Detail Texture 2D node
 
-<<<<<<< HEAD
 The Calculate Level of Detail Texture 2D node takes an input **Texture 2D** and outputs the mip level of a Texture sample. This node is useful in situations where you need to know the mip level of a Texture, such as when you might want to modify the mip level before sampling in your shader.
 
 ![An image of the Graph window, that shows a Calculate Level of Detail Texture 2D node.](images/sg-calculate-level-detail-Texture-2d-node.png)
@@ -12,17 +11,6 @@
 - **Unclamped**: The node returns the ideal mip level, based on an idealized Texture with all its mips present. The node uses the [CalculateLevelOfDetailUnclamped](https://docs.microsoft.com/en-us/windows/win32/direct3dhlsl/dx-graphics-hlsl-to-calculate-lod-unclamped) HLSL intrinsic function. Use this mode when you need a more generic value for your mip level.
 
 For example, a Texture might only have 3 mips: a 64×64 mip, a 32×32 mip, and a 16×16 mip. When you use the Calculate Level Of Detail Texture 2D node in its **Clamped** mode, the node restricts the **LOD** output to one of the 3 mips on the Texture, even if the ideal mip level might be a smaller resolution, such as an 8×8 version. In its **Unclamped** mode, the node outputs the ideal 8×8 mip level, even though it doesn't exist on the Texture.
-=======
-The Calculate Level of Detail Texture 2D node calculates the mip level, or Level of Detail (LOD) used by a texture sample. This node can help you modify the LOD of a texture before sampling in your Shader Graph.
-
-![](images/sg-calculate-level-detail-texture-2d-node.png)
-
-The Calculate Level of Detail Texture 2D node also has a clamped and unclamped mode:
-
-- **Clamped**: The node clamps the returned mip level to the actual mips present on the texture. The node uses the [CalculateLevelOfDetail](https://docs.microsoft.com/en-us/windows/win32/direct3dhlsl/dx-graphics-hlsl-to-calculate-lod) HLSL intrinsic function.
-
-- **Unclamped**: The node returns the ideal mip level, based on an idealized texture and number of mips. The node uses the [CalculateLevelOfDetailUnclamped](https://docs.microsoft.com/en-us/windows/win32/direct3dhlsl/dx-graphics-hlsl-to-calculate-lod-unclamped) HLSL intrinsic function.
->>>>>>> 6b35a589
 
 > [!NOTE]
 > On platforms where these HLSL functions don't exist, Shader Graph determines an appropriate approximation to use, instead.
@@ -33,7 +21,6 @@
 
 ## Compatibility
 
-<<<<<<< HEAD
 [!include[nodes-compatibility-all](./snippets/nodes-compatibility-all.md)]    <!-- ALL PIPELINES INCLUDE  -->
 
 [!include[nodes-fragment-only](./snippets/nodes-fragment-only.md)]       <!-- FRAGMENT ONLY INCLUDE  -->
@@ -81,29 +68,4 @@
 - [Sample Texture 2D LOD node](Sample-Texture-2D-LOD-Node.md)
 - [Sampler State node](Sampler-State-Node.md)
 - [Gather Texture 2D node](Gather-Texture-2D-Node.md)
-- [Texture 2D Asset node](Texture-2D-Asset-Node.md)
-=======
-The Calculate Level of Detail Texture 2D node is compatible with all render pipelines.
-
-## Ports
-
-| **Name**     | **Direction** | **Type**      | **Binding** | **Description**  |
-| :---         | :---          | :------       |  :------    |   :----------    |
-| Texture      | Input         | Texture 2D    |    None     | The texture to use when calculating the Level of Detail (LOD). |
-| UV           | Input         | Vector 2      |    UV       | The UV coordinate to use for calculating the LOD.        |
-| Sampler      | Input         | SamplerState  |    None     | The Sampler State and its corresponding settings that Shader Graph should use to calculate the LOD.    |
-| LOD          | Output        | Float         |    None     | The final calculated mip level or LOD of the texture sample.         |
-
-
-## Controls
-
-| **Name**     | **Type** | **Options** | **Description**  |
-| :---         | :---     | :------     |  :----------     |
-| Clamp        | Toggle   | True, False | When enabled, Shader Graph clamps the output LOD to the actual mips present on the provided **Texture** input. When disabled, Shader Graph returns an ideal mip level, based on an idealized texture and number of mips. |
-
-## Example shader usage
-
-This Calculate Level of Detail Texture 2D node calculates the level of detail of the **Leaves_Albedo** texture and gives that value as an input to the Sample Texture 2D LOD node for the same texture:
-
-![](images/sg-calculate-level-detail-texture-2d-node-example.png)
->>>>>>> 6b35a589
+- [Texture 2D Asset node](Texture-2D-Asset-Node.md)