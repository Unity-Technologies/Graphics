# Keywords

## Description
Use Keywords to create different variants for your Shader Graph.

<<<<<<< HEAD
Keywords enable you to create shaders:
* With features that you can turn on or off for each Material instance.
* With features that behave differently on certain platforms.
* That scale in complexity based on conditions you set.
=======
Keywords are useful for many reasons, such as:
* Creating shaders with features that you can turn on or off for each Material instance.
* Creating shaders with features that behave differently on certain platforms.
* Creating shaders that scale in complexity based on various conditions.
>>>>>>> 55a03725

There are three types of Keywords: Boolean, Enum, and Built-in. Unity defines a Keyword in the graph, shader, and optionally, the Material Inspector based on its type. See [Boolean Keyword](#BooleanKeywords), [Enum Keyword](#EnumKeywords), and [Built-in Keyword](#BuiltinKeywords) for more information about Keyword types. For more information about how these Keywords affect the final shader, see documentation on M[Making multiple shader program variants](https://docs.unity3d.com/Manual/SL-MultipleProgramVariants.html).

<<<<<<< HEAD
In Shader Graph, you first define a Keyword on the [Blackboard](Blackboard), then use a [Keyword Node](Keyword-Node) to create a branch in the graph.

The Editor is able to compile variants on demand when it needs them to render content. If you declare many different variants, you can end up with millions or trillions of possibilities. However, the Player needs to determine at build time which variants are in use and include them when it pre-compiles your shaders. To manage memory effectively, the Player strips unused variants based on their keyword and Editor settings. See the next section, Common parameters, to learn more about how you can give the Player hints about what it needs to compile and what it can ignore. When the Player strips out a variant in the build process, it displays the pink error shader.
=======
In Shader Graph, you first define a Keyword on the [Blackboard](Blackboard.md), and then use a [Keyword Node](Keyword-Node.md) to create a branch in the graph.
>>>>>>> 55a03725

## Common parameters
Although some fields are specific to certain types of Keywords, all Keywords have the following parameters.

| **Name**           | **Type** | **Description**                                              |
| ------------------ | -------- | ------------------------------------------------------------ |
| **Display Name**   | String   | The display name of the Keyword. Unity shows this name in the title bar of nodes that reference the corresponding Keyword, and also in the Material Inspector if you expose that Keyword. |
<<<<<<< HEAD
| **Exposed**        | Boolean  | When you set this parameter to **true**, Unity displays this Keyword in the Material Inspector. If you set it to **false**, the Keyword does not appear in the Material Inspector. |
| **Reference Name** | String   | The internal name for the Keyword in the shader.<br/><br/>If you overwrite the Reference Name parameter, take note of the following:<br/>&#8226; Keyword Reference Names are always in full capitals, so Unity converts all lowercase letters to uppercase.<br/>&#8226; If the Reference Name contains any characters that HLSL does not support, Unity replaces those characters with underscores.<br/>&#8226; Right-click on a Reference Name, and select **Reset Reference** to revert to the default Reference Name. |
| **Definition**     | Enum     | Sets how the Keyword is defined in the shader. Determines when to compile keyword variants.
<br/><br/>There are three available options.<br/>&#8226; **Shader Feature**: Unity only compiles keyword variants when a Material selects the relevant option. For this option to be available in the Player, a Material selecting it must exist at build-time.<br/>&#8226; **Multi Compile**:Pre-compiles all the variant possibilities. This is slower and uses more memory, but allows the option to be dynamically switched in the Player.
<br/>&#8226; **Predefined**: The render pipeline defines this keyword and controls the settings for it. |
| **Scope**          | Enum     | Sets the scope at which to define the Keyword.<br/><br/>&#8226; **Global Keywords**: Defines Keyword for the entire project, and it counts towards the global keyword limit.<br/>&#8226; **Local Keywords**: Defines Keyword for only one shader, which has its own local keyword limit.<br/><br/>When you use Predefined Keywords, Unity disables this field. |
| **Stages** |  | <br/>&#8226; **All** - Applies this keyword to all shader stages.
<br/>&#8226;**Vertex** - Applies this keyword to the vertex stage.
<br/>&#8226;**Fragment** - Applies this keyword to the fragment stage.
|
=======
| **Exposed**        | Boolean  | If you set this to **true**, Unity displays the corresponding Keyword in the Material Inspector. If you set it to **false**, the Keyword does not appear in the Material Inspector. |
| **Reference Name** | String   | The internal name for the Keyword in the shader.<br/>If you overwrite the Reference Name parameter, take note of the following:<br/>&#8226; Keyword Reference Names are always in full capitals, so Unity converts all lowercase letters to uppercase.<br/>&#8226; If the Reference Name contains any characters that HLSL does not support, Unity replaces those characters with underscores.<br/>&#8226; Right-click on a Reference Name, and select **Reset Reference** to revert to the default Reference Name. |
| **Definition**     | Enum     | Sets how the Keyword is defined in the shader.<br/>There are three available options.<br/>&#8226; **Shader Feature**: Unity strips unused shader variants at build time.<br/>&#8226; **Multi Compile**: Unity never strips any shader variants.<br/>&#8226; **Predefined**: Indicates that the active Render Pipeline has already defined this Keyword, so Shader Graph does not define it in the code it generates. |
| **Scope**          | Enum     | Sets the scope at which to define the Keyword.<br/>&#8226; **Global Keywords**: Defines Keyword for the entire project, and it counts towards the global keyword limit.<br/>&#8226; **Local Keywords**: Defines Keyword for only one shader, which has its own local keyword limit.<br/>When you use Predefined Keywords, Unity disables this field. |
>>>>>>> 55a03725

<a name="BooleanKeywords"></a>
## Boolean Keywords
Boolean Keywords are either on or off. This results in two shader variants. Unity exposes Boolean Keywords in the Material Inspector if the Exposed parameter is set to is true. To enable the keyword from a script, use EnableKeyword on the keyword's Reference name. DisableKeyword disables the keyword. To learn more about Boolean Keywords, see [Shader variants and keywords](https://docs.unity3d.com/Manual/SL-MultipleProgramVariants.html).


![](images/keywords_boolean.png)

### Type-specific parameters
Boolean Keywords have one Boolean-specific parameter in addition to the common parameters listed above.

| **Name**    | **Type** | **Description**                                              |
| ----------- | -------- | ------------------------------------------------------------ |
<<<<<<< HEAD
| **Default** | Boolean  |Enable this parameter to set the Keyword's default state to on, and disable it to set the Keyword's default state to off.
<br/><br/>
This parameter determines the value to use for the Keyword when Shader Graph generates previews. It also defines the Keyword's default value when you use this shader to create a new Material.
 |
=======
| **Default** | Boolean  | Enable the checkbox to set the Keyword's default state to on, and disable the checkbox to set its default state to off.<br/>This checkbox determines the value to use for the Keyword when Shader Graph generates previews. It also defines the Keyword's default value when you use this shader to create a new Material. |
>>>>>>> 55a03725

<a name="EnumKeywords"></a>
## Enum Keywords
Enum Keywords can have two or more states, which you define in the **Entries** list. If you expose an Enum Keyword, the **Display Names** in its **Entries** list appear in a dropdown menu in the Material Inspector.

<<<<<<< HEAD
Special characters such as ( ) or ! @ are not valid in the **Entry Name** of an Enum Keyword. Shader Graph converts invalid characters to underscores ( _ ).

When you define an Enum Keyword, Shader Graph displays labels for each state consisting of  a sanitized version of the Enum's **Entry Name**  appended to the main **Reference** name.
When controlling a keyword via script with a, <code>Material.EnableKeyword</code> or <code>Shader.EnableKeyword function</code>, enter the state label in the format <code>{REFERENCE}_{REFERENCESUFFIX}</code>. For example, if your reference name is MYENUM and the desired entry is OPTION1, then you would call <code>Material.EnableKeyword("MYENUM_OPTION1")</code>. When you select an option, this disables the other options.

=======
When you define an Enum Keyword, Shader Graph appends a sanitized version of the **Entry Name** to the main **Reference** name to define each state. You can see the sanitized version of the **Entry Name** under **Reference Suffix**. Shader Graph uses the `{Reference}_{ReferenceSuffix}` pattern to define most entries, but be aware that it uses an `else` statement to select the last entry, which it regards as the off state.

Special characters such as `( )` or `! @` are not valid in the **Entry Name** of an Enum Keyword. Shader Graph converts invalid characters to underscores ( `_` ) and capitalizes all letters. This means that reference names are not case sensitive. Both "A 1" and "a_1" are converted to "A_1”. Instead of silently adjusting a duplicate **Entry Name**, Unity will indicate that you have entered a duplicate and require you to supply an alternative **Entry Name**.
>>>>>>> 55a03725

![](images/keywords_enum.png)

### Type-specific parameters
In addition to the common parameters listed above, Enum Keywords have the following additional parameters.

| **Name**    | **Type**         | **Description**                                              |
| ----------- | ---------------- | ------------------------------------------------------------ |
<<<<<<< HEAD
| **Default** | Enum             | Select an entry from the drop-down menu to determine which value to use for the Keyword when Shader Graph generates previews. This also defines the Keyword's default value when you use this shader to create a new Material. When you edit the Entries list, Shader Graph automatically updates the options in this control. |
| **Entries** | Reorderable List | This list defines all the states for the Keyword. Each state has a separate **Display Name** and **Reference Suffix**.<br/><br/>&#8226; **Display Name**: Appears in drop-down menus for the Keyword on the [Internal Inspector](Internal-Inspector.md) and the Material Inspector. Shader Graph also uses this name for port labels on nodes that reference the Keyword.<br/>&#8226; **Reference Suffix**: This is the final keyword, presented in the format <code>Reference_ReferenceSuffix</code>. |
=======
| **Default** | Enum             | Select an entry from the drop-down menu to determine which value to use for the Keyword when Shader Graph generates previews. It also defines the Keyword's default value when you use this shader to create a new Material. When you edit the Entries list, Shader Graph automatically updates the options in this dropdown menu. |
| **Entries** | Reorderable List | This list defines all the states for the Keyword. Each state has a separate **Display Name** and **Reference Suffix**.<br/>&#8226; **Display Name**: Appears in drop-down menus for the Keyword on the [Internal Inspector](Internal-Inspector.md) and the Material Inspector. Shader Graph also uses this name for port labels on nodes that reference the Keyword.<br/>&#8226; **Reference Suffix**: Shader Graph uses this suffix to generate a Keyword state in the shader. |
>>>>>>> 55a03725

<a name="BuiltinKeywords"></a>
## Built-in Keywords
Built-in Keywords are always of either the Boolean or Enum type, but they behave slightly differently from Boolean or Enum Keywords that you create. The Unity Editor or active Render Pipeline sets their values, and you cannot edit these.

All Built-in Keyword fields in the **Node Settings** tab of the [Graph Inspector](Internal-Inspector.md) are grayed out except for the **Default** field, which you can enable or disable to show the differences in Shader Graph previews. You also cannot expose Built-in Keywords in the Material Inspector.

![](images/keywords_built-in.png)<|MERGE_RESOLUTION|>--- conflicted
+++ resolved
@@ -3,27 +3,18 @@
 ## Description
 Use Keywords to create different variants for your Shader Graph.
 
-<<<<<<< HEAD
+
 Keywords enable you to create shaders:
 * With features that you can turn on or off for each Material instance.
 * With features that behave differently on certain platforms.
 * That scale in complexity based on conditions you set.
-=======
-Keywords are useful for many reasons, such as:
-* Creating shaders with features that you can turn on or off for each Material instance.
-* Creating shaders with features that behave differently on certain platforms.
-* Creating shaders that scale in complexity based on various conditions.
->>>>>>> 55a03725
 
 There are three types of Keywords: Boolean, Enum, and Built-in. Unity defines a Keyword in the graph, shader, and optionally, the Material Inspector based on its type. See [Boolean Keyword](#BooleanKeywords), [Enum Keyword](#EnumKeywords), and [Built-in Keyword](#BuiltinKeywords) for more information about Keyword types. For more information about how these Keywords affect the final shader, see documentation on M[Making multiple shader program variants](https://docs.unity3d.com/Manual/SL-MultipleProgramVariants.html).
 
-<<<<<<< HEAD
 In Shader Graph, you first define a Keyword on the [Blackboard](Blackboard), then use a [Keyword Node](Keyword-Node) to create a branch in the graph.
 
 The Editor is able to compile variants on demand when it needs them to render content. If you declare many different variants, you can end up with millions or trillions of possibilities. However, the Player needs to determine at build time which variants are in use and include them when it pre-compiles your shaders. To manage memory effectively, the Player strips unused variants based on their keyword and Editor settings. See the next section, Common parameters, to learn more about how you can give the Player hints about what it needs to compile and what it can ignore. When the Player strips out a variant in the build process, it displays the pink error shader.
-=======
-In Shader Graph, you first define a Keyword on the [Blackboard](Blackboard.md), and then use a [Keyword Node](Keyword-Node.md) to create a branch in the graph.
->>>>>>> 55a03725
+
 
 ## Common parameters
 Although some fields are specific to certain types of Keywords, all Keywords have the following parameters.
@@ -31,7 +22,6 @@
 | **Name**           | **Type** | **Description**                                              |
 | ------------------ | -------- | ------------------------------------------------------------ |
 | **Display Name**   | String   | The display name of the Keyword. Unity shows this name in the title bar of nodes that reference the corresponding Keyword, and also in the Material Inspector if you expose that Keyword. |
-<<<<<<< HEAD
 | **Exposed**        | Boolean  | When you set this parameter to **true**, Unity displays this Keyword in the Material Inspector. If you set it to **false**, the Keyword does not appear in the Material Inspector. |
 | **Reference Name** | String   | The internal name for the Keyword in the shader.<br/><br/>If you overwrite the Reference Name parameter, take note of the following:<br/>&#8226; Keyword Reference Names are always in full capitals, so Unity converts all lowercase letters to uppercase.<br/>&#8226; If the Reference Name contains any characters that HLSL does not support, Unity replaces those characters with underscores.<br/>&#8226; Right-click on a Reference Name, and select **Reset Reference** to revert to the default Reference Name. |
 | **Definition**     | Enum     | Sets how the Keyword is defined in the shader. Determines when to compile keyword variants.
@@ -42,12 +32,7 @@
 <br/>&#8226;**Vertex** - Applies this keyword to the vertex stage.
 <br/>&#8226;**Fragment** - Applies this keyword to the fragment stage.
 |
-=======
-| **Exposed**        | Boolean  | If you set this to **true**, Unity displays the corresponding Keyword in the Material Inspector. If you set it to **false**, the Keyword does not appear in the Material Inspector. |
-| **Reference Name** | String   | The internal name for the Keyword in the shader.<br/>If you overwrite the Reference Name parameter, take note of the following:<br/>&#8226; Keyword Reference Names are always in full capitals, so Unity converts all lowercase letters to uppercase.<br/>&#8226; If the Reference Name contains any characters that HLSL does not support, Unity replaces those characters with underscores.<br/>&#8226; Right-click on a Reference Name, and select **Reset Reference** to revert to the default Reference Name. |
-| **Definition**     | Enum     | Sets how the Keyword is defined in the shader.<br/>There are three available options.<br/>&#8226; **Shader Feature**: Unity strips unused shader variants at build time.<br/>&#8226; **Multi Compile**: Unity never strips any shader variants.<br/>&#8226; **Predefined**: Indicates that the active Render Pipeline has already defined this Keyword, so Shader Graph does not define it in the code it generates. |
-| **Scope**          | Enum     | Sets the scope at which to define the Keyword.<br/>&#8226; **Global Keywords**: Defines Keyword for the entire project, and it counts towards the global keyword limit.<br/>&#8226; **Local Keywords**: Defines Keyword for only one shader, which has its own local keyword limit.<br/>When you use Predefined Keywords, Unity disables this field. |
->>>>>>> 55a03725
+
 
 <a name="BooleanKeywords"></a>
 ## Boolean Keywords
@@ -61,30 +46,21 @@
 
 | **Name**    | **Type** | **Description**                                              |
 | ----------- | -------- | ------------------------------------------------------------ |
-<<<<<<< HEAD
 | **Default** | Boolean  |Enable this parameter to set the Keyword's default state to on, and disable it to set the Keyword's default state to off.
 <br/><br/>
 This parameter determines the value to use for the Keyword when Shader Graph generates previews. It also defines the Keyword's default value when you use this shader to create a new Material.
  |
-=======
-| **Default** | Boolean  | Enable the checkbox to set the Keyword's default state to on, and disable the checkbox to set its default state to off.<br/>This checkbox determines the value to use for the Keyword when Shader Graph generates previews. It also defines the Keyword's default value when you use this shader to create a new Material. |
->>>>>>> 55a03725
 
 <a name="EnumKeywords"></a>
 ## Enum Keywords
 Enum Keywords can have two or more states, which you define in the **Entries** list. If you expose an Enum Keyword, the **Display Names** in its **Entries** list appear in a dropdown menu in the Material Inspector.
 
-<<<<<<< HEAD
 Special characters such as ( ) or ! @ are not valid in the **Entry Name** of an Enum Keyword. Shader Graph converts invalid characters to underscores ( _ ).
 
 When you define an Enum Keyword, Shader Graph displays labels for each state consisting of  a sanitized version of the Enum's **Entry Name**  appended to the main **Reference** name.
 When controlling a keyword via script with a, <code>Material.EnableKeyword</code> or <code>Shader.EnableKeyword function</code>, enter the state label in the format <code>{REFERENCE}_{REFERENCESUFFIX}</code>. For example, if your reference name is MYENUM and the desired entry is OPTION1, then you would call <code>Material.EnableKeyword("MYENUM_OPTION1")</code>. When you select an option, this disables the other options.
 
-=======
-When you define an Enum Keyword, Shader Graph appends a sanitized version of the **Entry Name** to the main **Reference** name to define each state. You can see the sanitized version of the **Entry Name** under **Reference Suffix**. Shader Graph uses the `{Reference}_{ReferenceSuffix}` pattern to define most entries, but be aware that it uses an `else` statement to select the last entry, which it regards as the off state.
 
-Special characters such as `( )` or `! @` are not valid in the **Entry Name** of an Enum Keyword. Shader Graph converts invalid characters to underscores ( `_` ) and capitalizes all letters. This means that reference names are not case sensitive. Both "A 1" and "a_1" are converted to "A_1”. Instead of silently adjusting a duplicate **Entry Name**, Unity will indicate that you have entered a duplicate and require you to supply an alternative **Entry Name**.
->>>>>>> 55a03725
 
 ![](images/keywords_enum.png)
 
@@ -93,13 +69,9 @@
 
 | **Name**    | **Type**         | **Description**                                              |
 | ----------- | ---------------- | ------------------------------------------------------------ |
-<<<<<<< HEAD
 | **Default** | Enum             | Select an entry from the drop-down menu to determine which value to use for the Keyword when Shader Graph generates previews. This also defines the Keyword's default value when you use this shader to create a new Material. When you edit the Entries list, Shader Graph automatically updates the options in this control. |
 | **Entries** | Reorderable List | This list defines all the states for the Keyword. Each state has a separate **Display Name** and **Reference Suffix**.<br/><br/>&#8226; **Display Name**: Appears in drop-down menus for the Keyword on the [Internal Inspector](Internal-Inspector.md) and the Material Inspector. Shader Graph also uses this name for port labels on nodes that reference the Keyword.<br/>&#8226; **Reference Suffix**: This is the final keyword, presented in the format <code>Reference_ReferenceSuffix</code>. |
-=======
-| **Default** | Enum             | Select an entry from the drop-down menu to determine which value to use for the Keyword when Shader Graph generates previews. It also defines the Keyword's default value when you use this shader to create a new Material. When you edit the Entries list, Shader Graph automatically updates the options in this dropdown menu. |
-| **Entries** | Reorderable List | This list defines all the states for the Keyword. Each state has a separate **Display Name** and **Reference Suffix**.<br/>&#8226; **Display Name**: Appears in drop-down menus for the Keyword on the [Internal Inspector](Internal-Inspector.md) and the Material Inspector. Shader Graph also uses this name for port labels on nodes that reference the Keyword.<br/>&#8226; **Reference Suffix**: Shader Graph uses this suffix to generate a Keyword state in the shader. |
->>>>>>> 55a03725
+
 
 <a name="BuiltinKeywords"></a>
 ## Built-in Keywords
