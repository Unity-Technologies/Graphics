--- conflicted
+++ resolved
@@ -59,11 +59,7 @@
   compressionQualitySet: 0
   textureFormatSet: 0
   ignorePngGamma: 0
-<<<<<<< HEAD
-  applyGammaDecoding: 1
-=======
   applyGammaDecoding: 0
->>>>>>> 6d066374
   platformSettings:
   - serializedVersion: 3
     buildTarget: DefaultTexturePlatform
@@ -77,18 +73,6 @@
     overridden: 0
     androidETC2FallbackOverride: 0
     forceMaximumCompressionQuality_BC6H_BC7: 0
-  - serializedVersion: 3
-    buildTarget: Standalone
-    maxTextureSize: 2048
-    resizeAlgorithm: 0
-    textureFormat: -1
-    textureCompression: 0
-    compressionQuality: 50
-    crunchedCompression: 0
-    allowsAlphaSplitting: 0
-    overridden: 0
-    androidETC2FallbackOverride: 0
-    forceMaximumCompressionQuality_BC6H_BC7: 1
   spriteSheet:
     serializedVersion: 2
     sprites: []
