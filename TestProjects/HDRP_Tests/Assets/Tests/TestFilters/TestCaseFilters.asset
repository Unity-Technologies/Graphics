%YAML 1.1
%TAG !u! tag:unity3d.com,2011:
--- !u!114 &11400000
MonoBehaviour:
  m_ObjectHideFlags: 0
  m_CorrespondingSourceObject: {fileID: 0}
  m_PrefabInstance: {fileID: 0}
  m_PrefabAsset: {fileID: 0}
  m_GameObject: {fileID: 0}
  m_Enabled: 1
  m_EditorHideFlags: 0
  m_Script: {fileID: 11500000, guid: 5f6aa9f32113aec4a8bded44c1febe5c, type: 3}
  m_Name: TestCaseFilters
  m_EditorClassIdentifier: 
  filters:
  - FilteredScene: {fileID: 102900000, guid: bc3f6030b835ecd4c800561f9ff1af15, type: 3}
    ColorSpace: 1
    BuildPlatform: -2
    GraphicsDevice: 21
    XrSdk: 
    StereoModes: 0
    Reason: Crash
  - FilteredScene: {fileID: 102900000, guid: d2d3cc41bae835b4baad808d950d67a9, type: 3}
    ColorSpace: 1
    BuildPlatform: -2
    GraphicsDevice: 18
    XrSdk: 
    StereoModes: 0
    Reason: instable
  - FilteredScene: {fileID: 102900000, guid: 6a401c36b9353ae43a8f0e8b8a98d6f4, type: 3}
    ColorSpace: 1
    BuildPlatform: -2
    GraphicsDevice: 21
    XrSdk: 
    StereoModes: 0
    Reason: flip flop
  - FilteredScene: {fileID: 102900000, guid: 54443f41976c13246b6b67ce1dc2a06f, type: 3}
    ColorSpace: 1
    BuildPlatform: -2
    GraphicsDevice: 21
    XrSdk: 
    StereoModes: 0
    Reason: flip flop
  - FilteredScene: {fileID: 102900000, guid: 439ce9822b2644f4ea064429ed2c5955, type: 3}
    ColorSpace: 1
    BuildPlatform: -2
    GraphicsDevice: 18
    XrSdk: 
    StereoModes: 0
    Reason: Not working
  - FilteredScene: {fileID: 102900000, guid: 09baf18a7e1f6584f86675e6a2141c66, type: 3}
    ColorSpace: 1
    BuildPlatform: -2
    GraphicsDevice: 21
    XrSdk: 
    StereoModes: 0
    Reason: flip flop
  - FilteredScene: {fileID: 102900000, guid: 292a7700209ba7c49ab0bcef8b7c8940, type: 3}
    ColorSpace: 1
    BuildPlatform: -2
    GraphicsDevice: 21
    XrSdk: 
    StereoModes: 0
    Reason: Crash
  - FilteredScene: {fileID: 102900000, guid: c110cc3f909bb664b82eb554f0494597, type: 3}
    ColorSpace: 1
    BuildPlatform: -2
    GraphicsDevice: 21
    XrSdk: 
    StereoModes: 0
    Reason: corruption
  - FilteredScene: {fileID: 102900000, guid: 5246b0356ec7dbf4aa0a3afc6b27b122, type: 3}
    ColorSpace: 1
    BuildPlatform: -2
    GraphicsDevice: 18
    XrSdk: 
    StereoModes: 0
<<<<<<< HEAD
    Reason: flip flop
  - FilteredScene: {fileID: 102900000, guid: c59b82120d32fbf4d96793fb7e0ec339, type: 3}
=======
    Reason: Crash on Yamato
  - FilteredScene: {fileID: 102900000, guid: 5246b0356ec7dbf4aa0a3afc6b27b122, type: 3}
>>>>>>> ff311341
    ColorSpace: 1
    BuildPlatform: -2
    GraphicsDevice: 21
    XrSdk: 
    StereoModes: 0
    Reason: flip flop
<<<<<<< HEAD
  - FilteredScene: {fileID: 102900000, guid: 359ded33a047fd540b5e19a98547f5e2, type: 3}
=======
  - FilteredScene: {fileID: 102900000, guid: c59b82120d32fbf4d96793fb7e0ec339, type: 3}
>>>>>>> ff311341
    ColorSpace: 1
    BuildPlatform: -2
    GraphicsDevice: 21
    XrSdk: 
    StereoModes: 0
    Reason: flip flop
<<<<<<< HEAD
  - FilteredScene: {fileID: 102900000, guid: b03383077f153b7439af7708ebe1155a, type: 3}
=======
  - FilteredScene: {fileID: 102900000, guid: 359ded33a047fd540b5e19a98547f5e2, type: 3}
>>>>>>> ff311341
    ColorSpace: 1
    BuildPlatform: -2
    GraphicsDevice: 21
    XrSdk: 
    StereoModes: 0
    Reason: flip flop
<<<<<<< HEAD
  - FilteredScene: {fileID: 102900000, guid: 3b6ce72f472558240a2a8d61a932c6d0, type: 3}
=======
  - FilteredScene: {fileID: 102900000, guid: b03383077f153b7439af7708ebe1155a, type: 3}
>>>>>>> ff311341
    ColorSpace: 1
    BuildPlatform: -2
    GraphicsDevice: 21
    XrSdk: 
    StereoModes: 0
<<<<<<< HEAD
    Reason: corruption
  - FilteredScene: {fileID: 102900000, guid: c9a611601b514da47a39335dc899c5f3, type: 3}
=======
    Reason: flip flop
  - FilteredScene: {fileID: 102900000, guid: 3b6ce72f472558240a2a8d61a932c6d0, type: 3}
>>>>>>> ff311341
    ColorSpace: 1
    BuildPlatform: -2
    GraphicsDevice: 21
    XrSdk: 
    StereoModes: 0
<<<<<<< HEAD
    Reason: flip flop
  - FilteredScene: {fileID: 102900000, guid: 95280217564a80c45916bbb33c3159fb, type: 3}
=======
    Reason: corruption
  - FilteredScene: {fileID: 102900000, guid: c9a611601b514da47a39335dc899c5f3, type: 3}
>>>>>>> ff311341
    ColorSpace: 1
    BuildPlatform: -2
    GraphicsDevice: 21
    XrSdk: 
    StereoModes: 0
    Reason: flip flop
<<<<<<< HEAD
  - FilteredScene: {fileID: 102900000, guid: efd4cc3ba99a3ab4bbce52727bc5a7ec, type: 3}
=======
  - FilteredScene: {fileID: 102900000, guid: 95280217564a80c45916bbb33c3159fb, type: 3}
>>>>>>> ff311341
    ColorSpace: 1
    BuildPlatform: -2
    GraphicsDevice: 18
    XrSdk: 
    StereoModes: 0
<<<<<<< HEAD
    Reason: Not working
  - FilteredScene: {fileID: 102900000, guid: ce905d8c0a0497f458dbe86bf3b1f615, type: 3}
=======
    Reason: flip flop
  - FilteredScene: {fileID: 102900000, guid: efd4cc3ba99a3ab4bbce52727bc5a7ec, type: 3}
>>>>>>> ff311341
    ColorSpace: 1
    BuildPlatform: -2
    GraphicsDevice: 18
    XrSdk: 
    StereoModes: 0
    Reason: Not working
<<<<<<< HEAD
=======
  - FilteredScene: {fileID: 102900000, guid: ce905d8c0a0497f458dbe86bf3b1f615, type: 3}
    ColorSpace: 1
    BuildPlatform: -2
    GraphicsDevice: 18
    XrSdk: 
    StereoModes: 0
    Reason: Not working
>>>>>>> ff311341
  - FilteredScene: {fileID: 102900000, guid: d04c39af67e5e18449a44f6a7778862f, type: 3}
    ColorSpace: 1
    BuildPlatform: -2
    GraphicsDevice: 21
    XrSdk: 
    StereoModes: 0
    Reason: Crash
  - FilteredScene: {fileID: 102900000, guid: 340fc0a32de5178478b13cfa2dd928f6, type: 3}
    ColorSpace: 1
    BuildPlatform: -2
    GraphicsDevice: 21
    XrSdk: 
    StereoModes: 0
    Reason: Crash
  - FilteredScene: {fileID: 102900000, guid: abfc0c0cd1816114e9696849bc9e6406, type: 3}
    ColorSpace: 1
    BuildPlatform: -2
    GraphicsDevice: 21
    XrSdk: 
    StereoModes: 0
    Reason: Crash
  - FilteredScene: {fileID: 102900000, guid: d41e3091708565747bbadd792e5dd01b, type: 3}
    ColorSpace: 1
    BuildPlatform: -2
    GraphicsDevice: 21
    XrSdk: 
    StereoModes: 0
    Reason: flip flop
  - FilteredScene: {fileID: 102900000, guid: f5cb4917223ead34abb31c1dc1013fb2, type: 3}
    ColorSpace: 1
    BuildPlatform: -2
    GraphicsDevice: 21
    XrSdk: 
    StereoModes: 0
    Reason: Crash
<<<<<<< HEAD
=======
  - FilteredScene: {fileID: 102900000, guid: f2fd7a28087b7634e94c49cb78704e74, type: 3}
    ColorSpace: 1
    BuildPlatform: -2
    GraphicsDevice: 21
    XrSdk: 
    StereoModes: 0
    Reason: cause following test to fail
>>>>>>> ff311341
  - FilteredScene: {fileID: 102900000, guid: c2f6e1c5441279d42b05dbe99212bf2d, type: 3}
    ColorSpace: 1
    BuildPlatform: -2
    GraphicsDevice: 18
    XrSdk: 
    StereoModes: 0
    Reason: Not working
  - FilteredScene: {fileID: 102900000, guid: c2f6e1c5441279d42b05dbe99212bf2d, type: 3}
    ColorSpace: 1
    BuildPlatform: -2
    GraphicsDevice: 21
    XrSdk: 
    StereoModes: 0
    Reason: flip flop
  - FilteredScene: {fileID: 102900000, guid: 92280049d357c564b9a9297b39e02a92, type: 3}
    ColorSpace: 1
    BuildPlatform: -2
    GraphicsDevice: 21
    XrSdk: 
    StereoModes: 0
    Reason: flip flop
  - FilteredScene: {fileID: 102900000, guid: 7529f10e11b78924b9c1ee1727b1405f, type: 3}
<<<<<<< HEAD
=======
    ColorSpace: 1
    BuildPlatform: -2
    GraphicsDevice: 21
    XrSdk: 
    StereoModes: 0
    Reason: Crash
  - FilteredScene: {fileID: 102900000, guid: f4c1349c4fb80fc42a6633e112d14557, type: 3}
>>>>>>> ff311341
    ColorSpace: 1
    BuildPlatform: -2
    GraphicsDevice: 21
    XrSdk: 
    StereoModes: 0
<<<<<<< HEAD
    Reason: Crash
  - FilteredScene: {fileID: 102900000, guid: f4c1349c4fb80fc42a6633e112d14557, type: 3}
=======
    Reason: flip flop
  - FilteredScene: {fileID: 102900000, guid: f4c1349c4fb80fc42a6633e112d14557, type: 3}
    ColorSpace: 1
    BuildPlatform: -2
    GraphicsDevice: 18
    XrSdk: 
    StereoModes: 0
    Reason: unstable
  - FilteredScene: {fileID: 102900000, guid: e75b9916869e2384b8e53bc6bffb1314, type: 3}
    ColorSpace: 1
    BuildPlatform: -2
    GraphicsDevice: 18
    XrSdk: 
    StereoModes: 0
    Reason: unstable
  - FilteredScene: {fileID: 102900000, guid: e75b9916869e2384b8e53bc6bffb1314, type: 3}
>>>>>>> ff311341
    ColorSpace: 1
    BuildPlatform: -2
    GraphicsDevice: 21
    XrSdk: 
    StereoModes: 0
    Reason: flip flop
  - FilteredScene: {fileID: 102900000, guid: f4c1349c4fb80fc42a6633e112d14557, type: 3}
    ColorSpace: 1
    BuildPlatform: -2
    GraphicsDevice: 18
    XrSdk: 
    StereoModes: 0
<<<<<<< HEAD
    Reason: instable
  - FilteredScene: {fileID: 102900000, guid: e75b9916869e2384b8e53bc6bffb1314, type: 3}
=======
    Reason: flip flop
  - FilteredScene: {fileID: 102900000, guid: 9bdb6076c41f9d64099cfd338b8f4c8b, type: 3}
    ColorSpace: 1
    BuildPlatform: -2
    GraphicsDevice: 21
    XrSdk: 
    StereoModes: 0
    Reason: Wrong (see DX11 ref)
  - FilteredScene: {fileID: 102900000, guid: e77695acbf97db642bde151c9cb2e6dd, type: 3}
>>>>>>> ff311341
    ColorSpace: 1
    BuildPlatform: -2
    GraphicsDevice: 21
    XrSdk: 
    StereoModes: 0
    Reason: flip flop
<<<<<<< HEAD
  - FilteredScene: {fileID: 102900000, guid: 277b6e81295b84afaa297d0889efb8a1, type: 3}
=======
  - FilteredScene: {fileID: 102900000, guid: 4a647d8a90f260a498beeeab999a7a94, type: 3}
>>>>>>> ff311341
    ColorSpace: 1
    BuildPlatform: -2
    GraphicsDevice: 21
    XrSdk: 
    StereoModes: 0
    Reason: flip flop
  - FilteredScene: {fileID: 102900000, guid: da4626baae9ab224396d5b4ea4d65ade, type: 3}
    ColorSpace: 1
    BuildPlatform: -2
    GraphicsDevice: 21
    XrSdk: 
    StereoModes: 0
    Reason: flip flop
  - FilteredScene: {fileID: 102900000, guid: d9fa5d46dfe9c904094d3307d82467ba, type: 3}
    ColorSpace: 1
    BuildPlatform: -2
    GraphicsDevice: 21
    XrSdk: 
    StereoModes: 0
    Reason: flip flop
  - FilteredScene: {fileID: 102900000, guid: d00305c429b50834eb16887388118552, type: 3}
    ColorSpace: 1
    BuildPlatform: -2
    GraphicsDevice: 21
    XrSdk: 
    StereoModes: 0
    Reason: flip flop
  - FilteredScene: {fileID: 102900000, guid: d00305c429b50834eb16887388118552, type: 3}
    ColorSpace: 1
    BuildPlatform: -2
    GraphicsDevice: 21
    XrSdk: 
    StereoModes: 0
    Reason: flip flop
  - FilteredScene: {fileID: 102900000, guid: d9fa5d46dfe9c904094d3307d82467ba, type: 3}
    ColorSpace: 1
    BuildPlatform: -2
    GraphicsDevice: 21
    XrSdk: 
    StereoModes: 0
    Reason: flip flop
  - FilteredScene: {fileID: 102900000, guid: d00305c429b50834eb16887388118552, type: 3}
    ColorSpace: 1
    BuildPlatform: -2
    GraphicsDevice: 21
    XrSdk: 
    StereoModes: 0
    Reason: flip flop
<<<<<<< HEAD
  - FilteredScene: {fileID: 102900000, guid: d00305c429b50834eb16887388118552, type: 3}
=======
  - FilteredScene: {fileID: 102900000, guid: 6cfc34a76b5a8334b850c3129d9069c7, type: 3}
>>>>>>> ff311341
    ColorSpace: 1
    BuildPlatform: -2
    GraphicsDevice: 21
    XrSdk: 
    StereoModes: 0
    Reason: flip flop
<<<<<<< HEAD
  - FilteredScene: {fileID: 102900000, guid: c94380e34bef7d24c9d95f520ee006b1, type: 3}
=======
  - FilteredScene: {fileID: 102900000, guid: aa2b8ed7d0d276340b794c91ebc7cdce, type: 3}
>>>>>>> ff311341
    ColorSpace: 1
    BuildPlatform: -2
    GraphicsDevice: 21
    XrSdk: 
    StereoModes: 0
<<<<<<< HEAD
    Reason: flip flop
  - FilteredScene: {fileID: 102900000, guid: 4f2cb986918804f4aad481246d4b54ba, type: 3}
=======
    Reason: unstable
  - FilteredScene: {fileID: 102900000, guid: dbac54cd53110e949bff19f8be4e39bf, type: 3}
>>>>>>> ff311341
    ColorSpace: 1
    BuildPlatform: -2
    GraphicsDevice: 21
    XrSdk: 
    StereoModes: 0
    Reason: flip flop
  - FilteredScene: {fileID: 102900000, guid: 6cfc34a76b5a8334b850c3129d9069c7, type: 3}
    ColorSpace: 1
    BuildPlatform: -2
    GraphicsDevice: 21
    XrSdk: 
    StereoModes: 0
    Reason: flip flop
<<<<<<< HEAD
  - FilteredScene: {fileID: 102900000, guid: dbac54cd53110e949bff19f8be4e39bf, type: 3}
=======
  - FilteredScene: {fileID: 102900000, guid: 4fb94469014a7ce468a32889d270785d, type: 3}
>>>>>>> ff311341
    ColorSpace: 1
    BuildPlatform: -2
    GraphicsDevice: 21
    XrSdk: 
    StereoModes: 0
<<<<<<< HEAD
    Reason: flip flop
  - FilteredScene: {fileID: 102900000, guid: 356a32d71c5170b4ea18c8b7a80b0f47, type: 3}
=======
    Reason: unstable
  - FilteredScene: {fileID: 102900000, guid: 520aec2f141eeaf4daceb4e016157b78, type: 3}
>>>>>>> ff311341
    ColorSpace: 1
    BuildPlatform: -2
    GraphicsDevice: 21
    XrSdk: 
    StereoModes: 0
<<<<<<< HEAD
    Reason: flip flop
  - FilteredScene: {fileID: 102900000, guid: 5b7d40e46ea038446bf4f714c9d89eaf, type: 3}
=======
    Reason: unstable
  - FilteredScene: {fileID: 102900000, guid: c64196eb7ce78e84bb835b2ea858ee19, type: 3}
>>>>>>> ff311341
    ColorSpace: 1
    BuildPlatform: -2
    GraphicsDevice: 18
    XrSdk: 
    StereoModes: 0
    Reason: Not working
  - FilteredScene: {fileID: 102900000, guid: 5246b0356ec7dbf4aa0a3afc6b27b122, type: 3}
    ColorSpace: 1
    BuildPlatform: -2
    GraphicsDevice: 18
    XrSdk: 
    StereoModes: 0
<<<<<<< HEAD
    Reason: Crash on Yamato
=======
    Reason: flip flop
  - FilteredScene: {fileID: 102900000, guid: 5b7d40e46ea038446bf4f714c9d89eaf, type: 3}
    ColorSpace: 1
    BuildPlatform: -2
    GraphicsDevice: 18
    XrSdk: 
    StereoModes: 0
    Reason: Not working
>>>>>>> ff311341
<|MERGE_RESOLUTION|>--- conflicted
+++ resolved
@@ -75,109 +75,70 @@
     GraphicsDevice: 18
     XrSdk: 
     StereoModes: 0
-<<<<<<< HEAD
-    Reason: flip flop
-  - FilteredScene: {fileID: 102900000, guid: c59b82120d32fbf4d96793fb7e0ec339, type: 3}
-=======
     Reason: Crash on Yamato
   - FilteredScene: {fileID: 102900000, guid: 5246b0356ec7dbf4aa0a3afc6b27b122, type: 3}
->>>>>>> ff311341
-    ColorSpace: 1
-    BuildPlatform: -2
-    GraphicsDevice: 21
-    XrSdk: 
-    StereoModes: 0
-    Reason: flip flop
-<<<<<<< HEAD
+    ColorSpace: 1
+    BuildPlatform: -2
+    GraphicsDevice: 21
+    XrSdk: 
+    StereoModes: 0
+    Reason: flip flop
+  - FilteredScene: {fileID: 102900000, guid: c59b82120d32fbf4d96793fb7e0ec339, type: 3}
+    ColorSpace: 1
+    BuildPlatform: -2
+    GraphicsDevice: 21
+    XrSdk: 
+    StereoModes: 0
+    Reason: flip flop
   - FilteredScene: {fileID: 102900000, guid: 359ded33a047fd540b5e19a98547f5e2, type: 3}
-=======
-  - FilteredScene: {fileID: 102900000, guid: c59b82120d32fbf4d96793fb7e0ec339, type: 3}
->>>>>>> ff311341
-    ColorSpace: 1
-    BuildPlatform: -2
-    GraphicsDevice: 21
-    XrSdk: 
-    StereoModes: 0
-    Reason: flip flop
-<<<<<<< HEAD
+    ColorSpace: 1
+    BuildPlatform: -2
+    GraphicsDevice: 21
+    XrSdk: 
+    StereoModes: 0
+    Reason: flip flop
   - FilteredScene: {fileID: 102900000, guid: b03383077f153b7439af7708ebe1155a, type: 3}
-=======
-  - FilteredScene: {fileID: 102900000, guid: 359ded33a047fd540b5e19a98547f5e2, type: 3}
->>>>>>> ff311341
-    ColorSpace: 1
-    BuildPlatform: -2
-    GraphicsDevice: 21
-    XrSdk: 
-    StereoModes: 0
-    Reason: flip flop
-<<<<<<< HEAD
+    ColorSpace: 1
+    BuildPlatform: -2
+    GraphicsDevice: 21
+    XrSdk: 
+    StereoModes: 0
+    Reason: flip flop
   - FilteredScene: {fileID: 102900000, guid: 3b6ce72f472558240a2a8d61a932c6d0, type: 3}
-=======
-  - FilteredScene: {fileID: 102900000, guid: b03383077f153b7439af7708ebe1155a, type: 3}
->>>>>>> ff311341
-    ColorSpace: 1
-    BuildPlatform: -2
-    GraphicsDevice: 21
-    XrSdk: 
-    StereoModes: 0
-<<<<<<< HEAD
+    ColorSpace: 1
+    BuildPlatform: -2
+    GraphicsDevice: 21
+    XrSdk: 
+    StereoModes: 0
     Reason: corruption
   - FilteredScene: {fileID: 102900000, guid: c9a611601b514da47a39335dc899c5f3, type: 3}
-=======
-    Reason: flip flop
-  - FilteredScene: {fileID: 102900000, guid: 3b6ce72f472558240a2a8d61a932c6d0, type: 3}
->>>>>>> ff311341
-    ColorSpace: 1
-    BuildPlatform: -2
-    GraphicsDevice: 21
-    XrSdk: 
-    StereoModes: 0
-<<<<<<< HEAD
+    ColorSpace: 1
+    BuildPlatform: -2
+    GraphicsDevice: 21
+    XrSdk: 
+    StereoModes: 0
     Reason: flip flop
   - FilteredScene: {fileID: 102900000, guid: 95280217564a80c45916bbb33c3159fb, type: 3}
-=======
-    Reason: corruption
-  - FilteredScene: {fileID: 102900000, guid: c9a611601b514da47a39335dc899c5f3, type: 3}
->>>>>>> ff311341
-    ColorSpace: 1
-    BuildPlatform: -2
-    GraphicsDevice: 21
-    XrSdk: 
-    StereoModes: 0
-    Reason: flip flop
-<<<<<<< HEAD
+    ColorSpace: 1
+    BuildPlatform: -2
+    GraphicsDevice: 21
+    XrSdk: 
+    StereoModes: 0
+    Reason: flip flop
   - FilteredScene: {fileID: 102900000, guid: efd4cc3ba99a3ab4bbce52727bc5a7ec, type: 3}
-=======
-  - FilteredScene: {fileID: 102900000, guid: 95280217564a80c45916bbb33c3159fb, type: 3}
->>>>>>> ff311341
-    ColorSpace: 1
-    BuildPlatform: -2
-    GraphicsDevice: 18
-    XrSdk: 
-    StereoModes: 0
-<<<<<<< HEAD
+    ColorSpace: 1
+    BuildPlatform: -2
+    GraphicsDevice: 18
+    XrSdk: 
+    StereoModes: 0
     Reason: Not working
   - FilteredScene: {fileID: 102900000, guid: ce905d8c0a0497f458dbe86bf3b1f615, type: 3}
-=======
-    Reason: flip flop
-  - FilteredScene: {fileID: 102900000, guid: efd4cc3ba99a3ab4bbce52727bc5a7ec, type: 3}
->>>>>>> ff311341
     ColorSpace: 1
     BuildPlatform: -2
     GraphicsDevice: 18
     XrSdk: 
     StereoModes: 0
     Reason: Not working
-<<<<<<< HEAD
-=======
-  - FilteredScene: {fileID: 102900000, guid: ce905d8c0a0497f458dbe86bf3b1f615, type: 3}
-    ColorSpace: 1
-    BuildPlatform: -2
-    GraphicsDevice: 18
-    XrSdk: 
-    StereoModes: 0
-    Reason: Not working
->>>>>>> ff311341
   - FilteredScene: {fileID: 102900000, guid: d04c39af67e5e18449a44f6a7778862f, type: 3}
     ColorSpace: 1
     BuildPlatform: -2
@@ -213,8 +174,6 @@
     XrSdk: 
     StereoModes: 0
     Reason: Crash
-<<<<<<< HEAD
-=======
   - FilteredScene: {fileID: 102900000, guid: f2fd7a28087b7634e94c49cb78704e74, type: 3}
     ColorSpace: 1
     BuildPlatform: -2
@@ -222,7 +181,6 @@
     XrSdk: 
     StereoModes: 0
     Reason: cause following test to fail
->>>>>>> ff311341
   - FilteredScene: {fileID: 102900000, guid: c2f6e1c5441279d42b05dbe99212bf2d, type: 3}
     ColorSpace: 1
     BuildPlatform: -2
@@ -245,8 +203,6 @@
     StereoModes: 0
     Reason: flip flop
   - FilteredScene: {fileID: 102900000, guid: 7529f10e11b78924b9c1ee1727b1405f, type: 3}
-<<<<<<< HEAD
-=======
     ColorSpace: 1
     BuildPlatform: -2
     GraphicsDevice: 21
@@ -254,18 +210,13 @@
     StereoModes: 0
     Reason: Crash
   - FilteredScene: {fileID: 102900000, guid: f4c1349c4fb80fc42a6633e112d14557, type: 3}
->>>>>>> ff311341
-    ColorSpace: 1
-    BuildPlatform: -2
-    GraphicsDevice: 21
-    XrSdk: 
-    StereoModes: 0
-<<<<<<< HEAD
-    Reason: Crash
+    ColorSpace: 1
+    BuildPlatform: -2
+    GraphicsDevice: 21
+    XrSdk: 
+    StereoModes: 0
+    Reason: flip flop
   - FilteredScene: {fileID: 102900000, guid: f4c1349c4fb80fc42a6633e112d14557, type: 3}
-=======
-    Reason: flip flop
-  - FilteredScene: {fileID: 102900000, guid: f4c1349c4fb80fc42a6633e112d14557, type: 3}
     ColorSpace: 1
     BuildPlatform: -2
     GraphicsDevice: 18
@@ -280,23 +231,18 @@
     StereoModes: 0
     Reason: unstable
   - FilteredScene: {fileID: 102900000, guid: e75b9916869e2384b8e53bc6bffb1314, type: 3}
->>>>>>> ff311341
-    ColorSpace: 1
-    BuildPlatform: -2
-    GraphicsDevice: 21
-    XrSdk: 
-    StereoModes: 0
-    Reason: flip flop
-  - FilteredScene: {fileID: 102900000, guid: f4c1349c4fb80fc42a6633e112d14557, type: 3}
-    ColorSpace: 1
-    BuildPlatform: -2
-    GraphicsDevice: 18
-    XrSdk: 
-    StereoModes: 0
-<<<<<<< HEAD
-    Reason: instable
-  - FilteredScene: {fileID: 102900000, guid: e75b9916869e2384b8e53bc6bffb1314, type: 3}
-=======
+    ColorSpace: 1
+    BuildPlatform: -2
+    GraphicsDevice: 21
+    XrSdk: 
+    StereoModes: 0
+    Reason: flip flop
+  - FilteredScene: {fileID: 102900000, guid: 277b6e81295b84afaa297d0889efb8a1, type: 3}
+    ColorSpace: 1
+    BuildPlatform: -2
+    GraphicsDevice: 21
+    XrSdk: 
+    StereoModes: 0
     Reason: flip flop
   - FilteredScene: {fileID: 102900000, guid: 9bdb6076c41f9d64099cfd338b8f4c8b, type: 3}
     ColorSpace: 1
@@ -306,18 +252,13 @@
     StereoModes: 0
     Reason: Wrong (see DX11 ref)
   - FilteredScene: {fileID: 102900000, guid: e77695acbf97db642bde151c9cb2e6dd, type: 3}
->>>>>>> ff311341
-    ColorSpace: 1
-    BuildPlatform: -2
-    GraphicsDevice: 21
-    XrSdk: 
-    StereoModes: 0
-    Reason: flip flop
-<<<<<<< HEAD
-  - FilteredScene: {fileID: 102900000, guid: 277b6e81295b84afaa297d0889efb8a1, type: 3}
-=======
+    ColorSpace: 1
+    BuildPlatform: -2
+    GraphicsDevice: 21
+    XrSdk: 
+    StereoModes: 0
+    Reason: flip flop
   - FilteredScene: {fileID: 102900000, guid: 4a647d8a90f260a498beeeab999a7a94, type: 3}
->>>>>>> ff311341
     ColorSpace: 1
     BuildPlatform: -2
     GraphicsDevice: 21
@@ -352,111 +293,73 @@
     XrSdk: 
     StereoModes: 0
     Reason: flip flop
-  - FilteredScene: {fileID: 102900000, guid: d9fa5d46dfe9c904094d3307d82467ba, type: 3}
-    ColorSpace: 1
-    BuildPlatform: -2
-    GraphicsDevice: 21
-    XrSdk: 
-    StereoModes: 0
-    Reason: flip flop
-  - FilteredScene: {fileID: 102900000, guid: d00305c429b50834eb16887388118552, type: 3}
-    ColorSpace: 1
-    BuildPlatform: -2
-    GraphicsDevice: 21
-    XrSdk: 
-    StereoModes: 0
-    Reason: flip flop
-<<<<<<< HEAD
-  - FilteredScene: {fileID: 102900000, guid: d00305c429b50834eb16887388118552, type: 3}
-=======
+  - FilteredScene: {fileID: 102900000, guid: c94380e34bef7d24c9d95f520ee006b1, type: 3}
+    ColorSpace: 1
+    BuildPlatform: -2
+    GraphicsDevice: 21
+    XrSdk: 
+    StereoModes: 0
+    Reason: flip flop
+  - FilteredScene: {fileID: 102900000, guid: 4f2cb986918804f4aad481246d4b54ba, type: 3}
+    ColorSpace: 1
+    BuildPlatform: -2
+    GraphicsDevice: 21
+    XrSdk: 
+    StereoModes: 0
+    Reason: flip flop
   - FilteredScene: {fileID: 102900000, guid: 6cfc34a76b5a8334b850c3129d9069c7, type: 3}
->>>>>>> ff311341
-    ColorSpace: 1
-    BuildPlatform: -2
-    GraphicsDevice: 21
-    XrSdk: 
-    StereoModes: 0
-    Reason: flip flop
-<<<<<<< HEAD
-  - FilteredScene: {fileID: 102900000, guid: c94380e34bef7d24c9d95f520ee006b1, type: 3}
-=======
+    ColorSpace: 1
+    BuildPlatform: -2
+    GraphicsDevice: 21
+    XrSdk: 
+    StereoModes: 0
+    Reason: flip flop
   - FilteredScene: {fileID: 102900000, guid: aa2b8ed7d0d276340b794c91ebc7cdce, type: 3}
->>>>>>> ff311341
-    ColorSpace: 1
-    BuildPlatform: -2
-    GraphicsDevice: 21
-    XrSdk: 
-    StereoModes: 0
-<<<<<<< HEAD
-    Reason: flip flop
-  - FilteredScene: {fileID: 102900000, guid: 4f2cb986918804f4aad481246d4b54ba, type: 3}
-=======
+    ColorSpace: 1
+    BuildPlatform: -2
+    GraphicsDevice: 21
+    XrSdk: 
+    StereoModes: 0
     Reason: unstable
   - FilteredScene: {fileID: 102900000, guid: dbac54cd53110e949bff19f8be4e39bf, type: 3}
->>>>>>> ff311341
-    ColorSpace: 1
-    BuildPlatform: -2
-    GraphicsDevice: 21
-    XrSdk: 
-    StereoModes: 0
-    Reason: flip flop
-  - FilteredScene: {fileID: 102900000, guid: 6cfc34a76b5a8334b850c3129d9069c7, type: 3}
-    ColorSpace: 1
-    BuildPlatform: -2
-    GraphicsDevice: 21
-    XrSdk: 
-    StereoModes: 0
-    Reason: flip flop
-<<<<<<< HEAD
-  - FilteredScene: {fileID: 102900000, guid: dbac54cd53110e949bff19f8be4e39bf, type: 3}
-=======
+    ColorSpace: 1
+    BuildPlatform: -2
+    GraphicsDevice: 21
+    XrSdk: 
+    StereoModes: 0
+    Reason: flip flop
+  - FilteredScene: {fileID: 102900000, guid: 356a32d71c5170b4ea18c8b7a80b0f47, type: 3}
+    ColorSpace: 1
+    BuildPlatform: -2
+    GraphicsDevice: 21
+    XrSdk: 
+    StereoModes: 0
+    Reason: flip flop
   - FilteredScene: {fileID: 102900000, guid: 4fb94469014a7ce468a32889d270785d, type: 3}
->>>>>>> ff311341
-    ColorSpace: 1
-    BuildPlatform: -2
-    GraphicsDevice: 21
-    XrSdk: 
-    StereoModes: 0
-<<<<<<< HEAD
-    Reason: flip flop
-  - FilteredScene: {fileID: 102900000, guid: 356a32d71c5170b4ea18c8b7a80b0f47, type: 3}
-=======
+    ColorSpace: 1
+    BuildPlatform: -2
+    GraphicsDevice: 21
+    XrSdk: 
+    StereoModes: 0
     Reason: unstable
   - FilteredScene: {fileID: 102900000, guid: 520aec2f141eeaf4daceb4e016157b78, type: 3}
->>>>>>> ff311341
-    ColorSpace: 1
-    BuildPlatform: -2
-    GraphicsDevice: 21
-    XrSdk: 
-    StereoModes: 0
-<<<<<<< HEAD
+    ColorSpace: 1
+    BuildPlatform: -2
+    GraphicsDevice: 21
+    XrSdk: 
+    StereoModes: 0
+    Reason: unstable
+  - FilteredScene: {fileID: 102900000, guid: c64196eb7ce78e84bb835b2ea858ee19, type: 3}
+    ColorSpace: 1
+    BuildPlatform: -2
+    GraphicsDevice: 21
+    XrSdk: 
+    StereoModes: 0
     Reason: flip flop
   - FilteredScene: {fileID: 102900000, guid: 5b7d40e46ea038446bf4f714c9d89eaf, type: 3}
-=======
-    Reason: unstable
-  - FilteredScene: {fileID: 102900000, guid: c64196eb7ce78e84bb835b2ea858ee19, type: 3}
->>>>>>> ff311341
-    ColorSpace: 1
-    BuildPlatform: -2
-    GraphicsDevice: 18
-    XrSdk: 
-    StereoModes: 0
-    Reason: Not working
-  - FilteredScene: {fileID: 102900000, guid: 5246b0356ec7dbf4aa0a3afc6b27b122, type: 3}
-    ColorSpace: 1
-    BuildPlatform: -2
-    GraphicsDevice: 18
-    XrSdk: 
-    StereoModes: 0
-<<<<<<< HEAD
-    Reason: Crash on Yamato
-=======
-    Reason: flip flop
-  - FilteredScene: {fileID: 102900000, guid: 5b7d40e46ea038446bf4f714c9d89eaf, type: 3}
-    ColorSpace: 1
-    BuildPlatform: -2
-    GraphicsDevice: 18
-    XrSdk: 
-    StereoModes: 0
-    Reason: Not working
->>>>>>> ff311341
+    ColorSpace: 1
+    BuildPlatform: -2
+    GraphicsDevice: 18
+    XrSdk: 
+    StereoModes: 0
+    Reason: Not working