--- conflicted
+++ resolved
@@ -187,8 +187,6 @@
         m_Texture: {fileID: 0}
         m_Scale: {x: 1, y: 1}
         m_Offset: {x: 0, y: 0}
-<<<<<<< HEAD
-=======
     - unity_Lightmaps:
         m_Texture: {fileID: 0}
         m_Scale: {x: 1, y: 1}
@@ -201,7 +199,6 @@
         m_Texture: {fileID: 0}
         m_Scale: {x: 1, y: 1}
         m_Offset: {x: 0, y: 0}
->>>>>>> 09a45574
     m_Ints: []
     m_Floats:
     - _AORemapMax: 1
