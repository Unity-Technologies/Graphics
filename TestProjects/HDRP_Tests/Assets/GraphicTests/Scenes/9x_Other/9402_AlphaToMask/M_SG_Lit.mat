%YAML 1.1
%TAG !u! tag:unity3d.com,2011:
--- !u!114 &-9113485176509179981
MonoBehaviour:
  m_ObjectHideFlags: 11
  m_CorrespondingSourceObject: {fileID: 0}
  m_PrefabInstance: {fileID: 0}
  m_PrefabAsset: {fileID: 0}
  m_GameObject: {fileID: 0}
  m_Enabled: 1
  m_EditorHideFlags: 0
  m_Script: {fileID: 11500000, guid: da692e001514ec24dbc4cca1949ff7e8, type: 3}
  m_Name: 
  m_EditorClassIdentifier: 
  version: 7
--- !u!21 &2100000
Material:
  serializedVersion: 6
  m_ObjectHideFlags: 0
  m_CorrespondingSourceObject: {fileID: 0}
  m_PrefabInstance: {fileID: 0}
  m_PrefabAsset: {fileID: 0}
  m_Name: M_SG_Lit
  m_Shader: {fileID: -6465566751694194690, guid: 55272e59a56bf8541b011c7b02b2d7bc,
    type: 3}
  m_ShaderKeywords: _ALPHATEST_ON _ALPHATOMASK_ON _DISABLE_DECALS _DISABLE_SSR
  m_LightmapFlags: 4
  m_EnableInstancingVariants: 0
  m_DoubleSidedGI: 0
  m_CustomRenderQueue: 2450
  stringTagMap:
    MotionVector: User
    RenderType: TransparentCutout
  disabledShaderPasses:
  - DistortionVectors
  - MOTIONVECTORS
  - TransparentDepthPrepass
  - TransparentDepthPostpass
  - TransparentBackface
  - RayTracingPrepass
  m_SavedProperties:
    serializedVersion: 3
    m_TexEnvs:
    - _AnisotropyMap:
        m_Texture: {fileID: 0}
        m_Scale: {x: 1, y: 1}
        m_Offset: {x: 0, y: 0}
    - _BaseColorMap:
        m_Texture: {fileID: 2800000, guid: 3f9313f68c2869648b020663f29c8420, type: 3}
        m_Scale: {x: 0.34, y: 0.08}
        m_Offset: {x: 0.4, y: 0.39}
    - _BentNormalMap:
        m_Texture: {fileID: 0}
        m_Scale: {x: 1, y: 1}
        m_Offset: {x: 0, y: 0}
    - _BentNormalMapOS:
        m_Texture: {fileID: 0}
        m_Scale: {x: 1, y: 1}
        m_Offset: {x: 0, y: 0}
    - _CoatMaskMap:
        m_Texture: {fileID: 0}
        m_Scale: {x: 1, y: 1}
        m_Offset: {x: 0, y: 0}
    - _DetailMap:
        m_Texture: {fileID: 0}
        m_Scale: {x: 1, y: 1}
        m_Offset: {x: 0, y: 0}
    - _DistortionVectorMap:
        m_Texture: {fileID: 0}
        m_Scale: {x: 1, y: 1}
        m_Offset: {x: 0, y: 0}
    - _EmissiveColorMap:
        m_Texture: {fileID: 0}
        m_Scale: {x: 1, y: 1}
        m_Offset: {x: 0, y: 0}
    - _HeightMap:
        m_Texture: {fileID: 0}
        m_Scale: {x: 1, y: 1}
        m_Offset: {x: 0, y: 0}
    - _IridescenceMaskMap:
        m_Texture: {fileID: 0}
        m_Scale: {x: 1, y: 1}
        m_Offset: {x: 0, y: 0}
    - _IridescenceThicknessMap:
        m_Texture: {fileID: 0}
        m_Scale: {x: 1, y: 1}
        m_Offset: {x: 0, y: 0}
    - _MainTex:
        m_Texture: {fileID: 2800000, guid: 3f9313f68c2869648b020663f29c8420, type: 3}
        m_Scale: {x: 1, y: 1}
        m_Offset: {x: 0, y: 0}
    - _MaskMap:
        m_Texture: {fileID: 0}
        m_Scale: {x: 1, y: 1}
        m_Offset: {x: 0, y: 0}
    - _NormalMap:
        m_Texture: {fileID: 0}
        m_Scale: {x: 1, y: 1}
        m_Offset: {x: 0, y: 0}
    - _NormalMapOS:
        m_Texture: {fileID: 0}
        m_Scale: {x: 1, y: 1}
        m_Offset: {x: 0, y: 0}
    - _SampleTexture2D_30B74B6C_Texture_1:
        m_Texture: {fileID: 2800000, guid: 3f9313f68c2869648b020663f29c8420, type: 3}
        m_Scale: {x: 1, y: 1}
        m_Offset: {x: 0, y: 0}
    - _SampleTexture2D_45200ac33c33418a9ecdf4ee5a27ef63_Texture_1:
        m_Texture: {fileID: 2800000, guid: 3f9313f68c2869648b020663f29c8420, type: 3}
        m_Scale: {x: 1, y: 1}
        m_Offset: {x: 0, y: 0}
<<<<<<< HEAD
    - _SampleTexture2D_a998b40319a34486a6c873e6b7f565cf_Texture_1:
=======
    - _SampleTexture2D_53e6eab6f76e48c08d0307157a985e43_Texture_1:
        m_Texture: {fileID: 2800000, guid: 3f9313f68c2869648b020663f29c8420, type: 3}
        m_Scale: {x: 1, y: 1}
        m_Offset: {x: 0, y: 0}
    - _SampleTexture2D_871fb6eab7ac4c6898e4d8ec52675e30_Texture_1:
        m_Texture: {fileID: 2800000, guid: 3f9313f68c2869648b020663f29c8420, type: 3}
        m_Scale: {x: 1, y: 1}
        m_Offset: {x: 0, y: 0}
    - _SampleTexture2D_9f4680f7587b4093ac64175ac67640d6_Texture_1:
        m_Texture: {fileID: 2800000, guid: 3f9313f68c2869648b020663f29c8420, type: 3}
        m_Scale: {x: 1, y: 1}
        m_Offset: {x: 0, y: 0}
    - _SampleTexture2D_d53343dd7383422184c5da3b34d1132d_Texture_1:
>>>>>>> 85f9b336
        m_Texture: {fileID: 2800000, guid: 3f9313f68c2869648b020663f29c8420, type: 3}
        m_Scale: {x: 1, y: 1}
        m_Offset: {x: 0, y: 0}
    - _SpecularColorMap:
        m_Texture: {fileID: 0}
        m_Scale: {x: 1, y: 1}
        m_Offset: {x: 0, y: 0}
    - _SubsurfaceMaskMap:
        m_Texture: {fileID: 0}
        m_Scale: {x: 1, y: 1}
        m_Offset: {x: 0, y: 0}
    - _TangentMap:
        m_Texture: {fileID: 0}
        m_Scale: {x: 1, y: 1}
        m_Offset: {x: 0, y: 0}
    - _TangentMapOS:
        m_Texture: {fileID: 0}
        m_Scale: {x: 1, y: 1}
        m_Offset: {x: 0, y: 0}
    - _ThicknessMap:
        m_Texture: {fileID: 0}
        m_Scale: {x: 1, y: 1}
        m_Offset: {x: 0, y: 0}
    - _TransmittanceColorMap:
        m_Texture: {fileID: 0}
        m_Scale: {x: 1, y: 1}
        m_Offset: {x: 0, y: 0}
    m_Floats:
    - _AORemapMax: 1
    - _AORemapMin: 0
    - _ATDistance: 1
    - _AddPrecomputedVelocity: 0
    - _AlbedoAffectEmissive: 0
    - _AlphaCutoff: 0.3
    - _AlphaCutoffEnable: 1
    - _AlphaCutoffPostpass: 0.5
    - _AlphaCutoffPrepass: 0.5
    - _AlphaCutoffShadow: 0.5
    - _AlphaDstBlend: 0
    - _AlphaSrcBlend: 1
    - _AlphaToMask: 1
    - _AlphaToMaskInspectorValue: 1
    - _Anisotropy: 0
    - _BlendMode: 0
    - _CoatMask: 0
    - _CullMode: 2
    - _CullModeForward: 2
    - _Cutoff: 0.3
    - _DepthOffsetEnable: 0
    - _DetailAlbedoScale: 1
    - _DetailNormalScale: 1
    - _DetailSmoothnessScale: 1
    - _DiffusionProfile: 0
    - _DiffusionProfileHash: 0
    - _DisplacementLockObjectScale: 1
    - _DisplacementLockTilingScale: 1
    - _DisplacementMode: 0
    - _DistortionBlendMode: 0
    - _DistortionBlurBlendMode: 0
    - _DistortionBlurDstBlend: 1
    - _DistortionBlurRemapMax: 1
    - _DistortionBlurRemapMin: 0
    - _DistortionBlurScale: 1
    - _DistortionBlurSrcBlend: 1
    - _DistortionDepthTest: 1
    - _DistortionDstBlend: 1
    - _DistortionEnable: 0
    - _DistortionScale: 1
    - _DistortionSrcBlend: 1
    - _DistortionVectorBias: -1
    - _DistortionVectorScale: 2
    - _DoubleSidedEnable: 0
    - _DoubleSidedNormalMode: 1
    - _Drag: 1
    - _DstBlend: 0
    - _EditorExpendedAreas: 3.4e-43
    - _EmissiveColorMode: 1
    - _EmissiveExposureWeight: 1
    - _EmissiveIntensity: 1
    - _EmissiveIntensityUnit: 0
    - _EnableBlendModePreserveSpecularLighting: 1
    - _EnableFogOnTransparent: 1
    - _EnableGeometricSpecularAA: 0
    - _EnableMotionVectorForVertexAnimation: 0
    - _EnableSpecularOcclusion: 0
    - _EnableWind: 0
    - _EnergyConservingSpecularColor: 1
    - _HdrpVersion: 2
    - _HeightAmplitude: 0.02
    - _HeightCenter: 0.5
    - _HeightMapParametrization: 0
    - _HeightMax: 1
    - _HeightMin: -1
    - _HeightOffset: 0
    - _HeightPoMAmplitude: 2
    - _HeightTessAmplitude: 2
    - _HeightTessCenter: 0.5
    - _InitialBend: 1
    - _InvTilingScale: 4.7619047
    - _Ior: 1
    - _IridescenceMask: 1
    - _IridescenceThickness: 1
    - _LinkDetailsWithBase: 1
    - _MaterialID: 1
    - _Metallic: 0
    - _NormalMapSpace: 0
    - _NormalScale: 1
    - _OpaqueCullMode: 2
    - _PPDLodThreshold: 5
    - _PPDMaxSamples: 15
    - _PPDMinSamples: 5
    - _PPDPrimitiveLength: 1
    - _PPDPrimitiveWidth: 1
    - _PreRefractionPass: 0
    - _RayTracing: 0
    - _ReceivesSSR: 0
    - _ReceivesSSRTransparent: 1
    - _RefractionModel: 0
    - _RenderQueueType: 1
    - _RequireSplitLighting: 0
    - _SSRefractionProjectionModel: 0
    - _ShiverDirectionality: 0.5
    - _ShiverDrag: 0.2
    - _Smoothness: 1
    - _SmoothnessRemapMax: 1
    - _SmoothnessRemapMin: 0
    - _SpecularAAScreenSpaceVariance: 0.1
    - _SpecularAAThreshold: 0.2
    - _SpecularOcclusionMode: 1
    - _SrcBlend: 1
    - _StencilRef: 0
    - _StencilRefDepth: 0
    - _StencilRefDistortionVec: 4
    - _StencilRefGBuffer: 2
    - _StencilRefMV: 32
    - _StencilWriteMask: 6
    - _StencilWriteMaskDepth: 8
    - _StencilWriteMaskDistortionVec: 4
    - _StencilWriteMaskGBuffer: 14
    - _StencilWriteMaskMV: 40
    - _Stiffness: 1
    - _SubsurfaceMask: 1
    - _SupportDecals: 0
    - _SurfaceType: 0
    - _TexWorldScale: 1
    - _TexWorldScaleEmissive: 1
    - _Thickness: 1
    - _ThicknessMultiplier: 1
    - _TransmissionEnable: 1
    - _TransparentBackfaceEnable: 0
    - _TransparentCullMode: 2
    - _TransparentDepthPostpassEnable: 0
    - _TransparentDepthPrepassEnable: 0
    - _TransparentSortPriority: 0
    - _TransparentWritingMotionVec: 0
    - _TransparentZWrite: 0
    - _UVBase: 0
    - _UVDetail: 0
    - _UVEmissive: 0
    - _UseEmissiveIntensity: 0
    - _UseShadowThreshold: 0
    - _ZTestDepthEqualForOpaque: 3
    - _ZTestGBuffer: 3
    - _ZTestModeDistortion: 4
    - _ZTestTransparent: 4
    - _ZWrite: 1
    m_Colors:
    - _BaseColor: {r: 1, g: 0, b: 0, a: 1}
    - _BaseColorMap_MipInfo: {r: 0, g: 0, b: 0, a: 0}
    - _Color: {r: 1, g: 0, b: 0, a: 1}
    - _DiffusionProfileAsset: {r: 0, g: 0, b: 0, a: 0}
    - _DoubleSidedConstants: {r: 1, g: 1, b: -1, a: 0}
    - _EmissionColor: {r: 1, g: 1, b: 1, a: 1}
    - _EmissiveColor: {r: 0, g: 0, b: 0, a: 1}
    - _EmissiveColorLDR: {r: 0, g: 0, b: 0, a: 1}
    - _InvPrimScale: {r: 1, g: 1, b: 0, a: 0}
    - _IridescenceThicknessRemap: {r: 0, g: 1, b: 0, a: 0}
    - _SpecularColor: {r: 1, g: 1, b: 1, a: 1}
    - _ThicknessRemap: {r: 0, g: 1, b: 0, a: 0}
    - _TransmittanceColor: {r: 1, g: 1, b: 1, a: 1}
    - _UVDetailsMappingMask: {r: 1, g: 0, b: 0, a: 0}
    - _UVMappingMask: {r: 1, g: 0, b: 0, a: 0}
    - _UVMappingMaskEmissive: {r: 1, g: 0, b: 0, a: 0}
  m_BuildTextureStacks: []<|MERGE_RESOLUTION|>--- conflicted
+++ resolved
@@ -109,9 +109,6 @@
         m_Texture: {fileID: 2800000, guid: 3f9313f68c2869648b020663f29c8420, type: 3}
         m_Scale: {x: 1, y: 1}
         m_Offset: {x: 0, y: 0}
-<<<<<<< HEAD
-    - _SampleTexture2D_a998b40319a34486a6c873e6b7f565cf_Texture_1:
-=======
     - _SampleTexture2D_53e6eab6f76e48c08d0307157a985e43_Texture_1:
         m_Texture: {fileID: 2800000, guid: 3f9313f68c2869648b020663f29c8420, type: 3}
         m_Scale: {x: 1, y: 1}
@@ -125,7 +122,6 @@
         m_Scale: {x: 1, y: 1}
         m_Offset: {x: 0, y: 0}
     - _SampleTexture2D_d53343dd7383422184c5da3b34d1132d_Texture_1:
->>>>>>> 85f9b336
         m_Texture: {fileID: 2800000, guid: 3f9313f68c2869648b020663f29c8420, type: 3}
         m_Scale: {x: 1, y: 1}
         m_Offset: {x: 0, y: 0}
