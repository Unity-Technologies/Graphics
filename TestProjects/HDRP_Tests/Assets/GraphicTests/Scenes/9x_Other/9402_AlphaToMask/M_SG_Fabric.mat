--- conflicted
+++ resolved
@@ -124,11 +124,7 @@
         m_Texture: {fileID: 2800000, guid: 3f9313f68c2869648b020663f29c8420, type: 3}
         m_Scale: {x: 1, y: 1}
         m_Offset: {x: 0, y: 0}
-<<<<<<< HEAD
-    - _SampleTexture2D_ccab3a1dc9834f269ec96edc3fcefef7_Texture_1:
-=======
     - _SampleTexture2D_da38d6acccad4a03835086c8aaf928f5_Texture_1:
->>>>>>> 85f9b336
         m_Texture: {fileID: 2800000, guid: 3f9313f68c2869648b020663f29c8420, type: 3}
         m_Scale: {x: 1, y: 1}
         m_Offset: {x: 0, y: 0}
