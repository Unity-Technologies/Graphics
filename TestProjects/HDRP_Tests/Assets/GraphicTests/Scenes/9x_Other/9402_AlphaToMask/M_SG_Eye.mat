%YAML 1.1
%TAG !u! tag:unity3d.com,2011:
--- !u!114 &-9113485176509179981
MonoBehaviour:
  m_ObjectHideFlags: 11
  m_CorrespondingSourceObject: {fileID: 0}
  m_PrefabInstance: {fileID: 0}
  m_PrefabAsset: {fileID: 0}
  m_GameObject: {fileID: 0}
  m_Enabled: 1
  m_EditorHideFlags: 0
  m_Script: {fileID: 11500000, guid: da692e001514ec24dbc4cca1949ff7e8, type: 3}
  m_Name: 
  m_EditorClassIdentifier: 
  version: 7
--- !u!21 &2100000
Material:
  serializedVersion: 6
  m_ObjectHideFlags: 0
  m_CorrespondingSourceObject: {fileID: 0}
  m_PrefabInstance: {fileID: 0}
  m_PrefabAsset: {fileID: 0}
  m_Name: M_SG_Eye
  m_Shader: {fileID: -6465566751694194690, guid: 5da239178cdea704386d9ac8234561dd,
    type: 3}
  m_ShaderKeywords: _ALPHATEST_ON _ALPHATOMASK_ON _DISABLE_SSR_TRANSPARENT _NORMALMAP_TANGENT_SPACE
  m_LightmapFlags: 4
  m_EnableInstancingVariants: 0
  m_DoubleSidedGI: 0
  m_CustomRenderQueue: 2475
  stringTagMap:
    MotionVector: User
    RenderType: TransparentCutout
  disabledShaderPasses:
  - DistortionVectors
  - MOTIONVECTORS
  - TransparentDepthPrepass
  - TransparentDepthPostpass
  - TransparentBackface
  m_SavedProperties:
    serializedVersion: 3
    m_TexEnvs:
    - _AnisotropyMap:
        m_Texture: {fileID: 0}
        m_Scale: {x: 1, y: 1}
        m_Offset: {x: 0, y: 0}
    - _BaseColorMap:
        m_Texture: {fileID: 2800000, guid: 3f9313f68c2869648b020663f29c8420, type: 3}
        m_Scale: {x: 0.34, y: 0.08}
        m_Offset: {x: 0.4, y: 0.39}
    - _BentNormalMap:
        m_Texture: {fileID: 0}
        m_Scale: {x: 1, y: 1}
        m_Offset: {x: 0, y: 0}
    - _BentNormalMapOS:
        m_Texture: {fileID: 0}
        m_Scale: {x: 1, y: 1}
        m_Offset: {x: 0, y: 0}
    - _CoatMaskMap:
        m_Texture: {fileID: 0}
        m_Scale: {x: 1, y: 1}
        m_Offset: {x: 0, y: 0}
    - _DetailMap:
        m_Texture: {fileID: 0}
        m_Scale: {x: 1, y: 1}
        m_Offset: {x: 0, y: 0}
    - _DistortionVectorMap:
        m_Texture: {fileID: 0}
        m_Scale: {x: 1, y: 1}
        m_Offset: {x: 0, y: 0}
    - _EmissiveColorMap:
        m_Texture: {fileID: 0}
        m_Scale: {x: 1, y: 1}
        m_Offset: {x: 0, y: 0}
    - _HeightMap:
        m_Texture: {fileID: 0}
        m_Scale: {x: 1, y: 1}
        m_Offset: {x: 0, y: 0}
    - _IridescenceMaskMap:
        m_Texture: {fileID: 0}
        m_Scale: {x: 1, y: 1}
        m_Offset: {x: 0, y: 0}
    - _IridescenceThicknessMap:
        m_Texture: {fileID: 0}
        m_Scale: {x: 1, y: 1}
        m_Offset: {x: 0, y: 0}
    - _MainTex:
        m_Texture: {fileID: 2800000, guid: 3f9313f68c2869648b020663f29c8420, type: 3}
        m_Scale: {x: 1, y: 1}
        m_Offset: {x: 0, y: 0}
    - _MaskMap:
        m_Texture: {fileID: 0}
        m_Scale: {x: 1, y: 1}
        m_Offset: {x: 0, y: 0}
    - _NormalMap:
        m_Texture: {fileID: 0}
        m_Scale: {x: 1, y: 1}
        m_Offset: {x: 0, y: 0}
    - _NormalMapOS:
        m_Texture: {fileID: 0}
        m_Scale: {x: 1, y: 1}
        m_Offset: {x: 0, y: 0}
    - _SampleTexture2D_30B74B6C_Texture_1:
        m_Texture: {fileID: 2800000, guid: 3f9313f68c2869648b020663f29c8420, type: 3}
        m_Scale: {x: 1, y: 1}
        m_Offset: {x: 0, y: 0}
<<<<<<< HEAD
    - _SampleTexture2D_39d70fd93b96461aad6bb30f9bca7f9f_Texture_1:
=======
    - _SampleTexture2D_3585dd9854944427ba81565da7ebb4d4_Texture_1:
        m_Texture: {fileID: 2800000, guid: 3f9313f68c2869648b020663f29c8420, type: 3}
        m_Scale: {x: 1, y: 1}
        m_Offset: {x: 0, y: 0}
    - _SampleTexture2D_574a8983ee384136bbd3d614e253695e_Texture_1:
>>>>>>> 85f9b336
        m_Texture: {fileID: 2800000, guid: 3f9313f68c2869648b020663f29c8420, type: 3}
        m_Scale: {x: 1, y: 1}
        m_Offset: {x: 0, y: 0}
    - _SampleTexture2D_E46AEF4A_Texture_1:
        m_Texture: {fileID: 2800000, guid: 3f9313f68c2869648b020663f29c8420, type: 3}
        m_Scale: {x: 1, y: 1}
        m_Offset: {x: 0, y: 0}
    - _SampleTexture2D_f1bfcf921fbb4cf49c5022d84e08cd5c_Texture_1:
        m_Texture: {fileID: 2800000, guid: 3f9313f68c2869648b020663f29c8420, type: 3}
        m_Scale: {x: 1, y: 1}
        m_Offset: {x: 0, y: 0}
    - _SampleTexture2D_fd6c252d065241d3b17414b9d8a0c3a9_Texture_1:
        m_Texture: {fileID: 2800000, guid: 3f9313f68c2869648b020663f29c8420, type: 3}
        m_Scale: {x: 1, y: 1}
        m_Offset: {x: 0, y: 0}
    - _SpecularColorMap:
        m_Texture: {fileID: 0}
        m_Scale: {x: 1, y: 1}
        m_Offset: {x: 0, y: 0}
    - _SubsurfaceMaskMap:
        m_Texture: {fileID: 0}
        m_Scale: {x: 1, y: 1}
        m_Offset: {x: 0, y: 0}
    - _TangentMap:
        m_Texture: {fileID: 0}
        m_Scale: {x: 1, y: 1}
        m_Offset: {x: 0, y: 0}
    - _TangentMapOS:
        m_Texture: {fileID: 0}
        m_Scale: {x: 1, y: 1}
        m_Offset: {x: 0, y: 0}
    - _ThicknessMap:
        m_Texture: {fileID: 0}
        m_Scale: {x: 1, y: 1}
        m_Offset: {x: 0, y: 0}
    - _TransmittanceColorMap:
        m_Texture: {fileID: 0}
        m_Scale: {x: 1, y: 1}
        m_Offset: {x: 0, y: 0}
    m_Floats:
    - _AORemapMax: 1
    - _AORemapMin: 0
    - _ATDistance: 1
    - _AddPrecomputedVelocity: 0
    - _AlbedoAffectEmissive: 0
    - _AlphaCutoff: 0.3
    - _AlphaCutoffEnable: 1
    - _AlphaCutoffPostpass: 0.5
    - _AlphaCutoffPrepass: 0.5
    - _AlphaCutoffShadow: 0.5
    - _AlphaDstBlend: 0
    - _AlphaSrcBlend: 1
    - _AlphaToMask: 1
    - _AlphaToMaskInspectorValue: 1
    - _Anisotropy: 0
    - _BlendMode: 0
    - _CoatMask: 0
    - _CullMode: 2
    - _CullModeForward: 2
    - _Cutoff: 0.3
    - _DepthOffsetEnable: 0
    - _DetailAlbedoScale: 1
    - _DetailNormalScale: 1
    - _DetailSmoothnessScale: 1
    - _DiffusionProfile: 0
    - _DiffusionProfileHash: 0
    - _DisplacementLockObjectScale: 1
    - _DisplacementLockTilingScale: 1
    - _DisplacementMode: 0
    - _DistortionBlendMode: 0
    - _DistortionBlurBlendMode: 0
    - _DistortionBlurDstBlend: 1
    - _DistortionBlurRemapMax: 1
    - _DistortionBlurRemapMin: 0
    - _DistortionBlurScale: 1
    - _DistortionBlurSrcBlend: 1
    - _DistortionDepthTest: 1
    - _DistortionDstBlend: 1
    - _DistortionEnable: 0
    - _DistortionScale: 1
    - _DistortionSrcBlend: 1
    - _DistortionVectorBias: -1
    - _DistortionVectorScale: 2
    - _DoubleSidedEnable: 0
    - _DoubleSidedNormalMode: 1
    - _Drag: 1
    - _DstBlend: 0
    - _EditorExpendedAreas: 3.4e-43
    - _EmissiveColorMode: 1
    - _EmissiveExposureWeight: 1
    - _EmissiveIntensity: 1
    - _EmissiveIntensityUnit: 0
    - _EnableBlendModePreserveSpecularLighting: 1
    - _EnableFogOnTransparent: 1
    - _EnableGeometricSpecularAA: 0
    - _EnableMotionVectorForVertexAnimation: 0
    - _EnableSpecularOcclusion: 0
    - _EnableWind: 0
    - _EnergyConservingSpecularColor: 1
    - _HdrpVersion: 2
    - _HeightAmplitude: 0.02
    - _HeightCenter: 0.5
    - _HeightMapParametrization: 0
    - _HeightMax: 1
    - _HeightMin: -1
    - _HeightOffset: 0
    - _HeightPoMAmplitude: 2
    - _HeightTessAmplitude: 2
    - _HeightTessCenter: 0.5
    - _InitialBend: 1
    - _InvTilingScale: 4.7619047
    - _Ior: 1
    - _IridescenceMask: 1
    - _IridescenceThickness: 1
    - _LinkDetailsWithBase: 1
    - _MaterialID: 1
    - _Metallic: 0
    - _NormalMapSpace: 0
    - _NormalScale: 1
    - _OpaqueCullMode: 2
    - _PPDLodThreshold: 5
    - _PPDMaxSamples: 15
    - _PPDMinSamples: 5
    - _PPDPrimitiveLength: 1
    - _PPDPrimitiveWidth: 1
    - _PreRefractionPass: 0
    - _ReceivesSSR: 1
    - _ReceivesSSRTransparent: 0
    - _RefractionModel: 0
    - _RenderQueueType: 1
    - _RequireSplitLighting: 0
    - _SSRefractionProjectionModel: 0
    - _ShiverDirectionality: 0.5
    - _ShiverDrag: 0.2
    - _Smoothness: 1
    - _SmoothnessRemapMax: 1
    - _SmoothnessRemapMin: 0
    - _SpecularAAScreenSpaceVariance: 0.1
    - _SpecularAAThreshold: 0.2
    - _SpecularOcclusionMode: 1
    - _SrcBlend: 1
    - _StencilRef: 0
    - _StencilRefDepth: 8
    - _StencilRefDistortionVec: 4
    - _StencilRefGBuffer: 10
    - _StencilRefMV: 40
    - _StencilWriteMask: 6
    - _StencilWriteMaskDepth: 8
    - _StencilWriteMaskDistortionVec: 4
    - _StencilWriteMaskGBuffer: 14
    - _StencilWriteMaskMV: 40
    - _Stiffness: 1
    - _SubsurfaceMask: 1
    - _SupportDecals: 1
    - _SurfaceType: 0
    - _TexWorldScale: 1
    - _TexWorldScaleEmissive: 1
    - _Thickness: 1
    - _ThicknessMultiplier: 1
    - _TransmissionEnable: 1
    - _TransparentBackfaceEnable: 0
    - _TransparentCullMode: 2
    - _TransparentDepthPostpassEnable: 0
    - _TransparentDepthPrepassEnable: 0
    - _TransparentSortPriority: 0
    - _TransparentWritingMotionVec: 0
    - _TransparentZWrite: 0
    - _UVBase: 0
    - _UVDetail: 0
    - _UVEmissive: 0
    - _UseEmissiveIntensity: 0
    - _UseShadowThreshold: 0
    - _ZTestDepthEqualForOpaque: 3
    - _ZTestGBuffer: 3
    - _ZTestModeDistortion: 4
    - _ZTestTransparent: 4
    - _ZWrite: 1
    m_Colors:
    - _BaseColor: {r: 1, g: 0, b: 0, a: 1}
    - _BaseColorMap_MipInfo: {r: 0, g: 0, b: 0, a: 0}
    - _Color: {r: 1, g: 0, b: 0, a: 1}
    - _DiffusionProfileAsset: {r: 0, g: 0, b: 0, a: 0}
    - _DoubleSidedConstants: {r: 1, g: 1, b: -1, a: 0}
    - _EmissionColor: {r: 1, g: 1, b: 1, a: 1}
    - _EmissiveColor: {r: 0, g: 0, b: 0, a: 1}
    - _EmissiveColorLDR: {r: 0, g: 0, b: 0, a: 1}
    - _InvPrimScale: {r: 1, g: 1, b: 0, a: 0}
    - _IridescenceThicknessRemap: {r: 0, g: 1, b: 0, a: 0}
    - _SpecularColor: {r: 1, g: 1, b: 1, a: 1}
    - _ThicknessRemap: {r: 0, g: 1, b: 0, a: 0}
    - _TransmittanceColor: {r: 1, g: 1, b: 1, a: 1}
    - _UVDetailsMappingMask: {r: 1, g: 0, b: 0, a: 0}
    - _UVMappingMask: {r: 1, g: 0, b: 0, a: 0}
    - _UVMappingMaskEmissive: {r: 1, g: 0, b: 0, a: 0}
  m_BuildTextureStacks: []<|MERGE_RESOLUTION|>--- conflicted
+++ resolved
@@ -104,15 +104,11 @@
         m_Texture: {fileID: 2800000, guid: 3f9313f68c2869648b020663f29c8420, type: 3}
         m_Scale: {x: 1, y: 1}
         m_Offset: {x: 0, y: 0}
-<<<<<<< HEAD
-    - _SampleTexture2D_39d70fd93b96461aad6bb30f9bca7f9f_Texture_1:
-=======
     - _SampleTexture2D_3585dd9854944427ba81565da7ebb4d4_Texture_1:
         m_Texture: {fileID: 2800000, guid: 3f9313f68c2869648b020663f29c8420, type: 3}
         m_Scale: {x: 1, y: 1}
         m_Offset: {x: 0, y: 0}
     - _SampleTexture2D_574a8983ee384136bbd3d614e253695e_Texture_1:
->>>>>>> 85f9b336
         m_Texture: {fileID: 2800000, guid: 3f9313f68c2869648b020663f29c8420, type: 3}
         m_Scale: {x: 1, y: 1}
         m_Offset: {x: 0, y: 0}
