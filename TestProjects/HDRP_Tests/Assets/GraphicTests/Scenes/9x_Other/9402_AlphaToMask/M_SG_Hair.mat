%YAML 1.1
%TAG !u! tag:unity3d.com,2011:
--- !u!114 &-9113485176509179981
MonoBehaviour:
  m_ObjectHideFlags: 11
  m_CorrespondingSourceObject: {fileID: 0}
  m_PrefabInstance: {fileID: 0}
  m_PrefabAsset: {fileID: 0}
  m_GameObject: {fileID: 0}
  m_Enabled: 1
  m_EditorHideFlags: 0
  m_Script: {fileID: 11500000, guid: da692e001514ec24dbc4cca1949ff7e8, type: 3}
  m_Name: 
  m_EditorClassIdentifier: 
  version: 7
--- !u!21 &2100000
Material:
  serializedVersion: 6
  m_ObjectHideFlags: 0
  m_CorrespondingSourceObject: {fileID: 0}
  m_PrefabInstance: {fileID: 0}
  m_PrefabAsset: {fileID: 0}
  m_Name: M_SG_Hair
  m_Shader: {fileID: -6465566751694194690, guid: f13f79f4b49d2334c89fb20279d85c1d,
    type: 3}
  m_ShaderKeywords: _ALPHATEST_ON _ALPHATOMASK_ON _DISABLE_SSR_TRANSPARENT
  m_LightmapFlags: 4
  m_EnableInstancingVariants: 0
  m_DoubleSidedGI: 0
  m_CustomRenderQueue: 2475
  stringTagMap:
    MotionVector: User
    RenderType: TransparentCutout
  disabledShaderPasses:
  - DistortionVectors
  - MOTIONVECTORS
  - TransparentDepthPrepass
  - TransparentDepthPostpass
  - TransparentBackface
  m_SavedProperties:
    serializedVersion: 3
    m_TexEnvs:
    - _AnisotropyMap:
        m_Texture: {fileID: 0}
        m_Scale: {x: 1, y: 1}
        m_Offset: {x: 0, y: 0}
    - _BaseColorMap:
        m_Texture: {fileID: 2800000, guid: 3f9313f68c2869648b020663f29c8420, type: 3}
        m_Scale: {x: 0.34, y: 0.08}
        m_Offset: {x: 0.4, y: 0.39}
    - _BentNormalMap:
        m_Texture: {fileID: 0}
        m_Scale: {x: 1, y: 1}
        m_Offset: {x: 0, y: 0}
    - _BentNormalMapOS:
        m_Texture: {fileID: 0}
        m_Scale: {x: 1, y: 1}
        m_Offset: {x: 0, y: 0}
    - _CoatMaskMap:
        m_Texture: {fileID: 0}
        m_Scale: {x: 1, y: 1}
        m_Offset: {x: 0, y: 0}
    - _DetailMap:
        m_Texture: {fileID: 0}
        m_Scale: {x: 1, y: 1}
        m_Offset: {x: 0, y: 0}
    - _DistortionVectorMap:
        m_Texture: {fileID: 0}
        m_Scale: {x: 1, y: 1}
        m_Offset: {x: 0, y: 0}
    - _EmissiveColorMap:
        m_Texture: {fileID: 0}
        m_Scale: {x: 1, y: 1}
        m_Offset: {x: 0, y: 0}
    - _HeightMap:
        m_Texture: {fileID: 0}
        m_Scale: {x: 1, y: 1}
        m_Offset: {x: 0, y: 0}
    - _IridescenceMaskMap:
        m_Texture: {fileID: 0}
        m_Scale: {x: 1, y: 1}
        m_Offset: {x: 0, y: 0}
    - _IridescenceThicknessMap:
        m_Texture: {fileID: 0}
        m_Scale: {x: 1, y: 1}
        m_Offset: {x: 0, y: 0}
    - _MainTex:
        m_Texture: {fileID: 2800000, guid: 3f9313f68c2869648b020663f29c8420, type: 3}
        m_Scale: {x: 1, y: 1}
        m_Offset: {x: 0, y: 0}
    - _MaskMap:
        m_Texture: {fileID: 0}
        m_Scale: {x: 1, y: 1}
        m_Offset: {x: 0, y: 0}
    - _NormalMap:
        m_Texture: {fileID: 0}
        m_Scale: {x: 1, y: 1}
        m_Offset: {x: 0, y: 0}
    - _NormalMapOS:
        m_Texture: {fileID: 0}
        m_Scale: {x: 1, y: 1}
        m_Offset: {x: 0, y: 0}
    - _SampleTexture2D_0235b91218f24a268908eb84b97fa1ab_Texture_1:
        m_Texture: {fileID: 2800000, guid: 3f9313f68c2869648b020663f29c8420, type: 3}
        m_Scale: {x: 1, y: 1}
        m_Offset: {x: 0, y: 0}
    - _SampleTexture2D_30B74B6C_Texture_1:
        m_Texture: {fileID: 2800000, guid: 3f9313f68c2869648b020663f29c8420, type: 3}
        m_Scale: {x: 1, y: 1}
        m_Offset: {x: 0, y: 0}
    - _SampleTexture2D_794ff52687d44261902ec669760b623b_Texture_1:
        m_Texture: {fileID: 2800000, guid: 3f9313f68c2869648b020663f29c8420, type: 3}
        m_Scale: {x: 1, y: 1}
        m_Offset: {x: 0, y: 0}
    - _SampleTexture2D_7C8EB53E_Texture_1:
        m_Texture: {fileID: 2800000, guid: 3f9313f68c2869648b020663f29c8420, type: 3}
        m_Scale: {x: 1, y: 1}
        m_Offset: {x: 0, y: 0}
<<<<<<< HEAD
    - _SampleTexture2D_fedbaf0c77104ee39680bb545eb605e2_Texture_1:
=======
    - _SampleTexture2D_80ec972bc36547ce941e854cdfa354d6_Texture_1:
        m_Texture: {fileID: 2800000, guid: 3f9313f68c2869648b020663f29c8420, type: 3}
        m_Scale: {x: 1, y: 1}
        m_Offset: {x: 0, y: 0}
    - _SampleTexture2D_9b63a1839d594416860e54830dfdcab3_Texture_1:
        m_Texture: {fileID: 2800000, guid: 3f9313f68c2869648b020663f29c8420, type: 3}
        m_Scale: {x: 1, y: 1}
        m_Offset: {x: 0, y: 0}
    - _SampleTexture2D_de38ab950b7448a287c9eb6d22389e86_Texture_1:
>>>>>>> 85f9b336
        m_Texture: {fileID: 2800000, guid: 3f9313f68c2869648b020663f29c8420, type: 3}
        m_Scale: {x: 1, y: 1}
        m_Offset: {x: 0, y: 0}
    - _SpecularColorMap:
        m_Texture: {fileID: 0}
        m_Scale: {x: 1, y: 1}
        m_Offset: {x: 0, y: 0}
    - _SubsurfaceMaskMap:
        m_Texture: {fileID: 0}
        m_Scale: {x: 1, y: 1}
        m_Offset: {x: 0, y: 0}
    - _TangentMap:
        m_Texture: {fileID: 0}
        m_Scale: {x: 1, y: 1}
        m_Offset: {x: 0, y: 0}
    - _TangentMapOS:
        m_Texture: {fileID: 0}
        m_Scale: {x: 1, y: 1}
        m_Offset: {x: 0, y: 0}
    - _ThicknessMap:
        m_Texture: {fileID: 0}
        m_Scale: {x: 1, y: 1}
        m_Offset: {x: 0, y: 0}
    - _TransmittanceColorMap:
        m_Texture: {fileID: 0}
        m_Scale: {x: 1, y: 1}
        m_Offset: {x: 0, y: 0}
    m_Floats:
    - _AORemapMax: 1
    - _AORemapMin: 0
    - _ATDistance: 1
    - _AddPrecomputedVelocity: 0
    - _AlbedoAffectEmissive: 0
    - _AlphaCutoff: 0.3
    - _AlphaCutoffEnable: 1
    - _AlphaCutoffPostpass: 0.5
    - _AlphaCutoffPrepass: 0.5
    - _AlphaCutoffShadow: 0.5
    - _AlphaDstBlend: 0
    - _AlphaSrcBlend: 1
    - _AlphaToMask: 1
    - _AlphaToMaskInspectorValue: 1
    - _Anisotropy: 0
    - _BlendMode: 0
    - _CoatMask: 0
    - _CullMode: 2
    - _CullModeForward: 2
    - _Cutoff: 0.3
    - _DepthOffsetEnable: 0
    - _DetailAlbedoScale: 1
    - _DetailNormalScale: 1
    - _DetailSmoothnessScale: 1
    - _DiffusionProfile: 0
    - _DiffusionProfileHash: 0
    - _DisplacementLockObjectScale: 1
    - _DisplacementLockTilingScale: 1
    - _DisplacementMode: 0
    - _DistortionBlendMode: 0
    - _DistortionBlurBlendMode: 0
    - _DistortionBlurDstBlend: 1
    - _DistortionBlurRemapMax: 1
    - _DistortionBlurRemapMin: 0
    - _DistortionBlurScale: 1
    - _DistortionBlurSrcBlend: 1
    - _DistortionDepthTest: 1
    - _DistortionDstBlend: 1
    - _DistortionEnable: 0
    - _DistortionScale: 1
    - _DistortionSrcBlend: 1
    - _DistortionVectorBias: -1
    - _DistortionVectorScale: 2
    - _DoubleSidedEnable: 0
    - _DoubleSidedNormalMode: 1
    - _Drag: 1
    - _DstBlend: 0
    - _EditorExpendedAreas: 3.4e-43
    - _EmissiveColorMode: 1
    - _EmissiveExposureWeight: 1
    - _EmissiveIntensity: 1
    - _EmissiveIntensityUnit: 0
    - _EnableBlendModePreserveSpecularLighting: 1
    - _EnableFogOnTransparent: 1
    - _EnableGeometricSpecularAA: 0
    - _EnableMotionVectorForVertexAnimation: 0
    - _EnableSpecularOcclusion: 0
    - _EnableWind: 0
    - _EnergyConservingSpecularColor: 1
    - _HdrpVersion: 2
    - _HeightAmplitude: 0.02
    - _HeightCenter: 0.5
    - _HeightMapParametrization: 0
    - _HeightMax: 1
    - _HeightMin: -1
    - _HeightOffset: 0
    - _HeightPoMAmplitude: 2
    - _HeightTessAmplitude: 2
    - _HeightTessCenter: 0.5
    - _InitialBend: 1
    - _InvTilingScale: 4.7619047
    - _Ior: 1
    - _IridescenceMask: 1
    - _IridescenceThickness: 1
    - _LinkDetailsWithBase: 1
    - _MaterialID: 1
    - _Metallic: 0
    - _NormalMapSpace: 0
    - _NormalScale: 1
    - _OpaqueCullMode: 2
    - _PPDLodThreshold: 5
    - _PPDMaxSamples: 15
    - _PPDMinSamples: 5
    - _PPDPrimitiveLength: 1
    - _PPDPrimitiveWidth: 1
    - _PreRefractionPass: 0
    - _ReceivesSSR: 1
    - _ReceivesSSRTransparent: 0
    - _RefractionModel: 0
    - _RenderQueueType: 1
    - _RequireSplitLighting: 0
    - _SSRefractionProjectionModel: 0
    - _ShiverDirectionality: 0.5
    - _ShiverDrag: 0.2
    - _Smoothness: 1
    - _SmoothnessRemapMax: 1
    - _SmoothnessRemapMin: 0
    - _SpecularAAScreenSpaceVariance: 0.1
    - _SpecularAAThreshold: 0.2
    - _SpecularOcclusionMode: 1
    - _SrcBlend: 1
    - _StencilRef: 0
    - _StencilRefDepth: 8
    - _StencilRefDistortionVec: 4
    - _StencilRefGBuffer: 10
    - _StencilRefMV: 40
    - _StencilWriteMask: 6
    - _StencilWriteMaskDepth: 8
    - _StencilWriteMaskDistortionVec: 4
    - _StencilWriteMaskGBuffer: 14
    - _StencilWriteMaskMV: 40
    - _Stiffness: 1
    - _SubsurfaceMask: 1
    - _SupportDecals: 1
    - _SurfaceType: 0
    - _TexWorldScale: 1
    - _TexWorldScaleEmissive: 1
    - _Thickness: 1
    - _ThicknessMultiplier: 1
    - _TransmissionEnable: 1
    - _TransparentBackfaceEnable: 0
    - _TransparentCullMode: 2
    - _TransparentDepthPostpassEnable: 0
    - _TransparentDepthPrepassEnable: 0
    - _TransparentSortPriority: 0
    - _TransparentWritingMotionVec: 0
    - _TransparentZWrite: 0
    - _UVBase: 0
    - _UVDetail: 0
    - _UVEmissive: 0
    - _UseEmissiveIntensity: 0
    - _UseShadowThreshold: 0
    - _ZTestDepthEqualForOpaque: 3
    - _ZTestGBuffer: 3
    - _ZTestModeDistortion: 4
    - _ZTestTransparent: 4
    - _ZWrite: 1
    m_Colors:
    - _BaseColor: {r: 1, g: 0, b: 0, a: 1}
    - _BaseColorMap_MipInfo: {r: 0, g: 0, b: 0, a: 0}
    - _Color: {r: 1, g: 0, b: 0, a: 1}
    - _DiffusionProfileAsset: {r: 0, g: 0, b: 0, a: 0}
    - _DoubleSidedConstants: {r: 1, g: 1, b: -1, a: 0}
    - _EmissionColor: {r: 1, g: 1, b: 1, a: 1}
    - _EmissiveColor: {r: 0, g: 0, b: 0, a: 1}
    - _EmissiveColorLDR: {r: 0, g: 0, b: 0, a: 1}
    - _InvPrimScale: {r: 1, g: 1, b: 0, a: 0}
    - _IridescenceThicknessRemap: {r: 0, g: 1, b: 0, a: 0}
    - _SpecularColor: {r: 1, g: 1, b: 1, a: 1}
    - _ThicknessRemap: {r: 0, g: 1, b: 0, a: 0}
    - _TransmittanceColor: {r: 1, g: 1, b: 1, a: 1}
    - _UVDetailsMappingMask: {r: 1, g: 0, b: 0, a: 0}
    - _UVMappingMask: {r: 1, g: 0, b: 0, a: 0}
    - _UVMappingMaskEmissive: {r: 1, g: 0, b: 0, a: 0}
  m_BuildTextureStacks: []<|MERGE_RESOLUTION|>--- conflicted
+++ resolved
@@ -116,9 +116,6 @@
         m_Texture: {fileID: 2800000, guid: 3f9313f68c2869648b020663f29c8420, type: 3}
         m_Scale: {x: 1, y: 1}
         m_Offset: {x: 0, y: 0}
-<<<<<<< HEAD
-    - _SampleTexture2D_fedbaf0c77104ee39680bb545eb605e2_Texture_1:
-=======
     - _SampleTexture2D_80ec972bc36547ce941e854cdfa354d6_Texture_1:
         m_Texture: {fileID: 2800000, guid: 3f9313f68c2869648b020663f29c8420, type: 3}
         m_Scale: {x: 1, y: 1}
@@ -128,7 +125,6 @@
         m_Scale: {x: 1, y: 1}
         m_Offset: {x: 0, y: 0}
     - _SampleTexture2D_de38ab950b7448a287c9eb6d22389e86_Texture_1:
->>>>>>> 85f9b336
         m_Texture: {fileID: 2800000, guid: 3f9313f68c2869648b020663f29c8420, type: 3}
         m_Scale: {x: 1, y: 1}
         m_Offset: {x: 0, y: 0}
