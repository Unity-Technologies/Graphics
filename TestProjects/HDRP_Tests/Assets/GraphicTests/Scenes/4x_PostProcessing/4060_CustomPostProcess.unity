%YAML 1.1
%TAG !u! tag:unity3d.com,2011:
--- !u!29 &1
OcclusionCullingSettings:
  m_ObjectHideFlags: 0
  serializedVersion: 2
  m_OcclusionBakeSettings:
    smallestOccluder: 5
    smallestHole: 0.25
    backfaceThreshold: 100
  m_SceneGUID: 00000000000000000000000000000000
  m_OcclusionCullingData: {fileID: 0}
--- !u!104 &2
RenderSettings:
  m_ObjectHideFlags: 0
  serializedVersion: 9
  m_Fog: 0
  m_FogColor: {r: 0.5, g: 0.5, b: 0.5, a: 1}
  m_FogMode: 3
  m_FogDensity: 0.01
  m_LinearFogStart: 0
  m_LinearFogEnd: 300
  m_AmbientSkyColor: {r: 0.212, g: 0.227, b: 0.259, a: 1}
  m_AmbientEquatorColor: {r: 0.114, g: 0.125, b: 0.133, a: 1}
  m_AmbientGroundColor: {r: 0.047, g: 0.043, b: 0.035, a: 1}
  m_AmbientIntensity: 1
  m_AmbientMode: 0
  m_SubtractiveShadowColor: {r: 0.42, g: 0.478, b: 0.627, a: 1}
  m_SkyboxMaterial: {fileID: 0}
  m_HaloStrength: 0.5
  m_FlareStrength: 1
  m_FlareFadeSpeed: 3
  m_HaloTexture: {fileID: 0}
  m_SpotCookie: {fileID: 10001, guid: 0000000000000000e000000000000000, type: 0}
  m_DefaultReflectionMode: 0
  m_DefaultReflectionResolution: 128
  m_ReflectionBounces: 1
  m_ReflectionIntensity: 1
  m_CustomReflection: {fileID: 0}
  m_Sun: {fileID: 0}
  m_IndirectSpecularColor: {r: 0, g: 0, b: 0, a: 1}
  m_UseRadianceAmbientProbe: 0
--- !u!157 &3
LightmapSettings:
  m_ObjectHideFlags: 0
  serializedVersion: 12
  m_GIWorkflowMode: 1
  m_GISettings:
    serializedVersion: 2
    m_BounceScale: 1
    m_IndirectOutputScale: 1
    m_AlbedoBoost: 1
    m_EnvironmentLightingMode: 0
    m_EnableBakedLightmaps: 1
    m_EnableRealtimeLightmaps: 1
  m_LightmapEditorSettings:
    serializedVersion: 12
    m_Resolution: 2
    m_BakeResolution: 40
    m_AtlasSize: 1024
    m_AO: 0
    m_AOMaxDistance: 1
    m_CompAOExponent: 1
    m_CompAOExponentDirect: 0
    m_ExtractAmbientOcclusion: 0
    m_Padding: 2
    m_LightmapParameters: {fileID: 0}
    m_LightmapsBakeMode: 1
    m_TextureCompression: 1
    m_FinalGather: 0
    m_FinalGatherFiltering: 1
    m_FinalGatherRayCount: 256
    m_ReflectionCompression: 2
    m_MixedBakeMode: 2
    m_BakeBackend: 1
    m_PVRSampling: 1
    m_PVRDirectSampleCount: 32
    m_PVRSampleCount: 512
    m_PVRBounces: 2
    m_PVREnvironmentSampleCount: 256
    m_PVREnvironmentReferencePointCount: 2048
    m_PVRFilteringMode: 1
    m_PVRDenoiserTypeDirect: 1
    m_PVRDenoiserTypeIndirect: 1
    m_PVRDenoiserTypeAO: 1
    m_PVRFilterTypeDirect: 0
    m_PVRFilterTypeIndirect: 0
    m_PVRFilterTypeAO: 0
    m_PVREnvironmentMIS: 1
    m_PVRCulling: 1
    m_PVRFilteringGaussRadiusDirect: 1
    m_PVRFilteringGaussRadiusIndirect: 5
    m_PVRFilteringGaussRadiusAO: 2
    m_PVRFilteringAtrousPositionSigmaDirect: 0.5
    m_PVRFilteringAtrousPositionSigmaIndirect: 2
    m_PVRFilteringAtrousPositionSigmaAO: 1
    m_ExportTrainingData: 0
    m_TrainingDataDestination: TrainingData
    m_LightProbeSampleCountMultiplier: 4
  m_LightingDataAsset: {fileID: 0}
<<<<<<< HEAD
  m_LightingSettings: {fileID: 4890085278179872738, guid: 85e59e6fb918b384290a9820ad83d27f,
=======
  m_LightingSettings: {fileID: 4890085278179872738, guid: 9b05bec4ea473f54a897b8e9efea53d2,
>>>>>>> aaaca10d
    type: 2}
--- !u!196 &4
NavMeshSettings:
  serializedVersion: 2
  m_ObjectHideFlags: 0
  m_BuildSettings:
    serializedVersion: 2
    agentTypeID: 0
    agentRadius: 0.5
    agentHeight: 2
    agentSlope: 45
    agentClimb: 0.4
    ledgeDropHeight: 0
    maxJumpAcrossDistance: 0
    minRegionArea: 2
    manualCellSize: 0
    cellSize: 0.16666667
    manualTileSize: 0
    tileSize: 256
    accuratePlacement: 0
    maxJobWorkers: 0
    preserveTilesOutsideBounds: 0
    debug:
      m_Flags: 0
  m_NavMeshData: {fileID: 0}
--- !u!1 &861455543
GameObject:
  m_ObjectHideFlags: 0
  m_CorrespondingSourceObject: {fileID: 0}
  m_PrefabInstance: {fileID: 0}
  m_PrefabAsset: {fileID: 0}
  serializedVersion: 6
  m_Component:
  - component: {fileID: 861455545}
  - component: {fileID: 861455544}
  m_Layer: 0
  m_Name: Post Processing
  m_TagString: Untagged
  m_Icon: {fileID: 0}
  m_NavMeshLayer: 0
  m_StaticEditorFlags: 0
  m_IsActive: 1
--- !u!114 &861455544
MonoBehaviour:
  m_ObjectHideFlags: 0
  m_CorrespondingSourceObject: {fileID: 0}
  m_PrefabInstance: {fileID: 0}
  m_PrefabAsset: {fileID: 0}
  m_GameObject: {fileID: 861455543}
  m_Enabled: 1
  m_EditorHideFlags: 0
  m_Script: {fileID: 11500000, guid: 172515602e62fb746b5d573b38a5fe58, type: 3}
  m_Name: 
  m_EditorClassIdentifier: 
  isGlobal: 1
  priority: 0
  blendDistance: 0
  weight: 1
  sharedProfile: {fileID: 11400000, guid: a6c3cd6b32eca554386ba541213d97a4, type: 2}
--- !u!4 &861455545
Transform:
  m_ObjectHideFlags: 0
  m_CorrespondingSourceObject: {fileID: 0}
  m_PrefabInstance: {fileID: 0}
  m_PrefabAsset: {fileID: 0}
  m_GameObject: {fileID: 861455543}
  m_LocalRotation: {x: 0, y: 0, z: 0, w: 1}
  m_LocalPosition: {x: 0, y: 0, z: 0}
  m_LocalScale: {x: 1, y: 1, z: 1}
  m_Children: []
  m_Father: {fileID: 0}
  m_RootOrder: 1
  m_LocalEulerAnglesHint: {x: 0, y: 0, z: 0}
--- !u!1 &896969948
GameObject:
  m_ObjectHideFlags: 0
  m_CorrespondingSourceObject: {fileID: 0}
  m_PrefabInstance: {fileID: 0}
  m_PrefabAsset: {fileID: 0}
  serializedVersion: 6
  m_Component:
  - component: {fileID: 896969951}
  - component: {fileID: 896969950}
  - component: {fileID: 896969949}
  m_Layer: 0
  m_Name: Quad
  m_TagString: Untagged
  m_Icon: {fileID: 0}
  m_NavMeshLayer: 0
  m_StaticEditorFlags: 0
  m_IsActive: 1
--- !u!23 &896969949
MeshRenderer:
  m_ObjectHideFlags: 0
  m_CorrespondingSourceObject: {fileID: 0}
  m_PrefabInstance: {fileID: 0}
  m_PrefabAsset: {fileID: 0}
  m_GameObject: {fileID: 896969948}
  m_Enabled: 1
  m_CastShadows: 1
  m_ReceiveShadows: 1
  m_DynamicOccludee: 1
  m_MotionVectors: 1
  m_LightProbeUsage: 1
  m_ReflectionProbeUsage: 1
  m_RayTracingMode: 2
  m_RayTraceProcedural: 0
  m_RenderingLayerMask: 1
  m_RendererPriority: 0
  m_Materials:
  - {fileID: 2100000, guid: 0c083568733b5d9439277140f5b744c3, type: 2}
  m_StaticBatchInfo:
    firstSubMesh: 0
    subMeshCount: 0
  m_StaticBatchRoot: {fileID: 0}
  m_ProbeAnchor: {fileID: 0}
  m_LightProbeVolumeOverride: {fileID: 0}
  m_ScaleInLightmap: 1
  m_ReceiveGI: 1
  m_PreserveUVs: 0
  m_IgnoreNormalsForChartDetection: 0
  m_ImportantGI: 0
  m_StitchLightmapSeams: 1
  m_SelectedEditorRenderState: 3
  m_MinimumChartSize: 4
  m_AutoUVMaxDistance: 0.5
  m_AutoUVMaxAngle: 89
  m_LightmapParameters: {fileID: 0}
  m_SortingLayerID: 0
  m_SortingLayer: 0
  m_SortingOrder: 0
  m_AdditionalVertexStreams: {fileID: 0}
--- !u!33 &896969950
MeshFilter:
  m_ObjectHideFlags: 0
  m_CorrespondingSourceObject: {fileID: 0}
  m_PrefabInstance: {fileID: 0}
  m_PrefabAsset: {fileID: 0}
  m_GameObject: {fileID: 896969948}
  m_Mesh: {fileID: 10210, guid: 0000000000000000e000000000000000, type: 0}
--- !u!4 &896969951
Transform:
  m_ObjectHideFlags: 0
  m_CorrespondingSourceObject: {fileID: 0}
  m_PrefabInstance: {fileID: 0}
  m_PrefabAsset: {fileID: 0}
  m_GameObject: {fileID: 896969948}
  m_LocalRotation: {x: 0, y: 0, z: 0, w: 1}
  m_LocalPosition: {x: 0, y: 0, z: 0}
  m_LocalScale: {x: 516, y: 540, z: 1}
  m_Children: []
  m_Father: {fileID: 0}
  m_RootOrder: 2
  m_LocalEulerAnglesHint: {x: 0, y: 0, z: 0}
--- !u!1001 &1094840242
PrefabInstance:
  m_ObjectHideFlags: 0
  serializedVersion: 2
  m_Modification:
    m_TransformParent: {fileID: 0}
    m_Modifications:
    - target: {fileID: 1132393308280272, guid: c07ace9ab142ca9469fa377877c2f1e7, type: 3}
      propertyPath: m_Name
      value: HDRP_Test_Camera
      objectReference: {fileID: 0}
    - target: {fileID: 4209882255362944, guid: c07ace9ab142ca9469fa377877c2f1e7, type: 3}
      propertyPath: m_LocalPosition.x
      value: 0
      objectReference: {fileID: 0}
    - target: {fileID: 4209882255362944, guid: c07ace9ab142ca9469fa377877c2f1e7, type: 3}
      propertyPath: m_LocalPosition.y
      value: 0
      objectReference: {fileID: 0}
    - target: {fileID: 4209882255362944, guid: c07ace9ab142ca9469fa377877c2f1e7, type: 3}
      propertyPath: m_LocalPosition.z
      value: -10
      objectReference: {fileID: 0}
    - target: {fileID: 4209882255362944, guid: c07ace9ab142ca9469fa377877c2f1e7, type: 3}
      propertyPath: m_LocalRotation.x
      value: 0
      objectReference: {fileID: 0}
    - target: {fileID: 4209882255362944, guid: c07ace9ab142ca9469fa377877c2f1e7, type: 3}
      propertyPath: m_LocalRotation.y
      value: 0
      objectReference: {fileID: 0}
    - target: {fileID: 4209882255362944, guid: c07ace9ab142ca9469fa377877c2f1e7, type: 3}
      propertyPath: m_LocalRotation.z
      value: 0
      objectReference: {fileID: 0}
    - target: {fileID: 4209882255362944, guid: c07ace9ab142ca9469fa377877c2f1e7, type: 3}
      propertyPath: m_LocalRotation.w
      value: 1
      objectReference: {fileID: 0}
    - target: {fileID: 4209882255362944, guid: c07ace9ab142ca9469fa377877c2f1e7, type: 3}
      propertyPath: m_RootOrder
      value: 0
      objectReference: {fileID: 0}
    - target: {fileID: 4209882255362944, guid: c07ace9ab142ca9469fa377877c2f1e7, type: 3}
      propertyPath: m_LocalEulerAnglesHint.x
      value: 0
      objectReference: {fileID: 0}
    - target: {fileID: 4209882255362944, guid: c07ace9ab142ca9469fa377877c2f1e7, type: 3}
      propertyPath: m_LocalEulerAnglesHint.y
      value: 0
      objectReference: {fileID: 0}
    - target: {fileID: 4209882255362944, guid: c07ace9ab142ca9469fa377877c2f1e7, type: 3}
      propertyPath: m_LocalEulerAnglesHint.z
      value: 0
      objectReference: {fileID: 0}
    - target: {fileID: 20109210616973140, guid: c07ace9ab142ca9469fa377877c2f1e7,
        type: 3}
      propertyPath: orthographic
      value: 1
      objectReference: {fileID: 0}
    - target: {fileID: 20109210616973140, guid: c07ace9ab142ca9469fa377877c2f1e7,
        type: 3}
      propertyPath: orthographic size
      value: 270
      objectReference: {fileID: 0}
    - target: {fileID: 20109210616973140, guid: c07ace9ab142ca9469fa377877c2f1e7,
        type: 3}
      propertyPath: near clip plane
      value: 0.12
      objectReference: {fileID: 0}
    - target: {fileID: 114777190906822814, guid: c07ace9ab142ca9469fa377877c2f1e7,
        type: 3}
      propertyPath: m_RenderingPathCustomFrameSettings.bitDatas.data1
      value: 70005818916701
      objectReference: {fileID: 0}
    - target: {fileID: 114777190906822814, guid: c07ace9ab142ca9469fa377877c2f1e7,
        type: 3}
      propertyPath: m_Version
      value: 7
      objectReference: {fileID: 0}
    - target: {fileID: 114777190906822814, guid: c07ace9ab142ca9469fa377877c2f1e7,
        type: 3}
      propertyPath: m_ObsoleteFrameSettings.enableShadow
      value: 0
      objectReference: {fileID: 0}
    - target: {fileID: 114777190906822814, guid: c07ace9ab142ca9469fa377877c2f1e7,
        type: 3}
      propertyPath: m_ObsoleteFrameSettings.enableContactShadows
      value: 0
      objectReference: {fileID: 0}
    - target: {fileID: 114777190906822814, guid: c07ace9ab142ca9469fa377877c2f1e7,
        type: 3}
      propertyPath: m_ObsoleteFrameSettings.enableShadowMask
      value: 0
      objectReference: {fileID: 0}
    - target: {fileID: 114777190906822814, guid: c07ace9ab142ca9469fa377877c2f1e7,
        type: 3}
      propertyPath: m_ObsoleteFrameSettings.enableSSR
      value: 0
      objectReference: {fileID: 0}
    - target: {fileID: 114777190906822814, guid: c07ace9ab142ca9469fa377877c2f1e7,
        type: 3}
      propertyPath: m_ObsoleteFrameSettings.enableSSAO
      value: 0
      objectReference: {fileID: 0}
    - target: {fileID: 114777190906822814, guid: c07ace9ab142ca9469fa377877c2f1e7,
        type: 3}
      propertyPath: m_ObsoleteFrameSettings.enableSubsurfaceScattering
      value: 0
      objectReference: {fileID: 0}
    - target: {fileID: 114777190906822814, guid: c07ace9ab142ca9469fa377877c2f1e7,
        type: 3}
      propertyPath: m_ObsoleteFrameSettings.enableTransmission
      value: 0
      objectReference: {fileID: 0}
    - target: {fileID: 114777190906822814, guid: c07ace9ab142ca9469fa377877c2f1e7,
        type: 3}
      propertyPath: m_ObsoleteFrameSettings.enableAtmosphericScattering
      value: 0
      objectReference: {fileID: 0}
    - target: {fileID: 114777190906822814, guid: c07ace9ab142ca9469fa377877c2f1e7,
        type: 3}
      propertyPath: m_ObsoleteFrameSettings.enableVolumetrics
      value: 0
      objectReference: {fileID: 0}
    - target: {fileID: 114777190906822814, guid: c07ace9ab142ca9469fa377877c2f1e7,
        type: 3}
      propertyPath: m_ObsoleteFrameSettings.enableReprojectionForVolumetrics
      value: 0
      objectReference: {fileID: 0}
    - target: {fileID: 114777190906822814, guid: c07ace9ab142ca9469fa377877c2f1e7,
        type: 3}
      propertyPath: m_ObsoleteFrameSettings.enableLightLayers
      value: 0
      objectReference: {fileID: 0}
    - target: {fileID: 114777190906822814, guid: c07ace9ab142ca9469fa377877c2f1e7,
        type: 3}
      propertyPath: m_ObsoleteFrameSettings.diffuseGlobalDimmer
      value: 0
      objectReference: {fileID: 0}
    - target: {fileID: 114777190906822814, guid: c07ace9ab142ca9469fa377877c2f1e7,
        type: 3}
      propertyPath: m_ObsoleteFrameSettings.specularGlobalDimmer
      value: 0
      objectReference: {fileID: 0}
    - target: {fileID: 114777190906822814, guid: c07ace9ab142ca9469fa377877c2f1e7,
        type: 3}
      propertyPath: m_ObsoleteFrameSettings.shaderLitMode
      value: 0
      objectReference: {fileID: 0}
    - target: {fileID: 114777190906822814, guid: c07ace9ab142ca9469fa377877c2f1e7,
        type: 3}
      propertyPath: m_ObsoleteFrameSettings.enableTransparentPrepass
      value: 0
      objectReference: {fileID: 0}
    - target: {fileID: 114777190906822814, guid: c07ace9ab142ca9469fa377877c2f1e7,
        type: 3}
      propertyPath: m_ObsoleteFrameSettings.enableMotionVectors
      value: 0
      objectReference: {fileID: 0}
    - target: {fileID: 114777190906822814, guid: c07ace9ab142ca9469fa377877c2f1e7,
        type: 3}
      propertyPath: m_ObsoleteFrameSettings.enableObjectMotionVectors
      value: 0
      objectReference: {fileID: 0}
    - target: {fileID: 114777190906822814, guid: c07ace9ab142ca9469fa377877c2f1e7,
        type: 3}
      propertyPath: m_ObsoleteFrameSettings.enableDecals
      value: 0
      objectReference: {fileID: 0}
    - target: {fileID: 114777190906822814, guid: c07ace9ab142ca9469fa377877c2f1e7,
        type: 3}
      propertyPath: m_ObsoleteFrameSettings.enableRoughRefraction
      value: 0
      objectReference: {fileID: 0}
    - target: {fileID: 114777190906822814, guid: c07ace9ab142ca9469fa377877c2f1e7,
        type: 3}
      propertyPath: m_ObsoleteFrameSettings.enableTransparentPostpass
      value: 0
      objectReference: {fileID: 0}
    - target: {fileID: 114777190906822814, guid: c07ace9ab142ca9469fa377877c2f1e7,
        type: 3}
      propertyPath: m_ObsoleteFrameSettings.enableDistortion
      value: 0
      objectReference: {fileID: 0}
    - target: {fileID: 114777190906822814, guid: c07ace9ab142ca9469fa377877c2f1e7,
        type: 3}
      propertyPath: m_ObsoleteFrameSettings.enablePostprocess
      value: 0
      objectReference: {fileID: 0}
    - target: {fileID: 114777190906822814, guid: c07ace9ab142ca9469fa377877c2f1e7,
        type: 3}
      propertyPath: m_ObsoleteFrameSettings.enableOpaqueObjects
      value: 0
      objectReference: {fileID: 0}
    - target: {fileID: 114777190906822814, guid: c07ace9ab142ca9469fa377877c2f1e7,
        type: 3}
      propertyPath: m_ObsoleteFrameSettings.enableTransparentObjects
      value: 0
      objectReference: {fileID: 0}
    - target: {fileID: 114777190906822814, guid: c07ace9ab142ca9469fa377877c2f1e7,
        type: 3}
      propertyPath: m_ObsoleteFrameSettings.enableRealtimePlanarReflection
      value: 0
      objectReference: {fileID: 0}
    - target: {fileID: 114777190906822814, guid: c07ace9ab142ca9469fa377877c2f1e7,
        type: 3}
      propertyPath: m_ObsoleteFrameSettings.enableAsyncCompute
      value: 0
      objectReference: {fileID: 0}
    - target: {fileID: 114777190906822814, guid: c07ace9ab142ca9469fa377877c2f1e7,
        type: 3}
      propertyPath: m_ObsoleteFrameSettings.runLightListAsync
      value: 0
      objectReference: {fileID: 0}
    - target: {fileID: 114777190906822814, guid: c07ace9ab142ca9469fa377877c2f1e7,
        type: 3}
      propertyPath: m_ObsoleteFrameSettings.runSSRAsync
      value: 0
      objectReference: {fileID: 0}
    - target: {fileID: 114777190906822814, guid: c07ace9ab142ca9469fa377877c2f1e7,
        type: 3}
      propertyPath: m_ObsoleteFrameSettings.runSSAOAsync
      value: 0
      objectReference: {fileID: 0}
    - target: {fileID: 114777190906822814, guid: c07ace9ab142ca9469fa377877c2f1e7,
        type: 3}
      propertyPath: m_ObsoleteFrameSettings.runContactShadowsAsync
      value: 0
      objectReference: {fileID: 0}
    - target: {fileID: 114777190906822814, guid: c07ace9ab142ca9469fa377877c2f1e7,
        type: 3}
      propertyPath: m_ObsoleteFrameSettings.runVolumeVoxelizationAsync
      value: 0
      objectReference: {fileID: 0}
    - target: {fileID: 114777190906822814, guid: c07ace9ab142ca9469fa377877c2f1e7,
        type: 3}
      propertyPath: m_ObsoleteFrameSettings.lightLoopSettings.enableDeferredTileAndCluster
      value: 0
      objectReference: {fileID: 0}
    - target: {fileID: 114777190906822814, guid: c07ace9ab142ca9469fa377877c2f1e7,
        type: 3}
      propertyPath: m_ObsoleteFrameSettings.lightLoopSettings.enableComputeLightEvaluation
      value: 0
      objectReference: {fileID: 0}
    - target: {fileID: 114777190906822814, guid: c07ace9ab142ca9469fa377877c2f1e7,
        type: 3}
      propertyPath: m_ObsoleteFrameSettings.lightLoopSettings.enableComputeLightVariants
      value: 0
      objectReference: {fileID: 0}
    - target: {fileID: 114777190906822814, guid: c07ace9ab142ca9469fa377877c2f1e7,
        type: 3}
      propertyPath: m_ObsoleteFrameSettings.lightLoopSettings.enableComputeMaterialVariants
      value: 0
      objectReference: {fileID: 0}
    - target: {fileID: 114777190906822814, guid: c07ace9ab142ca9469fa377877c2f1e7,
        type: 3}
      propertyPath: m_ObsoleteFrameSettings.lightLoopSettings.enableFptlForForwardOpaque
      value: 0
      objectReference: {fileID: 0}
    - target: {fileID: 114777190906822814, guid: c07ace9ab142ca9469fa377877c2f1e7,
        type: 3}
      propertyPath: m_ObsoleteFrameSettings.lightLoopSettings.enableBigTilePrepass
      value: 0
      objectReference: {fileID: 0}
    - target: {fileID: 114777190906822814, guid: c07ace9ab142ca9469fa377877c2f1e7,
        type: 3}
      propertyPath: m_ObsoleteFrameSettings.lightLoopSettings.isFptlEnabled
      value: 0
      objectReference: {fileID: 0}
    - target: {fileID: 114777190906822814, guid: c07ace9ab142ca9469fa377877c2f1e7,
        type: 3}
      propertyPath: dithering
      value: 0
      objectReference: {fileID: 0}
    - target: {fileID: 114777190906822814, guid: c07ace9ab142ca9469fa377877c2f1e7,
        type: 3}
      propertyPath: antialiasing
      value: 2
      objectReference: {fileID: 0}
    - target: {fileID: 114995348509370400, guid: c07ace9ab142ca9469fa377877c2f1e7,
        type: 3}
      propertyPath: ImageComparisonSettings.TargetWidth
      value: 516
      objectReference: {fileID: 0}
    - target: {fileID: 114995348509370400, guid: c07ace9ab142ca9469fa377877c2f1e7,
        type: 3}
      propertyPath: ImageComparisonSettings.TargetHeight
      value: 540
      objectReference: {fileID: 0}
    - target: {fileID: 114995348509370400, guid: c07ace9ab142ca9469fa377877c2f1e7,
        type: 3}
      propertyPath: ImageComparisonSettings.PerPixelCorrectnessThreshold
      value: 0.001
      objectReference: {fileID: 0}
    - target: {fileID: 114995348509370400, guid: c07ace9ab142ca9469fa377877c2f1e7,
        type: 3}
      propertyPath: ImageComparisonSettings.AverageCorrectnessThreshold
      value: 0.0001
      objectReference: {fileID: 0}
    - target: {fileID: 114995348509370400, guid: c07ace9ab142ca9469fa377877c2f1e7,
        type: 3}
      propertyPath: renderGraphCompatible
      value: 0
      objectReference: {fileID: 0}
    m_RemovedComponents: []
  m_SourcePrefab: {fileID: 100100000, guid: c07ace9ab142ca9469fa377877c2f1e7, type: 3}
--- !u!1 &1106217728
GameObject:
  m_ObjectHideFlags: 0
  m_CorrespondingSourceObject: {fileID: 0}
  m_PrefabInstance: {fileID: 0}
  m_PrefabAsset: {fileID: 0}
  serializedVersion: 6
  m_Component:
  - component: {fileID: 1106217732}
  - component: {fileID: 1106217731}
  - component: {fileID: 1106217730}
  - component: {fileID: 1106217729}
  m_Layer: 0
  m_Name: Cube
  m_TagString: Untagged
  m_Icon: {fileID: 0}
  m_NavMeshLayer: 0
  m_StaticEditorFlags: 0
  m_IsActive: 1
--- !u!65 &1106217729
BoxCollider:
  m_ObjectHideFlags: 0
  m_CorrespondingSourceObject: {fileID: 0}
  m_PrefabInstance: {fileID: 0}
  m_PrefabAsset: {fileID: 0}
  m_GameObject: {fileID: 1106217728}
  m_Material: {fileID: 0}
  m_IsTrigger: 0
  m_Enabled: 1
  serializedVersion: 2
  m_Size: {x: 1, y: 1, z: 1}
  m_Center: {x: 0, y: 0, z: 0}
--- !u!23 &1106217730
MeshRenderer:
  m_ObjectHideFlags: 0
  m_CorrespondingSourceObject: {fileID: 0}
  m_PrefabInstance: {fileID: 0}
  m_PrefabAsset: {fileID: 0}
  m_GameObject: {fileID: 1106217728}
  m_Enabled: 1
  m_CastShadows: 1
  m_ReceiveShadows: 1
  m_DynamicOccludee: 1
  m_MotionVectors: 1
  m_LightProbeUsage: 1
  m_ReflectionProbeUsage: 1
  m_RayTracingMode: 2
  m_RayTraceProcedural: 0
  m_RenderingLayerMask: 1
  m_RendererPriority: 0
  m_Materials:
  - {fileID: 2100000, guid: 73c176f402d2c2f4d929aa5da7585d17, type: 2}
  m_StaticBatchInfo:
    firstSubMesh: 0
    subMeshCount: 0
  m_StaticBatchRoot: {fileID: 0}
  m_ProbeAnchor: {fileID: 0}
  m_LightProbeVolumeOverride: {fileID: 0}
  m_ScaleInLightmap: 1
  m_ReceiveGI: 1
  m_PreserveUVs: 0
  m_IgnoreNormalsForChartDetection: 0
  m_ImportantGI: 0
  m_StitchLightmapSeams: 1
  m_SelectedEditorRenderState: 3
  m_MinimumChartSize: 4
  m_AutoUVMaxDistance: 0.5
  m_AutoUVMaxAngle: 89
  m_LightmapParameters: {fileID: 0}
  m_SortingLayerID: 0
  m_SortingLayer: 0
  m_SortingOrder: 0
  m_AdditionalVertexStreams: {fileID: 0}
--- !u!33 &1106217731
MeshFilter:
  m_ObjectHideFlags: 0
  m_CorrespondingSourceObject: {fileID: 0}
  m_PrefabInstance: {fileID: 0}
  m_PrefabAsset: {fileID: 0}
  m_GameObject: {fileID: 1106217728}
  m_Mesh: {fileID: 10202, guid: 0000000000000000e000000000000000, type: 0}
--- !u!4 &1106217732
Transform:
  m_ObjectHideFlags: 0
  m_CorrespondingSourceObject: {fileID: 0}
  m_PrefabInstance: {fileID: 0}
  m_PrefabAsset: {fileID: 0}
  m_GameObject: {fileID: 1106217728}
  m_LocalRotation: {x: 0, y: 0, z: 0, w: 1}
  m_LocalPosition: {x: 189.2, y: 5.3, z: 11.7}
  m_LocalScale: {x: 102.55375, y: 228.41495, z: 40.76}
  m_Children: []
  m_Father: {fileID: 0}
  m_RootOrder: 4
  m_LocalEulerAnglesHint: {x: 0, y: 0, z: 0}
--- !u!1 &1312917302
GameObject:
  m_ObjectHideFlags: 0
  m_CorrespondingSourceObject: {fileID: 0}
  m_PrefabInstance: {fileID: 0}
  m_PrefabAsset: {fileID: 0}
  serializedVersion: 6
  m_Component:
  - component: {fileID: 1312917305}
  - component: {fileID: 1312917304}
  - component: {fileID: 1312917303}
  m_Layer: 0
  m_Name: Quad (1)
  m_TagString: Untagged
  m_Icon: {fileID: 0}
  m_NavMeshLayer: 0
  m_StaticEditorFlags: 0
  m_IsActive: 1
--- !u!23 &1312917303
MeshRenderer:
  m_ObjectHideFlags: 0
  m_CorrespondingSourceObject: {fileID: 0}
  m_PrefabInstance: {fileID: 0}
  m_PrefabAsset: {fileID: 0}
  m_GameObject: {fileID: 1312917302}
  m_Enabled: 1
  m_CastShadows: 1
  m_ReceiveShadows: 1
  m_DynamicOccludee: 1
  m_MotionVectors: 1
  m_LightProbeUsage: 1
  m_ReflectionProbeUsage: 1
  m_RayTracingMode: 2
  m_RayTraceProcedural: 0
  m_RenderingLayerMask: 1
  m_RendererPriority: 0
  m_Materials:
  - {fileID: 2100000, guid: c4571daf0482be843a5e5a8ae0d8ef31, type: 2}
  m_StaticBatchInfo:
    firstSubMesh: 0
    subMeshCount: 0
  m_StaticBatchRoot: {fileID: 0}
  m_ProbeAnchor: {fileID: 0}
  m_LightProbeVolumeOverride: {fileID: 0}
  m_ScaleInLightmap: 1
  m_ReceiveGI: 1
  m_PreserveUVs: 0
  m_IgnoreNormalsForChartDetection: 0
  m_ImportantGI: 0
  m_StitchLightmapSeams: 1
  m_SelectedEditorRenderState: 3
  m_MinimumChartSize: 4
  m_AutoUVMaxDistance: 0.5
  m_AutoUVMaxAngle: 89
  m_LightmapParameters: {fileID: 0}
  m_SortingLayerID: 0
  m_SortingLayer: 0
  m_SortingOrder: 0
  m_AdditionalVertexStreams: {fileID: 0}
--- !u!33 &1312917304
MeshFilter:
  m_ObjectHideFlags: 0
  m_CorrespondingSourceObject: {fileID: 0}
  m_PrefabInstance: {fileID: 0}
  m_PrefabAsset: {fileID: 0}
  m_GameObject: {fileID: 1312917302}
  m_Mesh: {fileID: 10210, guid: 0000000000000000e000000000000000, type: 0}
--- !u!4 &1312917305
Transform:
  m_ObjectHideFlags: 0
  m_CorrespondingSourceObject: {fileID: 0}
  m_PrefabInstance: {fileID: 0}
  m_PrefabAsset: {fileID: 0}
  m_GameObject: {fileID: 1312917302}
  m_LocalRotation: {x: 0, y: 0, z: 0, w: 1}
  m_LocalPosition: {x: 0, y: 0, z: -4.5}
  m_LocalScale: {x: 230.90257, y: 241.64221, z: 0.371345}
  m_Children: []
  m_Father: {fileID: 0}
  m_RootOrder: 3
  m_LocalEulerAnglesHint: {x: 0, y: 0, z: 0}<|MERGE_RESOLUTION|>--- conflicted
+++ resolved
@@ -98,11 +98,7 @@
     m_TrainingDataDestination: TrainingData
     m_LightProbeSampleCountMultiplier: 4
   m_LightingDataAsset: {fileID: 0}
-<<<<<<< HEAD
-  m_LightingSettings: {fileID: 4890085278179872738, guid: 85e59e6fb918b384290a9820ad83d27f,
-=======
   m_LightingSettings: {fileID: 4890085278179872738, guid: 9b05bec4ea473f54a897b8e9efea53d2,
->>>>>>> aaaca10d
     type: 2}
 --- !u!196 &4
 NavMeshSettings:
@@ -557,11 +553,6 @@
       propertyPath: ImageComparisonSettings.AverageCorrectnessThreshold
       value: 0.0001
       objectReference: {fileID: 0}
-    - target: {fileID: 114995348509370400, guid: c07ace9ab142ca9469fa377877c2f1e7,
-        type: 3}
-      propertyPath: renderGraphCompatible
-      value: 0
-      objectReference: {fileID: 0}
     m_RemovedComponents: []
   m_SourcePrefab: {fileID: 100100000, guid: c07ace9ab142ca9469fa377877c2f1e7, type: 3}
 --- !u!1 &1106217728
