--- conflicted
+++ resolved
@@ -38,11 +38,7 @@
   m_ReflectionIntensity: 1
   m_CustomReflection: {fileID: 0}
   m_Sun: {fileID: 0}
-<<<<<<< HEAD
-  m_IndirectSpecularColor: {r: 2941.0608, g: 4370.924, b: 4980.884, a: 1}
-=======
-  m_IndirectSpecularColor: {r: 2955.6716, g: 4334.302, b: 4517.9897, a: 1}
->>>>>>> 2161ebbe
+  m_IndirectSpecularColor: {r: 2829.894, g: 4166.4497, b: 4750.5654, a: 1}
   m_UseRadianceAmbientProbe: 0
 --- !u!157 &3
 LightmapSettings:
@@ -1040,11 +1036,7 @@
   m_BounceIntensity: 1
   m_ColorTemperature: 6570
   m_UseColorTemperature: 1
-<<<<<<< HEAD
-  m_BoundingSphereOverride: {x: 1.02e-43, y: -1.4822748e+10, z: 4.5905e-41, w: 0}
-=======
   m_BoundingSphereOverride: {x: 3.1e-44, y: 6e-45, z: 8e-45, w: 1.1754945e-38}
->>>>>>> 2161ebbe
   m_UseBoundingSphereOverride: 0
   m_UseViewFrustumForShadowCasterCull: 1
   m_ShadowRadius: 0
