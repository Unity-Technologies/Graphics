--- conflicted
+++ resolved
@@ -635,13 +635,7 @@
   - enabled: 1
     path: Assets/GraphicTests/Scenes/5x_SkyAndFog/5013_VolumetricCloudsShadowsNoExposureControl.unity
     guid: 5c206ffe4be14364ebbe4b661b9bc792
-<<<<<<< HEAD
-=======
   - enabled: 0
-    path: Assets/GraphicTests/Scenes/5x_SkyAndFog/5014_VolumetricCloudsBanding.unity
-    guid: e024f2c09de4b354cbdd89bfe26ab3c2
->>>>>>> f5f70126
-  - enabled: 1
     path: Assets/GraphicTests/Scenes/5x_SkyAndFog/5015_VolumetricClouds_ProbeGradient.unity
     guid: 78ca7afcf8921954aa91cd9f95c25131
   - enabled: 1
