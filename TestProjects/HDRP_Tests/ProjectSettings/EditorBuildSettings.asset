--- conflicted
+++ resolved
@@ -674,16 +674,7 @@
   - enabled: 1
     path: Assets/GraphicTests/Scenes/9x_Other/9901_AOV_buffers.unity
     guid: 5b7d40e46ea038446bf4f714c9d89eaf
-<<<<<<< HEAD
-  - enabled: 1
-    path: Assets/GraphicTests/Scenes/2x_Lighting/2318_Mixed_Cached_ShadowMap_Spot.unity
-    guid: d4a5828c5a9a32444b15a298a759ff53
-  - enabled: 1
-    path: Assets/GraphicTests/Scenes/2x_Lighting/2317_Mixed_Cached_ShadowMap_Point.unity
-    guid: f0256a9b31ae76e45bb04cfbbd6799ec
   - enabled: 1
     path: Assets/GraphicTests/Scenes/1x_Materials/1713_MeshDecalViewBias.unity
     guid: 0adc2fcc221085f45ba4dce7e4afae0d
-=======
->>>>>>> 1d37e201
   m_configObjects: {}