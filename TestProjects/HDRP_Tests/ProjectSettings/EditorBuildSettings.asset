%YAML 1.1
%TAG !u! tag:unity3d.com,2011:
--- !u!1045 &1
EditorBuildSettings:
  m_ObjectHideFlags: 0
  serializedVersion: 2
  m_Scenes:
  - enabled: 1
    path: Assets/GraphicTests/Scenes/1x_Materials/1101_Unlit.unity
    guid: 7fe3f9e94b4355641ba1534c54d5c356
  - enabled: 1
    path: Assets/GraphicTests/Scenes/1x_Materials/1101_Unlit_Smooth_Distortion.unity
    guid: 50b2c92f5c04d254aa8df03d007f00a9
  - enabled: 1
    path: Assets/GraphicTests/Scenes/1x_Materials/1102_Unlit_Distortion.unity
    guid: a6e4a81e1988f24459f57a881905a465
  - enabled: 1
    path: Assets/GraphicTests/Scenes/1x_Materials/1103_Unlit_Distortion_DepthTest.unity
    guid: 27d04b0368c7fef4eb423d76cc0e48dc
  - enabled: 1
    path: Assets/GraphicTests/Scenes/1x_Materials/1105_UnlitSG.unity
    guid: 3bab4531004af9d4783857842c774d26
  - enabled: 1
    path: Assets/GraphicTests/Scenes/1x_Materials/1201_Lit_Features.unity
    guid: 51392325eef9416439dc126a37256e6f
  - enabled: 1
    path: Assets/GraphicTests/Scenes/1x_Materials/1202_Lit_DoubleSideNormalMode.unity
    guid: 653861b0fa3627049a20abf379b1258f
  - enabled: 1
    path: Assets/GraphicTests/Scenes/1x_Materials/1203_Lit_Transparent.unity
    guid: e86a25d7e98b1c74199eaa8dbcc2cd01
  - enabled: 1
    path: Assets/GraphicTests/Scenes/1x_Materials/1204_Lit_Fog.unity
    guid: bc3f6030b835ecd4c800561f9ff1af15
  - enabled: 1
    path: Assets/GraphicTests/Scenes/1x_Materials/1205_Lit_Transparent_Refraction_a.unity
    guid: 530aef5d08a1569479cc65b219b8f9fb
  - enabled: 1
    path: Assets/GraphicTests/Scenes/1x_Materials/1205_Lit_Transparent_Refraction_b.unity
    guid: a554763837091f74d8372fb37cf885e9
  - enabled: 1
    path: Assets/GraphicTests/Scenes/1x_Materials/1205_Lit_Transparent_Refraction_c.unity
    guid: d050ee1eace81f14b90bc7b8fcd675e5
  - enabled: 1
    path: Assets/GraphicTests/Scenes/1x_Materials/1207_Lit_Displacement.unity
    guid: ac4701d765fa26b4f83d2fb9ed6b3c08
  - enabled: 1
    path: Assets/GraphicTests/Scenes/1x_Materials/1208_Lit_Displacement_POM.unity
    guid: 40bca98d8a50ec14182c423a91470550
  - enabled: 1
    path: Assets/GraphicTests/Scenes/1x_Materials/1209_Lit_Displacement_Vertex.unity
    guid: 54145926a6315654b9e70a75a4b050ef
  - enabled: 1
    path: Assets/GraphicTests/Scenes/1x_Materials/1210_Lit_BentNormal.unity
    guid: 5f5bca2466b2a1d48ae818180ef308fb
  - enabled: 1
    path: Assets/GraphicTests/Scenes/1x_Materials/1211_Lit_Details.unity
    guid: 722bdd4c5dac1f145acd795543fae598
  - enabled: 1
    path: Assets/GraphicTests/Scenes/1x_Materials/1212_Lit_Emission.unity
    guid: f465136a9ac4cb1429a4a1761d07c3c3
  - enabled: 1
    path: Assets/GraphicTests/Scenes/1x_Materials/1213_Lit_Anisotropy.unity
    guid: e0ebb398c814c2645af130d8b2e6b9aa
  - enabled: 1
    path: Assets/GraphicTests/Scenes/1x_Materials/1214_Lit_LowResTransparent.unity
    guid: 966a7c7799082494a9acead537653156
  - enabled: 1
    path: Assets/GraphicTests/Scenes/1x_Materials/1215_Lit_SubSurfaceScattering.unity
    guid: 201c29a239df4c74ea9e1ab47082abea
  - enabled: 1
    path: Assets/GraphicTests/Scenes/1x_Materials/1216_Lit_SSS_MaxRadius.unity
    guid: 0277520b19264c24eac3041bd22ae564
  - enabled: 1
    path: Assets/GraphicTests/Scenes/1x_Materials/1217_Lit_SSS_Pre-Post.unity
    guid: 6f2bc3028f3daba46ab0447a3e25ebc6
  - enabled: 1
    path: Assets/GraphicTests/Scenes/1x_Materials/1218_Lit_DiffusionProfiles.unity
    guid: d2d3cc41bae835b4baad808d950d67a9
  - enabled: 1
    path: Assets/GraphicTests/Scenes/1x_Materials/1219_Lit_Light_on_Tesselation.unity
    guid: 3f6529c22f7d2ca46814b2e7afd04ef9
  - enabled: 1
    path: Assets/GraphicTests/Scenes/1x_Materials/1220_Sorting.unity
    guid: 5c1bc003f0b8e6648a7860ad9ae82213
  - enabled: 1
    path: Assets/GraphicTests/Scenes/1x_Materials/1222_Lit_Aniso_Textures.unity
    guid: f83ad7ecd25ef1f4780fc5f190023046
  - enabled: 1
    path: Assets/GraphicTests/Scenes/1x_Materials/1301_StackLitSG.unity
    guid: eefb6e7ceaa685442bbf61fd2b82f9ae
  - enabled: 1
    path: Assets/GraphicTests/Scenes/1x_Materials/1302_StackLitSG_PixarLM.unity
    guid: baf6b66103b82f74e95a5ce4e8051db7
  - enabled: 1
    path: Assets/GraphicTests/Scenes/1x_Materials/1303_StackLitSG_Testers_a.unity
    guid: a43874f539bb5494e86fdea5ac9df469
  - enabled: 1
    path: Assets/GraphicTests/Scenes/1x_Materials/1303_StackLitSG_Testers_b.unity
    guid: 23d1a6dbc0bbc7d4abf6ce5e9cd0e132
  - enabled: 1
    path: Assets/GraphicTests/Scenes/1x_Materials/1351_Fabric.unity
    guid: ce2b258da0df8d245b659390b6c2ac51
  - enabled: 1
    path: Assets/GraphicTests/Scenes/1x_Materials/1352_Fabric_Env_Convolution.unity
    guid: 54443f41976c13246b6b67ce1dc2a06f
  - enabled: 1
    path: Assets/GraphicTests/Scenes/1x_Materials/1353_Fabric_Env_NoConvolution.unity
    guid: 57643150de083ba4488c5cb3b4854065
  - enabled: 1
    path: Assets/GraphicTests/Scenes/1x_Materials/1401_HairGraph.unity
    guid: 7c0b384fd32894841954edea3211d084
  - enabled: 1
    path: Assets/GraphicTests/Scenes/1x_Materials/1451_AxF_SVBRDF.unity
    guid: 96afd39d83184974299cc32cded820c5
  - enabled: 1
    path: Assets/GraphicTests/Scenes/1x_Materials/1501_EyeTestSG.unity
    guid: f62791cf7ace7534680a0f9c461be164
  - enabled: 1
    path: Assets/GraphicTests/Scenes/1x_Materials/1601_TerrainLit.unity
    guid: d52dbea61cf2f884fadf33f8cc6afc0c
  - enabled: 1
    path: Assets/GraphicTests/Scenes/1x_Materials/1602_TerrainLit_Normal.unity
    guid: 493570d0c7a7cd0449d5ceb578701b5e
  - enabled: 1
    path: Assets/GraphicTests/Scenes/1x_Materials/1603_TerrainLit_BaseMap.unity
    guid: db02f2dc6427fce4b9372c28c86f0f73
  - enabled: 1
    path: Assets/GraphicTests/Scenes/1x_Materials/1604_Terrain_Holes.unity
    guid: c74289888608dce40a153ce7cebf20cf
  - enabled: 1
    path: Assets/GraphicTests/Scenes/1x_Materials/1701_Decals.unity
    guid: a27cb5a638892574f99eb333bb3c7722
  - enabled: 1
    path: Assets/GraphicTests/Scenes/1x_Materials/1702_MeshDecals.unity
    guid: d27cf5628eba05c479941957559088d1
  - enabled: 1
    path: Assets/GraphicTests/Scenes/1x_Materials/1703_Decals-ReorientedNormals.unity
    guid: accc96ed8662d3b4ebc3be051aada793
  - enabled: 1
    path: Assets/GraphicTests/Scenes/1x_Materials/1704_Decals-Settings.unity
    guid: ead63a11c9b9ca84a9419d8625393156
  - enabled: 1
    path: Assets/GraphicTests/Scenes/1x_Materials/1705_Decals-stress-test.unity
    guid: 0e963f94367e3fe4a8c36b77f2e12a8b
  - enabled: 1
    path: Assets/GraphicTests/Scenes/1x_Materials/1706_DecalsSG.unity
    guid: 4ead319809e7c8544ad909dcf8fa3c4c
  - enabled: 1
    path: Assets/GraphicTests/Scenes/1x_Materials/1707-Decals-FadeFactorAndDistance.unity
    guid: 0c8ccb28854bea64c99d7d677bd0638e
  - enabled: 1
    path: Assets/GraphicTests/Scenes/1x_Materials/1708_DecalsSG_on_SG.unity
    guid: 4462c9729d14bc14ebe49f7bc1069d4b
  - enabled: 1
    path: Assets/GraphicTests/Scenes/1x_Materials/1710_Decals_Normal_Patch.unity
    guid: 439ce9822b2644f4ea064429ed2c5955
  - enabled: 1
    path: Assets/GraphicTests/Scenes/1x_Materials/1709_DecalLayer_Forward.unity
    guid: fc98b50f488187f459732a09b7fc72ac
  - enabled: 1
    path: Assets/GraphicTests/Scenes/1x_Materials/1709_DecalLayer_ForwardMSAA.unity
    guid: a79c122fed0bac741bd804ab2c433660
  - enabled: 1
    path: Assets/GraphicTests/Scenes/1x_Materials/1709_DecalLayer_Deferred.unity
    guid: 4aef154006852e04da889d8191349fd4
  - enabled: 1
    path: Assets/GraphicTests/Scenes/1x_Materials/1711_DecalMasks_4RT.unity
    guid: a537e2b011b7b4c07af19c8ad6b26cec
  - enabled: 1
    path: Assets/GraphicTests/Scenes/1x_Materials/1711_DecalMasks_3RT.unity
    guid: edea5f204710d6f428c50856ebb8ff44
  - enabled: 1
    path: Assets/GraphicTests/Scenes/1x_Materials/1712_DecalAngleFading.unity
    guid: 4b93985ba01d5aa49a5f0cdd342faa27
  - enabled: 1
    path: Assets/GraphicTests/Scenes/1x_Materials/1800_Classification.unity
    guid: 5043daebf48d1b740bb244b9a55508ef
  - enabled: 1
    path: Assets/GraphicTests/Scenes/1x_Materials/1801_MaterialQuality.unity
    guid: 57b95311ba922d74c9d1c5168e7ade4d
  - enabled: 1
    path: Assets/GraphicTests/Scenes/1x_Materials/1802_Depth_Pre_Post_Lit.unity
    guid: 02013ee53ba4f3040aa4e23a5466458e
  - enabled: 1
    path: Assets/GraphicTests/Scenes/1x_Materials/1803_Depth_Pre_Post_LitTess.unity
    guid: 7f12ade1d807738439e8d82f0a0fee0e
  - enabled: 1
    path: Assets/GraphicTests/Scenes/1x_Materials/1804_Depth_Pre_Post_SG.unity
    guid: c06476e87db333449ace0bd8c088c530
  - enabled: 1
    path: Assets/GraphicTests/Scenes/1x_Materials/1900_AlphaTest_SG_a.unity
    guid: c566b460a3674184da6c102196a1a888
  - enabled: 1
    path: Assets/GraphicTests/Scenes/1x_Materials/1900_AlphaTest_SG_b.unity
    guid: 2486b40270d6e524d8762a9d2a0c1e78
  - enabled: 1
    path: Assets/GraphicTests/Scenes/1x_Materials/1910_DepthOffset.unity
    guid: 8c039225354f2b24390b4c8c735ab141
  - enabled: 1
    path: Assets/GraphicTests/Scenes/2x_Lighting/2001_Light_DynamicDirectional.unity
    guid: 09baf18a7e1f6584f86675e6a2141c66
  - enabled: 1
    path: Assets/GraphicTests/Scenes/2x_Lighting/2002_Light_DynamicMix.unity
    guid: bcbb964f739039045b7958a9b1489657
  - enabled: 1
    path: Assets/GraphicTests/Scenes/2x_Lighting/2003_Light_Parameters.unity
    guid: ac9787fadf0b4ed4391bee6ba1d8e213
  - enabled: 1
    path: Assets/GraphicTests/Scenes/2x_Lighting/2004_Light_AnimatedCookie.unity
    guid: 9f03abfd8e9cc614c89458cbdb208e7c
  - enabled: 1
    path: Assets/GraphicTests/Scenes/2x_Lighting/2005_Light_ColorTemp.unity
    guid: 34a3a4a7a56d3014dad3114e6b523742
  - enabled: 1
    path: Assets/GraphicTests/Scenes/2x_Lighting/2006_Light_SpotAngleDistance.unity
    guid: c39638d0d6bfcf644b4b6966af6fc876
  - enabled: 1
    path: Assets/GraphicTests/Scenes/2x_Lighting/2007_Physical_light_units.unity
    guid: 12c6c0ebef029dc4881483b06cbf3e8e
  - enabled: 1
    path: Assets/GraphicTests/Scenes/2x_Lighting/2008_Light_Volumetrics.unity
    guid: 292a7700209ba7c49ab0bcef8b7c8940
  - enabled: 1
    path: Assets/GraphicTests/Scenes/2x_Lighting/2009_MultipleSkies.unity
    guid: bdc9e712cf2e77a49a64859ccb7ba8d7
  - enabled: 1
    path: Assets/GraphicTests/Scenes/2x_Lighting/2010_IES_Cookies.unity
    guid: ad7e365098dfb004aba8f7e35924b5ce
  - enabled: 1
    path: Assets/GraphicTests/Scenes/2x_Lighting/2101_GI_Metapass.unity
    guid: 8747b43f8bcf2b44cbc3ece373da65a9
  - enabled: 1
    path: Assets/GraphicTests/Scenes/2x_Lighting/2102_GI_Emission.unity
    guid: b8f49ca9a12abb4468116e9422139e63
  - enabled: 1
    path: Assets/GraphicTests/Scenes/2x_Lighting/2103_GI_BakeMixed.unity
    guid: d8cfa4fd9319d2444b3bf6dd836ffe31
  - enabled: 1
    path: Assets/GraphicTests/Scenes/2x_Lighting/2104_GI_Instancing.unity
    guid: 9fdfbe7bced924d4791cf6fa031218d2
  - enabled: 1
    path: Assets/GraphicTests/Scenes/2x_Lighting/2105_GI_BakedLightShape.unity
    guid: c034386e3fb58f44783743edf9b0f4a4
  - enabled: 1
    path: Assets/GraphicTests/Scenes/2x_Lighting/2106_GI_EmissionSG.unity
    guid: bf5546a039f560c45a12651846981034
  - enabled: 1
    path: Assets/GraphicTests/Scenes/2x_Lighting/2107_GI_IESCookie_A.unity
    guid: 8364dfd053eae8648ac8a8c149cbd091
  - enabled: 1
    path: Assets/GraphicTests/Scenes/2x_Lighting/2108_GI_IESCookie_B.unity
    guid: 029a23150c357e745b0a9f972f07049c
  - enabled: 1
    path: Assets/GraphicTests/Scenes/2x_Lighting/2201_ReflectionProbes_Priority.unity
    guid: d485acf0535eb4b42a9a3847f4a8274a
  - enabled: 1
    path: Assets/GraphicTests/Scenes/2x_Lighting/2202_ReflectionProbes_Volume.unity
    guid: 9b3132db666b3ae48aa17349ab100118
  - enabled: 1
    path: Assets/GraphicTests/Scenes/2x_Lighting/2203_PlanarProbes.unity
    guid: b8fa5b1235e91884799163adaf34e5d6
  - enabled: 1
    path: Assets/GraphicTests/Scenes/2x_Lighting/2204_ReflectionProbes_Lights.unity
    guid: 21d198bbbf9143d40b227ad2fe71706f
  - enabled: 1
    path: Assets/GraphicTests/Scenes/2x_Lighting/2205_LightLoopCullWOblique.unity
    guid: 2fb467d07511ad0498c47a86eb170d71
  - enabled: 1
    path: Assets/GraphicTests/Scenes/2x_Lighting/2206_PlanarReflectionVFace.unity
    guid: d4d352e2cbfbfac4686e77b69fe84ec0
  - enabled: 1
    path: Assets/GraphicTests/Scenes/2x_Lighting/2207_ReflectionProbeVFace.unity
    guid: 4814073d6e6ec404bba1f26bec73307a
  - enabled: 1
    path: Assets/GraphicTests/Scenes/2x_Lighting/2208_PlanarReflectionCullingStencil.unity
    guid: a550f264fed1623459f813b5001bea48
  - enabled: 1
    path: Assets/GraphicTests/Scenes/2x_Lighting/2209_ReflectionProbeCullingStencil.unity
    guid: b8090c44833d0a842bcd90e27dc43b6b
  - enabled: 1
    path: Assets/GraphicTests/Scenes/2x_Lighting/2210_ReflectionProbes_CaptureAtVolumeAnchor.unity
    guid: 6abac8c2689f0ed48b18d05bc496d5c4
  - enabled: 1
    path: Assets/GraphicTests/Scenes/2x_Lighting/2211_Probes_Specular.unity
    guid: e67192984ee3d6b44a17da02cda1f17a
  - enabled: 1
<<<<<<< HEAD
    path: Assets/GraphicTests/Scenes/2x_Lighting/2212_ReflectionProbes_Skies.unity
    guid: c193bc6b9e5a3764a92da565cdf8d74d
    enabled: 1
=======
    path: Assets/GraphicTests/Scenes/2x_Lighting/2222_ReflectionProbeDistanceBased.unity
    guid: edecbcde87e543140b1f4e2ffe510a3c	
  - enabled: 1
>>>>>>> adc8439b
    path: Assets/GraphicTests/Scenes/2x_Lighting/2220_SmoothPlanarReflection.unity
    guid: d4a7e5df537f6b0468c09ce661d8791d
  - enabled: 1
    path: Assets/GraphicTests/Scenes/2x_Lighting/2301_Shadow_Mask.unity
    guid: 1029947770f955b4290bbdd8b641f7f1
  - enabled: 1
    path: Assets/GraphicTests/Scenes/2x_Lighting/2302_Shadow_Mask_Distance_Mode.unity
    guid: e52f701bbdb7827468e3548d1fd05590
  - enabled: 1
    path: Assets/GraphicTests/Scenes/2x_Lighting/2303_Shadow_Mask_Directional_OcclusionProbes.unity
    guid: 72c3210b185a33041ba0b13a57b1a3ea
  - enabled: 1
    path: Assets/GraphicTests/Scenes/2x_Lighting/2304_Contact_Shadow_DirectionalLight.unity
    guid: 0bd95465e38213946bb84218fa502976
  - enabled: 1
    path: Assets/GraphicTests/Scenes/2x_Lighting/2305_Contact_Shadow_PointLight.unity
    guid: 3bde89488846b9b43948e14b9d0ac936
  - enabled: 1
    path: Assets/GraphicTests/Scenes/2x_Lighting/2306_Contact_Shadow_SpotLight.unity
    guid: a8ecf1e3cee864a48bd6bca2c797fdb3
  - enabled: 1
    path: Assets/GraphicTests/Scenes/2x_Lighting/2307_Shadow_VeryHigh.unity
    guid: c110cc3f909bb664b82eb554f0494597
  - enabled: 1
    path: Assets/GraphicTests/Scenes/2x_Lighting/2308_Microshadows.unity
    guid: 6250123484c56d544a5c1cbd20fd6bb2
  - enabled: 1
    path: Assets/GraphicTests/Scenes/2x_Lighting/2311_ShadowMaps.unity
    guid: 5dfc947af7e868c47a4656d29eb8653e
  - enabled: 1
    path: Assets/GraphicTests/Scenes/2x_Lighting/2312_Shadow_Mask_Spotlight_InnerAngle.unity
    guid: 653e9f0dc8540cd4286847b9791d92d6
  - enabled: 1
    path: Assets/GraphicTests/Scenes/2x_Lighting/2313_Shadow_Mask_Spotlight_Shapes.unity
    guid: 1aa0378ee07d97c41a3b309d969ab7d0
  - enabled: 1
    path: Assets/GraphicTests/Scenes/2x_Lighting/2314_Shadow_CustonAngle.unity
    guid: ae006c49aeea80940bd9fc1a623060aa
  - enabled: 1
    path: Assets/GraphicTests/Scenes/2x_Lighting/2315_Shadow_Cascades.unity
    guid: 5246b0356ec7dbf4aa0a3afc6b27b122
  - enabled: 1
    path: Assets/GraphicTests/Scenes/2x_Lighting/2316_ShadowTint.unity
    guid: c59b82120d32fbf4d96793fb7e0ec339
  - enabled: 1
    path: Assets/GraphicTests/Scenes/2x_Lighting/2401_Area_Light_Meshes.unity
    guid: 359ded33a047fd540b5e19a98547f5e2
  - enabled: 1
    path: Assets/GraphicTests/Scenes/2x_Lighting/2402_Area_Rect_Shadow.unity
    guid: b03383077f153b7439af7708ebe1155a
  - enabled: 1
    path: Assets/GraphicTests/Scenes/2x_Lighting/2403_Area_TexturedRectLights.unity
    guid: 3b6ce72f472558240a2a8d61a932c6d0
  - enabled: 1
    path: Assets/GraphicTests/Scenes/2x_Lighting/2404_Area_LightOrientation.unity
    guid: e64d4cbd26924f44cb8ecf945d8f899a
  - enabled: 1
    path: Assets/GraphicTests/Scenes/2x_Lighting/2501_LightLayers.unity
    guid: 100c0e304d8aba84186dcd9bf48e5b85
  - enabled: 1
    path: Assets/GraphicTests/Scenes/2x_Lighting/2502_LightLayers Bitmask.unity
    guid: 6340c2e39ade6af419c41e6f7dce54c5
  - enabled: 1
    path: Assets/GraphicTests/Scenes/2x_Lighting/2503_LightLayer_DisableShadow.unity
    guid: a8cbd2435b2e88e4b8f3060f575e7af5
  - enabled: 1
    path: Assets/GraphicTests/Scenes/2x_Lighting/2551_SSR.unity
    guid: 62f2b88cccb280246a9211bbcf0c8245
  - enabled: 1
    path: Assets/GraphicTests/Scenes/2x_Lighting/2601_SSAO_HalfRes.unity
    guid: 7ac54351dc30c31478c8971edef2c924
  - enabled: 1
    path: Assets/GraphicTests/Scenes/2x_Lighting/2602_SSAO_FullRes.unity
    guid: afb9d0b09509f784293f3fa6a218103e
  - enabled: 1
    path: Assets/GraphicTests/Scenes/2x_Lighting/2701_TransparentSSR.unity
    guid: c9a611601b514da47a39335dc899c5f3
  - enabled: 1
    path: Assets/GraphicTests/Scenes/3x_DebugView/3001_DebugView.unity
    guid: 21522d96110c8dd41ab353d89fd740c3
  - enabled: 1
    path: Assets/GraphicTests/Scenes/3x_DebugView/3002_DebugLightLayers.unity
    guid: 95280217564a80c45916bbb33c3159fb
  - enabled: 1
    path: Assets/GraphicTests/Scenes/3x_DebugView/3003_LightingMode.unity
    guid: efd4cc3ba99a3ab4bbce52727bc5a7ec
  - enabled: 1
    path: Assets/GraphicTests/Scenes/3x_DebugView/3004_QuadOverdraw.unity
    guid: 5192812f0357dd846859eebd40994bb4
  - enabled: 1
    path: Assets/GraphicTests/Scenes/3x_DebugView/3005_VertexDensity.unity
    guid: cec032192a9db8541b2c7d395ba6fd9f
  - enabled: 1
    path: Assets/GraphicTests/Scenes/4x_PostProcessing/4001_Exposure.unity
    guid: f32cdac65dd17f847b4cdaaa85bb990a
  - enabled: 1
    path: Assets/GraphicTests/Scenes/4x_PostProcessing/4011_MotionBlur_PerObject.unity
    guid: bfedb7e76d6153a4896b9d61a8d826af
  - enabled: 1
    path: Assets/GraphicTests/Scenes/4x_PostProcessing/4013_TransparentMotionVector.unity
    guid: ed84243e5c418844f87509bf80fdd919
  - enabled: 1
    path: Assets/GraphicTests/Scenes/4x_PostProcessing/4014_PrecomputedVelocityAlembic.unity
    guid: 908719946298a0c4cb31ea9576b14b3c
  - enabled: 1
    path: Assets/GraphicTests/Scenes/4x_PostProcessing/4020_ChromaticAberration.unity
    guid: 50a8dc518aa0c5e4fa5ae2ab2052bef4
  - enabled: 1
    path: Assets/GraphicTests/Scenes/4x_PostProcessing/4021_LensDistortion.unity
    guid: 4484570f2b253984b89233ac50505811
  - enabled: 1
    path: Assets/GraphicTests/Scenes/4x_PostProcessing/4022_PaniniProjection.unity
    guid: 3f7fbddefe91fe44ba7e0c199894d7d5
  - enabled: 1
    path: Assets/GraphicTests/Scenes/4x_PostProcessing/4023_VignetteClassic.unity
    guid: 27e9bb11ee6914e44bf36ad688926b50
  - enabled: 1
    path: Assets/GraphicTests/Scenes/4x_PostProcessing/4024_VignetteMasked.unity
    guid: 8489469fb12327945a9b847b88f77d9a
  - enabled: 1
    path: Assets/GraphicTests/Scenes/4x_PostProcessing/4025_FilmGrain.unity
    guid: eac2e34f4627d8846a2df518b0e1cb9e
  - enabled: 1
    path: Assets/GraphicTests/Scenes/4x_PostProcessing/4026_Dithering.unity
    guid: 49c136c02b1ebe640834a557f6baeef3
  - enabled: 1
    path: Assets/GraphicTests/Scenes/4x_PostProcessing/4027_GradingChannelMixer.unity
    guid: e4d45947c95a67a41b393c5fe823891b
  - enabled: 1
    path: Assets/GraphicTests/Scenes/4x_PostProcessing/4028_GradingColorAdjustments.unity
    guid: d37e4ef718eada94db246dbd8ef33205
  - enabled: 1
    path: Assets/GraphicTests/Scenes/4x_PostProcessing/4029_GradingColorCurves.unity
    guid: c4dab86134e72034aac45c19df32ceb7
  - enabled: 1
    path: Assets/GraphicTests/Scenes/4x_PostProcessing/4030_GradingLiftGammaGain.unity
    guid: 61718ed79ced0044fbfabd6ef7861a15
  - enabled: 1
    path: Assets/GraphicTests/Scenes/4x_PostProcessing/4031_GradingShadowsMidtonesHighlights.unity
    guid: b8fbc679adfaed54ea1d4121a8564c81
  - enabled: 1
    path: Assets/GraphicTests/Scenes/4x_PostProcessing/4032_GradingSplitToning.unity
    guid: 9e7523551cb924341a7dd2c98d773076
  - enabled: 1
    path: Assets/GraphicTests/Scenes/4x_PostProcessing/4033_GradingWhiteBalance.unity
    guid: 507fe0226a0388c4898d134f829a4b28
  - enabled: 1
    path: Assets/GraphicTests/Scenes/4x_PostProcessing/4034_TonemappingNeutral.unity
    guid: 6808e46b8d5946d478e963bd62642023
  - enabled: 1
    path: Assets/GraphicTests/Scenes/4x_PostProcessing/4035_TonemappingACES.unity
    guid: e2f8343586d0e6a46b9c20d3f682de21
  - enabled: 1
    path: Assets/GraphicTests/Scenes/4x_PostProcessing/4036_TonemappingCustom.unity
    guid: 2ffd6ed326c538247bdc54ab68fed4e2
  - enabled: 1
    path: Assets/GraphicTests/Scenes/4x_PostProcessing/4037_TonemappingExternal.unity
    guid: a29cfd59900da92428e1dc1fa215b260
  - enabled: 1
    path: Assets/GraphicTests/Scenes/4x_PostProcessing/4050_FXAA.unity
    guid: 736a5167224854841be61166040606c6
  - enabled: 1
    path: Assets/GraphicTests/Scenes/4x_PostProcessing/4051_SMAA.unity
    guid: d504aeb351e677b458d6c8980f63702b
  - enabled: 1
    path: Assets/GraphicTests/Scenes/4x_PostProcessing/4052_TAA.unity
    guid: 3f337bf06aa4e694c9ef5f6dc0eab02e
  - enabled: 1
    path: Assets/GraphicTests/Scenes/4x_PostProcessing/4053_TAA-FP16Alpha.unity
    guid: f1d648a459637e342b078667ecd64f74
  - enabled: 1
    path: Assets/GraphicTests/Scenes/4x_PostProcessing/4060_CustomPostProcess.unity
    guid: cf78ea2211e5e6c45b8a85261bb291dd
  - enabled: 1
    path: Assets/GraphicTests/Scenes/4x_PostProcessing/4070_PhysicalCamera-iso-aperture-shutter.unity
    guid: cc0be4a72d37601449a16c2d168ac449
  - enabled: 1
    path: Assets/GraphicTests/Scenes/4x_PostProcessing/4071_PhysicalCamera-Aperture-bladeCount.unity
    guid: 842b41a0b734f7744870a951a35f6d9e
  - enabled: 1
    path: Assets/GraphicTests/Scenes/4x_PostProcessing/4072_PhysicalCamera-Aperture-curvature.unity
    guid: a7cd68611a456484baf555290cba8d67
  - enabled: 1
    path: Assets/GraphicTests/Scenes/4x_PostProcessing/4073_PhysicalCamera-Aperture-barrelClipping.unity
    guid: eb4329adb36623e4a8aa4f0a72b36203
  - enabled: 1
    path: Assets/GraphicTests/Scenes/4x_PostProcessing/4074_PhysicalCamera-Aperture-anamorphism.unity
    guid: 9a927a8eae77a07438f6e55cb7c03820
  - enabled: 1
    path: Assets/GraphicTests/Scenes/4x_PostProcessing/4075_PhysicalCamera-gateFit.unity
    guid: c117ad53f0d031344b1a2e850c7e5eac
  - enabled: 1
    path: Assets/GraphicTests/Scenes/4x_PostProcessing/4076_PhysicalCamera-lensShift.unity
    guid: fc67c672737bf414d89053dc0d980bff
  - enabled: 1
    path: Assets/GraphicTests/Scenes/4x_PostProcessing/4080_DepthOfField.unity
    guid: d3375e5f6f853104cab3917c2424cca2
  - enabled: 1
    path: Assets/GraphicTests/Scenes/4x_PostProcessing/4081_DepthOfField-FP16Alpha.unity
    guid: ce905d8c0a0497f458dbe86bf3b1f615
  - enabled: 1
    path: Assets/GraphicTests/Scenes/5x_SkyAndFog/5001_Fog_FogFallback.unity
    guid: d04c39af67e5e18449a44f6a7778862f
  - enabled: 1
    path: Assets/GraphicTests/Scenes/5x_SkyAndFog/5002_Fog_DensityVolumes.unity
    guid: 340fc0a32de5178478b13cfa2dd928f6
  - enabled: 1
    path: Assets/GraphicTests/Scenes/5x_SkyAndFog/5003_Fog_DensityVolumesShadows.unity
    guid: abfc0c0cd1816114e9696849bc9e6406
  - enabled: 1
    path: Assets/GraphicTests/Scenes/5x_SkyAndFog/5004_Pbr_Sky_High_Altitude.unity
    guid: 3ac6122326e687b439415cfacaf7d48e
  - enabled: 1
    path: Assets/GraphicTests/Scenes/5x_SkyAndFog/5005_Pbr_Sky_Med_Altitude.unity
    guid: da48472b200e13f438a16366737c777c
  - enabled: 1
    path: Assets/GraphicTests/Scenes/5x_SkyAndFog/5006_Pbr_Sky_Low_Altitude.unity
    guid: 064c94d540e5d9248a6c4d43a6d1f1e8
  - enabled: 1
    path: Assets/GraphicTests/Scenes/5x_SkyAndFog/5007_Exponential_Fog.unity
    guid: d41e3091708565747bbadd792e5dd01b
  - enabled: 1
    path: Assets/GraphicTests/Scenes/5x_SkyAndFog/5008_FogFiltering.unity
    guid: f5cb4917223ead34abb31c1dc1013fb2
  - enabled: 1
    path: Assets/GraphicTests/Scenes/5x_SkyAndFog/5009_HDRI_Sky_Flow.unity
    guid: f2fd7a28087b7634e94c49cb78704e74
  - enabled: 1
    path: Assets/GraphicTests/Scenes/8x_ShaderGraph/8101_Opaque.unity
    guid: 3f9e911b4dbc9464e85add595c37cb89
  - enabled: 1
    path: Assets/GraphicTests/Scenes/8x_ShaderGraph/8102_Transparent.unity
    guid: c2f6e1c5441279d42b05dbe99212bf2d
  - enabled: 1
    path: Assets/GraphicTests/Scenes/8x_ShaderGraph/8103_PrePostPass.unity
    guid: 92280049d357c564b9a9297b39e02a92
  - enabled: 1
    path: Assets/GraphicTests/Scenes/8x_ShaderGraph/8104_Unlit.unity
    guid: 7529f10e11b78924b9c1ee1727b1405f
  - enabled: 1
    path: Assets/GraphicTests/Scenes/8x_ShaderGraph/8105_BlendStates_a.unity
    guid: f4c1349c4fb80fc42a6633e112d14557
  - enabled: 1
    path: Assets/GraphicTests/Scenes/8x_ShaderGraph/8105_BlendStates_b.unity
    guid: e75b9916869e2384b8e53bc6bffb1314
  - enabled: 1
    path: Assets/GraphicTests/Scenes/8x_ShaderGraph/8105_BlendStates_c_lit-unlit.unity
    guid: 277b6e81295b84afaa297d0889efb8a1
  - enabled: 1
    path: Assets/GraphicTests/Scenes/8x_ShaderGraph/8106_UnlitShadowMatte.unity
    guid: 446a8abf33eabaa4eb3228747da30066
  - enabled: 1
    path: Assets/GraphicTests/Scenes/8x_ShaderGraph/8107_UnlitShadowMatteAmbientOcclusion.unity
    guid: c2efdf3fe2a75b54588a53fc3be2bd17
  - enabled: 1
    path: Assets/GraphicTests/Scenes/8x_ShaderGraph/8201_VertexAnimation.unity
    guid: 328570ab5ddac484bbf26d8504f7f417
  - enabled: 1
    path: Assets/GraphicTests/Scenes/8x_ShaderGraph/8202_BentNormals.unity
    guid: 73c76f42fb2f8e94a81002777d6b2ae4
  - enabled: 1
    path: Assets/GraphicTests/Scenes/8x_ShaderGraph/8203_Emission.unity
    guid: c9562f484d1b1ad4498a5cb660648dcb
  - enabled: 1
    path: Assets/GraphicTests/Scenes/8x_ShaderGraph/8204_CustomSpecOcclusion.unity
    guid: ea4b63b16805d5d40a81ed8842d96847
  - enabled: 1
    path: Assets/GraphicTests/Scenes/8x_ShaderGraph/8205_SceneDepthColorNodes.unity
    guid: 17a399a27d6d4504cb53093dcadfe715
  - enabled: 1
    path: Assets/GraphicTests/Scenes/8x_ShaderGraph/8206_VertexNormalTangent.unity
    guid: 2ece39f1bf8803a4192cbf5c032b5b7d
  - enabled: 1
    path: Assets/GraphicTests/Scenes/9x_Other/9001_LODTransition.unity
    guid: b15315a1f9287fa4dac965a039b3b778
  - enabled: 1
    path: Assets/GraphicTests/Scenes/9x_Other/9002_FrameSettings_LOD.unity
    guid: b4995887c0a7322428c31a1e7778754b
  - enabled: 1
    path: Assets/GraphicTests/Scenes/9x_Other/9003_CameraRelativeRendering.unity
    guid: b15afca992049604dbb5071c393dd355
  - enabled: 1
    path: Assets/GraphicTests/Scenes/9x_Other/9004_MultiViewport.unity
    guid: ee1bdf0fe4a145549a0172f292129c20
  - enabled: 1
    path: Assets/GraphicTests/Scenes/9x_Other/9005_AfterPostProcess.unity
    guid: 2bb5d28daf3968e40aad1ae3211c2e9d
  - enabled: 1
    path: Assets/GraphicTests/Scenes/9x_Other/9007_CameraAlphaComposition.unity
    guid: 9bdb6076c41f9d64099cfd338b8f4c8b
  - enabled: 1
    path: Assets/GraphicTests/Scenes/9x_Other/9301_MotionVectorsOff-Forward-Dynamic.unity
    guid: 322dc5ea5f705a245acc44fd467164ef
  - enabled: 1
    path: Assets/GraphicTests/Scenes/9x_Other/9301_MotionVectorsOff-Forward-Static.unity
    guid: e77695acbf97db642bde151c9cb2e6dd
  - enabled: 1
    path: Assets/GraphicTests/Scenes/9x_Other/9301_MotionVectorsOn-Forward-Dynamic.unity
    guid: 4a647d8a90f260a498beeeab999a7a94
  - enabled: 1
    path: Assets/GraphicTests/Scenes/9x_Other/9301_MotionVectorsOn-Forward-Static.unity
    guid: da4626baae9ab224396d5b4ea4d65ade
  - enabled: 1
    path: Assets/GraphicTests/Scenes/9x_Other/9302_MotionVectorsOff-Deffered-Dynamic.unity
    guid: c94380e34bef7d24c9d95f520ee006b1
  - enabled: 1
    path: Assets/GraphicTests/Scenes/9x_Other/9302_MotionVectorsOff-Deffered-Static.unity
    guid: 4f2cb986918804f4aad481246d4b54ba
  - enabled: 1
    path: Assets/GraphicTests/Scenes/9x_Other/9302_MotionVectorsOff-DefferedDecal-Dynamic.unity
    guid: d9fa5d46dfe9c904094d3307d82467ba
  - enabled: 1
    path: Assets/GraphicTests/Scenes/9x_Other/9302_MotionVectorsOff-DefferedDecal-Static.unity
    guid: d00305c429b50834eb16887388118552
  - enabled: 1
    path: Assets/GraphicTests/Scenes/9x_Other/9302_MotionVectorsOn-Deffered-Dynamic.unity
    guid: dbac54cd53110e949bff19f8be4e39bf
  - enabled: 1
    path: Assets/GraphicTests/Scenes/9x_Other/9302_MotionVectorsOn-Deffered-Static.unity
    guid: 356a32d71c5170b4ea18c8b7a80b0f47
  - enabled: 1
    path: Assets/GraphicTests/Scenes/9x_Other/9302_MotionVectorsOn-DefferedDecal-Dynamic.unity
    guid: 6cfc34a76b5a8334b850c3129d9069c7
  - enabled: 1
    path: Assets/GraphicTests/Scenes/9x_Other/9302_MotionVectorsOn-DefferedDecal-Static.unity
    guid: aa2b8ed7d0d276340b794c91ebc7cdce
  - enabled: 1
    path: Assets/GraphicTests/Scenes/9x_Other/9303_MotionVectorsDisabled.unity
    guid: 82d327d1c3dbce748884df6b53e153fd
  - enabled: 1
    path: Assets/GraphicTests/Scenes/9x_Other/9401_MSAAForwardOnly.unity
    guid: b8bed8c61a04a644f87582e26e3596f2
  - enabled: 1
    path: Assets/GraphicTests/Scenes/9x_Other/9401_MSAAForwardBoth.unity
    guid: 3355ad2efd7c699418d5a0db666d2d01
  - enabled: 1
    path: Assets/GraphicTests/Scenes/9x_Other/9402_AlphaToMask-Graph.unity
    guid: 4fb94469014a7ce468a32889d270785d
  - enabled: 1
    path: Assets/GraphicTests/Scenes/9x_Other/9402_AlphaToMask-HDRP.unity
    guid: 520aec2f141eeaf4daceb4e016157b78
  - enabled: 1
    path: Assets/GraphicTests/Scenes/9x_Other/9500_LightScripting.unity
    guid: 134ab13db8156a14891996196de4cf63
  - enabled: 1
    path: Assets/GraphicTests/Scenes/9x_Other/9601_SkinnedMeshBatching-Off.unity
    guid: d0d3270af482d2349baf7fc2a1dc7d4f
  - enabled: 1
    path: Assets/GraphicTests/Scenes/9x_Other/9602_SkinnedMeshBatching-On.unity
    guid: 78446c36daacd444c8a07b5671274a51
  - enabled: 1
    path: Assets/GraphicTests/Scenes/9x_Other/9603_MeshRendererBatching-Off.unity
    guid: 7edc6301457ff2c41a22f11ed10a9aee
  - enabled: 1
    path: Assets/GraphicTests/Scenes/9x_Other/9604_MeshRendererBatching-On.unity
    guid: 0dcef9d74b6e30247bf7390c1da4abe5
  - enabled: 1
    path: Assets/GraphicTests/Scenes/9x_Other/9700_CustomPass_FullScreen.unity
    guid: 86f8f2a99d6720b48abc19c684103d74
  - enabled: 1
    path: Assets/GraphicTests/Scenes/9x_Other/9701_CustomPass_DrawRenderers.unity
    guid: c64196eb7ce78e84bb835b2ea858ee19
  - enabled: 1
    path: Assets/GraphicTests/Scenes/9x_Other/9800_Compositor.unity
    guid: 708bd21bc204d2342bc1702a5a6de1d3
  - enabled: 1
    path: Assets/GraphicTests/Scenes/9x_Other/9801_ShurikenLightModule.unity
    guid: d50ee167e49a2d74988347d7888c3613
  - enabled: 1
    path: Assets/GraphicTests/Scenes/9x_Other/9901_AOV_buffers.unity
    guid: 5b7d40e46ea038446bf4f714c9d89eaf
  m_configObjects: {}<|MERGE_RESOLUTION|>--- conflicted
+++ resolved
@@ -285,15 +285,12 @@
     path: Assets/GraphicTests/Scenes/2x_Lighting/2211_Probes_Specular.unity
     guid: e67192984ee3d6b44a17da02cda1f17a
   - enabled: 1
-<<<<<<< HEAD
     path: Assets/GraphicTests/Scenes/2x_Lighting/2212_ReflectionProbes_Skies.unity
     guid: c193bc6b9e5a3764a92da565cdf8d74d
     enabled: 1
-=======
     path: Assets/GraphicTests/Scenes/2x_Lighting/2222_ReflectionProbeDistanceBased.unity
     guid: edecbcde87e543140b1f4e2ffe510a3c	
   - enabled: 1
->>>>>>> adc8439b
     path: Assets/GraphicTests/Scenes/2x_Lighting/2220_SmoothPlanarReflection.unity
     guid: d4a7e5df537f6b0468c09ce661d8791d
   - enabled: 1
