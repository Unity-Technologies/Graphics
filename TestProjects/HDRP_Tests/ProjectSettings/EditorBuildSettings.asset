%YAML 1.1
%TAG !u! tag:unity3d.com,2011:
--- !u!1045 &1
EditorBuildSettings:
  m_ObjectHideFlags: 0
  serializedVersion: 2
  m_Scenes:
  - enabled: 1
    path: Assets/GraphicTests/Scenes/1x_Materials/1101_Unlit.unity
    guid: 7fe3f9e94b4355641ba1534c54d5c356
  - enabled: 1
    path: Assets/GraphicTests/Scenes/1x_Materials/1101_Unlit_Smooth_Distortion.unity
    guid: 50b2c92f5c04d254aa8df03d007f00a9
  - enabled: 1
    path: Assets/GraphicTests/Scenes/1x_Materials/1102_Unlit_Distortion.unity
    guid: a6e4a81e1988f24459f57a881905a465
  - enabled: 1
    path: Assets/GraphicTests/Scenes/1x_Materials/1103_Unlit_Distortion_DepthTest.unity
    guid: 27d04b0368c7fef4eb423d76cc0e48dc
  - enabled: 1
    path: Assets/GraphicTests/Scenes/1x_Materials/1105_UnlitSG.unity
    guid: 3bab4531004af9d4783857842c774d26
  - enabled: 1
    path: Assets/GraphicTests/Scenes/1x_Materials/1201_Lit_Features.unity
    guid: 51392325eef9416439dc126a37256e6f
  - enabled: 1
    path: Assets/GraphicTests/Scenes/1x_Materials/1202_Lit_DoubleSideNormalMode.unity
    guid: 653861b0fa3627049a20abf379b1258f
  - enabled: 1
    path: Assets/GraphicTests/Scenes/1x_Materials/1203_Lit_Transparent.unity
    guid: e86a25d7e98b1c74199eaa8dbcc2cd01
  - enabled: 1
    path: Assets/GraphicTests/Scenes/1x_Materials/1204_Lit_Fog.unity
    guid: bc3f6030b835ecd4c800561f9ff1af15
  - enabled: 1
    path: Assets/GraphicTests/Scenes/1x_Materials/1205_Lit_Transparent_Refraction_a.unity
    guid: 530aef5d08a1569479cc65b219b8f9fb
  - enabled: 1
    path: Assets/GraphicTests/Scenes/1x_Materials/1205_Lit_Transparent_Refraction_b.unity
    guid: a554763837091f74d8372fb37cf885e9
  - enabled: 1
    path: Assets/GraphicTests/Scenes/1x_Materials/1205_Lit_Transparent_Refraction_c.unity
    guid: d050ee1eace81f14b90bc7b8fcd675e5
  - enabled: 1
    path: Assets/GraphicTests/Scenes/1x_Materials/1207_Lit_Displacement.unity
    guid: ac4701d765fa26b4f83d2fb9ed6b3c08
  - enabled: 1
    path: Assets/GraphicTests/Scenes/1x_Materials/1208_Lit_Displacement_POM.unity
    guid: 40bca98d8a50ec14182c423a91470550
  - enabled: 1
    path: Assets/GraphicTests/Scenes/1x_Materials/1209_Lit_Displacement_Vertex.unity
    guid: 54145926a6315654b9e70a75a4b050ef
  - enabled: 1
    path: Assets/GraphicTests/Scenes/1x_Materials/1210_Lit_BentNormal.unity
    guid: 5f5bca2466b2a1d48ae818180ef308fb
  - enabled: 1
    path: Assets/GraphicTests/Scenes/1x_Materials/1211_Lit_Details.unity
    guid: 722bdd4c5dac1f145acd795543fae598
  - enabled: 1
    path: Assets/GraphicTests/Scenes/1x_Materials/1212_Lit_Emission.unity
    guid: f465136a9ac4cb1429a4a1761d07c3c3
  - enabled: 1
    path: Assets/GraphicTests/Scenes/1x_Materials/1213_Lit_Anisotropy.unity
    guid: e0ebb398c814c2645af130d8b2e6b9aa
  - enabled: 1
    path: Assets/GraphicTests/Scenes/1x_Materials/1214_Lit_LowResTransparent.unity
    guid: 966a7c7799082494a9acead537653156
  - enabled: 1
    path: Assets/GraphicTests/Scenes/1x_Materials/1215_Lit_SubSurfaceScattering.unity
    guid: 201c29a239df4c74ea9e1ab47082abea
  - enabled: 1
    path: Assets/GraphicTests/Scenes/1x_Materials/1216_Lit_SSS_MaxRadius.unity
    guid: 0277520b19264c24eac3041bd22ae564
  - enabled: 1
    path: Assets/GraphicTests/Scenes/1x_Materials/1217_Lit_SSS_Pre-Post.unity
    guid: 6f2bc3028f3daba46ab0447a3e25ebc6
  - enabled: 1
    path: Assets/GraphicTests/Scenes/1x_Materials/1218_Lit_DiffusionProfiles.unity
    guid: d2d3cc41bae835b4baad808d950d67a9
  - enabled: 1
    path: Assets/GraphicTests/Scenes/1x_Materials/1219_Lit_Light_on_Tesselation.unity
    guid: 3f6529c22f7d2ca46814b2e7afd04ef9
  - enabled: 1
    path: Assets/GraphicTests/Scenes/1x_Materials/1220_Sorting.unity
    guid: 5c1bc003f0b8e6648a7860ad9ae82213
  - enabled: 1
    path: Assets/GraphicTests/Scenes/1x_Materials/1222_Lit_Aniso_Textures.unity
    guid: f83ad7ecd25ef1f4780fc5f190023046
  - enabled: 1
    path: Assets/GraphicTests/Scenes/1x_Materials/1223_Lit_Iridescence.unity
    guid: b447fc323b2e7604e9404972d093fb77
  - enabled: 1
    path: Assets/GraphicTests/Scenes/1x_Materials/1224_Lit_Tesselation_Culling.unity
    guid: e6dbeb027fe017c41839dd2fcfc728f3
  - enabled: 1
    path: Assets/GraphicTests/Scenes/1x_Materials/1301_StackLitSG.unity
    guid: eefb6e7ceaa685442bbf61fd2b82f9ae
  - enabled: 1
    path: Assets/GraphicTests/Scenes/1x_Materials/1302_StackLitSG_PixarLM.unity
    guid: baf6b66103b82f74e95a5ce4e8051db7
  - enabled: 1
    path: Assets/GraphicTests/Scenes/1x_Materials/1303_StackLitSG_Testers_a.unity
    guid: a43874f539bb5494e86fdea5ac9df469
  - enabled: 1
    path: Assets/GraphicTests/Scenes/1x_Materials/1303_StackLitSG_Testers_b.unity
    guid: 23d1a6dbc0bbc7d4abf6ce5e9cd0e132
  - enabled: 1
    path: Assets/GraphicTests/Scenes/1x_Materials/1351_Fabric.unity
    guid: ce2b258da0df8d245b659390b6c2ac51
  - enabled: 1
    path: Assets/GraphicTests/Scenes/1x_Materials/1352_Fabric_Env_Convolution.unity
    guid: 54443f41976c13246b6b67ce1dc2a06f
  - enabled: 1
    path: Assets/GraphicTests/Scenes/1x_Materials/1353_Fabric_Env_NoConvolution.unity
    guid: 57643150de083ba4488c5cb3b4854065
  - enabled: 1
    path: Assets/GraphicTests/Scenes/1x_Materials/1401_HairGraph.unity
    guid: 7c0b384fd32894841954edea3211d084
  - enabled: 1
    path: Assets/GraphicTests/Scenes/1x_Materials/1451_AxF_SVBRDF.unity
    guid: 96afd39d83184974299cc32cded820c5
  - enabled: 1
    path: Assets/GraphicTests/Scenes/1x_Materials/1501_EyeTestSG.unity
    guid: f62791cf7ace7534680a0f9c461be164
  - enabled: 1
    path: Assets/GraphicTests/Scenes/1x_Materials/1550_3dsMax.unity
    guid: 35bf0206fff1a8442bd9cb215df7692d
  - enabled: 1
    path: Assets/GraphicTests/Scenes/1x_Materials/1601_TerrainLit.unity
    guid: d52dbea61cf2f884fadf33f8cc6afc0c
  - enabled: 1
    path: Assets/GraphicTests/Scenes/1x_Materials/1602_TerrainLit_Normal.unity
    guid: 493570d0c7a7cd0449d5ceb578701b5e
  - enabled: 1
    path: Assets/GraphicTests/Scenes/1x_Materials/1603_TerrainLit_BaseMap.unity
    guid: db02f2dc6427fce4b9372c28c86f0f73
  - enabled: 1
    path: Assets/GraphicTests/Scenes/1x_Materials/1604_Terrain_Holes.unity
    guid: c74289888608dce40a153ce7cebf20cf
  - enabled: 1
    path: Assets/GraphicTests/Scenes/1x_Materials/1701_Decals.unity
    guid: a27cb5a638892574f99eb333bb3c7722
  - enabled: 1
    path: Assets/GraphicTests/Scenes/1x_Materials/1702_MeshDecals.unity
    guid: d27cf5628eba05c479941957559088d1
  - enabled: 1
    path: Assets/GraphicTests/Scenes/1x_Materials/1703_Decals-ReorientedNormals.unity
    guid: accc96ed8662d3b4ebc3be051aada793
  - enabled: 1
    path: Assets/GraphicTests/Scenes/1x_Materials/1704_Decals-Settings.unity
    guid: ead63a11c9b9ca84a9419d8625393156
  - enabled: 1
    path: Assets/GraphicTests/Scenes/1x_Materials/1705_Decals-stress-test.unity
    guid: 0e963f94367e3fe4a8c36b77f2e12a8b
  - enabled: 1
    path: Assets/GraphicTests/Scenes/1x_Materials/1706_DecalsSG.unity
    guid: 4ead319809e7c8544ad909dcf8fa3c4c
  - enabled: 1
    path: Assets/GraphicTests/Scenes/1x_Materials/1707-Decals-FadeFactorAndDistance.unity
    guid: 0c8ccb28854bea64c99d7d677bd0638e
  - enabled: 1
    path: Assets/GraphicTests/Scenes/1x_Materials/1708_DecalsSG_on_SG.unity
    guid: 4462c9729d14bc14ebe49f7bc1069d4b
  - enabled: 1
    path: Assets/GraphicTests/Scenes/1x_Materials/1710_Decals_Normal_Patch.unity
    guid: 439ce9822b2644f4ea064429ed2c5955
  - enabled: 1
    path: Assets/GraphicTests/Scenes/1x_Materials/1709_DecalLayer_Forward.unity
    guid: fc98b50f488187f459732a09b7fc72ac
  - enabled: 1
    path: Assets/GraphicTests/Scenes/1x_Materials/1709_DecalLayer_ForwardMSAA.unity
    guid: a79c122fed0bac741bd804ab2c433660
  - enabled: 1
    path: Assets/GraphicTests/Scenes/1x_Materials/1709_DecalLayer_Deferred.unity
    guid: 4aef154006852e04da889d8191349fd4
  - enabled: 1
    path: Assets/GraphicTests/Scenes/1x_Materials/1711_DecalMasks_4RT.unity
    guid: a537e2b011b7b4c07af19c8ad6b26cec
  - enabled: 1
    path: Assets/GraphicTests/Scenes/1x_Materials/1711_DecalMasks_3RT.unity
    guid: edea5f204710d6f428c50856ebb8ff44
  - enabled: 1
    path: Assets/GraphicTests/Scenes/1x_Materials/1712_DecalAngleFading.unity
    guid: 4b93985ba01d5aa49a5f0cdd342faa27
  - enabled: 1
    path: Assets/GraphicTests/Scenes/1x_Materials/1713_MeshDecalViewBias.unity
    guid: 0adc2fcc221085f45ba4dce7e4afae0d
  - enabled: 1
    path: Assets/GraphicTests/Scenes/1x_Materials/1800_Classification.unity
    guid: 5043daebf48d1b740bb244b9a55508ef
  - enabled: 1
    path: Assets/GraphicTests/Scenes/1x_Materials/1801_MaterialQuality.unity
    guid: 57b95311ba922d74c9d1c5168e7ade4d
  - enabled: 1
    path: Assets/GraphicTests/Scenes/1x_Materials/1802_Depth_Pre_Post_Lit.unity
    guid: 02013ee53ba4f3040aa4e23a5466458e
  - enabled: 1
    path: Assets/GraphicTests/Scenes/1x_Materials/1803_Depth_Pre_Post_LitTess.unity
    guid: 7f12ade1d807738439e8d82f0a0fee0e
  - enabled: 1
    path: Assets/GraphicTests/Scenes/1x_Materials/1804_Depth_Pre_Post_SG.unity
    guid: c06476e87db333449ace0bd8c088c530
  - enabled: 1
    path: Assets/GraphicTests/Scenes/1x_Materials/1900_AlphaTest_SG_a.unity
    guid: c566b460a3674184da6c102196a1a888
  - enabled: 1
    path: Assets/GraphicTests/Scenes/1x_Materials/1900_AlphaTest_SG_b.unity
    guid: 2486b40270d6e524d8762a9d2a0c1e78
  - enabled: 1
    path: Assets/GraphicTests/Scenes/1x_Materials/1910_DepthOffset.unity
    guid: 8c039225354f2b24390b4c8c735ab141
  - enabled: 1
    path: Assets/GraphicTests/Scenes/2x_Lighting/2001_Light_DynamicDirectional.unity
    guid: 09baf18a7e1f6584f86675e6a2141c66
  - enabled: 1
    path: Assets/GraphicTests/Scenes/2x_Lighting/2002_Light_DynamicMix.unity
    guid: bcbb964f739039045b7958a9b1489657
  - enabled: 1
    path: Assets/GraphicTests/Scenes/2x_Lighting/2003_Light_Parameters.unity
    guid: ac9787fadf0b4ed4391bee6ba1d8e213
  - enabled: 1
    path: Assets/GraphicTests/Scenes/2x_Lighting/2004_Light_AnimatedCookie.unity
    guid: 9f03abfd8e9cc614c89458cbdb208e7c
  - enabled: 1
    path: Assets/GraphicTests/Scenes/2x_Lighting/2005_Light_ColorTemp.unity
    guid: 34a3a4a7a56d3014dad3114e6b523742
  - enabled: 1
    path: Assets/GraphicTests/Scenes/2x_Lighting/2006_Light_SpotAngleDistance.unity
    guid: c39638d0d6bfcf644b4b6966af6fc876
  - enabled: 1
    path: Assets/GraphicTests/Scenes/2x_Lighting/2007_Physical_light_units.unity
    guid: 12c6c0ebef029dc4881483b06cbf3e8e
  - enabled: 1
    path: Assets/GraphicTests/Scenes/2x_Lighting/2008_Light_Volumetrics.unity
    guid: 292a7700209ba7c49ab0bcef8b7c8940
  - enabled: 1
    path: Assets/GraphicTests/Scenes/2x_Lighting/2009_MultipleSkies.unity
    guid: bdc9e712cf2e77a49a64859ccb7ba8d7
  - enabled: 1
    path: Assets/GraphicTests/Scenes/2x_Lighting/2010_IES_Cookies.unity
    guid: ad7e365098dfb004aba8f7e35924b5ce
  - enabled: 1
    path: Assets/GraphicTests/Scenes/2x_Lighting/2101_GI_Metapass.unity
    guid: 8747b43f8bcf2b44cbc3ece373da65a9
  - enabled: 1
    path: Assets/GraphicTests/Scenes/2x_Lighting/2102_GI_Emission.unity
    guid: b8f49ca9a12abb4468116e9422139e63
  - enabled: 1
    path: Assets/GraphicTests/Scenes/2x_Lighting/2103_GI_BakeMixed.unity
    guid: d8cfa4fd9319d2444b3bf6dd836ffe31
  - enabled: 1
    path: Assets/GraphicTests/Scenes/2x_Lighting/2104_GI_Instancing.unity
    guid: 9fdfbe7bced924d4791cf6fa031218d2
  - enabled: 1
    path: Assets/GraphicTests/Scenes/2x_Lighting/2105_GI_BakedLightShape.unity
    guid: c034386e3fb58f44783743edf9b0f4a4
  - enabled: 1
    path: Assets/GraphicTests/Scenes/2x_Lighting/2106_GI_EmissionSG.unity
    guid: bf5546a039f560c45a12651846981034
  - enabled: 1
    path: Assets/GraphicTests/Scenes/2x_Lighting/2107_GI_IESCookie_A.unity
    guid: 8364dfd053eae8648ac8a8c149cbd091
  - enabled: 1
    path: Assets/GraphicTests/Scenes/2x_Lighting/2108_GI_IESCookie_B.unity
    guid: 029a23150c357e745b0a9f972f07049c
  - enabled: 1
    path: Assets/GraphicTests/Scenes/2x_Lighting/2201_ReflectionProbes_Priority.unity
    guid: d485acf0535eb4b42a9a3847f4a8274a
  - enabled: 1
    path: Assets/GraphicTests/Scenes/2x_Lighting/2202_ReflectionProbes_Volume.unity
    guid: 9b3132db666b3ae48aa17349ab100118
  - enabled: 1
    path: Assets/GraphicTests/Scenes/2x_Lighting/2203_PlanarProbes.unity
    guid: b8fa5b1235e91884799163adaf34e5d6
  - enabled: 1
    path: Assets/GraphicTests/Scenes/2x_Lighting/2204_ReflectionProbes_Lights.unity
    guid: 21d198bbbf9143d40b227ad2fe71706f
  - enabled: 1
    path: Assets/GraphicTests/Scenes/2x_Lighting/2205_LightLoopCullWOblique.unity
    guid: 2fb467d07511ad0498c47a86eb170d71
  - enabled: 1
    path: Assets/GraphicTests/Scenes/2x_Lighting/2206_PlanarReflectionVFace.unity
    guid: d4d352e2cbfbfac4686e77b69fe84ec0
  - enabled: 1
    path: Assets/GraphicTests/Scenes/2x_Lighting/2207_ReflectionProbeVFace.unity
    guid: 4814073d6e6ec404bba1f26bec73307a
  - enabled: 1
    path: Assets/GraphicTests/Scenes/2x_Lighting/2208_PlanarReflectionCullingStencil.unity
    guid: a550f264fed1623459f813b5001bea48
  - enabled: 1
    path: Assets/GraphicTests/Scenes/2x_Lighting/2209_ReflectionProbeCullingStencil.unity
    guid: b8090c44833d0a842bcd90e27dc43b6b
  - enabled: 1
    path: Assets/GraphicTests/Scenes/2x_Lighting/2210_ReflectionProbes_CaptureAtVolumeAnchor.unity
    guid: 6abac8c2689f0ed48b18d05bc496d5c4
  - enabled: 1
    path: Assets/GraphicTests/Scenes/2x_Lighting/2211_Probes_Specular.unity
    guid: e67192984ee3d6b44a17da02cda1f17a
  - enabled: 1
    path: Assets/GraphicTests/Scenes/2x_Lighting/2212_ReflectionProbes_Skies.unity
    guid: c193bc6b9e5a3764a92da565cdf8d74d
  - enabled: 1
    path: Assets/GraphicTests/Scenes/2x_Lighting/2222_ReflectionProbeDistanceBased.unity
    guid: edecbcde87e543140b1f4e2ffe510a3c
  - enabled: 1
    path: Assets/GraphicTests/Scenes/2x_Lighting/2220_SmoothPlanarReflection.unity
    guid: d4a7e5df537f6b0468c09ce661d8791d
  - enabled: 1
    path: Assets/GraphicTests/Scenes/2x_Lighting/2220_PlanarProbeExposure.unity
    guid: 52c8aecb09fafca439f894462d558a70
  - enabled: 1
    path: Assets/GraphicTests/Scenes/2x_Lighting/2301_Shadow_Mask.unity
    guid: 1029947770f955b4290bbdd8b641f7f1
  - enabled: 1
    path: Assets/GraphicTests/Scenes/2x_Lighting/2302_Shadow_Mask_Distance_Mode.unity
    guid: e52f701bbdb7827468e3548d1fd05590
  - enabled: 1
    path: Assets/GraphicTests/Scenes/2x_Lighting/2303_Shadow_Mask_Directional_OcclusionProbes.unity
    guid: 72c3210b185a33041ba0b13a57b1a3ea
  - enabled: 1
    path: Assets/GraphicTests/Scenes/2x_Lighting/2304_Contact_Shadow_DirectionalLight.unity
    guid: 0bd95465e38213946bb84218fa502976
  - enabled: 1
    path: Assets/GraphicTests/Scenes/2x_Lighting/2305_Contact_Shadow_PointLight.unity
    guid: 3bde89488846b9b43948e14b9d0ac936
  - enabled: 1
    path: Assets/GraphicTests/Scenes/2x_Lighting/2306_Contact_Shadow_SpotLight.unity
    guid: a8ecf1e3cee864a48bd6bca2c797fdb3
  - enabled: 1
    path: Assets/GraphicTests/Scenes/2x_Lighting/2307_Shadow_VeryHigh.unity
    guid: c110cc3f909bb664b82eb554f0494597
  - enabled: 1
    path: Assets/GraphicTests/Scenes/2x_Lighting/2308_Microshadows.unity
    guid: 6250123484c56d544a5c1cbd20fd6bb2
  - enabled: 1
    path: Assets/GraphicTests/Scenes/2x_Lighting/2311_ShadowMaps.unity
    guid: 5dfc947af7e868c47a4656d29eb8653e
  - enabled: 1
    path: Assets/GraphicTests/Scenes/2x_Lighting/2312_Shadow_Mask_Spotlight_InnerAngle.unity
    guid: 653e9f0dc8540cd4286847b9791d92d6
  - enabled: 1
    path: Assets/GraphicTests/Scenes/2x_Lighting/2313_Shadow_Mask_Spotlight_Shapes.unity
    guid: 1aa0378ee07d97c41a3b309d969ab7d0
  - enabled: 1
    path: Assets/GraphicTests/Scenes/2x_Lighting/2314_Shadow_CustonAngle.unity
    guid: ae006c49aeea80940bd9fc1a623060aa
  - enabled: 1
    path: Assets/GraphicTests/Scenes/2x_Lighting/2315_Shadow_Cascades.unity
    guid: 5246b0356ec7dbf4aa0a3afc6b27b122
  - enabled: 1
    path: Assets/GraphicTests/Scenes/2x_Lighting/2316_ShadowTint.unity
    guid: c59b82120d32fbf4d96793fb7e0ec339
  - enabled: 1
    path: Assets/GraphicTests/Scenes/2x_Lighting/2317_Mixed_Cached_ShadowMap_Point.unity
    guid: f0256a9b31ae76e45bb04cfbbd6799ec
  - enabled: 1
    path: Assets/GraphicTests/Scenes/2x_Lighting/2318_Mixed_Cached_ShadowMap_Spot.unity
    guid: d4a5828c5a9a32444b15a298a759ff53
  - enabled: 1
    path: Assets/GraphicTests/Scenes/2x_Lighting/2401_Area_Light_Meshes.unity
    guid: 359ded33a047fd540b5e19a98547f5e2
  - enabled: 1
    path: Assets/GraphicTests/Scenes/2x_Lighting/2402_Area_Rect_Shadow.unity
    guid: b03383077f153b7439af7708ebe1155a
  - enabled: 1
    path: Assets/GraphicTests/Scenes/2x_Lighting/2403_Area_TexturedRectLights.unity
    guid: 3b6ce72f472558240a2a8d61a932c6d0
  - enabled: 1
    path: Assets/GraphicTests/Scenes/2x_Lighting/2404_Area_LightOrientation.unity
    guid: e64d4cbd26924f44cb8ecf945d8f899a
  - enabled: 1
    path: Assets/GraphicTests/Scenes/2x_Lighting/2501_LightLayers.unity
    guid: 100c0e304d8aba84186dcd9bf48e5b85
  - enabled: 1
    path: Assets/GraphicTests/Scenes/2x_Lighting/2502_LightLayers Bitmask.unity
    guid: 6340c2e39ade6af419c41e6f7dce54c5
  - enabled: 1
    path: Assets/GraphicTests/Scenes/2x_Lighting/2503_LightLayer_DisableShadow.unity
    guid: a8cbd2435b2e88e4b8f3060f575e7af5
  - enabled: 1
    path: Assets/GraphicTests/Scenes/2x_Lighting/2505_Area_Light_ShadowMask_Baking.unity
    guid: 091dc511a7c5d714cba984414c7b7ecf
  - enabled: 1
    path: Assets/GraphicTests/Scenes/2x_Lighting/2551_SSR.unity
    guid: 62f2b88cccb280246a9211bbcf0c8245
  - enabled: 1
    path: Assets/GraphicTests/Scenes/2x_Lighting/2601_SSAO_HalfRes.unity
    guid: 7ac54351dc30c31478c8971edef2c924
  - enabled: 1
    path: Assets/GraphicTests/Scenes/2x_Lighting/2602_SSAO_FullRes.unity
    guid: afb9d0b09509f784293f3fa6a218103e
  - enabled: 1
    path: Assets/GraphicTests/Scenes/2x_Lighting/2701_TransparentSSR.unity
    guid: c9a611601b514da47a39335dc899c5f3
  - enabled: 1
    path: Assets/GraphicTests/Scenes/3x_DebugView/3001_DebugView.unity
    guid: 21522d96110c8dd41ab353d89fd740c3
  - enabled: 1
    path: Assets/GraphicTests/Scenes/3x_DebugView/3002_DebugLightLayers.unity
    guid: 95280217564a80c45916bbb33c3159fb
  - enabled: 1
    path: Assets/GraphicTests/Scenes/3x_DebugView/3003_LightingMode.unity
    guid: efd4cc3ba99a3ab4bbce52727bc5a7ec
  - enabled: 1
    path: Assets/GraphicTests/Scenes/3x_DebugView/3004_QuadOverdraw.unity
    guid: 5192812f0357dd846859eebd40994bb4
  - enabled: 1
    path: Assets/GraphicTests/Scenes/3x_DebugView/3005_VertexDensity.unity
    guid: cec032192a9db8541b2c7d395ba6fd9f
  - enabled: 1
    path: Assets/GraphicTests/Scenes/4x_PostProcessing/4001_Exposure.unity
    guid: f32cdac65dd17f847b4cdaaa85bb990a
  - enabled: 1
    path: Assets/GraphicTests/Scenes/4x_PostProcessing/4011_MotionBlur_PerObject.unity
    guid: bfedb7e76d6153a4896b9d61a8d826af
  - enabled: 1
    path: Assets/GraphicTests/Scenes/4x_PostProcessing/4013_TransparentMotionVector.unity
    guid: ed84243e5c418844f87509bf80fdd919
  - enabled: 1
    path: Assets/GraphicTests/Scenes/4x_PostProcessing/4014_PrecomputedVelocityAlembic.unity
    guid: 908719946298a0c4cb31ea9576b14b3c
  - enabled: 1
    path: Assets/GraphicTests/Scenes/4x_PostProcessing/4020_ChromaticAberration.unity
    guid: 50a8dc518aa0c5e4fa5ae2ab2052bef4
  - enabled: 1
    path: Assets/GraphicTests/Scenes/4x_PostProcessing/4021_LensDistortion.unity
    guid: 4484570f2b253984b89233ac50505811
  - enabled: 1
    path: Assets/GraphicTests/Scenes/4x_PostProcessing/4022_PaniniProjection.unity
    guid: 3f7fbddefe91fe44ba7e0c199894d7d5
  - enabled: 1
    path: Assets/GraphicTests/Scenes/4x_PostProcessing/4023_VignetteClassic.unity
    guid: 27e9bb11ee6914e44bf36ad688926b50
  - enabled: 1
    path: Assets/GraphicTests/Scenes/4x_PostProcessing/4024_VignetteMasked.unity
    guid: 8489469fb12327945a9b847b88f77d9a
  - enabled: 1
    path: Assets/GraphicTests/Scenes/4x_PostProcessing/4025_FilmGrain.unity
    guid: eac2e34f4627d8846a2df518b0e1cb9e
  - enabled: 1
    path: Assets/GraphicTests/Scenes/4x_PostProcessing/4026_Dithering.unity
    guid: 49c136c02b1ebe640834a557f6baeef3
  - enabled: 1
    path: Assets/GraphicTests/Scenes/4x_PostProcessing/4027_GradingChannelMixer.unity
    guid: e4d45947c95a67a41b393c5fe823891b
  - enabled: 1
    path: Assets/GraphicTests/Scenes/4x_PostProcessing/4028_GradingColorAdjustments.unity
    guid: d37e4ef718eada94db246dbd8ef33205
  - enabled: 1
    path: Assets/GraphicTests/Scenes/4x_PostProcessing/4029_GradingColorCurves.unity
    guid: c4dab86134e72034aac45c19df32ceb7
  - enabled: 1
    path: Assets/GraphicTests/Scenes/4x_PostProcessing/4030_GradingLiftGammaGain.unity
    guid: 61718ed79ced0044fbfabd6ef7861a15
  - enabled: 1
    path: Assets/GraphicTests/Scenes/4x_PostProcessing/4031_GradingShadowsMidtonesHighlights.unity
    guid: b8fbc679adfaed54ea1d4121a8564c81
  - enabled: 1
    path: Assets/GraphicTests/Scenes/4x_PostProcessing/4032_GradingSplitToning.unity
    guid: 9e7523551cb924341a7dd2c98d773076
  - enabled: 1
    path: Assets/GraphicTests/Scenes/4x_PostProcessing/4033_GradingWhiteBalance.unity
    guid: 507fe0226a0388c4898d134f829a4b28
  - enabled: 1
    path: Assets/GraphicTests/Scenes/4x_PostProcessing/4034_TonemappingNeutral.unity
    guid: 6808e46b8d5946d478e963bd62642023
  - enabled: 1
    path: Assets/GraphicTests/Scenes/4x_PostProcessing/4035_TonemappingACES.unity
    guid: e2f8343586d0e6a46b9c20d3f682de21
  - enabled: 1
    path: Assets/GraphicTests/Scenes/4x_PostProcessing/4036_TonemappingCustom.unity
    guid: 2ffd6ed326c538247bdc54ab68fed4e2
  - enabled: 1
    path: Assets/GraphicTests/Scenes/4x_PostProcessing/4037_TonemappingExternal.unity
    guid: a29cfd59900da92428e1dc1fa215b260
  - enabled: 1
    path: Assets/GraphicTests/Scenes/4x_PostProcessing/4050_FXAA.unity
    guid: 736a5167224854841be61166040606c6
  - enabled: 1
    path: Assets/GraphicTests/Scenes/4x_PostProcessing/4051_SMAA.unity
    guid: d504aeb351e677b458d6c8980f63702b
  - enabled: 1
    path: Assets/GraphicTests/Scenes/4x_PostProcessing/4052_TAA.unity
    guid: 3f337bf06aa4e694c9ef5f6dc0eab02e
  - enabled: 1
    path: Assets/GraphicTests/Scenes/4x_PostProcessing/4053_TAA-FP16Alpha.unity
    guid: f1d648a459637e342b078667ecd64f74
  - enabled: 1
    path: Assets/GraphicTests/Scenes/4x_PostProcessing/4060_CustomPostProcess.unity
    guid: cf78ea2211e5e6c45b8a85261bb291dd
  - enabled: 1
    path: Assets/GraphicTests/Scenes/4x_PostProcessing/4070_PhysicalCamera-iso-aperture-shutter.unity
    guid: cc0be4a72d37601449a16c2d168ac449
  - enabled: 1
    path: Assets/GraphicTests/Scenes/4x_PostProcessing/4071_PhysicalCamera-Aperture-bladeCount.unity
    guid: 842b41a0b734f7744870a951a35f6d9e
  - enabled: 1
    path: Assets/GraphicTests/Scenes/4x_PostProcessing/4072_PhysicalCamera-Aperture-curvature.unity
    guid: a7cd68611a456484baf555290cba8d67
  - enabled: 1
    path: Assets/GraphicTests/Scenes/4x_PostProcessing/4073_PhysicalCamera-Aperture-barrelClipping.unity
    guid: eb4329adb36623e4a8aa4f0a72b36203
  - enabled: 1
    path: Assets/GraphicTests/Scenes/4x_PostProcessing/4074_PhysicalCamera-Aperture-anamorphism.unity
    guid: 9a927a8eae77a07438f6e55cb7c03820
  - enabled: 1
    path: Assets/GraphicTests/Scenes/4x_PostProcessing/4075_PhysicalCamera-gateFit.unity
    guid: c117ad53f0d031344b1a2e850c7e5eac
  - enabled: 1
    path: Assets/GraphicTests/Scenes/4x_PostProcessing/4076_PhysicalCamera-lensShift.unity
    guid: fc67c672737bf414d89053dc0d980bff
  - enabled: 1
    path: Assets/GraphicTests/Scenes/4x_PostProcessing/4080_DepthOfField.unity
    guid: d3375e5f6f853104cab3917c2424cca2
  - enabled: 1
    path: Assets/GraphicTests/Scenes/4x_PostProcessing/4081_DepthOfField-FP16Alpha.unity
    guid: ce905d8c0a0497f458dbe86bf3b1f615
  - enabled: 1
    path: Assets/GraphicTests/Scenes/5x_SkyAndFog/5001_Fog_FogFallback.unity
    guid: d04c39af67e5e18449a44f6a7778862f
  - enabled: 1
    path: Assets/GraphicTests/Scenes/5x_SkyAndFog/5002_Fog_DensityVolumes.unity
    guid: 340fc0a32de5178478b13cfa2dd928f6
  - enabled: 1
    path: Assets/GraphicTests/Scenes/5x_SkyAndFog/5003_Fog_DensityVolumesShadows.unity
    guid: abfc0c0cd1816114e9696849bc9e6406
  - enabled: 1
    path: Assets/GraphicTests/Scenes/5x_SkyAndFog/5004_Pbr_Sky_High_Altitude.unity
    guid: 3ac6122326e687b439415cfacaf7d48e
  - enabled: 1
    path: Assets/GraphicTests/Scenes/5x_SkyAndFog/5005_Pbr_Sky_Med_Altitude.unity
    guid: da48472b200e13f438a16366737c777c
  - enabled: 1
    path: Assets/GraphicTests/Scenes/5x_SkyAndFog/5006_Pbr_Sky_Low_Altitude.unity
    guid: 064c94d540e5d9248a6c4d43a6d1f1e8
  - enabled: 1
    path: Assets/GraphicTests/Scenes/5x_SkyAndFog/5007_Exponential_Fog.unity
    guid: d41e3091708565747bbadd792e5dd01b
  - enabled: 1
    path: Assets/GraphicTests/Scenes/5x_SkyAndFog/5008_FogFiltering.unity
    guid: f5cb4917223ead34abb31c1dc1013fb2
  - enabled: 1
    path: Assets/GraphicTests/Scenes/5x_SkyAndFog/5009_HDRI_Sky_Flow.unity
    guid: f2fd7a28087b7634e94c49cb78704e74
  - enabled: 1
    path: Assets/GraphicTests/Scenes/5x_SkyAndFog/5010_CloudLayer.unity
    guid: 602816355ed2fb94383bb6396823e77e
  - enabled: 1
    path: Assets/GraphicTests/Scenes/8x_ShaderGraph/8101_Opaque.unity
    guid: 3f9e911b4dbc9464e85add595c37cb89
  - enabled: 1
    path: Assets/GraphicTests/Scenes/8x_ShaderGraph/8102_Transparent.unity
    guid: c2f6e1c5441279d42b05dbe99212bf2d
  - enabled: 1
    path: Assets/GraphicTests/Scenes/8x_ShaderGraph/8103_PrePostPass.unity
    guid: 92280049d357c564b9a9297b39e02a92
  - enabled: 1
    path: Assets/GraphicTests/Scenes/8x_ShaderGraph/8104_Unlit.unity
    guid: 7529f10e11b78924b9c1ee1727b1405f
  - enabled: 1
    path: Assets/GraphicTests/Scenes/8x_ShaderGraph/8105_BlendStates_a.unity
    guid: f4c1349c4fb80fc42a6633e112d14557
  - enabled: 1
    path: Assets/GraphicTests/Scenes/8x_ShaderGraph/8105_BlendStates_b.unity
    guid: e75b9916869e2384b8e53bc6bffb1314
  - enabled: 1
    path: Assets/GraphicTests/Scenes/8x_ShaderGraph/8105_BlendStates_c_lit-unlit.unity
    guid: 277b6e81295b84afaa297d0889efb8a1
  - enabled: 1
    path: Assets/GraphicTests/Scenes/8x_ShaderGraph/8106_UnlitShadowMatte.unity
    guid: 446a8abf33eabaa4eb3228747da30066
  - enabled: 1
    path: Assets/GraphicTests/Scenes/8x_ShaderGraph/8107_UnlitShadowMatteAmbientOcclusion.unity
    guid: 3258eb67f3c2f974bb87d063ef60ccb5
  - enabled: 1
    path: Assets/GraphicTests/Scenes/8x_ShaderGraph/8108_UnlitShadowMatteAmbientOcclusionMSAA.unity
    guid: c2efdf3fe2a75b54588a53fc3be2bd17
  - enabled: 1
    path: Assets/GraphicTests/Scenes/8x_ShaderGraph/8201_VertexAnimation.unity
    guid: 328570ab5ddac484bbf26d8504f7f417
  - enabled: 1
    path: Assets/GraphicTests/Scenes/8x_ShaderGraph/8202_BentNormals.unity
    guid: 73c76f42fb2f8e94a81002777d6b2ae4
  - enabled: 1
    path: Assets/GraphicTests/Scenes/8x_ShaderGraph/8203_Emission.unity
    guid: c9562f484d1b1ad4498a5cb660648dcb
  - enabled: 1
    path: Assets/GraphicTests/Scenes/8x_ShaderGraph/8204_CustomSpecOcclusion.unity
    guid: ea4b63b16805d5d40a81ed8842d96847
  - enabled: 1
    path: Assets/GraphicTests/Scenes/8x_ShaderGraph/8205_SceneDepthColorNodes.unity
    guid: 17a399a27d6d4504cb53093dcadfe715
  - enabled: 1
    path: Assets/GraphicTests/Scenes/8x_ShaderGraph/8206_VertexNormalTangent.unity
    guid: 2ece39f1bf8803a4192cbf5c032b5b7d
  - enabled: 1
    path: Assets/GraphicTests/Scenes/9x_Other/9001_LODTransition.unity
    guid: b15315a1f9287fa4dac965a039b3b778
  - enabled: 1
    path: Assets/GraphicTests/Scenes/9x_Other/9002_FrameSettings_LOD.unity
    guid: b4995887c0a7322428c31a1e7778754b
  - enabled: 1
    path: Assets/GraphicTests/Scenes/9x_Other/9003_CameraRelativeRendering.unity
    guid: b15afca992049604dbb5071c393dd355
  - enabled: 1
    path: Assets/GraphicTests/Scenes/9x_Other/9004_MultiViewport.unity
    guid: ee1bdf0fe4a145549a0172f292129c20
  - enabled: 1
    path: Assets/GraphicTests/Scenes/9x_Other/9005_AfterPostProcess.unity
    guid: 2bb5d28daf3968e40aad1ae3211c2e9d
  - enabled: 1
    path: Assets/GraphicTests/Scenes/9x_Other/9007_CameraAlphaComposition.unity
    guid: 9bdb6076c41f9d64099cfd338b8f4c8b
  - enabled: 1
    path: Assets/GraphicTests/Scenes/9x_Other/9301_MotionVectorsOff-Forward-Dynamic.unity
    guid: 322dc5ea5f705a245acc44fd467164ef
  - enabled: 1
    path: Assets/GraphicTests/Scenes/9x_Other/9301_MotionVectorsOff-Forward-Static.unity
    guid: e77695acbf97db642bde151c9cb2e6dd
  - enabled: 1
    path: Assets/GraphicTests/Scenes/9x_Other/9301_MotionVectorsOn-Forward-Dynamic.unity
    guid: 4a647d8a90f260a498beeeab999a7a94
  - enabled: 1
    path: Assets/GraphicTests/Scenes/9x_Other/9301_MotionVectorsOn-Forward-Static.unity
    guid: da4626baae9ab224396d5b4ea4d65ade
  - enabled: 1
    path: Assets/GraphicTests/Scenes/9x_Other/9302_MotionVectorsOff-Deffered-Dynamic.unity
    guid: c94380e34bef7d24c9d95f520ee006b1
  - enabled: 1
    path: Assets/GraphicTests/Scenes/9x_Other/9302_MotionVectorsOff-Deffered-Static.unity
    guid: 4f2cb986918804f4aad481246d4b54ba
  - enabled: 1
    path: Assets/GraphicTests/Scenes/9x_Other/9302_MotionVectorsOff-DefferedDecal-Dynamic.unity
    guid: d9fa5d46dfe9c904094d3307d82467ba
  - enabled: 1
    path: Assets/GraphicTests/Scenes/9x_Other/9302_MotionVectorsOff-DefferedDecal-Static.unity
    guid: d00305c429b50834eb16887388118552
  - enabled: 1
    path: Assets/GraphicTests/Scenes/9x_Other/9302_MotionVectorsOn-Deffered-Dynamic.unity
    guid: dbac54cd53110e949bff19f8be4e39bf
  - enabled: 1
    path: Assets/GraphicTests/Scenes/9x_Other/9302_MotionVectorsOn-Deffered-Static.unity
    guid: 356a32d71c5170b4ea18c8b7a80b0f47
  - enabled: 1
    path: Assets/GraphicTests/Scenes/9x_Other/9302_MotionVectorsOn-DefferedDecal-Dynamic.unity
    guid: 6cfc34a76b5a8334b850c3129d9069c7
  - enabled: 1
    path: Assets/GraphicTests/Scenes/9x_Other/9302_MotionVectorsOn-DefferedDecal-Static.unity
    guid: aa2b8ed7d0d276340b794c91ebc7cdce
  - enabled: 1
    path: Assets/GraphicTests/Scenes/9x_Other/9303_MotionVectorsDisabled.unity
    guid: 82d327d1c3dbce748884df6b53e153fd
  - enabled: 1
    path: Assets/GraphicTests/Scenes/9x_Other/9401_MSAAForwardOnly.unity
    guid: b8bed8c61a04a644f87582e26e3596f2
  - enabled: 1
    path: Assets/GraphicTests/Scenes/9x_Other/9401_MSAAForwardBoth.unity
    guid: 3355ad2efd7c699418d5a0db666d2d01
  - enabled: 1
    path: Assets/GraphicTests/Scenes/9x_Other/9402_AlphaToMask-Graph.unity
    guid: 4fb94469014a7ce468a32889d270785d
  - enabled: 1
    path: Assets/GraphicTests/Scenes/9x_Other/9402_AlphaToMask-HDRP.unity
    guid: 520aec2f141eeaf4daceb4e016157b78
  - enabled: 1
    path: Assets/GraphicTests/Scenes/9x_Other/9500_LightScripting.unity
    guid: 134ab13db8156a14891996196de4cf63
  - enabled: 1
    path: Assets/GraphicTests/Scenes/9x_Other/9601_SkinnedMeshBatching-Off.unity
    guid: d0d3270af482d2349baf7fc2a1dc7d4f
  - enabled: 1
    path: Assets/GraphicTests/Scenes/9x_Other/9602_SkinnedMeshBatching-On.unity
    guid: 78446c36daacd444c8a07b5671274a51
  - enabled: 1
    path: Assets/GraphicTests/Scenes/9x_Other/9603_MeshRendererBatching-Off.unity
    guid: 7edc6301457ff2c41a22f11ed10a9aee
  - enabled: 1
    path: Assets/GraphicTests/Scenes/9x_Other/9604_MeshRendererBatching-On.unity
    guid: 0dcef9d74b6e30247bf7390c1da4abe5
  - enabled: 1
    path: Assets/GraphicTests/Scenes/9x_Other/9700_CustomPass_FullScreen.unity
    guid: 86f8f2a99d6720b48abc19c684103d74
  - enabled: 1
    path: Assets/GraphicTests/Scenes/9x_Other/9701_CustomPass_DrawRenderers.unity
    guid: c64196eb7ce78e84bb835b2ea858ee19
  - enabled: 1
    path: Assets/GraphicTests/Scenes/9x_Other/9702_CustomPass_API.unity
    guid: 3d584f34970fc5c44871961e3178f4ce
  - enabled: 1
    path: Assets/GraphicTests/Scenes/9x_Other/9800_Compositor.unity
    guid: 708bd21bc204d2342bc1702a5a6de1d3
  - enabled: 1
    path: Assets/GraphicTests/Scenes/9x_Other/9801_ShurikenLightModule.unity
    guid: d50ee167e49a2d74988347d7888c3613
  - enabled: 1
    path: Assets/GraphicTests/Scenes/9x_Other/9901_AOV_buffers.unity
    guid: 5b7d40e46ea038446bf4f714c9d89eaf
  - enabled: 1
<<<<<<< HEAD
    path: Assets/GraphicTests/Scenes/2x_Lighting/2109_GI_DoubleSided.unity
    guid: 901190cb7cb9686409afb4b714125e54
=======
    path: Assets/GraphicTests/Scenes/9x_Other/9902_AOV_buffers2.unity
    guid: f63ff73f5ad6e02479e7d9e556f572b6
>>>>>>> 3e40025d
  m_configObjects: {}<|MERGE_RESOLUTION|>--- conflicted
+++ resolved
@@ -264,6 +264,9 @@
     path: Assets/GraphicTests/Scenes/2x_Lighting/2108_GI_IESCookie_B.unity
     guid: 029a23150c357e745b0a9f972f07049c
   - enabled: 1
+    path: Assets/GraphicTests/Scenes/2x_Lighting/2109_GI_DoubleSided.unity
+    guid: 901190cb7cb9686409afb4b714125e54
+  - enabled: 1
     path: Assets/GraphicTests/Scenes/2x_Lighting/2201_ReflectionProbes_Priority.unity
     guid: d485acf0535eb4b42a9a3847f4a8274a
   - enabled: 1
@@ -696,11 +699,6 @@
     path: Assets/GraphicTests/Scenes/9x_Other/9901_AOV_buffers.unity
     guid: 5b7d40e46ea038446bf4f714c9d89eaf
   - enabled: 1
-<<<<<<< HEAD
-    path: Assets/GraphicTests/Scenes/2x_Lighting/2109_GI_DoubleSided.unity
-    guid: 901190cb7cb9686409afb4b714125e54
-=======
     path: Assets/GraphicTests/Scenes/9x_Other/9902_AOV_buffers2.unity
     guid: f63ff73f5ad6e02479e7d9e556f572b6
->>>>>>> 3e40025d
   m_configObjects: {}