%YAML 1.1
%TAG !u! tag:unity3d.com,2011:
--- !u!1045 &1
EditorBuildSettings:
  m_ObjectHideFlags: 0
  serializedVersion: 2
  m_Scenes:
  - enabled: 1
    path: Assets/GraphicTests/Scenes/1x_Materials/1101_Unlit.unity
    guid: 7fe3f9e94b4355641ba1534c54d5c356
  - enabled: 1
    path: Assets/GraphicTests/Scenes/1x_Materials/1101_Unlit_Smooth_Distortion.unity
    guid: 50b2c92f5c04d254aa8df03d007f00a9
  - enabled: 1
    path: Assets/GraphicTests/Scenes/1x_Materials/1102_Unlit_Distortion.unity
    guid: a6e4a81e1988f24459f57a881905a465
  - enabled: 1
    path: Assets/GraphicTests/Scenes/1x_Materials/1103_Unlit_Distortion_DepthTest.unity
    guid: 27d04b0368c7fef4eb423d76cc0e48dc
  - enabled: 1
    path: Assets/GraphicTests/Scenes/1x_Materials/1105_UnlitSG.unity
    guid: 3bab4531004af9d4783857842c774d26
  - enabled: 1
    path: Assets/GraphicTests/Scenes/1x_Materials/1201_Lit_Features.unity
    guid: 51392325eef9416439dc126a37256e6f
  - enabled: 1
    path: Assets/GraphicTests/Scenes/1x_Materials/1202_Lit_DoubleSideNormalMode.unity
    guid: 653861b0fa3627049a20abf379b1258f
  - enabled: 1
    path: Assets/GraphicTests/Scenes/1x_Materials/1203_Lit_Transparent.unity
    guid: e86a25d7e98b1c74199eaa8dbcc2cd01
  - enabled: 1
    path: Assets/GraphicTests/Scenes/1x_Materials/1204_Lit_Fog.unity
    guid: bc3f6030b835ecd4c800561f9ff1af15
  - enabled: 1
    path: Assets/GraphicTests/Scenes/1x_Materials/1205_Lit_Transparent_Refraction_a.unity
    guid: 530aef5d08a1569479cc65b219b8f9fb
  - enabled: 1
    path: Assets/GraphicTests/Scenes/1x_Materials/1205_Lit_Transparent_Refraction_b.unity
    guid: a554763837091f74d8372fb37cf885e9
  - enabled: 1
    path: Assets/GraphicTests/Scenes/1x_Materials/1205_Lit_Transparent_Refraction_c.unity
    guid: d050ee1eace81f14b90bc7b8fcd675e5
  - enabled: 1
    path: Assets/GraphicTests/Scenes/1x_Materials/1207_Lit_Displacement.unity
    guid: ac4701d765fa26b4f83d2fb9ed6b3c08
  - enabled: 1
    path: Assets/GraphicTests/Scenes/1x_Materials/1208_Lit_Displacement_POM.unity
    guid: 40bca98d8a50ec14182c423a91470550
  - enabled: 1
    path: Assets/GraphicTests/Scenes/1x_Materials/1209_Lit_Displacement_Vertex.unity
    guid: 54145926a6315654b9e70a75a4b050ef
  - enabled: 1
    path: Assets/GraphicTests/Scenes/1x_Materials/1210_Lit_BentNormal.unity
    guid: 5f5bca2466b2a1d48ae818180ef308fb
  - enabled: 1
    path: Assets/GraphicTests/Scenes/1x_Materials/1211_Lit_Details.unity
    guid: 722bdd4c5dac1f145acd795543fae598
  - enabled: 1
    path: Assets/GraphicTests/Scenes/1x_Materials/1212_Lit_Emission.unity
    guid: f465136a9ac4cb1429a4a1761d07c3c3
  - enabled: 1
    path: Assets/GraphicTests/Scenes/1x_Materials/1213_Lit_Anisotropy.unity
    guid: e0ebb398c814c2645af130d8b2e6b9aa
  - enabled: 1
    path: Assets/GraphicTests/Scenes/1x_Materials/1214_Lit_LowResTransparent.unity
    guid: 966a7c7799082494a9acead537653156
  - enabled: 1
    path: Assets/GraphicTests/Scenes/1x_Materials/1215_Lit_SubSurfaceScattering.unity
    guid: 201c29a239df4c74ea9e1ab47082abea
  - enabled: 1
    path: Assets/GraphicTests/Scenes/1x_Materials/1216_Lit_SSS_MaxRadius.unity
    guid: 0277520b19264c24eac3041bd22ae564
  - enabled: 1
    path: Assets/GraphicTests/Scenes/1x_Materials/1217_Lit_SSS_Pre-Post.unity
    guid: 6f2bc3028f3daba46ab0447a3e25ebc6
  - enabled: 1
    path: Assets/GraphicTests/Scenes/1x_Materials/1218_Lit_DiffusionProfiles.unity
    guid: d2d3cc41bae835b4baad808d950d67a9
  - enabled: 1
    path: Assets/GraphicTests/Scenes/1x_Materials/1219_Lit_Light_on_Tesselation.unity
    guid: 3f6529c22f7d2ca46814b2e7afd04ef9
  - enabled: 1
    path: Assets/GraphicTests/Scenes/1x_Materials/1220_Sorting.unity
    guid: 5c1bc003f0b8e6648a7860ad9ae82213
  - enabled: 1
    path: Assets/GraphicTests/Scenes/1x_Materials/1221_Lit_POM_Emission.unity
    guid: 6a401c36b9353ae43a8f0e8b8a98d6f4
  - enabled: 1
    path: Assets/GraphicTests/Scenes/1x_Materials/1222_Lit_Aniso_Textures.unity
    guid: f83ad7ecd25ef1f4780fc5f190023046
  - enabled: 1
    path: Assets/GraphicTests/Scenes/1x_Materials/1223_Lit_Iridescence.unity
    guid: b447fc323b2e7604e9404972d093fb77
  - enabled: 1
    path: Assets/GraphicTests/Scenes/1x_Materials/1224_Lit_Tesselation_Culling.unity
    guid: e6dbeb027fe017c41839dd2fcfc728f3
  - enabled: 1
    path: Assets/GraphicTests/Scenes/1x_Materials/1225_Lit_SpeedTree8SG.unity
    guid: 2ebfabb8ea7323c45aa68b437760fe3b
  - enabled: 1
    path: Assets/GraphicTests/Scenes/1x_Materials/1301_StackLitSG.unity
    guid: eefb6e7ceaa685442bbf61fd2b82f9ae
  - enabled: 1
    path: Assets/GraphicTests/Scenes/1x_Materials/1302_StackLitSG_PixarLM.unity
    guid: baf6b66103b82f74e95a5ce4e8051db7
  - enabled: 1
    path: Assets/GraphicTests/Scenes/1x_Materials/1303_StackLitSG_Testers_a.unity
    guid: a43874f539bb5494e86fdea5ac9df469
  - enabled: 1
    path: Assets/GraphicTests/Scenes/1x_Materials/1303_StackLitSG_Testers_b.unity
    guid: 23d1a6dbc0bbc7d4abf6ce5e9cd0e132
  - enabled: 1
    path: Assets/GraphicTests/Scenes/1x_Materials/1351_Fabric.unity
    guid: ce2b258da0df8d245b659390b6c2ac51
  - enabled: 1
    path: Assets/GraphicTests/Scenes/1x_Materials/1351_Fabric_Area_Light.unity
    guid: 671cc97b65e9fff439b889734383db04
  - enabled: 1
    path: Assets/GraphicTests/Scenes/1x_Materials/1352_Fabric_Env_Convolution.unity
    guid: 54443f41976c13246b6b67ce1dc2a06f
  - enabled: 1
    path: Assets/GraphicTests/Scenes/1x_Materials/1353_Fabric_Env_NoConvolution.unity
    guid: 57643150de083ba4488c5cb3b4854065
  - enabled: 1
    path: Assets/GraphicTests/Scenes/1x_Materials/1401_HairGraph.unity
    guid: 7c0b384fd32894841954edea3211d084
  - enabled: 1
    path: Assets/GraphicTests/Scenes/1x_Materials/1401_HairGraph_Area_Light.unity
    guid: 742fd14ea433315428d74ff668204092
  - enabled: 1
    path: Assets/GraphicTests/Scenes/1x_Materials/1451_AxF_SVBRDF.unity
    guid: 96afd39d83184974299cc32cded820c5
  - enabled: 1
    path: Assets/GraphicTests/Scenes/1x_Materials/1451_AxF_SVBRDF_AreaLights.unity
    guid: 58c04d8d44efb81418e09c89dbdde3d5
  - enabled: 1
    path: Assets/GraphicTests/Scenes/1x_Materials/1501_EyeTestSG.unity
    guid: f62791cf7ace7534680a0f9c461be164
  - enabled: 1
    path: Assets/GraphicTests/Scenes/1x_Materials/1550_3dsMax.unity
    guid: 35bf0206fff1a8442bd9cb215df7692d
  - enabled: 1
    path: Assets/GraphicTests/Scenes/1x_Materials/1601_TerrainLit.unity
    guid: d52dbea61cf2f884fadf33f8cc6afc0c
  - enabled: 1
    path: Assets/GraphicTests/Scenes/1x_Materials/1602_TerrainLit_Normal.unity
    guid: 493570d0c7a7cd0449d5ceb578701b5e
  - enabled: 1
    path: Assets/GraphicTests/Scenes/1x_Materials/1603_TerrainLit_BaseMap.unity
    guid: db02f2dc6427fce4b9372c28c86f0f73
  - enabled: 1
    path: Assets/GraphicTests/Scenes/1x_Materials/1604_Terrain_Holes.unity
    guid: c74289888608dce40a153ce7cebf20cf
  - enabled: 1
    path: Assets/GraphicTests/Scenes/1x_Materials/1701_Decals.unity
    guid: a27cb5a638892574f99eb333bb3c7722
  - enabled: 1
    path: Assets/GraphicTests/Scenes/1x_Materials/1702_MeshDecals.unity
    guid: d27cf5628eba05c479941957559088d1
  - enabled: 1
    path: Assets/GraphicTests/Scenes/1x_Materials/1704_Decals-Settings.unity
    guid: ead63a11c9b9ca84a9419d8625393156
  - enabled: 1
    path: Assets/GraphicTests/Scenes/1x_Materials/1705_Decals-stress-test.unity
    guid: 0e963f94367e3fe4a8c36b77f2e12a8b
  - enabled: 1
    path: Assets/GraphicTests/Scenes/1x_Materials/1706_DecalsSG.unity
    guid: 4ead319809e7c8544ad909dcf8fa3c4c
  - enabled: 1
    path: Assets/GraphicTests/Scenes/1x_Materials/1707-Decals-FadeFactorAndDistance.unity
    guid: 0c8ccb28854bea64c99d7d677bd0638e
  - enabled: 1
    path: Assets/GraphicTests/Scenes/1x_Materials/1708_DecalsSG_on_SG.unity
    guid: 4462c9729d14bc14ebe49f7bc1069d4b
  - enabled: 1
    path: Assets/GraphicTests/Scenes/1x_Materials/1710_Decals_Normal_Patch.unity
    guid: 439ce9822b2644f4ea064429ed2c5955
  - enabled: 1
    path: Assets/GraphicTests/Scenes/1x_Materials/1709_DecalLayer_Forward.unity
    guid: fc98b50f488187f459732a09b7fc72ac
  - enabled: 1
    path: Assets/GraphicTests/Scenes/1x_Materials/1709_DecalLayer_ForwardMSAA.unity
    guid: a79c122fed0bac741bd804ab2c433660
  - enabled: 1
    path: Assets/GraphicTests/Scenes/1x_Materials/1709_DecalLayer_Deferred.unity
    guid: 4aef154006852e04da889d8191349fd4
  - enabled: 1
    path: Assets/GraphicTests/Scenes/1x_Materials/1711_DecalMasks_4RT.unity
    guid: a537e2b011b7b4c07af19c8ad6b26cec
  - enabled: 1
    path: Assets/GraphicTests/Scenes/1x_Materials/1711_DecalMasks_3RT.unity
    guid: edea5f204710d6f428c50856ebb8ff44
  - enabled: 1
    path: Assets/GraphicTests/Scenes/1x_Materials/1712_DecalAngleFading.unity
    guid: 4b93985ba01d5aa49a5f0cdd342faa27
  - enabled: 1
    path: Assets/GraphicTests/Scenes/1x_Materials/1713_MeshDecalViewBias.unity
    guid: 0adc2fcc221085f45ba4dce7e4afae0d
  - enabled: 1
    path: Assets/GraphicTests/Scenes/1x_Materials/1714_DecalSurfaceGradient.unity
    guid: e27844b790c0043498bee0b060bb2598
  - enabled: 1
    path: Assets/GraphicTests/Scenes/1x_Materials/1800_Classification.unity
    guid: 5043daebf48d1b740bb244b9a55508ef
  - enabled: 1
    path: Assets/GraphicTests/Scenes/1x_Materials/1801_MaterialQuality.unity
    guid: 57b95311ba922d74c9d1c5168e7ade4d
  - enabled: 1
    path: Assets/GraphicTests/Scenes/1x_Materials/1802_Depth_Pre_Post_Lit.unity
    guid: 02013ee53ba4f3040aa4e23a5466458e
  - enabled: 1
    path: Assets/GraphicTests/Scenes/1x_Materials/1803_Depth_Pre_Post_LitTess.unity
    guid: 7f12ade1d807738439e8d82f0a0fee0e
  - enabled: 1
    path: Assets/GraphicTests/Scenes/1x_Materials/1804_Depth_Pre_Post_SG.unity
    guid: c06476e87db333449ace0bd8c088c530
  - enabled: 1
    path: Assets/GraphicTests/Scenes/1x_Materials/1900_AlphaTest_SG_a.unity
    guid: c566b460a3674184da6c102196a1a888
  - enabled: 1
    path: Assets/GraphicTests/Scenes/1x_Materials/1900_AlphaTest_SG_b.unity
    guid: 2486b40270d6e524d8762a9d2a0c1e78
  - enabled: 1
    path: Assets/GraphicTests/Scenes/1x_Materials/1910_DepthOffset.unity
    guid: 8c039225354f2b24390b4c8c735ab141
  - enabled: 1
    path: Assets/GraphicTests/Scenes/2x_Lighting/2001_Light_DynamicDirectional.unity
    guid: 09baf18a7e1f6584f86675e6a2141c66
  - enabled: 1
    path: Assets/GraphicTests/Scenes/2x_Lighting/2002_Light_DynamicMix.unity
    guid: bcbb964f739039045b7958a9b1489657
  - enabled: 1
    path: Assets/GraphicTests/Scenes/2x_Lighting/2003_Light_Parameters.unity
    guid: ac9787fadf0b4ed4391bee6ba1d8e213
  - enabled: 1
    path: Assets/GraphicTests/Scenes/2x_Lighting/2004_Light_AnimatedCookie.unity
    guid: 9f03abfd8e9cc614c89458cbdb208e7c
  - enabled: 1
    path: Assets/GraphicTests/Scenes/2x_Lighting/2005_Light_ColorTemp.unity
    guid: 34a3a4a7a56d3014dad3114e6b523742
  - enabled: 1
    path: Assets/GraphicTests/Scenes/2x_Lighting/2006_Light_SpotAngleDistance.unity
    guid: c39638d0d6bfcf644b4b6966af6fc876
  - enabled: 1
    path: Assets/GraphicTests/Scenes/2x_Lighting/2007_Physical_light_units.unity
    guid: 12c6c0ebef029dc4881483b06cbf3e8e
  - enabled: 1
    path: Assets/GraphicTests/Scenes/2x_Lighting/2008_Light_Volumetrics.unity
    guid: 292a7700209ba7c49ab0bcef8b7c8940
  - enabled: 1
    path: Assets/GraphicTests/Scenes/2x_Lighting/2009_MultipleSkies.unity
    guid: bdc9e712cf2e77a49a64859ccb7ba8d7
  - enabled: 1
    path: Assets/GraphicTests/Scenes/2x_Lighting/2010_IES_Cookies.unity
    guid: ad7e365098dfb004aba8f7e35924b5ce
  - enabled: 1
    path: Assets/GraphicTests/Scenes/2x_Lighting/2011_ForwardEmissiveForDeferred.unity
    guid: 94ff79e05bdbc3f47897538b381d1a2e
  - enabled: 1
    path: Assets/GraphicTests/Scenes/2x_Lighting/2101_GI_Metapass.unity
    guid: 8747b43f8bcf2b44cbc3ece373da65a9
  - enabled: 1
    path: Assets/GraphicTests/Scenes/2x_Lighting/2102_GI_Emission.unity
    guid: b8f49ca9a12abb4468116e9422139e63
  - enabled: 1
    path: Assets/GraphicTests/Scenes/2x_Lighting/2103_GI_BakeMixed.unity
    guid: d8cfa4fd9319d2444b3bf6dd836ffe31
  - enabled: 1
    path: Assets/GraphicTests/Scenes/2x_Lighting/2104_GI_Instancing.unity
    guid: 9fdfbe7bced924d4791cf6fa031218d2
  - enabled: 1
    path: Assets/GraphicTests/Scenes/2x_Lighting/2105_GI_BakedLightShape.unity
    guid: c034386e3fb58f44783743edf9b0f4a4
  - enabled: 1
    path: Assets/GraphicTests/Scenes/2x_Lighting/2106_GI_EmissionSG.unity
    guid: bf5546a039f560c45a12651846981034
  - enabled: 1
    path: Assets/GraphicTests/Scenes/2x_Lighting/2107_GI_IESCookie_A.unity
    guid: 8364dfd053eae8648ac8a8c149cbd091
  - enabled: 1
    path: Assets/GraphicTests/Scenes/2x_Lighting/2108_GI_IESCookie_B.unity
    guid: 029a23150c357e745b0a9f972f07049c
  - enabled: 1
    path: Assets/GraphicTests/Scenes/2x_Lighting/2109_GI_DoubleSided.unity
    guid: 901190cb7cb9686409afb4b714125e54
  - enabled: 1
    path: Assets/GraphicTests/Scenes/2x_Lighting/2201_ReflectionProbes_Priority.unity
    guid: d485acf0535eb4b42a9a3847f4a8274a
  - enabled: 1
    path: Assets/GraphicTests/Scenes/2x_Lighting/2202_ReflectionProbes_Volume.unity
    guid: 9b3132db666b3ae48aa17349ab100118
  - enabled: 1
    path: Assets/GraphicTests/Scenes/2x_Lighting/2203_PlanarProbes.unity
    guid: b8fa5b1235e91884799163adaf34e5d6
  - enabled: 1
    path: Assets/GraphicTests/Scenes/2x_Lighting/2204_ReflectionProbes_Lights.unity
    guid: 21d198bbbf9143d40b227ad2fe71706f
  - enabled: 1
    path: Assets/GraphicTests/Scenes/2x_Lighting/2205_LightLoopCullWOblique.unity
    guid: 2fb467d07511ad0498c47a86eb170d71
  - enabled: 1
    path: Assets/GraphicTests/Scenes/2x_Lighting/2206_PlanarReflectionVFace.unity
    guid: d4d352e2cbfbfac4686e77b69fe84ec0
  - enabled: 1
    path: Assets/GraphicTests/Scenes/2x_Lighting/2207_ReflectionProbeVFace.unity
    guid: 4814073d6e6ec404bba1f26bec73307a
  - enabled: 1
    path: Assets/GraphicTests/Scenes/2x_Lighting/2208_PlanarReflectionCullingStencil.unity
    guid: a550f264fed1623459f813b5001bea48
  - enabled: 1
    path: Assets/GraphicTests/Scenes/2x_Lighting/2209_ReflectionProbeCullingStencil.unity
    guid: b8090c44833d0a842bcd90e27dc43b6b
  - enabled: 1
    path: Assets/GraphicTests/Scenes/2x_Lighting/2210_ReflectionProbes_CaptureAtVolumeAnchor.unity
    guid: 6abac8c2689f0ed48b18d05bc496d5c4
  - enabled: 1
    path: Assets/GraphicTests/Scenes/2x_Lighting/2211_Probes_Specular.unity
    guid: e67192984ee3d6b44a17da02cda1f17a
  - enabled: 1
    path: Assets/GraphicTests/Scenes/2x_Lighting/2212_ReflectionProbes_Skies.unity
    guid: c193bc6b9e5a3764a92da565cdf8d74d
  - enabled: 1
    path: Assets/GraphicTests/Scenes/2x_Lighting/2222_ReflectionProbeDistanceBased.unity
    guid: edecbcde87e543140b1f4e2ffe510a3c
  - enabled: 1
    path: Assets/GraphicTests/Scenes/2x_Lighting/2220_SmoothPlanarReflection.unity
    guid: d4a7e5df537f6b0468c09ce661d8791d
  - enabled: 1
    path: Assets/GraphicTests/Scenes/2x_Lighting/2220_PlanarProbeExposure.unity
    guid: 52c8aecb09fafca439f894462d558a70
  - enabled: 1
    path: Assets/GraphicTests/Scenes/2x_Lighting/2301_Shadow_Mask.unity
    guid: 1029947770f955b4290bbdd8b641f7f1
  - enabled: 1
    path: Assets/GraphicTests/Scenes/2x_Lighting/2302_Shadow_Mask_Distance_Mode.unity
    guid: e52f701bbdb7827468e3548d1fd05590
  - enabled: 1
    path: Assets/GraphicTests/Scenes/2x_Lighting/2303_Shadow_Mask_Directional_OcclusionProbes.unity
    guid: 72c3210b185a33041ba0b13a57b1a3ea
  - enabled: 1
    path: Assets/GraphicTests/Scenes/2x_Lighting/2304_Contact_Shadow_DirectionalLight.unity
    guid: 0bd95465e38213946bb84218fa502976
  - enabled: 1
    path: Assets/GraphicTests/Scenes/2x_Lighting/2305_Contact_Shadow_PointLight.unity
    guid: 3bde89488846b9b43948e14b9d0ac936
  - enabled: 1
    path: Assets/GraphicTests/Scenes/2x_Lighting/2306_Contact_Shadow_SpotLight.unity
    guid: a8ecf1e3cee864a48bd6bca2c797fdb3
  - enabled: 1
    path: Assets/GraphicTests/Scenes/2x_Lighting/2307_Shadow_VeryHigh.unity
    guid: c110cc3f909bb664b82eb554f0494597
  - enabled: 1
    path: Assets/GraphicTests/Scenes/2x_Lighting/2308_Microshadows.unity
    guid: 6250123484c56d544a5c1cbd20fd6bb2
  - enabled: 1
    path: Assets/GraphicTests/Scenes/2x_Lighting/2311_ShadowMaps.unity
    guid: 5dfc947af7e868c47a4656d29eb8653e
  - enabled: 1
    path: Assets/GraphicTests/Scenes/2x_Lighting/2312_Shadow_Mask_Spotlight_InnerAngle.unity
    guid: 653e9f0dc8540cd4286847b9791d92d6
  - enabled: 1
    path: Assets/GraphicTests/Scenes/2x_Lighting/2313_Shadow_Mask_Spotlight_Shapes.unity
    guid: 1aa0378ee07d97c41a3b309d969ab7d0
  - enabled: 1
    path: Assets/GraphicTests/Scenes/2x_Lighting/2314_Shadow_CustonAngle.unity
    guid: ae006c49aeea80940bd9fc1a623060aa
  - enabled: 1
    path: Assets/GraphicTests/Scenes/2x_Lighting/2315_Shadow_Cascades.unity
    guid: 5246b0356ec7dbf4aa0a3afc6b27b122
  - enabled: 1
    path: Assets/GraphicTests/Scenes/2x_Lighting/2316_ShadowTint.unity
    guid: c59b82120d32fbf4d96793fb7e0ec339
  - enabled: 1
    path: Assets/GraphicTests/Scenes/2x_Lighting/2317_Mixed_Cached_ShadowMap_Point.unity
    guid: f0256a9b31ae76e45bb04cfbbd6799ec
  - enabled: 1
    path: Assets/GraphicTests/Scenes/2x_Lighting/2318_Mixed_Cached_ShadowMap_Spot.unity
    guid: d4a5828c5a9a32444b15a298a759ff53
  - enabled: 1
    path: Assets/GraphicTests/Scenes/2x_Lighting/2401_Area_Light_Meshes.unity
    guid: 359ded33a047fd540b5e19a98547f5e2
  - enabled: 1
    path: Assets/GraphicTests/Scenes/2x_Lighting/2402_Area_Rect_Shadow.unity
    guid: b03383077f153b7439af7708ebe1155a
  - enabled: 1
    path: Assets/GraphicTests/Scenes/2x_Lighting/2403_Area_TexturedRectLights.unity
    guid: 3b6ce72f472558240a2a8d61a932c6d0
  - enabled: 1
    path: Assets/GraphicTests/Scenes/2x_Lighting/2404_Area_LightOrientation.unity
    guid: e64d4cbd26924f44cb8ecf945d8f899a
  - enabled: 1
    path: Assets/GraphicTests/Scenes/2x_Lighting/2405_EnlightenDynamicAreaLights.unity
    guid: 5fe2db8e1b1f1b3448bdcc75bea0e2b8
  - enabled: 1
    path: Assets/GraphicTests/Scenes/2x_Lighting/2501_LightLayers.unity
    guid: 100c0e304d8aba84186dcd9bf48e5b85
  - enabled: 1
    path: Assets/GraphicTests/Scenes/2x_Lighting/2502_LightLayers Bitmask.unity
    guid: 6340c2e39ade6af419c41e6f7dce54c5
  - enabled: 1
    path: Assets/GraphicTests/Scenes/2x_Lighting/2503_LightLayer_DisableShadow.unity
    guid: a8cbd2435b2e88e4b8f3060f575e7af5
  - enabled: 1
    path: Assets/GraphicTests/Scenes/2x_Lighting/2505_Area_Light_ShadowMask_Baking.unity
    guid: 091dc511a7c5d714cba984414c7b7ecf
  - enabled: 1
    path: Assets/GraphicTests/Scenes/2x_Lighting/2551_SSR.unity
    guid: 62f2b88cccb280246a9211bbcf0c8245
  - enabled: 1
    path: Assets/GraphicTests/Scenes/2x_Lighting/2601_SSAO_HalfRes.unity
    guid: 7ac54351dc30c31478c8971edef2c924
  - enabled: 1
    path: Assets/GraphicTests/Scenes/2x_Lighting/2602_SSAO_FullRes.unity
    guid: afb9d0b09509f784293f3fa6a218103e
  - enabled: 1
    path: Assets/GraphicTests/Scenes/2x_Lighting/2701_TransparentSSR.unity
    guid: c9a611601b514da47a39335dc899c5f3
  - enabled: 1
    path: Assets/GraphicTests/Scenes/3x_DebugView/3001_DebugView.unity
    guid: 21522d96110c8dd41ab353d89fd740c3
  - enabled: 1
    path: Assets/GraphicTests/Scenes/3x_DebugView/3002_DebugLightLayers.unity
    guid: 95280217564a80c45916bbb33c3159fb
  - enabled: 1
    path: Assets/GraphicTests/Scenes/3x_DebugView/3003_LightingMode.unity
    guid: efd4cc3ba99a3ab4bbce52727bc5a7ec
  - enabled: 1
    path: Assets/GraphicTests/Scenes/3x_DebugView/3004_QuadOverdraw.unity
    guid: 5192812f0357dd846859eebd40994bb4
  - enabled: 1
    path: Assets/GraphicTests/Scenes/3x_DebugView/3005_VertexDensity.unity
    guid: cec032192a9db8541b2c7d395ba6fd9f
  - enabled: 1
    path: Assets/GraphicTests/Scenes/4x_PostProcessing/4001_Exposure.unity
    guid: f32cdac65dd17f847b4cdaaa85bb990a
  - enabled: 1
    path: Assets/GraphicTests/Scenes/4x_PostProcessing/4011_MotionBlur_PerObject.unity
    guid: bfedb7e76d6153a4896b9d61a8d826af
  - enabled: 1
    path: Assets/GraphicTests/Scenes/4x_PostProcessing/4013_TransparentAndOpaqueMotionVector.unity
    guid: ed84243e5c418844f87509bf80fdd919
  - enabled: 1
    path: Assets/GraphicTests/Scenes/4x_PostProcessing/4014_PrecomputedVelocityAlembic.unity
    guid: 908719946298a0c4cb31ea9576b14b3c
  - enabled: 1
    path: Assets/GraphicTests/Scenes/4x_PostProcessing/4020_ChromaticAberration.unity
    guid: 50a8dc518aa0c5e4fa5ae2ab2052bef4
  - enabled: 1
    path: Assets/GraphicTests/Scenes/4x_PostProcessing/4021_LensDistortion.unity
    guid: 4484570f2b253984b89233ac50505811
  - enabled: 1
    path: Assets/GraphicTests/Scenes/4x_PostProcessing/4022_PaniniProjection.unity
    guid: 3f7fbddefe91fe44ba7e0c199894d7d5
  - enabled: 1
    path: Assets/GraphicTests/Scenes/4x_PostProcessing/4023_VignetteClassic.unity
    guid: 27e9bb11ee6914e44bf36ad688926b50
  - enabled: 1
    path: Assets/GraphicTests/Scenes/4x_PostProcessing/4024_VignetteMasked.unity
    guid: 8489469fb12327945a9b847b88f77d9a
  - enabled: 1
    path: Assets/GraphicTests/Scenes/4x_PostProcessing/4025_FilmGrain.unity
    guid: eac2e34f4627d8846a2df518b0e1cb9e
  - enabled: 1
    path: Assets/GraphicTests/Scenes/4x_PostProcessing/4026_Dithering.unity
    guid: 49c136c02b1ebe640834a557f6baeef3
  - enabled: 1
    path: Assets/GraphicTests/Scenes/4x_PostProcessing/4027_GradingChannelMixer.unity
    guid: e4d45947c95a67a41b393c5fe823891b
  - enabled: 1
    path: Assets/GraphicTests/Scenes/4x_PostProcessing/4028_GradingColorAdjustments.unity
    guid: d37e4ef718eada94db246dbd8ef33205
  - enabled: 1
    path: Assets/GraphicTests/Scenes/4x_PostProcessing/4029_GradingColorCurves.unity
    guid: c4dab86134e72034aac45c19df32ceb7
  - enabled: 1
    path: Assets/GraphicTests/Scenes/4x_PostProcessing/4030_GradingLiftGammaGain.unity
    guid: 61718ed79ced0044fbfabd6ef7861a15
  - enabled: 1
    path: Assets/GraphicTests/Scenes/4x_PostProcessing/4031_GradingShadowsMidtonesHighlights.unity
    guid: b8fbc679adfaed54ea1d4121a8564c81
  - enabled: 1
    path: Assets/GraphicTests/Scenes/4x_PostProcessing/4032_GradingSplitToning.unity
    guid: 9e7523551cb924341a7dd2c98d773076
  - enabled: 1
    path: Assets/GraphicTests/Scenes/4x_PostProcessing/4033_GradingWhiteBalance.unity
    guid: 507fe0226a0388c4898d134f829a4b28
  - enabled: 1
    path: Assets/GraphicTests/Scenes/4x_PostProcessing/4034_TonemappingNeutral.unity
    guid: 6808e46b8d5946d478e963bd62642023
  - enabled: 1
    path: Assets/GraphicTests/Scenes/4x_PostProcessing/4035_TonemappingACES.unity
    guid: e2f8343586d0e6a46b9c20d3f682de21
  - enabled: 1
    path: Assets/GraphicTests/Scenes/4x_PostProcessing/4036_TonemappingCustom.unity
    guid: 2ffd6ed326c538247bdc54ab68fed4e2
  - enabled: 1
    path: Assets/GraphicTests/Scenes/4x_PostProcessing/4037_TonemappingExternal.unity
    guid: a29cfd59900da92428e1dc1fa215b260
  - enabled: 1
    path: Assets/GraphicTests/Scenes/4x_PostProcessing/4050_FXAA.unity
    guid: 736a5167224854841be61166040606c6
  - enabled: 1
    path: Assets/GraphicTests/Scenes/4x_PostProcessing/4051_SMAA.unity
    guid: d504aeb351e677b458d6c8980f63702b
  - enabled: 1
    path: Assets/GraphicTests/Scenes/4x_PostProcessing/4052_TAA.unity
    guid: 3f337bf06aa4e694c9ef5f6dc0eab02e
  - enabled: 1
    path: Assets/GraphicTests/Scenes/4x_PostProcessing/4060_CustomPostProcess.unity
    guid: cf78ea2211e5e6c45b8a85261bb291dd
  - enabled: 1
    path: Assets/GraphicTests/Scenes/4x_PostProcessing/4070_PhysicalCamera-iso-aperture-shutter.unity
    guid: cc0be4a72d37601449a16c2d168ac449
  - enabled: 1
    path: Assets/GraphicTests/Scenes/4x_PostProcessing/4071_PhysicalCamera-Aperture-bladeCount.unity
    guid: 842b41a0b734f7744870a951a35f6d9e
  - enabled: 1
    path: Assets/GraphicTests/Scenes/4x_PostProcessing/4072_PhysicalCamera-Aperture-curvature.unity
    guid: a7cd68611a456484baf555290cba8d67
  - enabled: 1
    path: Assets/GraphicTests/Scenes/4x_PostProcessing/4073_PhysicalCamera-Aperture-barrelClipping.unity
    guid: eb4329adb36623e4a8aa4f0a72b36203
  - enabled: 1
    path: Assets/GraphicTests/Scenes/4x_PostProcessing/4074_PhysicalCamera-Aperture-anamorphism.unity
    guid: 9a927a8eae77a07438f6e55cb7c03820
  - enabled: 1
    path: Assets/GraphicTests/Scenes/4x_PostProcessing/4075_PhysicalCamera-gateFit.unity
    guid: c117ad53f0d031344b1a2e850c7e5eac
  - enabled: 1
    path: Assets/GraphicTests/Scenes/4x_PostProcessing/4076_PhysicalCamera-lensShift.unity
    guid: fc67c672737bf414d89053dc0d980bff
  - enabled: 1
    path: Assets/GraphicTests/Scenes/4x_PostProcessing/4080_DepthOfField.unity
    guid: d3375e5f6f853104cab3917c2424cca2
  - enabled: 1
    path: Assets/GraphicTests/Scenes/4x_PostProcessing/4082_DepthOfField-PB.unity
    guid: d31e5e20c0b5d8b42af93fda0f5f77a5
  - enabled: 1
    path: Assets/GraphicTests/Scenes/4x_PostProcessing/4083_DepthOfField-FP16AlphaPB.unity
    guid: a0fe0a96435b36649a501656437bfdeb
  - enabled: 1
    path: Assets/GraphicTests/Scenes/4x_PostProcessing/4090_DRS-Hardware.unity
    guid: 813bead26cd69ed4c9e9726f6670da5f
  - enabled: 1
    path: Assets/GraphicTests/Scenes/4x_PostProcessing/4091_DRS-Software.unity
    guid: 6293ce393e2851d4e9827ff3dadd2673
  - enabled: 1
    path: Assets/GraphicTests/Scenes/4x_PostProcessing/4088_DRS-DLSS-Hardware.unity
    guid: 7deb5e53e3101c74ba65ea4ef9579f9a
  - enabled: 1
    path: Assets/GraphicTests/Scenes/4x_PostProcessing/4089_DRS-DLSS-Software.unity
    guid: eb89f789e3ce3db4d91641ad06d27151
  - enabled: 1
    path: Assets/GraphicTests/Scenes/4x_PostProcessing/4093_LensFlare_Polygon_DataDriven.unity
    guid: 1855b23a6b57d2b40a5885c843a5c9db
  - enabled: 1
    path: Assets/GraphicTests/Scenes/4x_PostProcessing/4094_LensFlare_Image_DataDriven.unity
    guid: 475d979c4af80a043b6b9a7711903eab
  - enabled: 1
    path: Assets/GraphicTests/Scenes/4x_PostProcessing/4095_LensFlare_Component_DataDriven.unity
    guid: db1e613f72b7a5b4188402e98ca17cd4
  - enabled: 1
    path: Assets/GraphicTests/Scenes/4x_PostProcessing/4101_FP16Alpha.unity
    guid: 5f05ae64777a2d9458961c7ac5f1977f
  - enabled: 1
    path: Assets/GraphicTests/Scenes/5x_SkyAndFog/5001_Fog_FogFallback.unity
    guid: d04c39af67e5e18449a44f6a7778862f
  - enabled: 1
    path: Assets/GraphicTests/Scenes/5x_SkyAndFog/5002_Fog_DensityVolumes.unity
    guid: 340fc0a32de5178478b13cfa2dd928f6
  - enabled: 1
    path: Assets/GraphicTests/Scenes/5x_SkyAndFog/5003_Fog_DensityVolumesShadows.unity
    guid: abfc0c0cd1816114e9696849bc9e6406
  - enabled: 1
    path: Assets/GraphicTests/Scenes/5x_SkyAndFog/5004_Pbr_Sky_High_Altitude.unity
    guid: 3ac6122326e687b439415cfacaf7d48e
  - enabled: 1
    path: Assets/GraphicTests/Scenes/5x_SkyAndFog/5005_Pbr_Sky_Med_Altitude.unity
    guid: da48472b200e13f438a16366737c777c
  - enabled: 1
    path: Assets/GraphicTests/Scenes/5x_SkyAndFog/5006_Pbr_Sky_Low_Altitude.unity
    guid: 064c94d540e5d9248a6c4d43a6d1f1e8
  - enabled: 1
    path: Assets/GraphicTests/Scenes/5x_SkyAndFog/5007_Exponential_Fog.unity
    guid: d41e3091708565747bbadd792e5dd01b
  - enabled: 1
    path: Assets/GraphicTests/Scenes/5x_SkyAndFog/5008_FogFiltering.unity
    guid: f5cb4917223ead34abb31c1dc1013fb2
  - enabled: 1
    path: Assets/GraphicTests/Scenes/5x_SkyAndFog/5009_HDRI_Sky_Flow.unity
    guid: f2fd7a28087b7634e94c49cb78704e74
  - enabled: 1
    path: Assets/GraphicTests/Scenes/5x_SkyAndFog/5010_CloudLayer.unity
    guid: 602816355ed2fb94383bb6396823e77e
  - enabled: 1
    path: Assets/GraphicTests/Scenes/5x_SkyAndFog/5011_VolumetricCloudsShadows.unity
    guid: 2d74a7c25635150458c8929bffe51aa3
  - enabled: 1
    path: Assets/GraphicTests/Scenes/5x_SkyAndFog/5011_VolumetricClouds.unity
    guid: 2c45a175605910b429f6a1568c825d52
  - enabled: 1
    path: Assets/GraphicTests/Scenes/5x_SkyAndFog/5012_VolumetricCloudsRelativeClouds.unity
    guid: c3387410cdd517844afb26a6ac1cd0b8
  - enabled: 1
    path: Assets/GraphicTests/Scenes/5x_SkyAndFog/5013_VolumetricCloudsShadowsNoExposureControl.unity
    guid: 5c206ffe4be14364ebbe4b661b9bc792
  - enabled: 1
    path: Assets/GraphicTests/Scenes/8x_ShaderGraph/8101_Opaque.unity
    guid: 3f9e911b4dbc9464e85add595c37cb89
  - enabled: 1
    path: Assets/GraphicTests/Scenes/8x_ShaderGraph/8102_Transparent.unity
    guid: c2f6e1c5441279d42b05dbe99212bf2d
  - enabled: 1
    path: Assets/GraphicTests/Scenes/8x_ShaderGraph/8103_PrePostPass.unity
    guid: 92280049d357c564b9a9297b39e02a92
  - enabled: 1
    path: Assets/GraphicTests/Scenes/8x_ShaderGraph/8104_Unlit.unity
    guid: 7529f10e11b78924b9c1ee1727b1405f
  - enabled: 1
    path: Assets/GraphicTests/Scenes/8x_ShaderGraph/8105_BlendStates_a.unity
    guid: f4c1349c4fb80fc42a6633e112d14557
  - enabled: 1
    path: Assets/GraphicTests/Scenes/8x_ShaderGraph/8105_BlendStates_b.unity
    guid: e75b9916869e2384b8e53bc6bffb1314
  - enabled: 1
    path: Assets/GraphicTests/Scenes/8x_ShaderGraph/8105_BlendStates_c_lit-unlit.unity
    guid: 277b6e81295b84afaa297d0889efb8a1
  - enabled: 1
    path: Assets/GraphicTests/Scenes/8x_ShaderGraph/8106_UnlitShadowMatte.unity
    guid: 446a8abf33eabaa4eb3228747da30066
  - enabled: 1
    path: Assets/GraphicTests/Scenes/8x_ShaderGraph/8107_UnlitShadowMatteAmbientOcclusion.unity
    guid: 3258eb67f3c2f974bb87d063ef60ccb5
  - enabled: 1
    path: Assets/GraphicTests/Scenes/8x_ShaderGraph/8108_UnlitShadowMatteAmbientOcclusionMSAA.unity
    guid: c2efdf3fe2a75b54588a53fc3be2bd17
  - enabled: 1
    path: Assets/GraphicTests/Scenes/8x_ShaderGraph/8109_IsFrontFace.unity
    guid: efcb56a48bd79f6478c01c072f236149
  - enabled: 1
    path: Assets/GraphicTests/Scenes/8x_ShaderGraph/8201_VertexAnimation.unity
    guid: 328570ab5ddac484bbf26d8504f7f417
  - enabled: 1
    path: Assets/GraphicTests/Scenes/8x_ShaderGraph/8202_BentNormals.unity
    guid: 73c76f42fb2f8e94a81002777d6b2ae4
  - enabled: 1
    path: Assets/GraphicTests/Scenes/8x_ShaderGraph/8203_Emission.unity
    guid: c9562f484d1b1ad4498a5cb660648dcb
  - enabled: 1
    path: Assets/GraphicTests/Scenes/8x_ShaderGraph/8204_CustomSpecOcclusion.unity
    guid: ea4b63b16805d5d40a81ed8842d96847
  - enabled: 1
    path: Assets/GraphicTests/Scenes/8x_ShaderGraph/8205_SceneDepthColorNodes.unity
    guid: 17a399a27d6d4504cb53093dcadfe715
  - enabled: 1
    path: Assets/GraphicTests/Scenes/8x_ShaderGraph/8206_VertexNormalTangent.unity
    guid: 2ece39f1bf8803a4192cbf5c032b5b7d
  - enabled: 1
    path: Assets/GraphicTests/Scenes/8x_ShaderGraph/8207_Instancing.unity
    guid: 4229d44b837011e48b0f123903ea0ea5
  - enabled: 1
    path: Assets/GraphicTests/Scenes/8x_ShaderGraph/8207_CustomInterpolators.unity
    guid: 52d6e6ba6f864c24f9ca8db904b542b0
  - enabled: 1
    path: Assets/GraphicTests/Scenes/8x_ShaderGraph/8208_Displacement.unity
    guid: fc72e30a078b5724ca1dfe4086a3a505
  - enabled: 1
    path: Assets/GraphicTests/Scenes/9x_Other/9001_LODTransition.unity
    guid: b15315a1f9287fa4dac965a039b3b778
  - enabled: 1
    path: Assets/GraphicTests/Scenes/9x_Other/9002_FrameSettings_LOD.unity
    guid: b4995887c0a7322428c31a1e7778754b
  - enabled: 1
    path: Assets/GraphicTests/Scenes/9x_Other/9003_CameraRelativeRendering.unity
    guid: b15afca992049604dbb5071c393dd355
  - enabled: 1
    path: Assets/GraphicTests/Scenes/9x_Other/9004_MultiViewport.unity
    guid: ee1bdf0fe4a145549a0172f292129c20
  - enabled: 1
    path: Assets/GraphicTests/Scenes/9x_Other/9005_AfterPostProcess.unity
    guid: 2bb5d28daf3968e40aad1ae3211c2e9d
  - enabled: 1
    path: Assets/GraphicTests/Scenes/9x_Other/9007_CameraAlphaComposition.unity
    guid: 9bdb6076c41f9d64099cfd338b8f4c8b
  - enabled: 1
    path: Assets/GraphicTests/Scenes/9x_Other/9301_MotionVectorsOff-Forward-Dynamic.unity
    guid: 322dc5ea5f705a245acc44fd467164ef
  - enabled: 1
    path: Assets/GraphicTests/Scenes/9x_Other/9301_MotionVectorsOff-Forward-Static.unity
    guid: e77695acbf97db642bde151c9cb2e6dd
  - enabled: 1
    path: Assets/GraphicTests/Scenes/9x_Other/9301_MotionVectorsOn-Forward-Dynamic.unity
    guid: 4a647d8a90f260a498beeeab999a7a94
  - enabled: 1
    path: Assets/GraphicTests/Scenes/9x_Other/9301_MotionVectorsOn-Forward-Static.unity
    guid: da4626baae9ab224396d5b4ea4d65ade
  - enabled: 1
    path: Assets/GraphicTests/Scenes/9x_Other/9302_MotionVectorsOff-Deffered-Dynamic.unity
    guid: c94380e34bef7d24c9d95f520ee006b1
  - enabled: 1
    path: Assets/GraphicTests/Scenes/9x_Other/9302_MotionVectorsOff-Deffered-Static.unity
    guid: 4f2cb986918804f4aad481246d4b54ba
  - enabled: 1
    path: Assets/GraphicTests/Scenes/9x_Other/9302_MotionVectorsOff-DefferedDecal-Dynamic.unity
    guid: d9fa5d46dfe9c904094d3307d82467ba
  - enabled: 1
    path: Assets/GraphicTests/Scenes/9x_Other/9302_MotionVectorsOff-DefferedDecal-Static.unity
    guid: d00305c429b50834eb16887388118552
  - enabled: 1
    path: Assets/GraphicTests/Scenes/9x_Other/9302_MotionVectorsOn-Deffered-Dynamic.unity
    guid: dbac54cd53110e949bff19f8be4e39bf
  - enabled: 1
    path: Assets/GraphicTests/Scenes/9x_Other/9302_MotionVectorsOn-Deffered-Static.unity
    guid: 356a32d71c5170b4ea18c8b7a80b0f47
  - enabled: 1
    path: Assets/GraphicTests/Scenes/9x_Other/9302_MotionVectorsOn-DefferedDecal-Dynamic.unity
    guid: 6cfc34a76b5a8334b850c3129d9069c7
  - enabled: 1
    path: Assets/GraphicTests/Scenes/9x_Other/9302_MotionVectorsOn-DefferedDecal-Static.unity
    guid: aa2b8ed7d0d276340b794c91ebc7cdce
  - enabled: 1
    path: Assets/GraphicTests/Scenes/9x_Other/9303_MotionVectorsDisabled.unity
    guid: 82d327d1c3dbce748884df6b53e153fd
  - enabled: 1
    path: Assets/GraphicTests/Scenes/9x_Other/9401_MSAAForwardOnly.unity
    guid: b8bed8c61a04a644f87582e26e3596f2
  - enabled: 1
    path: Assets/GraphicTests/Scenes/9x_Other/9401_MSAAForwardBoth.unity
    guid: 3355ad2efd7c699418d5a0db666d2d01
  - enabled: 1
    path: Assets/GraphicTests/Scenes/9x_Other/9402_AlphaToMask-Graph.unity
    guid: 4fb94469014a7ce468a32889d270785d
  - enabled: 1
    path: Assets/GraphicTests/Scenes/9x_Other/9402_AlphaToMask-HDRP.unity
    guid: 520aec2f141eeaf4daceb4e016157b78
  - enabled: 1
    path: Assets/GraphicTests/Scenes/9x_Other/9500_LightScripting.unity
    guid: 134ab13db8156a14891996196de4cf63
  - enabled: 0
    path: Assets/GraphicTests/Scenes/9x_Other/9601_SkinnedMeshBatching-Off.unity
    guid: d0d3270af482d2349baf7fc2a1dc7d4f
  - enabled: 0
    path: Assets/GraphicTests/Scenes/9x_Other/9602_SkinnedMeshBatching-On.unity
    guid: 78446c36daacd444c8a07b5671274a51
  - enabled: 1
    path: Assets/GraphicTests/Scenes/9x_Other/9603_MeshRendererBatching-Off.unity
    guid: 7edc6301457ff2c41a22f11ed10a9aee
  - enabled: 1
    path: Assets/GraphicTests/Scenes/9x_Other/9604_MeshRendererBatching-On.unity
    guid: 0dcef9d74b6e30247bf7390c1da4abe5
  - enabled: 1
    path: Assets/GraphicTests/Scenes/9x_Other/9700_CustomPass_FullScreen.unity
    guid: 86f8f2a99d6720b48abc19c684103d74
  - enabled: 1
    path: Assets/GraphicTests/Scenes/9x_Other/9701_CustomPass_DrawRenderers.unity
    guid: c64196eb7ce78e84bb835b2ea858ee19
  - enabled: 1
    path: Assets/GraphicTests/Scenes/9x_Other/9702_CustomPass_API.unity
    guid: 3d584f34970fc5c44871961e3178f4ce
  - enabled: 1
    path: Assets/GraphicTests/Scenes/9x_Other/9800_Compositor.unity
    guid: 708bd21bc204d2342bc1702a5a6de1d3
  - enabled: 1
    path: Assets/GraphicTests/Scenes/9x_Other/9801_ShurikenLightModule.unity
    guid: d50ee167e49a2d74988347d7888c3613
  - enabled: 1
    path: Assets/GraphicTests/Scenes/9x_Other/9901_AOV_buffers.unity
    guid: 5b7d40e46ea038446bf4f714c9d89eaf
  - enabled: 1
    path: Assets/GraphicTests/Scenes/9x_Other/9902_AOV_buffers2.unity
    guid: f63ff73f5ad6e02479e7d9e556f572b6
  - enabled: 1
    path: Assets/GraphicTests/Scenes/9x_Other/9910_GlobalMipBias.unity
    guid: 3f9d18568d46df044847954b624b6152
  - enabled: 1
    path: Assets/GraphicTests/Scenes/1x_Materials/1226_Lit_UVMapping_Displacement.unity
    guid: 2a9e6d17d05c12b428a235cc1edae5b9
  - enabled: 1
<<<<<<< HEAD
    path: Assets/GraphicTests/Scenes/1x_Materials/1205_Lit_Transparent_Refraction_ProxyVolumeSelection.unity
    guid: ca5023b5e3a7da54caaec34c3fd1010f
  - enabled: 1
    path: Assets/GraphicTests/Scenes/2x_Lighting/2213_PlanarReflection_VolumetricFog.unity
    guid: e35341f1401aaa0459bfeadafd941cb1
  - enabled: 1
    path: Assets/GraphicTests/Scenes/2x_Lighting/2110_IndirectController.unity
    guid: 443ac92abc2bd6a4d94e9e673dbcc29f
=======
    path: Assets/GraphicTests/Scenes/4x_PostProcessing/4096_DRS-TAAU-Hardware.unity
    guid: 4dee1c4da3598c24f9fdd58a675d6547
  - enabled: 1
    path: Assets/GraphicTests/Scenes/4x_PostProcessing/4097_DRS-TAAU-Software.unity
    guid: a50807faa70f2a441aba00a405914c6b
>>>>>>> 85570e96
  m_configObjects: {}<|MERGE_RESOLUTION|>--- conflicted
+++ resolved
@@ -777,7 +777,11 @@
     path: Assets/GraphicTests/Scenes/1x_Materials/1226_Lit_UVMapping_Displacement.unity
     guid: 2a9e6d17d05c12b428a235cc1edae5b9
   - enabled: 1
-<<<<<<< HEAD
+    path: Assets/GraphicTests/Scenes/4x_PostProcessing/4096_DRS-TAAU-Hardware.unity
+    guid: 4dee1c4da3598c24f9fdd58a675d6547
+  - enabled: 1
+    path: Assets/GraphicTests/Scenes/4x_PostProcessing/4097_DRS-TAAU-Software.unity
+    guid: a50807faa70f2a441aba00a405914c6b
     path: Assets/GraphicTests/Scenes/1x_Materials/1205_Lit_Transparent_Refraction_ProxyVolumeSelection.unity
     guid: ca5023b5e3a7da54caaec34c3fd1010f
   - enabled: 1
@@ -786,11 +790,4 @@
   - enabled: 1
     path: Assets/GraphicTests/Scenes/2x_Lighting/2110_IndirectController.unity
     guid: 443ac92abc2bd6a4d94e9e673dbcc29f
-=======
-    path: Assets/GraphicTests/Scenes/4x_PostProcessing/4096_DRS-TAAU-Hardware.unity
-    guid: 4dee1c4da3598c24f9fdd58a675d6547
-  - enabled: 1
-    path: Assets/GraphicTests/Scenes/4x_PostProcessing/4097_DRS-TAAU-Software.unity
-    guid: a50807faa70f2a441aba00a405914c6b
->>>>>>> 85570e96
   m_configObjects: {}