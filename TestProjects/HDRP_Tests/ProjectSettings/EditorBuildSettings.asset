%YAML 1.1
%TAG !u! tag:unity3d.com,2011:
--- !u!1045 &1
EditorBuildSettings:
  m_ObjectHideFlags: 0
  serializedVersion: 2
  m_Scenes:
  - enabled: 1
    path: Assets/GraphicTests/Scenes/1x_Materials/1101_Unlit.unity
    guid: 7fe3f9e94b4355641ba1534c54d5c356
  - enabled: 1
    path: Assets/GraphicTests/Scenes/1x_Materials/1101_Unlit_Smooth_Distortion.unity
    guid: 50b2c92f5c04d254aa8df03d007f00a9
  - enabled: 1
    path: Assets/GraphicTests/Scenes/1x_Materials/1102_Unlit_Distortion.unity
    guid: a6e4a81e1988f24459f57a881905a465
  - enabled: 1
    path: Assets/GraphicTests/Scenes/1x_Materials/1103_Unlit_Distortion_DepthTest.unity
    guid: 27d04b0368c7fef4eb423d76cc0e48dc
  - enabled: 1
    path: Assets/GraphicTests/Scenes/1x_Materials/1105_UnlitSG.unity
    guid: 3bab4531004af9d4783857842c774d26
  - enabled: 1
    path: Assets/GraphicTests/Scenes/1x_Materials/1201_Lit_Features.unity
    guid: 51392325eef9416439dc126a37256e6f
  - enabled: 1
    path: Assets/GraphicTests/Scenes/1x_Materials/1202_Lit_DoubleSideNormalMode.unity
    guid: 653861b0fa3627049a20abf379b1258f
  - enabled: 1
    path: Assets/GraphicTests/Scenes/1x_Materials/1203_Lit_Transparent.unity
    guid: e86a25d7e98b1c74199eaa8dbcc2cd01
  - enabled: 1
    path: Assets/GraphicTests/Scenes/1x_Materials/1204_Lit_Fog.unity
    guid: bc3f6030b835ecd4c800561f9ff1af15
  - enabled: 1
    path: Assets/GraphicTests/Scenes/1x_Materials/1205_Lit_Transparent_Refraction_a.unity
    guid: 530aef5d08a1569479cc65b219b8f9fb
  - enabled: 1
    path: Assets/GraphicTests/Scenes/1x_Materials/1205_Lit_Transparent_Refraction_b.unity
    guid: a554763837091f74d8372fb37cf885e9
  - enabled: 1
    path: Assets/GraphicTests/Scenes/1x_Materials/1205_Lit_Transparent_Refraction_c.unity
    guid: d050ee1eace81f14b90bc7b8fcd675e5
  - enabled: 1
    path: Assets/GraphicTests/Scenes/1x_Materials/1207_Lit_Displacement.unity
    guid: ac4701d765fa26b4f83d2fb9ed6b3c08
  - enabled: 1
    path: Assets/GraphicTests/Scenes/1x_Materials/1208_Lit_Displacement_POM.unity
    guid: 40bca98d8a50ec14182c423a91470550
  - enabled: 1
    path: Assets/GraphicTests/Scenes/1x_Materials/1209_Lit_Displacement_Vertex.unity
    guid: 54145926a6315654b9e70a75a4b050ef
  - enabled: 1
    path: Assets/GraphicTests/Scenes/1x_Materials/1210_Lit_BentNormal.unity
    guid: 5f5bca2466b2a1d48ae818180ef308fb
  - enabled: 1
    path: Assets/GraphicTests/Scenes/1x_Materials/1211_Lit_Details.unity
    guid: 722bdd4c5dac1f145acd795543fae598
  - enabled: 1
    path: Assets/GraphicTests/Scenes/1x_Materials/1212_Lit_Emission.unity
    guid: f465136a9ac4cb1429a4a1761d07c3c3
  - enabled: 1
    path: Assets/GraphicTests/Scenes/1x_Materials/1213_Lit_Anisotropy.unity
    guid: e0ebb398c814c2645af130d8b2e6b9aa
  - enabled: 1
    path: Assets/GraphicTests/Scenes/1x_Materials/1214_Lit_LowResTransparent.unity
    guid: 966a7c7799082494a9acead537653156
  - enabled: 1
    path: Assets/GraphicTests/Scenes/1x_Materials/1215_Lit_SubSurfaceScattering.unity
    guid: 201c29a239df4c74ea9e1ab47082abea
  - enabled: 1
    path: Assets/GraphicTests/Scenes/1x_Materials/1216_Lit_SSS_MaxRadius.unity
    guid: 0277520b19264c24eac3041bd22ae564
  - enabled: 1
    path: Assets/GraphicTests/Scenes/1x_Materials/1217_Lit_SSS_Pre-Post.unity
    guid: 6f2bc3028f3daba46ab0447a3e25ebc6
  - enabled: 1
    path: Assets/GraphicTests/Scenes/1x_Materials/1218_Lit_DiffusionProfiles.unity
    guid: d2d3cc41bae835b4baad808d950d67a9
  - enabled: 1
    path: Assets/GraphicTests/Scenes/1x_Materials/1219_Lit_Light_on_Tesselation.unity
    guid: 3f6529c22f7d2ca46814b2e7afd04ef9
  - enabled: 1
    path: Assets/GraphicTests/Scenes/1x_Materials/1220_Sorting.unity
    guid: 5c1bc003f0b8e6648a7860ad9ae82213
  - enabled: 1
    path: Assets/GraphicTests/Scenes/1x_Materials/1222_Lit_Aniso_Textures.unity
    guid: f83ad7ecd25ef1f4780fc5f190023046
  - enabled: 1
    path: Assets/GraphicTests/Scenes/1x_Materials/1223_Lit_Iridescence.unity
    guid: b447fc323b2e7604e9404972d093fb77
  - enabled: 1
    path: Assets/GraphicTests/Scenes/1x_Materials/1224_Lit_Tesselation_Culling.unity
    guid: e6dbeb027fe017c41839dd2fcfc728f3
  - enabled: 1
    path: Assets/GraphicTests/Scenes/1x_Materials/1301_StackLitSG.unity
    guid: eefb6e7ceaa685442bbf61fd2b82f9ae
  - enabled: 1
    path: Assets/GraphicTests/Scenes/1x_Materials/1302_StackLitSG_PixarLM.unity
    guid: baf6b66103b82f74e95a5ce4e8051db7
  - enabled: 1
    path: Assets/GraphicTests/Scenes/1x_Materials/1303_StackLitSG_Testers_a.unity
    guid: a43874f539bb5494e86fdea5ac9df469
  - enabled: 1
    path: Assets/GraphicTests/Scenes/1x_Materials/1303_StackLitSG_Testers_b.unity
    guid: 23d1a6dbc0bbc7d4abf6ce5e9cd0e132
  - enabled: 1
    path: Assets/GraphicTests/Scenes/1x_Materials/1351_Fabric.unity
    guid: ce2b258da0df8d245b659390b6c2ac51
  - enabled: 1
    path: Assets/GraphicTests/Scenes/1x_Materials/1352_Fabric_Env_Convolution.unity
    guid: 54443f41976c13246b6b67ce1dc2a06f
  - enabled: 1
    path: Assets/GraphicTests/Scenes/1x_Materials/1353_Fabric_Env_NoConvolution.unity
    guid: 57643150de083ba4488c5cb3b4854065
  - enabled: 1
    path: Assets/GraphicTests/Scenes/1x_Materials/1401_HairGraph.unity
    guid: 7c0b384fd32894841954edea3211d084
  - enabled: 1
    path: Assets/GraphicTests/Scenes/1x_Materials/1451_AxF_SVBRDF.unity
    guid: 96afd39d83184974299cc32cded820c5
  - enabled: 1
    path: Assets/GraphicTests/Scenes/1x_Materials/1501_EyeTestSG.unity
    guid: f62791cf7ace7534680a0f9c461be164
  - enabled: 1
    path: Assets/GraphicTests/Scenes/1x_Materials/1550_3dsMax.unity
    guid: 35bf0206fff1a8442bd9cb215df7692d
  - enabled: 1
    path: Assets/GraphicTests/Scenes/1x_Materials/1601_TerrainLit.unity
    guid: d52dbea61cf2f884fadf33f8cc6afc0c
  - enabled: 1
    path: Assets/GraphicTests/Scenes/1x_Materials/1602_TerrainLit_Normal.unity
    guid: 493570d0c7a7cd0449d5ceb578701b5e
  - enabled: 1
    path: Assets/GraphicTests/Scenes/1x_Materials/1603_TerrainLit_BaseMap.unity
    guid: db02f2dc6427fce4b9372c28c86f0f73
  - enabled: 1
    path: Assets/GraphicTests/Scenes/1x_Materials/1604_Terrain_Holes.unity
    guid: c74289888608dce40a153ce7cebf20cf
  - enabled: 1
    path: Assets/GraphicTests/Scenes/1x_Materials/1701_Decals.unity
    guid: a27cb5a638892574f99eb333bb3c7722
  - enabled: 1
    path: Assets/GraphicTests/Scenes/1x_Materials/1702_MeshDecals.unity
    guid: d27cf5628eba05c479941957559088d1
  - enabled: 1
    path: Assets/GraphicTests/Scenes/1x_Materials/1703_Decals-ReorientedNormals.unity
    guid: accc96ed8662d3b4ebc3be051aada793
  - enabled: 1
    path: Assets/GraphicTests/Scenes/1x_Materials/1704_Decals-Settings.unity
    guid: ead63a11c9b9ca84a9419d8625393156
  - enabled: 1
    path: Assets/GraphicTests/Scenes/1x_Materials/1705_Decals-stress-test.unity
    guid: 0e963f94367e3fe4a8c36b77f2e12a8b
  - enabled: 1
    path: Assets/GraphicTests/Scenes/1x_Materials/1706_DecalsSG.unity
    guid: 4ead319809e7c8544ad909dcf8fa3c4c
  - enabled: 1
    path: Assets/GraphicTests/Scenes/1x_Materials/1707-Decals-FadeFactorAndDistance.unity
    guid: 0c8ccb28854bea64c99d7d677bd0638e
  - enabled: 1
    path: Assets/GraphicTests/Scenes/1x_Materials/1708_DecalsSG_on_SG.unity
    guid: 4462c9729d14bc14ebe49f7bc1069d4b
  - enabled: 1
    path: Assets/GraphicTests/Scenes/1x_Materials/1710_Decals_Normal_Patch.unity
    guid: 439ce9822b2644f4ea064429ed2c5955
  - enabled: 1
    path: Assets/GraphicTests/Scenes/1x_Materials/1709_DecalLayer_Forward.unity
    guid: fc98b50f488187f459732a09b7fc72ac
  - enabled: 1
    path: Assets/GraphicTests/Scenes/1x_Materials/1709_DecalLayer_ForwardMSAA.unity
    guid: a79c122fed0bac741bd804ab2c433660
  - enabled: 1
    path: Assets/GraphicTests/Scenes/1x_Materials/1709_DecalLayer_Deferred.unity
    guid: 4aef154006852e04da889d8191349fd4
  - enabled: 1
    path: Assets/GraphicTests/Scenes/1x_Materials/1711_DecalMasks_4RT.unity
    guid: a537e2b011b7b4c07af19c8ad6b26cec
  - enabled: 1
    path: Assets/GraphicTests/Scenes/1x_Materials/1711_DecalMasks_3RT.unity
    guid: edea5f204710d6f428c50856ebb8ff44
  - enabled: 1
    path: Assets/GraphicTests/Scenes/1x_Materials/1712_DecalAngleFading.unity
    guid: 4b93985ba01d5aa49a5f0cdd342faa27
  - enabled: 1
    path: Assets/GraphicTests/Scenes/1x_Materials/1713_MeshDecalViewBias.unity
    guid: 0adc2fcc221085f45ba4dce7e4afae0d
  - enabled: 1
    path: Assets/GraphicTests/Scenes/1x_Materials/1800_Classification.unity
    guid: 5043daebf48d1b740bb244b9a55508ef
  - enabled: 1
    path: Assets/GraphicTests/Scenes/1x_Materials/1801_MaterialQuality.unity
    guid: 57b95311ba922d74c9d1c5168e7ade4d
  - enabled: 1
    path: Assets/GraphicTests/Scenes/1x_Materials/1802_Depth_Pre_Post_Lit.unity
    guid: 02013ee53ba4f3040aa4e23a5466458e
  - enabled: 1
    path: Assets/GraphicTests/Scenes/1x_Materials/1803_Depth_Pre_Post_LitTess.unity
    guid: 7f12ade1d807738439e8d82f0a0fee0e
  - enabled: 1
    path: Assets/GraphicTests/Scenes/1x_Materials/1804_Depth_Pre_Post_SG.unity
    guid: c06476e87db333449ace0bd8c088c530
  - enabled: 1
    path: Assets/GraphicTests/Scenes/1x_Materials/1900_AlphaTest_SG_a.unity
    guid: c566b460a3674184da6c102196a1a888
  - enabled: 1
    path: Assets/GraphicTests/Scenes/1x_Materials/1900_AlphaTest_SG_b.unity
    guid: 2486b40270d6e524d8762a9d2a0c1e78
  - enabled: 1
    path: Assets/GraphicTests/Scenes/1x_Materials/1910_DepthOffset.unity
    guid: 8c039225354f2b24390b4c8c735ab141
  - enabled: 1
    path: Assets/GraphicTests/Scenes/2x_Lighting/2001_Light_DynamicDirectional.unity
    guid: 09baf18a7e1f6584f86675e6a2141c66
  - enabled: 1
    path: Assets/GraphicTests/Scenes/2x_Lighting/2002_Light_DynamicMix.unity
    guid: bcbb964f739039045b7958a9b1489657
  - enabled: 1
    path: Assets/GraphicTests/Scenes/2x_Lighting/2003_Light_Parameters.unity
    guid: ac9787fadf0b4ed4391bee6ba1d8e213
  - enabled: 1
    path: Assets/GraphicTests/Scenes/2x_Lighting/2004_Light_AnimatedCookie.unity
    guid: 9f03abfd8e9cc614c89458cbdb208e7c
  - enabled: 1
    path: Assets/GraphicTests/Scenes/2x_Lighting/2005_Light_ColorTemp.unity
    guid: 34a3a4a7a56d3014dad3114e6b523742
  - enabled: 1
    path: Assets/GraphicTests/Scenes/2x_Lighting/2006_Light_SpotAngleDistance.unity
    guid: c39638d0d6bfcf644b4b6966af6fc876
  - enabled: 1
    path: Assets/GraphicTests/Scenes/2x_Lighting/2007_Physical_light_units.unity
    guid: 12c6c0ebef029dc4881483b06cbf3e8e
  - enabled: 1
    path: Assets/GraphicTests/Scenes/2x_Lighting/2008_Light_Volumetrics.unity
    guid: 292a7700209ba7c49ab0bcef8b7c8940
  - enabled: 1
    path: Assets/GraphicTests/Scenes/2x_Lighting/2009_MultipleSkies.unity
    guid: bdc9e712cf2e77a49a64859ccb7ba8d7
  - enabled: 1
    path: Assets/GraphicTests/Scenes/2x_Lighting/2010_IES_Cookies.unity
    guid: ad7e365098dfb004aba8f7e35924b5ce
  - enabled: 1
    path: Assets/GraphicTests/Scenes/2x_Lighting/2101_GI_Metapass.unity
    guid: 8747b43f8bcf2b44cbc3ece373da65a9
  - enabled: 1
    path: Assets/GraphicTests/Scenes/2x_Lighting/2102_GI_Emission.unity
    guid: b8f49ca9a12abb4468116e9422139e63
  - enabled: 1
    path: Assets/GraphicTests/Scenes/2x_Lighting/2103_GI_BakeMixed.unity
    guid: d8cfa4fd9319d2444b3bf6dd836ffe31
  - enabled: 1
    path: Assets/GraphicTests/Scenes/2x_Lighting/2104_GI_Instancing.unity
    guid: 9fdfbe7bced924d4791cf6fa031218d2
  - enabled: 1
    path: Assets/GraphicTests/Scenes/2x_Lighting/2105_GI_BakedLightShape.unity
    guid: c034386e3fb58f44783743edf9b0f4a4
  - enabled: 1
    path: Assets/GraphicTests/Scenes/2x_Lighting/2106_GI_EmissionSG.unity
    guid: bf5546a039f560c45a12651846981034
  - enabled: 1
    path: Assets/GraphicTests/Scenes/2x_Lighting/2107_GI_IESCookie_A.unity
    guid: 8364dfd053eae8648ac8a8c149cbd091
  - enabled: 1
    path: Assets/GraphicTests/Scenes/2x_Lighting/2108_GI_IESCookie_B.unity
    guid: 029a23150c357e745b0a9f972f07049c
  - enabled: 1
    path: Assets/GraphicTests/Scenes/2x_Lighting/2201_ReflectionProbes_Priority.unity
    guid: d485acf0535eb4b42a9a3847f4a8274a
  - enabled: 1
    path: Assets/GraphicTests/Scenes/2x_Lighting/2202_ReflectionProbes_Volume.unity
    guid: 9b3132db666b3ae48aa17349ab100118
  - enabled: 1
    path: Assets/GraphicTests/Scenes/2x_Lighting/2203_PlanarProbes.unity
    guid: b8fa5b1235e91884799163adaf34e5d6
  - enabled: 1
    path: Assets/GraphicTests/Scenes/2x_Lighting/2204_ReflectionProbes_Lights.unity
    guid: 21d198bbbf9143d40b227ad2fe71706f
  - enabled: 1
    path: Assets/GraphicTests/Scenes/2x_Lighting/2205_LightLoopCullWOblique.unity
    guid: 2fb467d07511ad0498c47a86eb170d71
  - enabled: 1
    path: Assets/GraphicTests/Scenes/2x_Lighting/2206_PlanarReflectionVFace.unity
    guid: d4d352e2cbfbfac4686e77b69fe84ec0
  - enabled: 1
    path: Assets/GraphicTests/Scenes/2x_Lighting/2207_ReflectionProbeVFace.unity
    guid: 4814073d6e6ec404bba1f26bec73307a
  - enabled: 1
    path: Assets/GraphicTests/Scenes/2x_Lighting/2208_PlanarReflectionCullingStencil.unity
    guid: a550f264fed1623459f813b5001bea48
  - enabled: 1
    path: Assets/GraphicTests/Scenes/2x_Lighting/2209_ReflectionProbeCullingStencil.unity
    guid: b8090c44833d0a842bcd90e27dc43b6b
  - enabled: 1
    path: Assets/GraphicTests/Scenes/2x_Lighting/2210_ReflectionProbes_CaptureAtVolumeAnchor.unity
    guid: 6abac8c2689f0ed48b18d05bc496d5c4
  - enabled: 1
    path: Assets/GraphicTests/Scenes/2x_Lighting/2211_Probes_Specular.unity
    guid: e67192984ee3d6b44a17da02cda1f17a
  - enabled: 1
    path: Assets/GraphicTests/Scenes/2x_Lighting/2212_ReflectionProbes_Skies.unity
    guid: c193bc6b9e5a3764a92da565cdf8d74d
  - enabled: 1
    path: Assets/GraphicTests/Scenes/2x_Lighting/2222_ReflectionProbeDistanceBased.unity
    guid: edecbcde87e543140b1f4e2ffe510a3c
  - enabled: 1
    path: Assets/GraphicTests/Scenes/2x_Lighting/2220_SmoothPlanarReflection.unity
    guid: d4a7e5df537f6b0468c09ce661d8791d
  - enabled: 1
    path: Assets/GraphicTests/Scenes/2x_Lighting/2220_PlanarProbeExposure.unity
    guid: 52c8aecb09fafca439f894462d558a70
  - enabled: 1
    path: Assets/GraphicTests/Scenes/2x_Lighting/2301_Shadow_Mask.unity
    guid: 1029947770f955b4290bbdd8b641f7f1
  - enabled: 1
    path: Assets/GraphicTests/Scenes/2x_Lighting/2302_Shadow_Mask_Distance_Mode.unity
    guid: e52f701bbdb7827468e3548d1fd05590
  - enabled: 1
    path: Assets/GraphicTests/Scenes/2x_Lighting/2303_Shadow_Mask_Directional_OcclusionProbes.unity
    guid: 72c3210b185a33041ba0b13a57b1a3ea
  - enabled: 1
    path: Assets/GraphicTests/Scenes/2x_Lighting/2304_Contact_Shadow_DirectionalLight.unity
    guid: 0bd95465e38213946bb84218fa502976
  - enabled: 1
    path: Assets/GraphicTests/Scenes/2x_Lighting/2305_Contact_Shadow_PointLight.unity
    guid: 3bde89488846b9b43948e14b9d0ac936
  - enabled: 1
    path: Assets/GraphicTests/Scenes/2x_Lighting/2306_Contact_Shadow_SpotLight.unity
    guid: a8ecf1e3cee864a48bd6bca2c797fdb3
  - enabled: 1
    path: Assets/GraphicTests/Scenes/2x_Lighting/2307_Shadow_VeryHigh.unity
    guid: c110cc3f909bb664b82eb554f0494597
  - enabled: 1
    path: Assets/GraphicTests/Scenes/2x_Lighting/2308_Microshadows.unity
    guid: 6250123484c56d544a5c1cbd20fd6bb2
  - enabled: 1
    path: Assets/GraphicTests/Scenes/2x_Lighting/2311_ShadowMaps.unity
    guid: 5dfc947af7e868c47a4656d29eb8653e
  - enabled: 1
    path: Assets/GraphicTests/Scenes/2x_Lighting/2312_Shadow_Mask_Spotlight_InnerAngle.unity
    guid: 653e9f0dc8540cd4286847b9791d92d6
  - enabled: 1
    path: Assets/GraphicTests/Scenes/2x_Lighting/2313_Shadow_Mask_Spotlight_Shapes.unity
    guid: 1aa0378ee07d97c41a3b309d969ab7d0
  - enabled: 1
    path: Assets/GraphicTests/Scenes/2x_Lighting/2314_Shadow_CustonAngle.unity
    guid: ae006c49aeea80940bd9fc1a623060aa
  - enabled: 1
    path: Assets/GraphicTests/Scenes/2x_Lighting/2315_Shadow_Cascades.unity
    guid: 5246b0356ec7dbf4aa0a3afc6b27b122
  - enabled: 1
    path: Assets/GraphicTests/Scenes/2x_Lighting/2316_ShadowTint.unity
    guid: c59b82120d32fbf4d96793fb7e0ec339
  - enabled: 1
    path: Assets/GraphicTests/Scenes/2x_Lighting/2317_Mixed_Cached_ShadowMap_Point.unity
    guid: f0256a9b31ae76e45bb04cfbbd6799ec
  - enabled: 1
    path: Assets/GraphicTests/Scenes/2x_Lighting/2318_Mixed_Cached_ShadowMap_Spot.unity
    guid: d4a5828c5a9a32444b15a298a759ff53
  - enabled: 1
    path: Assets/GraphicTests/Scenes/2x_Lighting/2401_Area_Light_Meshes.unity
    guid: 359ded33a047fd540b5e19a98547f5e2
  - enabled: 1
    path: Assets/GraphicTests/Scenes/2x_Lighting/2402_Area_Rect_Shadow.unity
    guid: b03383077f153b7439af7708ebe1155a
  - enabled: 1
    path: Assets/GraphicTests/Scenes/2x_Lighting/2403_Area_TexturedRectLights.unity
    guid: 3b6ce72f472558240a2a8d61a932c6d0
  - enabled: 1
    path: Assets/GraphicTests/Scenes/2x_Lighting/2404_Area_LightOrientation.unity
    guid: e64d4cbd26924f44cb8ecf945d8f899a
  - enabled: 1
    path: Assets/GraphicTests/Scenes/2x_Lighting/2501_LightLayers.unity
    guid: 100c0e304d8aba84186dcd9bf48e5b85
  - enabled: 1
    path: Assets/GraphicTests/Scenes/2x_Lighting/2502_LightLayers Bitmask.unity
    guid: 6340c2e39ade6af419c41e6f7dce54c5
  - enabled: 1
    path: Assets/GraphicTests/Scenes/2x_Lighting/2503_LightLayer_DisableShadow.unity
    guid: a8cbd2435b2e88e4b8f3060f575e7af5
  - enabled: 1
    path: Assets/GraphicTests/Scenes/2x_Lighting/2505_Area_Light_ShadowMask_Baking.unity
    guid: 091dc511a7c5d714cba984414c7b7ecf
  - enabled: 1
    path: Assets/GraphicTests/Scenes/2x_Lighting/2551_SSR.unity
    guid: 62f2b88cccb280246a9211bbcf0c8245
  - enabled: 1
    path: Assets/GraphicTests/Scenes/2x_Lighting/2601_SSAO_HalfRes.unity
    guid: 7ac54351dc30c31478c8971edef2c924
  - enabled: 1
    path: Assets/GraphicTests/Scenes/2x_Lighting/2602_SSAO_FullRes.unity
    guid: afb9d0b09509f784293f3fa6a218103e
  - enabled: 1
    path: Assets/GraphicTests/Scenes/2x_Lighting/2701_TransparentSSR.unity
    guid: c9a611601b514da47a39335dc899c5f3
  - enabled: 1
    path: Assets/GraphicTests/Scenes/3x_DebugView/3001_DebugView.unity
    guid: 21522d96110c8dd41ab353d89fd740c3
  - enabled: 1
    path: Assets/GraphicTests/Scenes/3x_DebugView/3002_DebugLightLayers.unity
    guid: 95280217564a80c45916bbb33c3159fb
  - enabled: 1
    path: Assets/GraphicTests/Scenes/3x_DebugView/3003_LightingMode.unity
    guid: efd4cc3ba99a3ab4bbce52727bc5a7ec
  - enabled: 1
    path: Assets/GraphicTests/Scenes/3x_DebugView/3004_QuadOverdraw.unity
    guid: 5192812f0357dd846859eebd40994bb4
  - enabled: 1
    path: Assets/GraphicTests/Scenes/3x_DebugView/3005_VertexDensity.unity
    guid: cec032192a9db8541b2c7d395ba6fd9f
  - enabled: 1
    path: Assets/GraphicTests/Scenes/4x_PostProcessing/4001_Exposure.unity
    guid: f32cdac65dd17f847b4cdaaa85bb990a
  - enabled: 1
    path: Assets/GraphicTests/Scenes/4x_PostProcessing/4011_MotionBlur_PerObject.unity
    guid: bfedb7e76d6153a4896b9d61a8d826af
  - enabled: 1
    path: Assets/GraphicTests/Scenes/4x_PostProcessing/4013_TransparentMotionVector.unity
    guid: ed84243e5c418844f87509bf80fdd919
  - enabled: 1
    path: Assets/GraphicTests/Scenes/4x_PostProcessing/4014_PrecomputedVelocityAlembic.unity
    guid: 908719946298a0c4cb31ea9576b14b3c
  - enabled: 1
    path: Assets/GraphicTests/Scenes/4x_PostProcessing/4020_ChromaticAberration.unity
    guid: 50a8dc518aa0c5e4fa5ae2ab2052bef4
  - enabled: 1
    path: Assets/GraphicTests/Scenes/4x_PostProcessing/4021_LensDistortion.unity
    guid: 4484570f2b253984b89233ac50505811
  - enabled: 1
    path: Assets/GraphicTests/Scenes/4x_PostProcessing/4022_PaniniProjection.unity
    guid: 3f7fbddefe91fe44ba7e0c199894d7d5
  - enabled: 1
    path: Assets/GraphicTests/Scenes/4x_PostProcessing/4023_VignetteClassic.unity
    guid: 27e9bb11ee6914e44bf36ad688926b50
  - enabled: 1
    path: Assets/GraphicTests/Scenes/4x_PostProcessing/4024_VignetteMasked.unity
    guid: 8489469fb12327945a9b847b88f77d9a
  - enabled: 1
    path: Assets/GraphicTests/Scenes/4x_PostProcessing/4025_FilmGrain.unity
    guid: eac2e34f4627d8846a2df518b0e1cb9e
  - enabled: 1
    path: Assets/GraphicTests/Scenes/4x_PostProcessing/4026_Dithering.unity
    guid: 49c136c02b1ebe640834a557f6baeef3
  - enabled: 1
    path: Assets/GraphicTests/Scenes/4x_PostProcessing/4027_GradingChannelMixer.unity
    guid: e4d45947c95a67a41b393c5fe823891b
  - enabled: 1
    path: Assets/GraphicTests/Scenes/4x_PostProcessing/4028_GradingColorAdjustments.unity
    guid: d37e4ef718eada94db246dbd8ef33205
  - enabled: 1
    path: Assets/GraphicTests/Scenes/4x_PostProcessing/4029_GradingColorCurves.unity
    guid: c4dab86134e72034aac45c19df32ceb7
  - enabled: 1
    path: Assets/GraphicTests/Scenes/4x_PostProcessing/4030_GradingLiftGammaGain.unity
    guid: 61718ed79ced0044fbfabd6ef7861a15
  - enabled: 1
    path: Assets/GraphicTests/Scenes/4x_PostProcessing/4031_GradingShadowsMidtonesHighlights.unity
    guid: b8fbc679adfaed54ea1d4121a8564c81
  - enabled: 1
    path: Assets/GraphicTests/Scenes/4x_PostProcessing/4032_GradingSplitToning.unity
    guid: 9e7523551cb924341a7dd2c98d773076
  - enabled: 1
    path: Assets/GraphicTests/Scenes/4x_PostProcessing/4033_GradingWhiteBalance.unity
    guid: 507fe0226a0388c4898d134f829a4b28
  - enabled: 1
    path: Assets/GraphicTests/Scenes/4x_PostProcessing/4034_TonemappingNeutral.unity
    guid: 6808e46b8d5946d478e963bd62642023
  - enabled: 1
    path: Assets/GraphicTests/Scenes/4x_PostProcessing/4035_TonemappingACES.unity
    guid: e2f8343586d0e6a46b9c20d3f682de21
  - enabled: 1
    path: Assets/GraphicTests/Scenes/4x_PostProcessing/4036_TonemappingCustom.unity
    guid: 2ffd6ed326c538247bdc54ab68fed4e2
  - enabled: 1
    path: Assets/GraphicTests/Scenes/4x_PostProcessing/4037_TonemappingExternal.unity
    guid: a29cfd59900da92428e1dc1fa215b260
  - enabled: 1
    path: Assets/GraphicTests/Scenes/4x_PostProcessing/4050_FXAA.unity
    guid: 736a5167224854841be61166040606c6
  - enabled: 1
    path: Assets/GraphicTests/Scenes/4x_PostProcessing/4051_SMAA.unity
    guid: d504aeb351e677b458d6c8980f63702b
  - enabled: 1
    path: Assets/GraphicTests/Scenes/4x_PostProcessing/4052_TAA.unity
    guid: 3f337bf06aa4e694c9ef5f6dc0eab02e
  - enabled: 1
    path: Assets/GraphicTests/Scenes/4x_PostProcessing/4053_TAA-FP16Alpha.unity
    guid: f1d648a459637e342b078667ecd64f74
  - enabled: 1
    path: Assets/GraphicTests/Scenes/4x_PostProcessing/4060_CustomPostProcess.unity
    guid: cf78ea2211e5e6c45b8a85261bb291dd
  - enabled: 1
    path: Assets/GraphicTests/Scenes/4x_PostProcessing/4070_PhysicalCamera-iso-aperture-shutter.unity
    guid: cc0be4a72d37601449a16c2d168ac449
  - enabled: 1
    path: Assets/GraphicTests/Scenes/4x_PostProcessing/4071_PhysicalCamera-Aperture-bladeCount.unity
    guid: 842b41a0b734f7744870a951a35f6d9e
  - enabled: 1
    path: Assets/GraphicTests/Scenes/4x_PostProcessing/4072_PhysicalCamera-Aperture-curvature.unity
    guid: a7cd68611a456484baf555290cba8d67
  - enabled: 1
    path: Assets/GraphicTests/Scenes/4x_PostProcessing/4073_PhysicalCamera-Aperture-barrelClipping.unity
    guid: eb4329adb36623e4a8aa4f0a72b36203
  - enabled: 1
    path: Assets/GraphicTests/Scenes/4x_PostProcessing/4074_PhysicalCamera-Aperture-anamorphism.unity
    guid: 9a927a8eae77a07438f6e55cb7c03820
  - enabled: 1
    path: Assets/GraphicTests/Scenes/4x_PostProcessing/4075_PhysicalCamera-gateFit.unity
    guid: c117ad53f0d031344b1a2e850c7e5eac
  - enabled: 1
    path: Assets/GraphicTests/Scenes/4x_PostProcessing/4076_PhysicalCamera-lensShift.unity
    guid: fc67c672737bf414d89053dc0d980bff
  - enabled: 1
    path: Assets/GraphicTests/Scenes/4x_PostProcessing/4080_DepthOfField.unity
    guid: d3375e5f6f853104cab3917c2424cca2
  - enabled: 1
    path: Assets/GraphicTests/Scenes/4x_PostProcessing/4081_DepthOfField-FP16Alpha.unity
    guid: ce905d8c0a0497f458dbe86bf3b1f615
  - enabled: 1
    path: Assets/GraphicTests/Scenes/5x_SkyAndFog/5001_Fog_FogFallback.unity
    guid: d04c39af67e5e18449a44f6a7778862f
  - enabled: 1
    path: Assets/GraphicTests/Scenes/5x_SkyAndFog/5002_Fog_DensityVolumes.unity
    guid: 340fc0a32de5178478b13cfa2dd928f6
  - enabled: 1
    path: Assets/GraphicTests/Scenes/5x_SkyAndFog/5003_Fog_DensityVolumesShadows.unity
    guid: abfc0c0cd1816114e9696849bc9e6406
  - enabled: 1
    path: Assets/GraphicTests/Scenes/5x_SkyAndFog/5004_Pbr_Sky_High_Altitude.unity
    guid: 3ac6122326e687b439415cfacaf7d48e
  - enabled: 1
    path: Assets/GraphicTests/Scenes/5x_SkyAndFog/5005_Pbr_Sky_Med_Altitude.unity
    guid: da48472b200e13f438a16366737c777c
  - enabled: 1
    path: Assets/GraphicTests/Scenes/5x_SkyAndFog/5006_Pbr_Sky_Low_Altitude.unity
    guid: 064c94d540e5d9248a6c4d43a6d1f1e8
  - enabled: 1
    path: Assets/GraphicTests/Scenes/5x_SkyAndFog/5007_Exponential_Fog.unity
    guid: d41e3091708565747bbadd792e5dd01b
  - enabled: 1
    path: Assets/GraphicTests/Scenes/5x_SkyAndFog/5008_FogFiltering.unity
    guid: f5cb4917223ead34abb31c1dc1013fb2
  - enabled: 1
    path: Assets/GraphicTests/Scenes/5x_SkyAndFog/5009_HDRI_Sky_Flow.unity
    guid: f2fd7a28087b7634e94c49cb78704e74
  - enabled: 1
    path: Assets/GraphicTests/Scenes/5x_SkyAndFog/5010_CloudLayer.unity
    guid: 602816355ed2fb94383bb6396823e77e
  - enabled: 1
    path: Assets/GraphicTests/Scenes/8x_ShaderGraph/8101_Opaque.unity
    guid: 3f9e911b4dbc9464e85add595c37cb89
  - enabled: 1
    path: Assets/GraphicTests/Scenes/8x_ShaderGraph/8102_Transparent.unity
    guid: c2f6e1c5441279d42b05dbe99212bf2d
  - enabled: 1
    path: Assets/GraphicTests/Scenes/8x_ShaderGraph/8103_PrePostPass.unity
    guid: 92280049d357c564b9a9297b39e02a92
  - enabled: 1
    path: Assets/GraphicTests/Scenes/8x_ShaderGraph/8104_Unlit.unity
    guid: 7529f10e11b78924b9c1ee1727b1405f
  - enabled: 1
    path: Assets/GraphicTests/Scenes/8x_ShaderGraph/8105_BlendStates_a.unity
    guid: f4c1349c4fb80fc42a6633e112d14557
  - enabled: 1
    path: Assets/GraphicTests/Scenes/8x_ShaderGraph/8105_BlendStates_b.unity
    guid: e75b9916869e2384b8e53bc6bffb1314
  - enabled: 1
    path: Assets/GraphicTests/Scenes/8x_ShaderGraph/8105_BlendStates_c_lit-unlit.unity
    guid: 277b6e81295b84afaa297d0889efb8a1
  - enabled: 1
    path: Assets/GraphicTests/Scenes/8x_ShaderGraph/8106_UnlitShadowMatte.unity
    guid: 446a8abf33eabaa4eb3228747da30066
  - enabled: 1
    path: Assets/GraphicTests/Scenes/8x_ShaderGraph/8107_UnlitShadowMatteAmbientOcclusion.unity
    guid: 3258eb67f3c2f974bb87d063ef60ccb5
  - enabled: 1
    path: Assets/GraphicTests/Scenes/8x_ShaderGraph/8108_UnlitShadowMatteAmbientOcclusionMSAA.unity
    guid: c2efdf3fe2a75b54588a53fc3be2bd17
  - enabled: 1
    path: Assets/GraphicTests/Scenes/8x_ShaderGraph/8201_VertexAnimation.unity
    guid: 328570ab5ddac484bbf26d8504f7f417
  - enabled: 1
    path: Assets/GraphicTests/Scenes/8x_ShaderGraph/8202_BentNormals.unity
    guid: 73c76f42fb2f8e94a81002777d6b2ae4
  - enabled: 1
    path: Assets/GraphicTests/Scenes/8x_ShaderGraph/8203_Emission.unity
    guid: c9562f484d1b1ad4498a5cb660648dcb
  - enabled: 1
    path: Assets/GraphicTests/Scenes/8x_ShaderGraph/8204_CustomSpecOcclusion.unity
    guid: ea4b63b16805d5d40a81ed8842d96847
  - enabled: 1
    path: Assets/GraphicTests/Scenes/8x_ShaderGraph/8205_SceneDepthColorNodes.unity
    guid: 17a399a27d6d4504cb53093dcadfe715
  - enabled: 1
    path: Assets/GraphicTests/Scenes/8x_ShaderGraph/8206_VertexNormalTangent.unity
    guid: 2ece39f1bf8803a4192cbf5c032b5b7d
  - enabled: 1
    path: Assets/GraphicTests/Scenes/9x_Other/9001_LODTransition.unity
    guid: b15315a1f9287fa4dac965a039b3b778
  - enabled: 1
    path: Assets/GraphicTests/Scenes/9x_Other/9002_FrameSettings_LOD.unity
    guid: b4995887c0a7322428c31a1e7778754b
  - enabled: 1
    path: Assets/GraphicTests/Scenes/9x_Other/9003_CameraRelativeRendering.unity
    guid: b15afca992049604dbb5071c393dd355
  - enabled: 1
    path: Assets/GraphicTests/Scenes/9x_Other/9004_MultiViewport.unity
    guid: ee1bdf0fe4a145549a0172f292129c20
  - enabled: 1
    path: Assets/GraphicTests/Scenes/9x_Other/9005_AfterPostProcess.unity
    guid: 2bb5d28daf3968e40aad1ae3211c2e9d
  - enabled: 1
    path: Assets/GraphicTests/Scenes/9x_Other/9007_CameraAlphaComposition.unity
    guid: 9bdb6076c41f9d64099cfd338b8f4c8b
  - enabled: 1
    path: Assets/GraphicTests/Scenes/9x_Other/9301_MotionVectorsOff-Forward-Dynamic.unity
    guid: 322dc5ea5f705a245acc44fd467164ef
  - enabled: 1
    path: Assets/GraphicTests/Scenes/9x_Other/9301_MotionVectorsOff-Forward-Static.unity
    guid: e77695acbf97db642bde151c9cb2e6dd
  - enabled: 1
    path: Assets/GraphicTests/Scenes/9x_Other/9301_MotionVectorsOn-Forward-Dynamic.unity
    guid: 4a647d8a90f260a498beeeab999a7a94
  - enabled: 1
    path: Assets/GraphicTests/Scenes/9x_Other/9301_MotionVectorsOn-Forward-Static.unity
    guid: da4626baae9ab224396d5b4ea4d65ade
  - enabled: 1
    path: Assets/GraphicTests/Scenes/9x_Other/9302_MotionVectorsOff-Deffered-Dynamic.unity
    guid: c94380e34bef7d24c9d95f520ee006b1
  - enabled: 1
    path: Assets/GraphicTests/Scenes/9x_Other/9302_MotionVectorsOff-Deffered-Static.unity
    guid: 4f2cb986918804f4aad481246d4b54ba
  - enabled: 1
    path: Assets/GraphicTests/Scenes/9x_Other/9302_MotionVectorsOff-DefferedDecal-Dynamic.unity
    guid: d9fa5d46dfe9c904094d3307d82467ba
  - enabled: 1
    path: Assets/GraphicTests/Scenes/9x_Other/9302_MotionVectorsOff-DefferedDecal-Static.unity
    guid: d00305c429b50834eb16887388118552
  - enabled: 1
    path: Assets/GraphicTests/Scenes/9x_Other/9302_MotionVectorsOn-Deffered-Dynamic.unity
    guid: dbac54cd53110e949bff19f8be4e39bf
  - enabled: 1
    path: Assets/GraphicTests/Scenes/9x_Other/9302_MotionVectorsOn-Deffered-Static.unity
    guid: 356a32d71c5170b4ea18c8b7a80b0f47
  - enabled: 1
    path: Assets/GraphicTests/Scenes/9x_Other/9302_MotionVectorsOn-DefferedDecal-Dynamic.unity
    guid: 6cfc34a76b5a8334b850c3129d9069c7
  - enabled: 1
    path: Assets/GraphicTests/Scenes/9x_Other/9302_MotionVectorsOn-DefferedDecal-Static.unity
    guid: aa2b8ed7d0d276340b794c91ebc7cdce
  - enabled: 1
    path: Assets/GraphicTests/Scenes/9x_Other/9303_MotionVectorsDisabled.unity
    guid: 82d327d1c3dbce748884df6b53e153fd
  - enabled: 1
    path: Assets/GraphicTests/Scenes/9x_Other/9401_MSAAForwardOnly.unity
    guid: b8bed8c61a04a644f87582e26e3596f2
  - enabled: 1
    path: Assets/GraphicTests/Scenes/9x_Other/9401_MSAAForwardBoth.unity
    guid: 3355ad2efd7c699418d5a0db666d2d01
  - enabled: 1
    path: Assets/GraphicTests/Scenes/9x_Other/9402_AlphaToMask-Graph.unity
    guid: 4fb94469014a7ce468a32889d270785d
  - enabled: 1
    path: Assets/GraphicTests/Scenes/9x_Other/9402_AlphaToMask-HDRP.unity
    guid: 520aec2f141eeaf4daceb4e016157b78
  - enabled: 1
    path: Assets/GraphicTests/Scenes/9x_Other/9500_LightScripting.unity
    guid: 134ab13db8156a14891996196de4cf63
  - enabled: 1
    path: Assets/GraphicTests/Scenes/9x_Other/9601_SkinnedMeshBatching-Off.unity
    guid: d0d3270af482d2349baf7fc2a1dc7d4f
  - enabled: 1
    path: Assets/GraphicTests/Scenes/9x_Other/9602_SkinnedMeshBatching-On.unity
    guid: 78446c36daacd444c8a07b5671274a51
  - enabled: 1
    path: Assets/GraphicTests/Scenes/9x_Other/9603_MeshRendererBatching-Off.unity
    guid: 7edc6301457ff2c41a22f11ed10a9aee
  - enabled: 1
    path: Assets/GraphicTests/Scenes/9x_Other/9604_MeshRendererBatching-On.unity
    guid: 0dcef9d74b6e30247bf7390c1da4abe5
  - enabled: 1
    path: Assets/GraphicTests/Scenes/9x_Other/9700_CustomPass_FullScreen.unity
    guid: 86f8f2a99d6720b48abc19c684103d74
  - enabled: 1
    path: Assets/GraphicTests/Scenes/9x_Other/9701_CustomPass_DrawRenderers.unity
    guid: c64196eb7ce78e84bb835b2ea858ee19
  - enabled: 1
    path: Assets/GraphicTests/Scenes/9x_Other/9702_CustomPass_API.unity
    guid: 3d584f34970fc5c44871961e3178f4ce
  - enabled: 1
    path: Assets/GraphicTests/Scenes/9x_Other/9800_Compositor.unity
    guid: 708bd21bc204d2342bc1702a5a6de1d3
  - enabled: 1
    path: Assets/GraphicTests/Scenes/9x_Other/9801_ShurikenLightModule.unity
    guid: d50ee167e49a2d74988347d7888c3613
  - enabled: 1
    path: Assets/GraphicTests/Scenes/9x_Other/9901_AOV_buffers.unity
    guid: 5b7d40e46ea038446bf4f714c9d89eaf
<<<<<<< HEAD
  - enabled: 1
    path: Assets/GraphicTests/Scenes/9x_Other/9902_AOV_buffers2.unity
    guid: f63ff73f5ad6e02479e7d9e556f572b6
  - enabled: 1
    path: Assets/GraphicTests/Scenes/1x_Materials/1713_MeshDecalViewBias.unity
    guid: 0adc2fcc221085f45ba4dce7e4afae0d
=======
>>>>>>> 45598798
  m_configObjects: {}<|MERGE_RESOLUTION|>--- conflicted
+++ resolved
@@ -695,13 +695,7 @@
   - enabled: 1
     path: Assets/GraphicTests/Scenes/9x_Other/9901_AOV_buffers.unity
     guid: 5b7d40e46ea038446bf4f714c9d89eaf
-<<<<<<< HEAD
   - enabled: 1
     path: Assets/GraphicTests/Scenes/9x_Other/9902_AOV_buffers2.unity
     guid: f63ff73f5ad6e02479e7d9e556f572b6
-  - enabled: 1
-    path: Assets/GraphicTests/Scenes/1x_Materials/1713_MeshDecalViewBias.unity
-    guid: 0adc2fcc221085f45ba4dce7e4afae0d
-=======
->>>>>>> 45598798
   m_configObjects: {}