%YAML 1.1
%TAG !u! tag:unity3d.com,2011:
--- !u!1045 &1
EditorBuildSettings:
  m_ObjectHideFlags: 0
  serializedVersion: 2
  m_Scenes:
  - enabled: 1
    path: Assets/GraphicTests/Scenes/1x_Materials/1101_Unlit.unity
    guid: 7fe3f9e94b4355641ba1534c54d5c356
  - enabled: 1
    path: Assets/GraphicTests/Scenes/1x_Materials/1101_Unlit_Smooth_Distortion.unity
    guid: 50b2c92f5c04d254aa8df03d007f00a9
  - enabled: 1
    path: Assets/GraphicTests/Scenes/1x_Materials/1102_Unlit_Distortion.unity
    guid: a6e4a81e1988f24459f57a881905a465
  - enabled: 1
    path: Assets/GraphicTests/Scenes/1x_Materials/1103_Unlit_Distortion_DepthTest.unity
    guid: 27d04b0368c7fef4eb423d76cc0e48dc
  - enabled: 1
    path: Assets/GraphicTests/Scenes/1x_Materials/1105_UnlitSG.unity
    guid: 3bab4531004af9d4783857842c774d26
  - enabled: 1
    path: Assets/GraphicTests/Scenes/1x_Materials/1201_Lit_Features.unity
    guid: 51392325eef9416439dc126a37256e6f
  - enabled: 1
    path: Assets/GraphicTests/Scenes/1x_Materials/1202_Lit_DoubleSideNormalMode.unity
    guid: 653861b0fa3627049a20abf379b1258f
  - enabled: 1
    path: Assets/GraphicTests/Scenes/1x_Materials/1203_Lit_Transparent.unity
    guid: e86a25d7e98b1c74199eaa8dbcc2cd01
  - enabled: 1
    path: Assets/GraphicTests/Scenes/1x_Materials/1204_Lit_Fog.unity
    guid: bc3f6030b835ecd4c800561f9ff1af15
  - enabled: 1
    path: Assets/GraphicTests/Scenes/1x_Materials/1205_Lit_Transparent_Refraction_a.unity
    guid: 530aef5d08a1569479cc65b219b8f9fb
  - enabled: 1
    path: Assets/GraphicTests/Scenes/1x_Materials/1205_Lit_Transparent_Refraction_b.unity
    guid: a554763837091f74d8372fb37cf885e9
  - enabled: 1
    path: Assets/GraphicTests/Scenes/1x_Materials/1205_Lit_Transparent_Refraction_c.unity
    guid: d050ee1eace81f14b90bc7b8fcd675e5
  - enabled: 1
    path: Assets/GraphicTests/Scenes/1x_Materials/1205_Lit_Transparent_Refraction_ProxyVolumeSelection.unity
    guid: ca5023b5e3a7da54caaec34c3fd1010f
  - enabled: 1
    path: Assets/GraphicTests/Scenes/1x_Materials/1207_Lit_Displacement.unity
    guid: ac4701d765fa26b4f83d2fb9ed6b3c08
  - enabled: 1
    path: Assets/GraphicTests/Scenes/1x_Materials/1208_Lit_Displacement_POM.unity
    guid: 40bca98d8a50ec14182c423a91470550
  - enabled: 1
    path: Assets/GraphicTests/Scenes/1x_Materials/1209_Lit_Displacement_Vertex.unity
    guid: 54145926a6315654b9e70a75a4b050ef
  - enabled: 1
    path: Assets/GraphicTests/Scenes/1x_Materials/1210_Lit_BentNormal.unity
    guid: 5f5bca2466b2a1d48ae818180ef308fb
  - enabled: 1
    path: Assets/GraphicTests/Scenes/1x_Materials/1211_Lit_Details.unity
    guid: 722bdd4c5dac1f145acd795543fae598
  - enabled: 1
    path: Assets/GraphicTests/Scenes/1x_Materials/1212_Lit_Emission.unity
    guid: f465136a9ac4cb1429a4a1761d07c3c3
  - enabled: 1
    path: Assets/GraphicTests/Scenes/1x_Materials/1213_Lit_Anisotropy.unity
    guid: e0ebb398c814c2645af130d8b2e6b9aa
  - enabled: 1
    path: Assets/GraphicTests/Scenes/1x_Materials/1214_Lit_LowResTransparent.unity
    guid: 966a7c7799082494a9acead537653156
  - enabled: 1
    path: Assets/GraphicTests/Scenes/1x_Materials/1215_Lit_SubSurfaceScattering.unity
    guid: 201c29a239df4c74ea9e1ab47082abea
  - enabled: 1
    path: Assets/GraphicTests/Scenes/1x_Materials/1216_Lit_SSS_MaxRadius.unity
    guid: 0277520b19264c24eac3041bd22ae564
  - enabled: 1
    path: Assets/GraphicTests/Scenes/1x_Materials/1217_Lit_SSS_Pre-Post.unity
    guid: 6f2bc3028f3daba46ab0447a3e25ebc6
  - enabled: 1
    path: Assets/GraphicTests/Scenes/1x_Materials/1218_Lit_DiffusionProfiles.unity
    guid: d2d3cc41bae835b4baad808d950d67a9
  - enabled: 1
    path: Assets/GraphicTests/Scenes/1x_Materials/1219_Lit_Light_on_Tesselation.unity
    guid: 3f6529c22f7d2ca46814b2e7afd04ef9
  - enabled: 1
    path: Assets/GraphicTests/Scenes/1x_Materials/1220_Sorting.unity
    guid: 5c1bc003f0b8e6648a7860ad9ae82213
  - enabled: 0
    path: Assets/GraphicTests/Scenes/1x_Materials/1221_Lit_POM_Emission.unity
    guid: 6a401c36b9353ae43a8f0e8b8a98d6f4
  - enabled: 1
    path: Assets/GraphicTests/Scenes/1x_Materials/1222_Lit_Aniso_Textures.unity
    guid: f83ad7ecd25ef1f4780fc5f190023046
  - enabled: 1
    path: Assets/GraphicTests/Scenes/1x_Materials/1223_Lit_Iridescence.unity
    guid: b447fc323b2e7604e9404972d093fb77
  - enabled: 1
    path: Assets/GraphicTests/Scenes/1x_Materials/1224_Lit_Tesselation_Culling.unity
    guid: e6dbeb027fe017c41839dd2fcfc728f3
  - enabled: 1
    path: Assets/GraphicTests/Scenes/1x_Materials/1225_Lit_SpeedTree8SG.unity
    guid: 2ebfabb8ea7323c45aa68b437760fe3b
  - enabled: 1
    path: Assets/GraphicTests/Scenes/1x_Materials/1226_Lit_UVMapping_Displacement.unity
    guid: 2a9e6d17d05c12b428a235cc1edae5b9
  - enabled: 1
    path: Assets/GraphicTests/Scenes/1x_Materials/1301_StackLitSG.unity
    guid: eefb6e7ceaa685442bbf61fd2b82f9ae
  - enabled: 1
    path: Assets/GraphicTests/Scenes/1x_Materials/1302_StackLitSG_PixarLM.unity
    guid: baf6b66103b82f74e95a5ce4e8051db7
  - enabled: 1
    path: Assets/GraphicTests/Scenes/1x_Materials/1303_StackLitSG_Testers_a.unity
    guid: a43874f539bb5494e86fdea5ac9df469
  - enabled: 1
    path: Assets/GraphicTests/Scenes/1x_Materials/1303_StackLitSG_Testers_b.unity
    guid: 23d1a6dbc0bbc7d4abf6ce5e9cd0e132
  - enabled: 1
    path: Assets/GraphicTests/Scenes/1x_Materials/1351_Fabric.unity
    guid: ce2b258da0df8d245b659390b6c2ac51
  - enabled: 1
    path: Assets/GraphicTests/Scenes/1x_Materials/1351_Fabric_Area_Light.unity
    guid: 671cc97b65e9fff439b889734383db04
  - enabled: 1
    path: Assets/GraphicTests/Scenes/1x_Materials/1352_Fabric_Env_Convolution.unity
    guid: 54443f41976c13246b6b67ce1dc2a06f
  - enabled: 1
    path: Assets/GraphicTests/Scenes/1x_Materials/1353_Fabric_Env_NoConvolution.unity
    guid: 57643150de083ba4488c5cb3b4854065
  - enabled: 1
    path: Assets/GraphicTests/Scenes/1x_Materials/1401_HairGraph.unity
    guid: 7c0b384fd32894841954edea3211d084
  - enabled: 1
    path: Assets/GraphicTests/Scenes/1x_Materials/1401_HairGraph_Area_Light.unity
    guid: 742fd14ea433315428d74ff668204092
  - enabled: 1
    path: Assets/GraphicTests/Scenes/1x_Materials/1451_AxF_SVBRDF.unity
    guid: 96afd39d83184974299cc32cded820c5
  - enabled: 1
    path: Assets/GraphicTests/Scenes/1x_Materials/1451_AxF_SVBRDF_AreaLights.unity
    guid: 58c04d8d44efb81418e09c89dbdde3d5
  - enabled: 1
    path: Assets/GraphicTests/Scenes/1x_Materials/1501_EyeTestSG.unity
    guid: f62791cf7ace7534680a0f9c461be164
  - enabled: 1
    path: Assets/GraphicTests/Scenes/1x_Materials/1550_3dsMax.unity
    guid: 35bf0206fff1a8442bd9cb215df7692d
  - enabled: 1
    path: Assets/GraphicTests/Scenes/1x_Materials/1601_TerrainLit.unity
    guid: d52dbea61cf2f884fadf33f8cc6afc0c
  - enabled: 1
    path: Assets/GraphicTests/Scenes/1x_Materials/1602_TerrainLit_Normal.unity
    guid: 493570d0c7a7cd0449d5ceb578701b5e
  - enabled: 1
    path: Assets/GraphicTests/Scenes/1x_Materials/1603_TerrainLit_BaseMap.unity
    guid: db02f2dc6427fce4b9372c28c86f0f73
  - enabled: 1
    path: Assets/GraphicTests/Scenes/1x_Materials/1604_Terrain_Holes.unity
    guid: c74289888608dce40a153ce7cebf20cf
  - enabled: 1
    path: Assets/GraphicTests/Scenes/1x_Materials/1701_Decals.unity
    guid: a27cb5a638892574f99eb333bb3c7722
  - enabled: 1
    path: Assets/GraphicTests/Scenes/1x_Materials/1702_MeshDecals.unity
    guid: d27cf5628eba05c479941957559088d1
  - enabled: 1
    path: Assets/GraphicTests/Scenes/1x_Materials/1704_Decals-Settings.unity
    guid: ead63a11c9b9ca84a9419d8625393156
  - enabled: 1
    path: Assets/GraphicTests/Scenes/1x_Materials/1705_Decals-stress-test.unity
    guid: 0e963f94367e3fe4a8c36b77f2e12a8b
  - enabled: 1
    path: Assets/GraphicTests/Scenes/1x_Materials/1706_DecalsSG.unity
    guid: 4ead319809e7c8544ad909dcf8fa3c4c
  - enabled: 1
    path: Assets/GraphicTests/Scenes/1x_Materials/1707-Decals-FadeFactorAndDistance.unity
    guid: 0c8ccb28854bea64c99d7d677bd0638e
  - enabled: 1
    path: Assets/GraphicTests/Scenes/1x_Materials/1708_DecalsSG_on_SG.unity
    guid: 4462c9729d14bc14ebe49f7bc1069d4b
  - enabled: 1
    path: Assets/GraphicTests/Scenes/1x_Materials/1710_Decals_Normal_Patch.unity
    guid: 439ce9822b2644f4ea064429ed2c5955
  - enabled: 1
    path: Assets/GraphicTests/Scenes/1x_Materials/1709_DecalLayer_Forward.unity
    guid: fc98b50f488187f459732a09b7fc72ac
  - enabled: 1
    path: Assets/GraphicTests/Scenes/1x_Materials/1709_DecalLayer_ForwardMSAA.unity
    guid: a79c122fed0bac741bd804ab2c433660
  - enabled: 1
    path: Assets/GraphicTests/Scenes/1x_Materials/1709_DecalLayer_Deferred.unity
    guid: 4aef154006852e04da889d8191349fd4
  - enabled: 1
    path: Assets/GraphicTests/Scenes/1x_Materials/1711_DecalMasks_4RT.unity
    guid: a537e2b011b7b4c07af19c8ad6b26cec
  - enabled: 1
    path: Assets/GraphicTests/Scenes/1x_Materials/1711_DecalMasks_3RT.unity
    guid: edea5f204710d6f428c50856ebb8ff44
  - enabled: 1
    path: Assets/GraphicTests/Scenes/1x_Materials/1712_DecalAngleFading.unity
    guid: 4b93985ba01d5aa49a5f0cdd342faa27
  - enabled: 1
    path: Assets/GraphicTests/Scenes/1x_Materials/1713_MeshDecalViewBias.unity
    guid: 0adc2fcc221085f45ba4dce7e4afae0d
  - enabled: 1
    path: Assets/GraphicTests/Scenes/1x_Materials/1714_DecalSurfaceGradient.unity
    guid: e27844b790c0043498bee0b060bb2598
  - enabled: 1
    path: Assets/GraphicTests/Scenes/1x_Materials/1715_DecalEmissive.unity
    guid: ddf62f9a3f4f4ea4b892a15c7e82964f
  - enabled: 1
    path: Assets/GraphicTests/Scenes/1x_Materials/1800_Classification.unity
    guid: 5043daebf48d1b740bb244b9a55508ef
  - enabled: 1
    path: Assets/GraphicTests/Scenes/1x_Materials/1801_MaterialQuality.unity
    guid: 57b95311ba922d74c9d1c5168e7ade4d
  - enabled: 1
    path: Assets/GraphicTests/Scenes/1x_Materials/1802_Depth_Pre_Post_Lit.unity
    guid: 02013ee53ba4f3040aa4e23a5466458e
  - enabled: 1
    path: Assets/GraphicTests/Scenes/1x_Materials/1803_Depth_Pre_Post_LitTess.unity
    guid: 7f12ade1d807738439e8d82f0a0fee0e
  - enabled: 1
    path: Assets/GraphicTests/Scenes/1x_Materials/1804_Depth_Pre_Post_SG.unity
    guid: c06476e87db333449ace0bd8c088c530
  - enabled: 1
    path: Assets/GraphicTests/Scenes/1x_Materials/1900_AlphaTest_SG_a.unity
    guid: c566b460a3674184da6c102196a1a888
  - enabled: 1
    path: Assets/GraphicTests/Scenes/1x_Materials/1900_AlphaTest_SG_b.unity
    guid: 2486b40270d6e524d8762a9d2a0c1e78
  - enabled: 1
    path: Assets/GraphicTests/Scenes/1x_Materials/1910_DepthOffset.unity
    guid: 8c039225354f2b24390b4c8c735ab141
  - enabled: 1
    path: Assets/GraphicTests/Scenes/1x_Materials/1911_RemapAlpha.unity
    guid: 36f4211ae48e9f0478383e852955e5c6
  - enabled: 1
    path: Assets/GraphicTests/Scenes/2x_Lighting/2001_Light_DynamicDirectional.unity
    guid: 09baf18a7e1f6584f86675e6a2141c66
  - enabled: 1
    path: Assets/GraphicTests/Scenes/2x_Lighting/2002_Light_DynamicMix.unity
    guid: bcbb964f739039045b7958a9b1489657
  - enabled: 1
    path: Assets/GraphicTests/Scenes/2x_Lighting/2003_Light_Parameters.unity
    guid: ac9787fadf0b4ed4391bee6ba1d8e213
  - enabled: 1
    path: Assets/GraphicTests/Scenes/2x_Lighting/2004_Light_AnimatedCookie.unity
    guid: 9f03abfd8e9cc614c89458cbdb208e7c
  - enabled: 1
    path: Assets/GraphicTests/Scenes/2x_Lighting/2005_Light_ColorTemp.unity
    guid: 34a3a4a7a56d3014dad3114e6b523742
  - enabled: 1
    path: Assets/GraphicTests/Scenes/2x_Lighting/2006_Light_SpotAngleDistance.unity
    guid: c39638d0d6bfcf644b4b6966af6fc876
  - enabled: 1
    path: Assets/GraphicTests/Scenes/2x_Lighting/2007_Physical_light_units.unity
    guid: 12c6c0ebef029dc4881483b06cbf3e8e
  - enabled: 1
    path: Assets/GraphicTests/Scenes/2x_Lighting/2008_Light_Volumetrics.unity
    guid: 292a7700209ba7c49ab0bcef8b7c8940
  - enabled: 1
    path: Assets/GraphicTests/Scenes/2x_Lighting/2009_MultipleSkies.unity
    guid: bdc9e712cf2e77a49a64859ccb7ba8d7
  - enabled: 1
    path: Assets/GraphicTests/Scenes/2x_Lighting/2010_IES_Cookies.unity
    guid: ad7e365098dfb004aba8f7e35924b5ce
  - enabled: 1
    path: Assets/GraphicTests/Scenes/2x_Lighting/2011_AllEmissive.unity
    guid: 94ff79e05bdbc3f47897538b381d1a2e
  - enabled: 1
    path: Assets/GraphicTests/Scenes/2x_Lighting/2101_GI_Metapass.unity
    guid: 8747b43f8bcf2b44cbc3ece373da65a9
  - enabled: 1
    path: Assets/GraphicTests/Scenes/2x_Lighting/2102_GI_Emission.unity
    guid: b8f49ca9a12abb4468116e9422139e63
  - enabled: 1
    path: Assets/GraphicTests/Scenes/2x_Lighting/2103_GI_BakeMixed.unity
    guid: d8cfa4fd9319d2444b3bf6dd836ffe31
  - enabled: 1
    path: Assets/GraphicTests/Scenes/2x_Lighting/2104_GI_Instancing.unity
    guid: 9fdfbe7bced924d4791cf6fa031218d2
  - enabled: 1
    path: Assets/GraphicTests/Scenes/2x_Lighting/2105_GI_BakedLightShape.unity
    guid: c034386e3fb58f44783743edf9b0f4a4
  - enabled: 1
    path: Assets/GraphicTests/Scenes/2x_Lighting/2106_GI_EmissionSG.unity
    guid: bf5546a039f560c45a12651846981034
  - enabled: 1
    path: Assets/GraphicTests/Scenes/2x_Lighting/2107_GI_IESCookie_A.unity
    guid: 8364dfd053eae8648ac8a8c149cbd091
  - enabled: 1
    path: Assets/GraphicTests/Scenes/2x_Lighting/2108_GI_IESCookie_B.unity
    guid: 029a23150c357e745b0a9f972f07049c
  - enabled: 1
    path: Assets/GraphicTests/Scenes/2x_Lighting/2109_GI_DoubleSided.unity
    guid: 901190cb7cb9686409afb4b714125e54
  - enabled: 1
    path: Assets/GraphicTests/Scenes/2x_Lighting/2110_IndirectController.unity
    guid: 443ac92abc2bd6a4d94e9e673dbcc29f
  - enabled: 1
    path: Assets/GraphicTests/Scenes/2x_Lighting/2120_APV_Baking.unity
    guid: fc784678bf952de4482e78aea61ccdc8
  - enabled: 1
    path: Assets/GraphicTests/Scenes/2x_Lighting/2201_ReflectionProbes_Priority.unity
    guid: d485acf0535eb4b42a9a3847f4a8274a
  - enabled: 1
    path: Assets/GraphicTests/Scenes/2x_Lighting/2202_ReflectionProbes_Volume.unity
    guid: 9b3132db666b3ae48aa17349ab100118
  - enabled: 1
    path: Assets/GraphicTests/Scenes/2x_Lighting/2203_PlanarProbes.unity
    guid: b8fa5b1235e91884799163adaf34e5d6
  - enabled: 1
    path: Assets/GraphicTests/Scenes/2x_Lighting/2204_ReflectionProbes_Lights.unity
    guid: 21d198bbbf9143d40b227ad2fe71706f
  - enabled: 1
    path: Assets/GraphicTests/Scenes/2x_Lighting/2205_LightLoopCullWOblique.unity
    guid: 2fb467d07511ad0498c47a86eb170d71
  - enabled: 1
    path: Assets/GraphicTests/Scenes/2x_Lighting/2206_PlanarReflectionVFace.unity
    guid: d4d352e2cbfbfac4686e77b69fe84ec0
  - enabled: 1
    path: Assets/GraphicTests/Scenes/2x_Lighting/2207_ReflectionProbeVFace.unity
    guid: 4814073d6e6ec404bba1f26bec73307a
  - enabled: 1
    path: Assets/GraphicTests/Scenes/2x_Lighting/2208_PlanarReflectionCullingStencil.unity
    guid: a550f264fed1623459f813b5001bea48
  - enabled: 1
    path: Assets/GraphicTests/Scenes/2x_Lighting/2209_ReflectionProbeCullingStencil.unity
    guid: b8090c44833d0a842bcd90e27dc43b6b
  - enabled: 1
    path: Assets/GraphicTests/Scenes/2x_Lighting/2210_ReflectionProbes_CaptureAtVolumeAnchor.unity
    guid: 6abac8c2689f0ed48b18d05bc496d5c4
  - enabled: 1
    path: Assets/GraphicTests/Scenes/2x_Lighting/2211_Probes_Specular.unity
    guid: e67192984ee3d6b44a17da02cda1f17a
  - enabled: 1
    path: Assets/GraphicTests/Scenes/2x_Lighting/2212_ReflectionProbes_Skies.unity
    guid: c193bc6b9e5a3764a92da565cdf8d74d
  - enabled: 1
    path: Assets/GraphicTests/Scenes/2x_Lighting/2213_PlanarReflection_VolumetricFog.unity
    guid: e35341f1401aaa0459bfeadafd941cb1
  - enabled: 1
    path: Assets/GraphicTests/Scenes/2x_Lighting/2220_SmoothPlanarReflection.unity
    guid: d4a7e5df537f6b0468c09ce661d8791d
  - enabled: 1
    path: Assets/GraphicTests/Scenes/2x_Lighting/2220_PlanarProbeExposure.unity
    guid: 52c8aecb09fafca439f894462d558a70
  - enabled: 1
    path: Assets/GraphicTests/Scenes/2x_Lighting/2222_ReflectionProbeDistanceBased.unity
    guid: edecbcde87e543140b1f4e2ffe510a3c
  - enabled: 1
    path: Assets/GraphicTests/Scenes/2x_Lighting/2223_ReflectionProbeTimeSlicing.unity
    guid: 050ad3a5c5980a14c9051dea1719d571
  - enabled: 1
    path: Assets/GraphicTests/Scenes/2x_Lighting/2301_Shadow_Mask.unity
    guid: 1029947770f955b4290bbdd8b641f7f1
  - enabled: 1
    path: Assets/GraphicTests/Scenes/2x_Lighting/2302_Shadow_Mask_Distance_Mode.unity
    guid: e52f701bbdb7827468e3548d1fd05590
  - enabled: 1
    path: Assets/GraphicTests/Scenes/2x_Lighting/2303_Shadow_Mask_Directional_OcclusionProbes.unity
    guid: 72c3210b185a33041ba0b13a57b1a3ea
  - enabled: 1
    path: Assets/GraphicTests/Scenes/2x_Lighting/2304_Contact_Shadow_DirectionalLight.unity
    guid: 0bd95465e38213946bb84218fa502976
  - enabled: 1
    path: Assets/GraphicTests/Scenes/2x_Lighting/2305_Contact_Shadow_PointLight.unity
    guid: 3bde89488846b9b43948e14b9d0ac936
  - enabled: 1
    path: Assets/GraphicTests/Scenes/2x_Lighting/2306_Contact_Shadow_SpotLight.unity
    guid: a8ecf1e3cee864a48bd6bca2c797fdb3
  - enabled: 1
    path: Assets/GraphicTests/Scenes/2x_Lighting/2307_Shadow_VeryHigh.unity
    guid: c110cc3f909bb664b82eb554f0494597
  - enabled: 1
    path: Assets/GraphicTests/Scenes/2x_Lighting/2308_Microshadows.unity
    guid: 6250123484c56d544a5c1cbd20fd6bb2
  - enabled: 1
    path: Assets/GraphicTests/Scenes/2x_Lighting/2309_Shadow_Mask_Dir_Fade.unity
    guid: 10cc8aebbf29a4e449e62471d6176292
  - enabled: 1
    path: Assets/GraphicTests/Scenes/2x_Lighting/2311_ShadowMaps.unity
    guid: 5dfc947af7e868c47a4656d29eb8653e
  - enabled: 1
    path: Assets/GraphicTests/Scenes/2x_Lighting/2312_Shadow_Mask_Spotlight_InnerAngle.unity
    guid: 653e9f0dc8540cd4286847b9791d92d6
  - enabled: 1
    path: Assets/GraphicTests/Scenes/2x_Lighting/2313_Shadow_Mask_Spotlight_Shapes.unity
    guid: 1aa0378ee07d97c41a3b309d969ab7d0
  - enabled: 1
    path: Assets/GraphicTests/Scenes/2x_Lighting/2314_Shadow_CustonAngle.unity
    guid: ae006c49aeea80940bd9fc1a623060aa
  - enabled: 1
    path: Assets/GraphicTests/Scenes/2x_Lighting/2315_Shadow_Cascades.unity
    guid: 5246b0356ec7dbf4aa0a3afc6b27b122
  - enabled: 1
    path: Assets/GraphicTests/Scenes/2x_Lighting/2316_ShadowTint.unity
    guid: c59b82120d32fbf4d96793fb7e0ec339
  - enabled: 1
    path: Assets/GraphicTests/Scenes/2x_Lighting/2317_Mixed_Cached_ShadowMap_Point.unity
    guid: f0256a9b31ae76e45bb04cfbbd6799ec
  - enabled: 1
    path: Assets/GraphicTests/Scenes/2x_Lighting/2318_Mixed_Cached_ShadowMap_Spot.unity
    guid: d4a5828c5a9a32444b15a298a759ff53
  - enabled: 1
    path: Assets/GraphicTests/Scenes/2x_Lighting/2319_Mixed_Cached_ShadowMap_Area.unity
    guid: 7e722454fc2b45846bf45661cc490359
  - enabled: 1
    path: Assets/GraphicTests/Scenes/2x_Lighting/2320_Mixed_Cached_ShadowMap_Directional.unity
    guid: c1fbd001447cf044f9deade52e5e8f45
  - enabled: 1
    path: Assets/GraphicTests/Scenes/2x_Lighting/2321_Shadow_Cascades_CustomProj.unity
    guid: 879e29801a2c8a445a211d17ece0764a
  - enabled: 1
    path: Assets/GraphicTests/Scenes/2x_Lighting/2401_Area_Light_Meshes.unity
    guid: 359ded33a047fd540b5e19a98547f5e2
  - enabled: 1
    path: Assets/GraphicTests/Scenes/2x_Lighting/2402_Area_Rect_Shadow.unity
    guid: b03383077f153b7439af7708ebe1155a
  - enabled: 1
    path: Assets/GraphicTests/Scenes/2x_Lighting/2403_Area_TexturedRectLights.unity
    guid: 3b6ce72f472558240a2a8d61a932c6d0
  - enabled: 1
    path: Assets/GraphicTests/Scenes/2x_Lighting/2404_Area_LightOrientation.unity
    guid: e64d4cbd26924f44cb8ecf945d8f899a
  - enabled: 1
    path: Assets/GraphicTests/Scenes/2x_Lighting/2405_EnlightenDynamicAreaLights.unity
    guid: 5fe2db8e1b1f1b3448bdcc75bea0e2b8
  - enabled: 1
    path: Assets/GraphicTests/Scenes/2x_Lighting/2501_LightLayers.unity
    guid: 100c0e304d8aba84186dcd9bf48e5b85
  - enabled: 1
    path: Assets/GraphicTests/Scenes/2x_Lighting/2502_LightLayers Bitmask.unity
    guid: 6340c2e39ade6af419c41e6f7dce54c5
  - enabled: 1
    path: Assets/GraphicTests/Scenes/2x_Lighting/2503_LightLayer_DisableShadow.unity
    guid: a8cbd2435b2e88e4b8f3060f575e7af5
  - enabled: 1
    path: Assets/GraphicTests/Scenes/2x_Lighting/2505_Area_Light_ShadowMask_Baking.unity
    guid: 091dc511a7c5d714cba984414c7b7ecf
  - enabled: 1
    path: Assets/GraphicTests/Scenes/2x_Lighting/2551_SSR.unity
    guid: 62f2b88cccb280246a9211bbcf0c8245
  - enabled: 1
    path: Assets/GraphicTests/Scenes/2x_Lighting/2601_SSAO_HalfRes.unity
    guid: 7ac54351dc30c31478c8971edef2c924
  - enabled: 1
    path: Assets/GraphicTests/Scenes/2x_Lighting/2602_SSAO_FullRes.unity
    guid: afb9d0b09509f784293f3fa6a218103e
  - enabled: 1
    path: Assets/GraphicTests/Scenes/2x_Lighting/2701_TransparentSSR.unity
    guid: c9a611601b514da47a39335dc899c5f3
  - enabled: 1
    path: Assets/GraphicTests/Scenes/3x_DebugView/3001_DebugView.unity
    guid: 21522d96110c8dd41ab353d89fd740c3
  - enabled: 1
    path: Assets/GraphicTests/Scenes/3x_DebugView/3002_DebugLightLayers.unity
    guid: 95280217564a80c45916bbb33c3159fb
  - enabled: 1
    path: Assets/GraphicTests/Scenes/3x_DebugView/3003_LightingMode.unity
    guid: efd4cc3ba99a3ab4bbce52727bc5a7ec
  - enabled: 1
    path: Assets/GraphicTests/Scenes/3x_DebugView/3004_QuadOverdraw.unity
    guid: 5192812f0357dd846859eebd40994bb4
  - enabled: 1
    path: Assets/GraphicTests/Scenes/3x_DebugView/3005_VertexDensity.unity
    guid: cec032192a9db8541b2c7d395ba6fd9f
  - enabled: 1
    path: Assets/GraphicTests/Scenes/4x_PostProcessing/4001_Exposure.unity
    guid: f32cdac65dd17f847b4cdaaa85bb990a
  - enabled: 1
    path: Assets/GraphicTests/Scenes/4x_PostProcessing/4011_MotionBlur_PerObject.unity
    guid: bfedb7e76d6153a4896b9d61a8d826af
  - enabled: 1
    path: Assets/GraphicTests/Scenes/4x_PostProcessing/4013_TransparentAndOpaqueMotionVector.unity
    guid: ed84243e5c418844f87509bf80fdd919
  - enabled: 1
    path: Assets/GraphicTests/Scenes/4x_PostProcessing/4014_PrecomputedVelocityAlembic.unity
    guid: 908719946298a0c4cb31ea9576b14b3c
  - enabled: 1
    path: Assets/GraphicTests/Scenes/4x_PostProcessing/4020_ChromaticAberration.unity
    guid: 50a8dc518aa0c5e4fa5ae2ab2052bef4
  - enabled: 1
    path: Assets/GraphicTests/Scenes/4x_PostProcessing/4021_LensDistortion.unity
    guid: 4484570f2b253984b89233ac50505811
  - enabled: 1
    path: Assets/GraphicTests/Scenes/4x_PostProcessing/4022_PaniniProjection.unity
    guid: 3f7fbddefe91fe44ba7e0c199894d7d5
  - enabled: 1
    path: Assets/GraphicTests/Scenes/4x_PostProcessing/4023_VignetteClassic.unity
    guid: 27e9bb11ee6914e44bf36ad688926b50
  - enabled: 1
    path: Assets/GraphicTests/Scenes/4x_PostProcessing/4024_VignetteMasked.unity
    guid: 8489469fb12327945a9b847b88f77d9a
  - enabled: 1
    path: Assets/GraphicTests/Scenes/4x_PostProcessing/4025_FilmGrain.unity
    guid: eac2e34f4627d8846a2df518b0e1cb9e
  - enabled: 1
    path: Assets/GraphicTests/Scenes/4x_PostProcessing/4026_Dithering.unity
    guid: 49c136c02b1ebe640834a557f6baeef3
  - enabled: 1
    path: Assets/GraphicTests/Scenes/4x_PostProcessing/4027_GradingChannelMixer.unity
    guid: e4d45947c95a67a41b393c5fe823891b
  - enabled: 1
    path: Assets/GraphicTests/Scenes/4x_PostProcessing/4028_GradingColorAdjustments.unity
    guid: d37e4ef718eada94db246dbd8ef33205
  - enabled: 1
    path: Assets/GraphicTests/Scenes/4x_PostProcessing/4029_GradingColorCurves.unity
    guid: c4dab86134e72034aac45c19df32ceb7
  - enabled: 1
    path: Assets/GraphicTests/Scenes/4x_PostProcessing/4030_GradingLiftGammaGain.unity
    guid: 61718ed79ced0044fbfabd6ef7861a15
  - enabled: 1
    path: Assets/GraphicTests/Scenes/4x_PostProcessing/4031_GradingShadowsMidtonesHighlights.unity
    guid: b8fbc679adfaed54ea1d4121a8564c81
  - enabled: 1
    path: Assets/GraphicTests/Scenes/4x_PostProcessing/4032_GradingSplitToning.unity
    guid: 9e7523551cb924341a7dd2c98d773076
  - enabled: 1
    path: Assets/GraphicTests/Scenes/4x_PostProcessing/4033_GradingWhiteBalance.unity
    guid: 507fe0226a0388c4898d134f829a4b28
  - enabled: 1
    path: Assets/GraphicTests/Scenes/4x_PostProcessing/4034_TonemappingNeutral.unity
    guid: 6808e46b8d5946d478e963bd62642023
  - enabled: 1
    path: Assets/GraphicTests/Scenes/4x_PostProcessing/4035_TonemappingACES.unity
    guid: e2f8343586d0e6a46b9c20d3f682de21
  - enabled: 1
    path: Assets/GraphicTests/Scenes/4x_PostProcessing/4036_TonemappingCustom.unity
    guid: 2ffd6ed326c538247bdc54ab68fed4e2
  - enabled: 1
    path: Assets/GraphicTests/Scenes/4x_PostProcessing/4037_TonemappingExternal.unity
    guid: a29cfd59900da92428e1dc1fa215b260
  - enabled: 1
    path: Assets/GraphicTests/Scenes/4x_PostProcessing/4050_FXAA.unity
    guid: 736a5167224854841be61166040606c6
  - enabled: 1
    path: Assets/GraphicTests/Scenes/4x_PostProcessing/4051_SMAA.unity
    guid: d504aeb351e677b458d6c8980f63702b
  - enabled: 1
    path: Assets/GraphicTests/Scenes/4x_PostProcessing/4052_TAA.unity
    guid: 3f337bf06aa4e694c9ef5f6dc0eab02e
  - enabled: 1
    path: Assets/GraphicTests/Scenes/4x_PostProcessing/4060_CustomPostProcess.unity
    guid: cf78ea2211e5e6c45b8a85261bb291dd
  - enabled: 1
    path: Assets/GraphicTests/Scenes/4x_PostProcessing/4061_CustomPostProcessMotionVectors.unity
    guid: a7a36e3a81f4c674ea58a85b7f3b4d70
  - enabled: 1
    path: Assets/GraphicTests/Scenes/4x_PostProcessing/4070_PhysicalCamera-iso-aperture-shutter.unity
    guid: cc0be4a72d37601449a16c2d168ac449
  - enabled: 1
    path: Assets/GraphicTests/Scenes/4x_PostProcessing/4071_PhysicalCamera-Aperture-bladeCount.unity
    guid: 842b41a0b734f7744870a951a35f6d9e
  - enabled: 1
    path: Assets/GraphicTests/Scenes/4x_PostProcessing/4072_PhysicalCamera-Aperture-curvature.unity
    guid: a7cd68611a456484baf555290cba8d67
  - enabled: 1
    path: Assets/GraphicTests/Scenes/4x_PostProcessing/4073_PhysicalCamera-Aperture-barrelClipping.unity
    guid: eb4329adb36623e4a8aa4f0a72b36203
  - enabled: 1
    path: Assets/GraphicTests/Scenes/4x_PostProcessing/4074_PhysicalCamera-Aperture-anamorphism.unity
    guid: 9a927a8eae77a07438f6e55cb7c03820
  - enabled: 1
    path: Assets/GraphicTests/Scenes/4x_PostProcessing/4075_PhysicalCamera-gateFit.unity
    guid: c117ad53f0d031344b1a2e850c7e5eac
  - enabled: 1
    path: Assets/GraphicTests/Scenes/4x_PostProcessing/4076_PhysicalCamera-lensShift.unity
    guid: fc67c672737bf414d89053dc0d980bff
  - enabled: 1
    path: Assets/GraphicTests/Scenes/4x_PostProcessing/4080_DepthOfField.unity
    guid: d3375e5f6f853104cab3917c2424cca2
  - enabled: 1
    path: Assets/GraphicTests/Scenes/4x_PostProcessing/4082_DepthOfField-PB.unity
    guid: d31e5e20c0b5d8b42af93fda0f5f77a5
  - enabled: 1
    path: Assets/GraphicTests/Scenes/4x_PostProcessing/4083_DepthOfField-FP16AlphaPB.unity
    guid: a0fe0a96435b36649a501656437bfdeb
  - enabled: 1
    path: Assets/GraphicTests/Scenes/4x_PostProcessing/4090_DRS-Hardware.unity
    guid: 813bead26cd69ed4c9e9726f6670da5f
  - enabled: 1
    path: Assets/GraphicTests/Scenes/4x_PostProcessing/4089_DRS-DLSS-Software.unity
    guid: eb89f789e3ce3db4d91641ad06d27151
  - enabled: 1
    path: Assets/GraphicTests/Scenes/4x_PostProcessing/4091_DRS-Software.unity
    guid: 6293ce393e2851d4e9827ff3dadd2673
  - enabled: 1
    path: Assets/GraphicTests/Scenes/4x_PostProcessing/4092_LensFlare_Circle_DataDriven.unity
    guid: 127cf0a76c5410c44ab9d294dd01c6bd
  - enabled: 1
    path: Assets/GraphicTests/Scenes/4x_PostProcessing/4093_LensFlare_Polygon_DataDriven.unity
    guid: 1855b23a6b57d2b40a5885c843a5c9db
  - enabled: 1
    path: Assets/GraphicTests/Scenes/4x_PostProcessing/4094_LensFlare_Image_DataDriven.unity
    guid: 475d979c4af80a043b6b9a7711903eab
  - enabled: 1
    path: Assets/GraphicTests/Scenes/4x_PostProcessing/4095_LensFlare_Component_DataDriven.unity
    guid: db1e613f72b7a5b4188402e98ca17cd4
  - enabled: 1
    path: Assets/GraphicTests/Scenes/4x_PostProcessing/4096_DRS-TAAU-Hardware.unity
    guid: 4dee1c4da3598c24f9fdd58a675d6547
  - enabled: 1
    path: Assets/GraphicTests/Scenes/4x_PostProcessing/4097_DRS-TAAU-Software.unity
    guid: a50807faa70f2a441aba00a405914c6b
  - enabled: 1
    path: Assets/GraphicTests/Scenes/4x_PostProcessing/4101_FP16Alpha.unity
    guid: 5f05ae64777a2d9458961c7ac5f1977f
  - enabled: 1
    path: Assets/GraphicTests/Scenes/5x_SkyAndFog/5001_Fog_FogFallback.unity
    guid: d04c39af67e5e18449a44f6a7778862f
  - enabled: 1
    path: Assets/GraphicTests/Scenes/5x_SkyAndFog/5002_Fog_DensityVolumes.unity
    guid: 340fc0a32de5178478b13cfa2dd928f6
  - enabled: 1
    path: Assets/GraphicTests/Scenes/5x_SkyAndFog/5003_Fog_DensityVolumesShadows.unity
    guid: abfc0c0cd1816114e9696849bc9e6406
  - enabled: 1
    path: Assets/GraphicTests/Scenes/5x_SkyAndFog/5004_Pbr_Sky_High_Altitude.unity
    guid: 3ac6122326e687b439415cfacaf7d48e
  - enabled: 1
    path: Assets/GraphicTests/Scenes/5x_SkyAndFog/5005_Pbr_Sky_Med_Altitude.unity
    guid: da48472b200e13f438a16366737c777c
  - enabled: 1
    path: Assets/GraphicTests/Scenes/5x_SkyAndFog/5006_Pbr_Sky_Low_Altitude.unity
    guid: 064c94d540e5d9248a6c4d43a6d1f1e8
  - enabled: 1
    path: Assets/GraphicTests/Scenes/5x_SkyAndFog/5007_Exponential_Fog.unity
    guid: d41e3091708565747bbadd792e5dd01b
  - enabled: 1
    path: Assets/GraphicTests/Scenes/5x_SkyAndFog/5008_FogFiltering.unity
    guid: f5cb4917223ead34abb31c1dc1013fb2
  - enabled: 1
    path: Assets/GraphicTests/Scenes/5x_SkyAndFog/5009_HDRI_Sky_Flow.unity
    guid: f2fd7a28087b7634e94c49cb78704e74
  - enabled: 1
    path: Assets/GraphicTests/Scenes/5x_SkyAndFog/5010_CloudLayer.unity
    guid: 602816355ed2fb94383bb6396823e77e
  - enabled: 1
    path: Assets/GraphicTests/Scenes/5x_SkyAndFog/5011_VolumetricCloudsShadows.unity
    guid: 2d74a7c25635150458c8929bffe51aa3
  - enabled: 1
    path: Assets/GraphicTests/Scenes/5x_SkyAndFog/5011_VolumetricCloudsShadowsBake.unity
    guid: 8394dceddd860454db78e045f31a5265
  - enabled: 1
    path: Assets/GraphicTests/Scenes/5x_SkyAndFog/5011_VolumetricClouds.unity
    guid: 2c45a175605910b429f6a1568c825d52
  - enabled: 1
    path: Assets/GraphicTests/Scenes/5x_SkyAndFog/5012_VolumetricCloudsRelativeClouds.unity
    guid: c3387410cdd517844afb26a6ac1cd0b8
  - enabled: 1
    path: Assets/GraphicTests/Scenes/5x_SkyAndFog/5013_VolumetricCloudsShadowsNoExposureControl.unity
    guid: 5c206ffe4be14364ebbe4b661b9bc792
  - enabled: 1
    path: Assets/GraphicTests/Scenes/5x_SkyAndFog/5015_VolumetricClouds_ProbeGradient.unity
    guid: 78ca7afcf8921954aa91cd9f95c25131
  - enabled: 1
    path: Assets/GraphicTests/Scenes/5x_SkyAndFog/5015_VolumetricCloudsProbeAndSky.unity
    guid: aa9d69ba302c00f418067837b25922c9
  - enabled: 1
    path: Assets/GraphicTests/Scenes/8x_ShaderGraph/8101_Opaque.unity
    guid: 3f9e911b4dbc9464e85add595c37cb89
  - enabled: 1
    path: Assets/GraphicTests/Scenes/8x_ShaderGraph/8102_Transparent.unity
    guid: c2f6e1c5441279d42b05dbe99212bf2d
  - enabled: 1
    path: Assets/GraphicTests/Scenes/8x_ShaderGraph/8103_PrePostPass.unity
    guid: 92280049d357c564b9a9297b39e02a92
  - enabled: 1
    path: Assets/GraphicTests/Scenes/8x_ShaderGraph/8104_Unlit.unity
    guid: 7529f10e11b78924b9c1ee1727b1405f
  - enabled: 1
    path: Assets/GraphicTests/Scenes/8x_ShaderGraph/8105_BlendStates_a.unity
    guid: f4c1349c4fb80fc42a6633e112d14557
  - enabled: 1
    path: Assets/GraphicTests/Scenes/8x_ShaderGraph/8105_BlendStates_b.unity
    guid: e75b9916869e2384b8e53bc6bffb1314
  - enabled: 1
    path: Assets/GraphicTests/Scenes/8x_ShaderGraph/8105_BlendStates_c_lit-unlit.unity
    guid: 277b6e81295b84afaa297d0889efb8a1
  - enabled: 1
    path: Assets/GraphicTests/Scenes/8x_ShaderGraph/8106_UnlitShadowMatte.unity
    guid: 446a8abf33eabaa4eb3228747da30066
  - enabled: 1
    path: Assets/GraphicTests/Scenes/8x_ShaderGraph/8107_UnlitShadowMatteAmbientOcclusion.unity
    guid: 3258eb67f3c2f974bb87d063ef60ccb5
  - enabled: 1
    path: Assets/GraphicTests/Scenes/8x_ShaderGraph/8108_UnlitShadowMatteAmbientOcclusionMSAA.unity
    guid: c2efdf3fe2a75b54588a53fc3be2bd17
  - enabled: 1
    path: Assets/GraphicTests/Scenes/8x_ShaderGraph/8109_IsFrontFace.unity
    guid: efcb56a48bd79f6478c01c072f236149
  - enabled: 1
    path: Assets/GraphicTests/Scenes/8x_ShaderGraph/8201_VertexAnimation.unity
    guid: 328570ab5ddac484bbf26d8504f7f417
  - enabled: 1
    path: Assets/GraphicTests/Scenes/8x_ShaderGraph/8202_BentNormals.unity
    guid: 73c76f42fb2f8e94a81002777d6b2ae4
  - enabled: 1
    path: Assets/GraphicTests/Scenes/8x_ShaderGraph/8203_Emission.unity
    guid: c9562f484d1b1ad4498a5cb660648dcb
  - enabled: 1
    path: Assets/GraphicTests/Scenes/8x_ShaderGraph/8204_CustomSpecOcclusion.unity
    guid: ea4b63b16805d5d40a81ed8842d96847
  - enabled: 1
    path: Assets/GraphicTests/Scenes/8x_ShaderGraph/8205_SceneDepthColorNodes.unity
    guid: 17a399a27d6d4504cb53093dcadfe715
  - enabled: 1
    path: Assets/GraphicTests/Scenes/8x_ShaderGraph/8206_VertexNormalTangent.unity
    guid: 2ece39f1bf8803a4192cbf5c032b5b7d
  - enabled: 1
    path: Assets/GraphicTests/Scenes/8x_ShaderGraph/8207_Instancing.unity
    guid: 4229d44b837011e48b0f123903ea0ea5
  - enabled: 1
    path: Assets/GraphicTests/Scenes/8x_ShaderGraph/8207_CustomInterpolators.unity
    guid: 52d6e6ba6f864c24f9ca8db904b542b0
  - enabled: 1
    path: Assets/GraphicTests/Scenes/8x_ShaderGraph/8208_Displacement.unity
    guid: fc72e30a078b5724ca1dfe4086a3a505
  - enabled: 1
    path: Assets/GraphicTests/Scenes/8x_ShaderGraph/8209_CustomPassNodes.unity
    guid: beda2df19b812c944a26a77591f54588
  - enabled: 1
    path: Assets/GraphicTests/Scenes/8x_ShaderGraph/8210_Refract_and_Fresnel.unity
    guid: 88673d3037ade164680a1fce99a2119e
  - enabled: 1
    path: Assets/GraphicTests/Scenes/8x_ShaderGraph/8211_SceneDepthDifference.unity
    guid: 038c429abb5894140bc2a6d5ec82f6d2
  - enabled: 1
    path: Assets/GraphicTests/Scenes/9x_Other/9001_LODTransition.unity
    guid: b15315a1f9287fa4dac965a039b3b778
  - enabled: 1
    path: Assets/GraphicTests/Scenes/9x_Other/9002_FrameSettings_LOD.unity
    guid: b4995887c0a7322428c31a1e7778754b
  - enabled: 1
    path: Assets/GraphicTests/Scenes/9x_Other/9003_CameraRelativeRendering.unity
    guid: b15afca992049604dbb5071c393dd355
  - enabled: 1
    path: Assets/GraphicTests/Scenes/9x_Other/9004_MultiViewport.unity
    guid: ee1bdf0fe4a145549a0172f292129c20
  - enabled: 1
    path: Assets/GraphicTests/Scenes/9x_Other/9005_AfterPostProcess.unity
    guid: 2bb5d28daf3968e40aad1ae3211c2e9d
  - enabled: 1
    path: Assets/GraphicTests/Scenes/9x_Other/9007_CameraAlphaComposition.unity
    guid: 9bdb6076c41f9d64099cfd338b8f4c8b
  - enabled: 1
    path: Assets/GraphicTests/Scenes/9x_Other/9301_MotionVectorsOff-Forward-Dynamic.unity
    guid: 322dc5ea5f705a245acc44fd467164ef
  - enabled: 1
    path: Assets/GraphicTests/Scenes/9x_Other/9301_MotionVectorsOff-Forward-Static.unity
    guid: e77695acbf97db642bde151c9cb2e6dd
  - enabled: 1
    path: Assets/GraphicTests/Scenes/9x_Other/9301_MotionVectorsOn-Forward-Dynamic.unity
    guid: 4a647d8a90f260a498beeeab999a7a94
  - enabled: 1
    path: Assets/GraphicTests/Scenes/9x_Other/9301_MotionVectorsOn-Forward-Static.unity
    guid: da4626baae9ab224396d5b4ea4d65ade
  - enabled: 1
    path: Assets/GraphicTests/Scenes/9x_Other/9302_MotionVectorsOff-Deffered-Dynamic.unity
    guid: c94380e34bef7d24c9d95f520ee006b1
  - enabled: 1
    path: Assets/GraphicTests/Scenes/9x_Other/9302_MotionVectorsOff-Deffered-Static.unity
    guid: 4f2cb986918804f4aad481246d4b54ba
  - enabled: 1
    path: Assets/GraphicTests/Scenes/9x_Other/9302_MotionVectorsOff-DefferedDecal-Dynamic.unity
    guid: d9fa5d46dfe9c904094d3307d82467ba
  - enabled: 1
    path: Assets/GraphicTests/Scenes/9x_Other/9302_MotionVectorsOff-DefferedDecal-Static.unity
    guid: d00305c429b50834eb16887388118552
  - enabled: 1
    path: Assets/GraphicTests/Scenes/9x_Other/9302_MotionVectorsOn-Deffered-Dynamic.unity
    guid: dbac54cd53110e949bff19f8be4e39bf
  - enabled: 1
    path: Assets/GraphicTests/Scenes/9x_Other/9302_MotionVectorsOn-Deffered-Static.unity
    guid: 356a32d71c5170b4ea18c8b7a80b0f47
  - enabled: 1
    path: Assets/GraphicTests/Scenes/9x_Other/9302_MotionVectorsOn-DefferedDecal-Dynamic.unity
    guid: 6cfc34a76b5a8334b850c3129d9069c7
  - enabled: 1
    path: Assets/GraphicTests/Scenes/9x_Other/9302_MotionVectorsOn-DefferedDecal-Static.unity
    guid: aa2b8ed7d0d276340b794c91ebc7cdce
  - enabled: 1
    path: Assets/GraphicTests/Scenes/9x_Other/9304_MotionVectorsPrecomputedAndCustomVelocity.unity
    guid: 17db845926c93fb4e8d11e7880485ba4
  - enabled: 1
    path: Assets/GraphicTests/Scenes/9x_Other/9303_MotionVectorsDisabled.unity
    guid: 82d327d1c3dbce748884df6b53e153fd
  - enabled: 1
    path: Assets/GraphicTests/Scenes/9x_Other/9401_MSAAForwardOnly.unity
    guid: b8bed8c61a04a644f87582e26e3596f2
  - enabled: 1
    path: Assets/GraphicTests/Scenes/9x_Other/9401_MSAAForwardBoth.unity
    guid: 3355ad2efd7c699418d5a0db666d2d01
  - enabled: 1
    path: Assets/GraphicTests/Scenes/9x_Other/9402_AlphaToMask-Graph.unity
    guid: 4fb94469014a7ce468a32889d270785d
  - enabled: 1
    path: Assets/GraphicTests/Scenes/9x_Other/9402_AlphaToMask-HDRP.unity
    guid: 520aec2f141eeaf4daceb4e016157b78
  - enabled: 1
    path: Assets/GraphicTests/Scenes/9x_Other/9500_LightScripting.unity
    guid: 134ab13db8156a14891996196de4cf63
  - enabled: 0
    path: Assets/GraphicTests/Scenes/9x_Other/9601_SkinnedMeshBatching-Off.unity
    guid: d0d3270af482d2349baf7fc2a1dc7d4f
  - enabled: 0
    path: Assets/GraphicTests/Scenes/9x_Other/9602_SkinnedMeshBatching-On.unity
    guid: 78446c36daacd444c8a07b5671274a51
  - enabled: 1
    path: Assets/GraphicTests/Scenes/9x_Other/9603_MeshRendererBatching-Off.unity
    guid: 7edc6301457ff2c41a22f11ed10a9aee
  - enabled: 1
    path: Assets/GraphicTests/Scenes/9x_Other/9604_MeshRendererBatching-On.unity
    guid: 0dcef9d74b6e30247bf7390c1da4abe5
  - enabled: 1
    path: Assets/GraphicTests/Scenes/9x_Other/9700_CustomPass_FullScreen.unity
    guid: 86f8f2a99d6720b48abc19c684103d74
  - enabled: 1
    path: Assets/GraphicTests/Scenes/9x_Other/9701_CustomPass_DrawRenderers.unity
    guid: c64196eb7ce78e84bb835b2ea858ee19
  - enabled: 1
    path: Assets/GraphicTests/Scenes/9x_Other/9702_CustomPass_API.unity
    guid: 3d584f34970fc5c44871961e3178f4ce
  - enabled: 1
    path: Assets/GraphicTests/Scenes/9x_Other/9800_Compositor.unity
    guid: 708bd21bc204d2342bc1702a5a6de1d3
  - enabled: 1
    path: Assets/GraphicTests/Scenes/9x_Other/9801_ShurikenLightModule.unity
    guid: d50ee167e49a2d74988347d7888c3613
  - enabled: 1
    path: Assets/GraphicTests/Scenes/9x_Other/9901_AOV_buffers.unity
    guid: 5b7d40e46ea038446bf4f714c9d89eaf
  - enabled: 1
    path: Assets/GraphicTests/Scenes/9x_Other/9902_AOV_buffers2.unity
    guid: f63ff73f5ad6e02479e7d9e556f572b6
  - enabled: 1
    path: Assets/GraphicTests/Scenes/9x_Other/9910_GlobalMipBias.unity
    guid: 3f9d18568d46df044847954b624b6152
  - enabled: 1
    path: Assets/GraphicTests/Scenes/9x_Other/9920_WaterSurface.unity
    guid: fa0d54c5ccbc8b143a8db100374e0f5e
  - enabled: 1
<<<<<<< HEAD
    path: Assets/GraphicTests/Scenes/9x_Other/9930-ScreenCoordOverride.unity
    guid: dd3a50f35d082f84c84fe85bce8a792d
  - enabled: 1
    path: Assets/GraphicTests/Scenes/9x_Other/9931-ScreenCoordOverrideCustomPostProcess.unity
    guid: de4e06e4c791ada48819dfa7ae3a6287
  - enabled: 1
    path: Assets/GraphicTests/Scenes/9x_Other/9932-ScreenCoordOverrideCustomPass.unity
    guid: 7dc226b1df302974099dea1b528277a7
=======
    path: Assets/GraphicTests/Scenes/9x_Other/9921_UnderWater.unity
    guid: 642f1a1637886b84bbebc5374aa46f6f
>>>>>>> dfc7b80d
  m_configObjects: {}<|MERGE_RESOLUTION|>--- conflicted
+++ resolved
@@ -843,7 +843,8 @@
     path: Assets/GraphicTests/Scenes/9x_Other/9920_WaterSurface.unity
     guid: fa0d54c5ccbc8b143a8db100374e0f5e
   - enabled: 1
-<<<<<<< HEAD
+    path: Assets/GraphicTests/Scenes/9x_Other/9921_UnderWater.unity
+    guid: 642f1a1637886b84bbebc5374aa46f6f
     path: Assets/GraphicTests/Scenes/9x_Other/9930-ScreenCoordOverride.unity
     guid: dd3a50f35d082f84c84fe85bce8a792d
   - enabled: 1
@@ -852,8 +853,4 @@
   - enabled: 1
     path: Assets/GraphicTests/Scenes/9x_Other/9932-ScreenCoordOverrideCustomPass.unity
     guid: 7dc226b1df302974099dea1b528277a7
-=======
-    path: Assets/GraphicTests/Scenes/9x_Other/9921_UnderWater.unity
-    guid: 642f1a1637886b84bbebc5374aa46f6f
->>>>>>> dfc7b80d
   m_configObjects: {}