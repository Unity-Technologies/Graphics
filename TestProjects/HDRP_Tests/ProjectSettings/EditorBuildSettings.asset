--- conflicted
+++ resolved
@@ -369,6 +369,9 @@
     path: Assets/GraphicTests/Scenes/2x_Lighting/2308_Microshadows.unity
     guid: 6250123484c56d544a5c1cbd20fd6bb2
   - enabled: 1
+    path: Assets/GraphicTests/Scenes/2x_Lighting/2309_Shadow_Mask_Dir_Fade.unity
+    guid: 10cc8aebbf29a4e449e62471d6176292
+  - enabled: 1
     path: Assets/GraphicTests/Scenes/2x_Lighting/2311_ShadowMaps.unity
     guid: 5dfc947af7e868c47a4656d29eb8653e
   - enabled: 1
@@ -393,6 +396,12 @@
     path: Assets/GraphicTests/Scenes/2x_Lighting/2318_Mixed_Cached_ShadowMap_Spot.unity
     guid: d4a5828c5a9a32444b15a298a759ff53
   - enabled: 1
+    path: Assets/GraphicTests/Scenes/2x_Lighting/2319_Mixed_Cached_ShadowMap_Area.unity
+    guid: 7e722454fc2b45846bf45661cc490359    
+  - enabled: 1
+    path: Assets/GraphicTests/Scenes/2x_Lighting/2320_Mixed_Cached_ShadowMap_Directional.unity
+    guid: c1fbd001447cf044f9deade52e5e8f45    
+  - enabled: 1
     path: Assets/GraphicTests/Scenes/2x_Lighting/2401_Area_Light_Meshes.unity
     guid: 359ded33a047fd540b5e19a98547f5e2
   - enabled: 1
@@ -815,15 +824,4 @@
   - enabled: 1
     path: Assets/GraphicTests/Scenes/9x_Other/9910_GlobalMipBias.unity
     guid: 3f9d18568d46df044847954b624b6152
-  - enabled: 1
-<<<<<<< HEAD
-    path: Assets/GraphicTests/Scenes/2x_Lighting/2309_Shadow_Mask_Dir_Fade.unity
-    guid: 10cc8aebbf29a4e449e62471d6176292
-=======
-    path: Assets/GraphicTests/Scenes/2x_Lighting/2320_Mixed_Cached_ShadowMap_Directional.unity
-    guid: c1fbd001447cf044f9deade52e5e8f45
-  - enabled: 1
-    path: Assets/GraphicTests/Scenes/2x_Lighting/2319_Mixed_Cached_ShadowMap_Area.unity
-    guid: 7e722454fc2b45846bf45661cc490359
->>>>>>> b64eebe1
   m_configObjects: {}