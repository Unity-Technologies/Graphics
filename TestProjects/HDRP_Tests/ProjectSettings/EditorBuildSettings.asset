%YAML 1.1
%TAG !u! tag:unity3d.com,2011:
--- !u!1045 &1
EditorBuildSettings:
  m_ObjectHideFlags: 0
  serializedVersion: 2
  m_Scenes:
  - enabled: 1
    path: Assets/GraphicTests/Scenes/1x_Materials/1101_Unlit.unity
    guid: 7fe3f9e94b4355641ba1534c54d5c356
  - enabled: 1
    path: Assets/GraphicTests/Scenes/1x_Materials/1101_Unlit_Smooth_Distortion.unity
    guid: 50b2c92f5c04d254aa8df03d007f00a9
  - enabled: 1
    path: Assets/GraphicTests/Scenes/1x_Materials/1102_Unlit_Distortion.unity
    guid: a6e4a81e1988f24459f57a881905a465
  - enabled: 1
    path: Assets/GraphicTests/Scenes/1x_Materials/1103_Unlit_Distortion_DepthTest.unity
    guid: 27d04b0368c7fef4eb423d76cc0e48dc
  - enabled: 1
    path: Assets/GraphicTests/Scenes/1x_Materials/1105_UnlitSG.unity
    guid: 3bab4531004af9d4783857842c774d26
  - enabled: 1
    path: Assets/GraphicTests/Scenes/1x_Materials/1201_Lit_Features.unity
    guid: 51392325eef9416439dc126a37256e6f
  - enabled: 1
    path: Assets/GraphicTests/Scenes/1x_Materials/1202_Lit_DoubleSideNormalMode.unity
    guid: 653861b0fa3627049a20abf379b1258f
  - enabled: 1
    path: Assets/GraphicTests/Scenes/1x_Materials/1203_Lit_Transparent.unity
    guid: e86a25d7e98b1c74199eaa8dbcc2cd01
  - enabled: 1
    path: Assets/GraphicTests/Scenes/1x_Materials/1204_Lit_Fog.unity
    guid: bc3f6030b835ecd4c800561f9ff1af15
  - enabled: 1
    path: Assets/GraphicTests/Scenes/1x_Materials/1205_Lit_Transparent_Refraction_a.unity
    guid: 530aef5d08a1569479cc65b219b8f9fb
  - enabled: 1
    path: Assets/GraphicTests/Scenes/1x_Materials/1205_Lit_Transparent_Refraction_b.unity
    guid: a554763837091f74d8372fb37cf885e9
  - enabled: 1
    path: Assets/GraphicTests/Scenes/1x_Materials/1205_Lit_Transparent_Refraction_c.unity
    guid: d050ee1eace81f14b90bc7b8fcd675e5
  - enabled: 1
    path: Assets/GraphicTests/Scenes/1x_Materials/1205_Lit_Transparent_Refraction_ProxyVolumeSelection.unity
    guid: ca5023b5e3a7da54caaec34c3fd1010f
  - enabled: 1
    path: Assets/GraphicTests/Scenes/1x_Materials/1207_Lit_Displacement.unity
    guid: ac4701d765fa26b4f83d2fb9ed6b3c08
  - enabled: 1
    path: Assets/GraphicTests/Scenes/1x_Materials/1208_Lit_Displacement_POM.unity
    guid: 40bca98d8a50ec14182c423a91470550
  - enabled: 1
    path: Assets/GraphicTests/Scenes/1x_Materials/1209_Lit_Displacement_Vertex.unity
    guid: 54145926a6315654b9e70a75a4b050ef
  - enabled: 1
    path: Assets/GraphicTests/Scenes/1x_Materials/1210_Lit_BentNormal.unity
    guid: 5f5bca2466b2a1d48ae818180ef308fb
  - enabled: 1
    path: Assets/GraphicTests/Scenes/1x_Materials/1211_Lit_Details.unity
    guid: 722bdd4c5dac1f145acd795543fae598
  - enabled: 1
    path: Assets/GraphicTests/Scenes/1x_Materials/1212_Lit_Emission.unity
    guid: f465136a9ac4cb1429a4a1761d07c3c3
  - enabled: 1
    path: Assets/GraphicTests/Scenes/1x_Materials/1213_Lit_Anisotropy.unity
    guid: e0ebb398c814c2645af130d8b2e6b9aa
  - enabled: 1
    path: Assets/GraphicTests/Scenes/1x_Materials/1214_Lit_LowResTransparent.unity
    guid: 966a7c7799082494a9acead537653156
  - enabled: 1
    path: Assets/GraphicTests/Scenes/1x_Materials/1215_Lit_SubSurfaceScattering.unity
    guid: 201c29a239df4c74ea9e1ab47082abea
  - enabled: 1
    path: Assets/GraphicTests/Scenes/1x_Materials/1216_Lit_SSS_MaxRadius.unity
    guid: 0277520b19264c24eac3041bd22ae564
  - enabled: 1
    path: Assets/GraphicTests/Scenes/1x_Materials/1217_Lit_SSS_Pre-Post.unity
    guid: 6f2bc3028f3daba46ab0447a3e25ebc6
  - enabled: 1
    path: Assets/GraphicTests/Scenes/1x_Materials/1218_Lit_DiffusionProfiles.unity
    guid: d2d3cc41bae835b4baad808d950d67a9
  - enabled: 1
    path: Assets/GraphicTests/Scenes/1x_Materials/1219_Lit_Light_on_Tesselation.unity
    guid: 3f6529c22f7d2ca46814b2e7afd04ef9
  - enabled: 1
    path: Assets/GraphicTests/Scenes/1x_Materials/1220_Sorting.unity
    guid: 5c1bc003f0b8e6648a7860ad9ae82213
  - enabled: 0
    path: Assets/GraphicTests/Scenes/1x_Materials/1221_Lit_POM_Emission.unity
    guid: 6a401c36b9353ae43a8f0e8b8a98d6f4
  - enabled: 1
    path: Assets/GraphicTests/Scenes/1x_Materials/1222_Lit_Aniso_Textures.unity
    guid: f83ad7ecd25ef1f4780fc5f190023046
  - enabled: 1
    path: Assets/GraphicTests/Scenes/1x_Materials/1223_Lit_Iridescence.unity
    guid: b447fc323b2e7604e9404972d093fb77
  - enabled: 1
    path: Assets/GraphicTests/Scenes/1x_Materials/1224_Lit_Tesselation_Culling.unity
    guid: e6dbeb027fe017c41839dd2fcfc728f3
  - enabled: 1
    path: Assets/GraphicTests/Scenes/1x_Materials/1225_Lit_SpeedTree8SG.unity
    guid: 2ebfabb8ea7323c45aa68b437760fe3b
  - enabled: 1
    path: Assets/GraphicTests/Scenes/1x_Materials/1226_Lit_UVMapping_Displacement.unity
    guid: 2a9e6d17d05c12b428a235cc1edae5b9
  - enabled: 1
    path: Assets/GraphicTests/Scenes/1x_Materials/1301_StackLitSG.unity
    guid: eefb6e7ceaa685442bbf61fd2b82f9ae
  - enabled: 1
    path: Assets/GraphicTests/Scenes/1x_Materials/1302_StackLitSG_PixarLM.unity
    guid: baf6b66103b82f74e95a5ce4e8051db7
  - enabled: 1
    path: Assets/GraphicTests/Scenes/1x_Materials/1303_StackLitSG_Testers_a.unity
    guid: a43874f539bb5494e86fdea5ac9df469
  - enabled: 1
    path: Assets/GraphicTests/Scenes/1x_Materials/1303_StackLitSG_Testers_b.unity
    guid: 23d1a6dbc0bbc7d4abf6ce5e9cd0e132
  - enabled: 1
    path: Assets/GraphicTests/Scenes/1x_Materials/1351_Fabric.unity
    guid: ce2b258da0df8d245b659390b6c2ac51
  - enabled: 1
    path: Assets/GraphicTests/Scenes/1x_Materials/1351_Fabric_Area_Light.unity
    guid: 671cc97b65e9fff439b889734383db04
  - enabled: 1
    path: Assets/GraphicTests/Scenes/1x_Materials/1352_Fabric_Env_Convolution.unity
    guid: 54443f41976c13246b6b67ce1dc2a06f
  - enabled: 1
    path: Assets/GraphicTests/Scenes/1x_Materials/1353_Fabric_Env_NoConvolution.unity
    guid: 57643150de083ba4488c5cb3b4854065
  - enabled: 1
    path: Assets/GraphicTests/Scenes/1x_Materials/1401_HairGraph.unity
    guid: 7c0b384fd32894841954edea3211d084
  - enabled: 1
    path: Assets/GraphicTests/Scenes/1x_Materials/1401_HairGraph_Area_Light.unity
    guid: 742fd14ea433315428d74ff668204092
  - enabled: 1
    path: Assets/GraphicTests/Scenes/1x_Materials/1451_AxF_SVBRDF.unity
    guid: 96afd39d83184974299cc32cded820c5
  - enabled: 1
    path: Assets/GraphicTests/Scenes/1x_Materials/1451_AxF_SVBRDF_AreaLights.unity
    guid: 58c04d8d44efb81418e09c89dbdde3d5
  - enabled: 1
    path: Assets/GraphicTests/Scenes/1x_Materials/1501_EyeTestSG.unity
    guid: f62791cf7ace7534680a0f9c461be164
  - enabled: 1
    path: Assets/GraphicTests/Scenes/1x_Materials/1550_3dsMax.unity
    guid: 35bf0206fff1a8442bd9cb215df7692d
  - enabled: 1
    path: Assets/GraphicTests/Scenes/1x_Materials/1601_TerrainLit.unity
    guid: d52dbea61cf2f884fadf33f8cc6afc0c
  - enabled: 1
    path: Assets/GraphicTests/Scenes/1x_Materials/1602_TerrainLit_Normal.unity
    guid: 493570d0c7a7cd0449d5ceb578701b5e
  - enabled: 1
    path: Assets/GraphicTests/Scenes/1x_Materials/1603_TerrainLit_BaseMap.unity
    guid: db02f2dc6427fce4b9372c28c86f0f73
  - enabled: 1
    path: Assets/GraphicTests/Scenes/1x_Materials/1604_Terrain_Holes.unity
    guid: c74289888608dce40a153ce7cebf20cf
  - enabled: 1
    path: Assets/GraphicTests/Scenes/1x_Materials/1701_Decals.unity
    guid: a27cb5a638892574f99eb333bb3c7722
  - enabled: 1
    path: Assets/GraphicTests/Scenes/1x_Materials/1702_MeshDecals.unity
    guid: d27cf5628eba05c479941957559088d1
  - enabled: 1
    path: Assets/GraphicTests/Scenes/1x_Materials/1704_Decals-Settings.unity
    guid: ead63a11c9b9ca84a9419d8625393156
  - enabled: 1
    path: Assets/GraphicTests/Scenes/1x_Materials/1705_Decals-stress-test.unity
    guid: 0e963f94367e3fe4a8c36b77f2e12a8b
  - enabled: 1
    path: Assets/GraphicTests/Scenes/1x_Materials/1706_DecalsSG.unity
    guid: 4ead319809e7c8544ad909dcf8fa3c4c
  - enabled: 1
    path: Assets/GraphicTests/Scenes/1x_Materials/1707-Decals-FadeFactorAndDistance.unity
    guid: 0c8ccb28854bea64c99d7d677bd0638e
  - enabled: 1
    path: Assets/GraphicTests/Scenes/1x_Materials/1708_DecalsSG_on_SG.unity
    guid: 4462c9729d14bc14ebe49f7bc1069d4b
  - enabled: 1
    path: Assets/GraphicTests/Scenes/1x_Materials/1710_Decals_Normal_Patch.unity
    guid: 439ce9822b2644f4ea064429ed2c5955
  - enabled: 1
    path: Assets/GraphicTests/Scenes/1x_Materials/1709_DecalLayer_Forward.unity
    guid: fc98b50f488187f459732a09b7fc72ac
  - enabled: 1
    path: Assets/GraphicTests/Scenes/1x_Materials/1709_DecalLayer_ForwardMSAA.unity
    guid: a79c122fed0bac741bd804ab2c433660
  - enabled: 1
    path: Assets/GraphicTests/Scenes/1x_Materials/1709_DecalLayer_Deferred.unity
    guid: 4aef154006852e04da889d8191349fd4
  - enabled: 1
    path: Assets/GraphicTests/Scenes/1x_Materials/1711_DecalMasks_4RT.unity
    guid: a537e2b011b7b4c07af19c8ad6b26cec
  - enabled: 1
    path: Assets/GraphicTests/Scenes/1x_Materials/1711_DecalMasks_3RT.unity
    guid: edea5f204710d6f428c50856ebb8ff44
  - enabled: 1
    path: Assets/GraphicTests/Scenes/1x_Materials/1712_DecalAngleFading.unity
    guid: 4b93985ba01d5aa49a5f0cdd342faa27
  - enabled: 1
    path: Assets/GraphicTests/Scenes/1x_Materials/1713_MeshDecalViewBias.unity
    guid: 0adc2fcc221085f45ba4dce7e4afae0d
  - enabled: 1
    path: Assets/GraphicTests/Scenes/1x_Materials/1714_DecalSurfaceGradient.unity
    guid: e27844b790c0043498bee0b060bb2598
  - enabled: 1
    path: Assets/GraphicTests/Scenes/1x_Materials/1715_DecalEmissive.unity
    guid: ddf62f9a3f4f4ea4b892a15c7e82964f
  - enabled: 1
    path: Assets/GraphicTests/Scenes/1x_Materials/1800_Classification.unity
    guid: 5043daebf48d1b740bb244b9a55508ef
  - enabled: 1
    path: Assets/GraphicTests/Scenes/1x_Materials/1801_MaterialQuality.unity
    guid: 57b95311ba922d74c9d1c5168e7ade4d
  - enabled: 1
    path: Assets/GraphicTests/Scenes/1x_Materials/1802_Depth_Pre_Post_Lit.unity
    guid: 02013ee53ba4f3040aa4e23a5466458e
  - enabled: 1
    path: Assets/GraphicTests/Scenes/1x_Materials/1803_Depth_Pre_Post_LitTess.unity
    guid: 7f12ade1d807738439e8d82f0a0fee0e
  - enabled: 1
    path: Assets/GraphicTests/Scenes/1x_Materials/1804_Depth_Pre_Post_SG.unity
    guid: c06476e87db333449ace0bd8c088c530
  - enabled: 1
    path: Assets/GraphicTests/Scenes/1x_Materials/1900_AlphaTest_SG_a.unity
    guid: c566b460a3674184da6c102196a1a888
  - enabled: 1
    path: Assets/GraphicTests/Scenes/1x_Materials/1900_AlphaTest_SG_b.unity
    guid: 2486b40270d6e524d8762a9d2a0c1e78
  - enabled: 1
    path: Assets/GraphicTests/Scenes/1x_Materials/1910_DepthOffset.unity
    guid: 8c039225354f2b24390b4c8c735ab141
  - enabled: 1
    path: Assets/GraphicTests/Scenes/1x_Materials/1911_RemapAlpha.unity
    guid: 36f4211ae48e9f0478383e852955e5c6
  - enabled: 1
    path: Assets/GraphicTests/Scenes/2x_Lighting/2001_Light_DynamicDirectional.unity
    guid: 09baf18a7e1f6584f86675e6a2141c66
  - enabled: 1
    path: Assets/GraphicTests/Scenes/2x_Lighting/2002_Light_DynamicMix.unity
    guid: bcbb964f739039045b7958a9b1489657
  - enabled: 1
    path: Assets/GraphicTests/Scenes/2x_Lighting/2003_Light_Parameters.unity
    guid: ac9787fadf0b4ed4391bee6ba1d8e213
  - enabled: 1
    path: Assets/GraphicTests/Scenes/2x_Lighting/2004_Light_AnimatedCookie.unity
    guid: 9f03abfd8e9cc614c89458cbdb208e7c
  - enabled: 1
    path: Assets/GraphicTests/Scenes/2x_Lighting/2005_Light_ColorTemp.unity
    guid: 34a3a4a7a56d3014dad3114e6b523742
  - enabled: 1
    path: Assets/GraphicTests/Scenes/2x_Lighting/2006_Light_SpotAngleDistance.unity
    guid: c39638d0d6bfcf644b4b6966af6fc876
  - enabled: 1
    path: Assets/GraphicTests/Scenes/2x_Lighting/2007_Physical_light_units.unity
    guid: 12c6c0ebef029dc4881483b06cbf3e8e
  - enabled: 1
    path: Assets/GraphicTests/Scenes/2x_Lighting/2008_Light_Volumetrics.unity
    guid: 292a7700209ba7c49ab0bcef8b7c8940
  - enabled: 1
    path: Assets/GraphicTests/Scenes/2x_Lighting/2009_MultipleSkies.unity
    guid: bdc9e712cf2e77a49a64859ccb7ba8d7
  - enabled: 1
    path: Assets/GraphicTests/Scenes/2x_Lighting/2010_IES_Cookies.unity
    guid: ad7e365098dfb004aba8f7e35924b5ce
  - enabled: 1
    path: Assets/GraphicTests/Scenes/2x_Lighting/2011_AllEmissive.unity
    guid: 94ff79e05bdbc3f47897538b381d1a2e
  - enabled: 1
    path: Assets/GraphicTests/Scenes/2x_Lighting/2101_GI_Metapass.unity
    guid: 8747b43f8bcf2b44cbc3ece373da65a9
  - enabled: 1
    path: Assets/GraphicTests/Scenes/2x_Lighting/2102_GI_Emission.unity
    guid: b8f49ca9a12abb4468116e9422139e63
  - enabled: 1
    path: Assets/GraphicTests/Scenes/2x_Lighting/2103_GI_BakeMixed.unity
    guid: d8cfa4fd9319d2444b3bf6dd836ffe31
  - enabled: 1
    path: Assets/GraphicTests/Scenes/2x_Lighting/2104_GI_Instancing.unity
    guid: 9fdfbe7bced924d4791cf6fa031218d2
  - enabled: 1
    path: Assets/GraphicTests/Scenes/2x_Lighting/2105_GI_BakedLightShape.unity
    guid: c034386e3fb58f44783743edf9b0f4a4
  - enabled: 1
    path: Assets/GraphicTests/Scenes/2x_Lighting/2106_GI_EmissionSG.unity
    guid: bf5546a039f560c45a12651846981034
  - enabled: 1
    path: Assets/GraphicTests/Scenes/2x_Lighting/2107_GI_IESCookie_A.unity
    guid: 8364dfd053eae8648ac8a8c149cbd091
  - enabled: 1
    path: Assets/GraphicTests/Scenes/2x_Lighting/2108_GI_IESCookie_B.unity
    guid: 029a23150c357e745b0a9f972f07049c
  - enabled: 1
    path: Assets/GraphicTests/Scenes/2x_Lighting/2109_GI_DoubleSided.unity
    guid: 901190cb7cb9686409afb4b714125e54
  - enabled: 1
    path: Assets/GraphicTests/Scenes/2x_Lighting/2110_IndirectController.unity
    guid: 443ac92abc2bd6a4d94e9e673dbcc29f
  - enabled: 1
    path: Assets/GraphicTests/Scenes/2x_Lighting/2201_ReflectionProbes_Priority.unity
    guid: d485acf0535eb4b42a9a3847f4a8274a
  - enabled: 1
    path: Assets/GraphicTests/Scenes/2x_Lighting/2202_ReflectionProbes_Volume.unity
    guid: 9b3132db666b3ae48aa17349ab100118
  - enabled: 1
    path: Assets/GraphicTests/Scenes/2x_Lighting/2203_PlanarProbes.unity
    guid: b8fa5b1235e91884799163adaf34e5d6
  - enabled: 1
    path: Assets/GraphicTests/Scenes/2x_Lighting/2204_ReflectionProbes_Lights.unity
    guid: 21d198bbbf9143d40b227ad2fe71706f
  - enabled: 1
    path: Assets/GraphicTests/Scenes/2x_Lighting/2205_LightLoopCullWOblique.unity
    guid: 2fb467d07511ad0498c47a86eb170d71
  - enabled: 1
    path: Assets/GraphicTests/Scenes/2x_Lighting/2206_PlanarReflectionVFace.unity
    guid: d4d352e2cbfbfac4686e77b69fe84ec0
  - enabled: 1
    path: Assets/GraphicTests/Scenes/2x_Lighting/2207_ReflectionProbeVFace.unity
    guid: 4814073d6e6ec404bba1f26bec73307a
  - enabled: 1
    path: Assets/GraphicTests/Scenes/2x_Lighting/2208_PlanarReflectionCullingStencil.unity
    guid: a550f264fed1623459f813b5001bea48
  - enabled: 1
    path: Assets/GraphicTests/Scenes/2x_Lighting/2209_ReflectionProbeCullingStencil.unity
    guid: b8090c44833d0a842bcd90e27dc43b6b
  - enabled: 1
    path: Assets/GraphicTests/Scenes/2x_Lighting/2210_ReflectionProbes_CaptureAtVolumeAnchor.unity
    guid: 6abac8c2689f0ed48b18d05bc496d5c4
  - enabled: 1
    path: Assets/GraphicTests/Scenes/2x_Lighting/2211_Probes_Specular.unity
    guid: e67192984ee3d6b44a17da02cda1f17a
  - enabled: 1
    path: Assets/GraphicTests/Scenes/2x_Lighting/2212_ReflectionProbes_Skies.unity
    guid: c193bc6b9e5a3764a92da565cdf8d74d
  - enabled: 1
    path: Assets/GraphicTests/Scenes/2x_Lighting/2213_PlanarReflection_VolumetricFog.unity
    guid: e35341f1401aaa0459bfeadafd941cb1
  - enabled: 1
    path: Assets/GraphicTests/Scenes/2x_Lighting/2220_SmoothPlanarReflection.unity
    guid: d4a7e5df537f6b0468c09ce661d8791d
  - enabled: 1
    path: Assets/GraphicTests/Scenes/2x_Lighting/2220_PlanarProbeExposure.unity
    guid: 52c8aecb09fafca439f894462d558a70
  - enabled: 1
    path: Assets/GraphicTests/Scenes/2x_Lighting/2222_ReflectionProbeDistanceBased.unity
    guid: edecbcde87e543140b1f4e2ffe510a3c
  - enabled: 1
    path: Assets/GraphicTests/Scenes/2x_Lighting/2301_Shadow_Mask.unity
    guid: 1029947770f955b4290bbdd8b641f7f1
  - enabled: 1
    path: Assets/GraphicTests/Scenes/2x_Lighting/2302_Shadow_Mask_Distance_Mode.unity
    guid: e52f701bbdb7827468e3548d1fd05590
  - enabled: 1
    path: Assets/GraphicTests/Scenes/2x_Lighting/2303_Shadow_Mask_Directional_OcclusionProbes.unity
    guid: 72c3210b185a33041ba0b13a57b1a3ea
  - enabled: 1
    path: Assets/GraphicTests/Scenes/2x_Lighting/2304_Contact_Shadow_DirectionalLight.unity
    guid: 0bd95465e38213946bb84218fa502976
  - enabled: 1
    path: Assets/GraphicTests/Scenes/2x_Lighting/2305_Contact_Shadow_PointLight.unity
    guid: 3bde89488846b9b43948e14b9d0ac936
  - enabled: 1
    path: Assets/GraphicTests/Scenes/2x_Lighting/2306_Contact_Shadow_SpotLight.unity
    guid: a8ecf1e3cee864a48bd6bca2c797fdb3
  - enabled: 1
    path: Assets/GraphicTests/Scenes/2x_Lighting/2307_Shadow_VeryHigh.unity
    guid: c110cc3f909bb664b82eb554f0494597
  - enabled: 1
    path: Assets/GraphicTests/Scenes/2x_Lighting/2308_Microshadows.unity
    guid: 6250123484c56d544a5c1cbd20fd6bb2
  - enabled: 1
    path: Assets/GraphicTests/Scenes/2x_Lighting/2309_Shadow_Mask_Dir_Fade.unity
    guid: 10cc8aebbf29a4e449e62471d6176292
  - enabled: 1
    path: Assets/GraphicTests/Scenes/2x_Lighting/2311_ShadowMaps.unity
    guid: 5dfc947af7e868c47a4656d29eb8653e
  - enabled: 1
    path: Assets/GraphicTests/Scenes/2x_Lighting/2312_Shadow_Mask_Spotlight_InnerAngle.unity
    guid: 653e9f0dc8540cd4286847b9791d92d6
  - enabled: 1
    path: Assets/GraphicTests/Scenes/2x_Lighting/2313_Shadow_Mask_Spotlight_Shapes.unity
    guid: 1aa0378ee07d97c41a3b309d969ab7d0
  - enabled: 1
    path: Assets/GraphicTests/Scenes/2x_Lighting/2314_Shadow_CustonAngle.unity
    guid: ae006c49aeea80940bd9fc1a623060aa
  - enabled: 1
    path: Assets/GraphicTests/Scenes/2x_Lighting/2315_Shadow_Cascades.unity
    guid: 5246b0356ec7dbf4aa0a3afc6b27b122
  - enabled: 1
    path: Assets/GraphicTests/Scenes/2x_Lighting/2316_ShadowTint.unity
    guid: c59b82120d32fbf4d96793fb7e0ec339
  - enabled: 1
    path: Assets/GraphicTests/Scenes/2x_Lighting/2317_Mixed_Cached_ShadowMap_Point.unity
    guid: f0256a9b31ae76e45bb04cfbbd6799ec
  - enabled: 1
    path: Assets/GraphicTests/Scenes/2x_Lighting/2318_Mixed_Cached_ShadowMap_Spot.unity
    guid: d4a5828c5a9a32444b15a298a759ff53
  - enabled: 1
    path: Assets/GraphicTests/Scenes/2x_Lighting/2319_Mixed_Cached_ShadowMap_Area.unity
    guid: 7e722454fc2b45846bf45661cc490359
  - enabled: 1
    path: Assets/GraphicTests/Scenes/2x_Lighting/2320_Mixed_Cached_ShadowMap_Directional.unity
    guid: c1fbd001447cf044f9deade52e5e8f45
  - enabled: 1
    path: Assets/GraphicTests/Scenes/2x_Lighting/2401_Area_Light_Meshes.unity
    guid: 359ded33a047fd540b5e19a98547f5e2
  - enabled: 1
    path: Assets/GraphicTests/Scenes/2x_Lighting/2402_Area_Rect_Shadow.unity
    guid: b03383077f153b7439af7708ebe1155a
  - enabled: 1
    path: Assets/GraphicTests/Scenes/2x_Lighting/2403_Area_TexturedRectLights.unity
    guid: 3b6ce72f472558240a2a8d61a932c6d0
  - enabled: 1
    path: Assets/GraphicTests/Scenes/2x_Lighting/2404_Area_LightOrientation.unity
    guid: e64d4cbd26924f44cb8ecf945d8f899a
  - enabled: 1
    path: Assets/GraphicTests/Scenes/2x_Lighting/2405_EnlightenDynamicAreaLights.unity
    guid: 5fe2db8e1b1f1b3448bdcc75bea0e2b8
  - enabled: 1
    path: Assets/GraphicTests/Scenes/2x_Lighting/2501_LightLayers.unity
    guid: 100c0e304d8aba84186dcd9bf48e5b85
  - enabled: 1
    path: Assets/GraphicTests/Scenes/2x_Lighting/2502_LightLayers Bitmask.unity
    guid: 6340c2e39ade6af419c41e6f7dce54c5
  - enabled: 1
    path: Assets/GraphicTests/Scenes/2x_Lighting/2503_LightLayer_DisableShadow.unity
    guid: a8cbd2435b2e88e4b8f3060f575e7af5
  - enabled: 1
    path: Assets/GraphicTests/Scenes/2x_Lighting/2505_Area_Light_ShadowMask_Baking.unity
    guid: 091dc511a7c5d714cba984414c7b7ecf
  - enabled: 1
    path: Assets/GraphicTests/Scenes/2x_Lighting/2551_SSR.unity
    guid: 62f2b88cccb280246a9211bbcf0c8245
  - enabled: 1
    path: Assets/GraphicTests/Scenes/2x_Lighting/2601_SSAO_HalfRes.unity
    guid: 7ac54351dc30c31478c8971edef2c924
  - enabled: 1
    path: Assets/GraphicTests/Scenes/2x_Lighting/2602_SSAO_FullRes.unity
    guid: afb9d0b09509f784293f3fa6a218103e
  - enabled: 1
    path: Assets/GraphicTests/Scenes/2x_Lighting/2701_TransparentSSR.unity
    guid: c9a611601b514da47a39335dc899c5f3
  - enabled: 1
    path: Assets/GraphicTests/Scenes/3x_DebugView/3001_DebugView.unity
    guid: 21522d96110c8dd41ab353d89fd740c3
  - enabled: 1
    path: Assets/GraphicTests/Scenes/3x_DebugView/3002_DebugLightLayers.unity
    guid: 95280217564a80c45916bbb33c3159fb
  - enabled: 1
    path: Assets/GraphicTests/Scenes/3x_DebugView/3003_LightingMode.unity
    guid: efd4cc3ba99a3ab4bbce52727bc5a7ec
  - enabled: 1
    path: Assets/GraphicTests/Scenes/3x_DebugView/3004_QuadOverdraw.unity
    guid: 5192812f0357dd846859eebd40994bb4
  - enabled: 1
    path: Assets/GraphicTests/Scenes/3x_DebugView/3005_VertexDensity.unity
    guid: cec032192a9db8541b2c7d395ba6fd9f
  - enabled: 1
    path: Assets/GraphicTests/Scenes/4x_PostProcessing/4001_Exposure.unity
    guid: f32cdac65dd17f847b4cdaaa85bb990a
  - enabled: 1
    path: Assets/GraphicTests/Scenes/4x_PostProcessing/4011_MotionBlur_PerObject.unity
    guid: bfedb7e76d6153a4896b9d61a8d826af
  - enabled: 1
    path: Assets/GraphicTests/Scenes/4x_PostProcessing/4013_TransparentAndOpaqueMotionVector.unity
    guid: ed84243e5c418844f87509bf80fdd919
  - enabled: 1
    path: Assets/GraphicTests/Scenes/4x_PostProcessing/4014_PrecomputedVelocityAlembic.unity
    guid: 908719946298a0c4cb31ea9576b14b3c
  - enabled: 1
    path: Assets/GraphicTests/Scenes/4x_PostProcessing/4020_ChromaticAberration.unity
    guid: 50a8dc518aa0c5e4fa5ae2ab2052bef4
  - enabled: 1
    path: Assets/GraphicTests/Scenes/4x_PostProcessing/4021_LensDistortion.unity
    guid: 4484570f2b253984b89233ac50505811
  - enabled: 1
    path: Assets/GraphicTests/Scenes/4x_PostProcessing/4022_PaniniProjection.unity
    guid: 3f7fbddefe91fe44ba7e0c199894d7d5
  - enabled: 1
    path: Assets/GraphicTests/Scenes/4x_PostProcessing/4023_VignetteClassic.unity
    guid: 27e9bb11ee6914e44bf36ad688926b50
  - enabled: 1
    path: Assets/GraphicTests/Scenes/4x_PostProcessing/4024_VignetteMasked.unity
    guid: 8489469fb12327945a9b847b88f77d9a
  - enabled: 1
    path: Assets/GraphicTests/Scenes/4x_PostProcessing/4025_FilmGrain.unity
    guid: eac2e34f4627d8846a2df518b0e1cb9e
  - enabled: 1
    path: Assets/GraphicTests/Scenes/4x_PostProcessing/4026_Dithering.unity
    guid: 49c136c02b1ebe640834a557f6baeef3
  - enabled: 1
    path: Assets/GraphicTests/Scenes/4x_PostProcessing/4027_GradingChannelMixer.unity
    guid: e4d45947c95a67a41b393c5fe823891b
  - enabled: 1
    path: Assets/GraphicTests/Scenes/4x_PostProcessing/4028_GradingColorAdjustments.unity
    guid: d37e4ef718eada94db246dbd8ef33205
  - enabled: 1
    path: Assets/GraphicTests/Scenes/4x_PostProcessing/4029_GradingColorCurves.unity
    guid: c4dab86134e72034aac45c19df32ceb7
  - enabled: 1
    path: Assets/GraphicTests/Scenes/4x_PostProcessing/4030_GradingLiftGammaGain.unity
    guid: 61718ed79ced0044fbfabd6ef7861a15
  - enabled: 1
    path: Assets/GraphicTests/Scenes/4x_PostProcessing/4031_GradingShadowsMidtonesHighlights.unity
    guid: b8fbc679adfaed54ea1d4121a8564c81
  - enabled: 1
    path: Assets/GraphicTests/Scenes/4x_PostProcessing/4032_GradingSplitToning.unity
    guid: 9e7523551cb924341a7dd2c98d773076
  - enabled: 1
    path: Assets/GraphicTests/Scenes/4x_PostProcessing/4033_GradingWhiteBalance.unity
    guid: 507fe0226a0388c4898d134f829a4b28
  - enabled: 1
    path: Assets/GraphicTests/Scenes/4x_PostProcessing/4034_TonemappingNeutral.unity
    guid: 6808e46b8d5946d478e963bd62642023
  - enabled: 1
    path: Assets/GraphicTests/Scenes/4x_PostProcessing/4035_TonemappingACES.unity
    guid: e2f8343586d0e6a46b9c20d3f682de21
  - enabled: 1
    path: Assets/GraphicTests/Scenes/4x_PostProcessing/4036_TonemappingCustom.unity
    guid: 2ffd6ed326c538247bdc54ab68fed4e2
  - enabled: 1
    path: Assets/GraphicTests/Scenes/4x_PostProcessing/4037_TonemappingExternal.unity
    guid: a29cfd59900da92428e1dc1fa215b260
  - enabled: 1
    path: Assets/GraphicTests/Scenes/4x_PostProcessing/4050_FXAA.unity
    guid: 736a5167224854841be61166040606c6
  - enabled: 1
    path: Assets/GraphicTests/Scenes/4x_PostProcessing/4051_SMAA.unity
    guid: d504aeb351e677b458d6c8980f63702b
  - enabled: 1
    path: Assets/GraphicTests/Scenes/4x_PostProcessing/4052_TAA.unity
    guid: 3f337bf06aa4e694c9ef5f6dc0eab02e
  - enabled: 1
    path: Assets/GraphicTests/Scenes/4x_PostProcessing/4060_CustomPostProcess.unity
    guid: cf78ea2211e5e6c45b8a85261bb291dd
  - enabled: 1
    path: Assets/GraphicTests/Scenes/4x_PostProcessing/4061_CustomPostProcessMotionVectors.unity
    guid: a7a36e3a81f4c674ea58a85b7f3b4d70
  - enabled: 1
    path: Assets/GraphicTests/Scenes/4x_PostProcessing/4070_PhysicalCamera-iso-aperture-shutter.unity
    guid: cc0be4a72d37601449a16c2d168ac449
  - enabled: 1
    path: Assets/GraphicTests/Scenes/4x_PostProcessing/4071_PhysicalCamera-Aperture-bladeCount.unity
    guid: 842b41a0b734f7744870a951a35f6d9e
  - enabled: 1
    path: Assets/GraphicTests/Scenes/4x_PostProcessing/4072_PhysicalCamera-Aperture-curvature.unity
    guid: a7cd68611a456484baf555290cba8d67
  - enabled: 1
    path: Assets/GraphicTests/Scenes/4x_PostProcessing/4073_PhysicalCamera-Aperture-barrelClipping.unity
    guid: eb4329adb36623e4a8aa4f0a72b36203
  - enabled: 1
    path: Assets/GraphicTests/Scenes/4x_PostProcessing/4074_PhysicalCamera-Aperture-anamorphism.unity
    guid: 9a927a8eae77a07438f6e55cb7c03820
  - enabled: 1
    path: Assets/GraphicTests/Scenes/4x_PostProcessing/4075_PhysicalCamera-gateFit.unity
    guid: c117ad53f0d031344b1a2e850c7e5eac
  - enabled: 1
    path: Assets/GraphicTests/Scenes/4x_PostProcessing/4076_PhysicalCamera-lensShift.unity
    guid: fc67c672737bf414d89053dc0d980bff
  - enabled: 1
    path: Assets/GraphicTests/Scenes/4x_PostProcessing/4080_DepthOfField.unity
    guid: d3375e5f6f853104cab3917c2424cca2
  - enabled: 1
    path: Assets/GraphicTests/Scenes/4x_PostProcessing/4082_DepthOfField-PB.unity
    guid: d31e5e20c0b5d8b42af93fda0f5f77a5
  - enabled: 1
    path: Assets/GraphicTests/Scenes/4x_PostProcessing/4083_DepthOfField-FP16AlphaPB.unity
    guid: a0fe0a96435b36649a501656437bfdeb
  - enabled: 1
    path: Assets/GraphicTests/Scenes/4x_PostProcessing/4090_DRS-Hardware.unity
    guid: 813bead26cd69ed4c9e9726f6670da5f
  - enabled: 1
    path: Assets/GraphicTests/Scenes/4x_PostProcessing/4089_DRS-DLSS-Software.unity
    guid: eb89f789e3ce3db4d91641ad06d27151
  - enabled: 1
    path: Assets/GraphicTests/Scenes/4x_PostProcessing/4091_DRS-Software.unity
    guid: 6293ce393e2851d4e9827ff3dadd2673
  - enabled: 1
    path: Assets/GraphicTests/Scenes/4x_PostProcessing/4092_LensFlare_Circle_DataDriven.unity
    guid: 127cf0a76c5410c44ab9d294dd01c6bd
  - enabled: 1
    path: Assets/GraphicTests/Scenes/4x_PostProcessing/4093_LensFlare_Polygon_DataDriven.unity
    guid: 1855b23a6b57d2b40a5885c843a5c9db
  - enabled: 1
    path: Assets/GraphicTests/Scenes/4x_PostProcessing/4094_LensFlare_Image_DataDriven.unity
    guid: 475d979c4af80a043b6b9a7711903eab
  - enabled: 1
    path: Assets/GraphicTests/Scenes/4x_PostProcessing/4095_LensFlare_Component_DataDriven.unity
    guid: db1e613f72b7a5b4188402e98ca17cd4
  - enabled: 1
    path: Assets/GraphicTests/Scenes/4x_PostProcessing/4096_DRS-TAAU-Hardware.unity
    guid: 4dee1c4da3598c24f9fdd58a675d6547
  - enabled: 1
    path: Assets/GraphicTests/Scenes/4x_PostProcessing/4097_DRS-TAAU-Software.unity
    guid: a50807faa70f2a441aba00a405914c6b
  - enabled: 1
    path: Assets/GraphicTests/Scenes/4x_PostProcessing/4101_FP16Alpha.unity
    guid: 5f05ae64777a2d9458961c7ac5f1977f
  - enabled: 1
    path: Assets/GraphicTests/Scenes/5x_SkyAndFog/5001_Fog_FogFallback.unity
    guid: d04c39af67e5e18449a44f6a7778862f
  - enabled: 1
    path: Assets/GraphicTests/Scenes/5x_SkyAndFog/5002_Fog_DensityVolumes.unity
    guid: 340fc0a32de5178478b13cfa2dd928f6
  - enabled: 1
    path: Assets/GraphicTests/Scenes/5x_SkyAndFog/5003_Fog_DensityVolumesShadows.unity
    guid: abfc0c0cd1816114e9696849bc9e6406
  - enabled: 1
    path: Assets/GraphicTests/Scenes/5x_SkyAndFog/5004_Pbr_Sky_High_Altitude.unity
    guid: 3ac6122326e687b439415cfacaf7d48e
  - enabled: 1
    path: Assets/GraphicTests/Scenes/5x_SkyAndFog/5005_Pbr_Sky_Med_Altitude.unity
    guid: da48472b200e13f438a16366737c777c
  - enabled: 1
    path: Assets/GraphicTests/Scenes/5x_SkyAndFog/5006_Pbr_Sky_Low_Altitude.unity
    guid: 064c94d540e5d9248a6c4d43a6d1f1e8
  - enabled: 1
    path: Assets/GraphicTests/Scenes/5x_SkyAndFog/5007_Exponential_Fog.unity
    guid: d41e3091708565747bbadd792e5dd01b
  - enabled: 1
    path: Assets/GraphicTests/Scenes/5x_SkyAndFog/5008_FogFiltering.unity
    guid: f5cb4917223ead34abb31c1dc1013fb2
  - enabled: 1
    path: Assets/GraphicTests/Scenes/5x_SkyAndFog/5009_HDRI_Sky_Flow.unity
    guid: f2fd7a28087b7634e94c49cb78704e74
  - enabled: 1
    path: Assets/GraphicTests/Scenes/5x_SkyAndFog/5010_CloudLayer.unity
    guid: 602816355ed2fb94383bb6396823e77e
  - enabled: 1
    path: Assets/GraphicTests/Scenes/5x_SkyAndFog/5011_VolumetricCloudsShadows.unity
    guid: 2d74a7c25635150458c8929bffe51aa3
  - enabled: 1
    path: Assets/GraphicTests/Scenes/5x_SkyAndFog/5011_VolumetricCloudsShadowsBake.unity
    guid: 8394dceddd860454db78e045f31a5265
  - enabled: 1
    path: Assets/GraphicTests/Scenes/5x_SkyAndFog/5011_VolumetricClouds.unity
    guid: 2c45a175605910b429f6a1568c825d52
  - enabled: 1
    path: Assets/GraphicTests/Scenes/5x_SkyAndFog/5012_VolumetricCloudsRelativeClouds.unity
    guid: c3387410cdd517844afb26a6ac1cd0b8
  - enabled: 1
    path: Assets/GraphicTests/Scenes/5x_SkyAndFog/5013_VolumetricCloudsShadowsNoExposureControl.unity
    guid: 5c206ffe4be14364ebbe4b661b9bc792
  - enabled: 1
    path: Assets/GraphicTests/Scenes/5x_SkyAndFog/5015_VolumetricClouds_ProbeGradient.unity
    guid: 78ca7afcf8921954aa91cd9f95c25131
  - enabled: 1
    path: Assets/GraphicTests/Scenes/5x_SkyAndFog/5015_VolumetricCloudsProbeAndSky.unity
    guid: aa9d69ba302c00f418067837b25922c9
  - enabled: 1
    path: Assets/GraphicTests/Scenes/8x_ShaderGraph/8101_Opaque.unity
    guid: 3f9e911b4dbc9464e85add595c37cb89
  - enabled: 1
    path: Assets/GraphicTests/Scenes/8x_ShaderGraph/8102_Transparent.unity
    guid: c2f6e1c5441279d42b05dbe99212bf2d
  - enabled: 1
    path: Assets/GraphicTests/Scenes/8x_ShaderGraph/8103_PrePostPass.unity
    guid: 92280049d357c564b9a9297b39e02a92
  - enabled: 1
    path: Assets/GraphicTests/Scenes/8x_ShaderGraph/8104_Unlit.unity
    guid: 7529f10e11b78924b9c1ee1727b1405f
  - enabled: 1
    path: Assets/GraphicTests/Scenes/8x_ShaderGraph/8105_BlendStates_a.unity
    guid: f4c1349c4fb80fc42a6633e112d14557
  - enabled: 1
    path: Assets/GraphicTests/Scenes/8x_ShaderGraph/8105_BlendStates_b.unity
    guid: e75b9916869e2384b8e53bc6bffb1314
  - enabled: 1
    path: Assets/GraphicTests/Scenes/8x_ShaderGraph/8105_BlendStates_c_lit-unlit.unity
    guid: 277b6e81295b84afaa297d0889efb8a1
  - enabled: 1
    path: Assets/GraphicTests/Scenes/8x_ShaderGraph/8106_UnlitShadowMatte.unity
    guid: 446a8abf33eabaa4eb3228747da30066
  - enabled: 1
    path: Assets/GraphicTests/Scenes/8x_ShaderGraph/8107_UnlitShadowMatteAmbientOcclusion.unity
    guid: 3258eb67f3c2f974bb87d063ef60ccb5
  - enabled: 1
    path: Assets/GraphicTests/Scenes/8x_ShaderGraph/8108_UnlitShadowMatteAmbientOcclusionMSAA.unity
    guid: c2efdf3fe2a75b54588a53fc3be2bd17
  - enabled: 1
    path: Assets/GraphicTests/Scenes/8x_ShaderGraph/8109_IsFrontFace.unity
    guid: efcb56a48bd79f6478c01c072f236149
  - enabled: 1
    path: Assets/GraphicTests/Scenes/8x_ShaderGraph/8201_VertexAnimation.unity
    guid: 328570ab5ddac484bbf26d8504f7f417
  - enabled: 1
    path: Assets/GraphicTests/Scenes/8x_ShaderGraph/8202_BentNormals.unity
    guid: 73c76f42fb2f8e94a81002777d6b2ae4
  - enabled: 1
    path: Assets/GraphicTests/Scenes/8x_ShaderGraph/8203_Emission.unity
    guid: c9562f484d1b1ad4498a5cb660648dcb
  - enabled: 1
    path: Assets/GraphicTests/Scenes/8x_ShaderGraph/8204_CustomSpecOcclusion.unity
    guid: ea4b63b16805d5d40a81ed8842d96847
  - enabled: 1
    path: Assets/GraphicTests/Scenes/8x_ShaderGraph/8205_SceneDepthColorNodes.unity
    guid: 17a399a27d6d4504cb53093dcadfe715
  - enabled: 1
    path: Assets/GraphicTests/Scenes/8x_ShaderGraph/8206_VertexNormalTangent.unity
    guid: 2ece39f1bf8803a4192cbf5c032b5b7d
  - enabled: 1
    path: Assets/GraphicTests/Scenes/8x_ShaderGraph/8207_Instancing.unity
    guid: 4229d44b837011e48b0f123903ea0ea5
  - enabled: 1
    path: Assets/GraphicTests/Scenes/8x_ShaderGraph/8207_CustomInterpolators.unity
    guid: 52d6e6ba6f864c24f9ca8db904b542b0
  - enabled: 1
    path: Assets/GraphicTests/Scenes/8x_ShaderGraph/8208_Displacement.unity
    guid: fc72e30a078b5724ca1dfe4086a3a505
  - enabled: 1
    path: Assets/GraphicTests/Scenes/8x_ShaderGraph/8209_CustomPassNodes.unity
    guid: beda2df19b812c944a26a77591f54588
  - enabled: 1
<<<<<<< HEAD
    path: Assets/GraphicTests/Scenes/8x_ShaderGraph/8210_Fullscreen.unity
    guid: 74b447ba1a6ee064fb7ebe7a6e56c62d
=======
    path: Assets/GraphicTests/Scenes/8x_ShaderGraph/8210_Refract_and_Fresnel.unity
    guid: 88673d3037ade164680a1fce99a2119e
  - enabled: 1
    path: Assets/GraphicTests/Scenes/8x_ShaderGraph/8211_SceneDepthDifference.unity
    guid: 038c429abb5894140bc2a6d5ec82f6d2
>>>>>>> 9a2472ed
  - enabled: 1
    path: Assets/GraphicTests/Scenes/9x_Other/9001_LODTransition.unity
    guid: b15315a1f9287fa4dac965a039b3b778
  - enabled: 1
    path: Assets/GraphicTests/Scenes/9x_Other/9002_FrameSettings_LOD.unity
    guid: b4995887c0a7322428c31a1e7778754b
  - enabled: 1
    path: Assets/GraphicTests/Scenes/9x_Other/9003_CameraRelativeRendering.unity
    guid: b15afca992049604dbb5071c393dd355
  - enabled: 1
    path: Assets/GraphicTests/Scenes/9x_Other/9004_MultiViewport.unity
    guid: ee1bdf0fe4a145549a0172f292129c20
  - enabled: 1
    path: Assets/GraphicTests/Scenes/9x_Other/9005_AfterPostProcess.unity
    guid: 2bb5d28daf3968e40aad1ae3211c2e9d
  - enabled: 1
    path: Assets/GraphicTests/Scenes/9x_Other/9007_CameraAlphaComposition.unity
    guid: 9bdb6076c41f9d64099cfd338b8f4c8b
  - enabled: 1
    path: Assets/GraphicTests/Scenes/9x_Other/9301_MotionVectorsOff-Forward-Dynamic.unity
    guid: 322dc5ea5f705a245acc44fd467164ef
  - enabled: 1
    path: Assets/GraphicTests/Scenes/9x_Other/9301_MotionVectorsOff-Forward-Static.unity
    guid: e77695acbf97db642bde151c9cb2e6dd
  - enabled: 1
    path: Assets/GraphicTests/Scenes/9x_Other/9301_MotionVectorsOn-Forward-Dynamic.unity
    guid: 4a647d8a90f260a498beeeab999a7a94
  - enabled: 1
    path: Assets/GraphicTests/Scenes/9x_Other/9301_MotionVectorsOn-Forward-Static.unity
    guid: da4626baae9ab224396d5b4ea4d65ade
  - enabled: 1
    path: Assets/GraphicTests/Scenes/9x_Other/9302_MotionVectorsOff-Deffered-Dynamic.unity
    guid: c94380e34bef7d24c9d95f520ee006b1
  - enabled: 1
    path: Assets/GraphicTests/Scenes/9x_Other/9302_MotionVectorsOff-Deffered-Static.unity
    guid: 4f2cb986918804f4aad481246d4b54ba
  - enabled: 1
    path: Assets/GraphicTests/Scenes/9x_Other/9302_MotionVectorsOff-DefferedDecal-Dynamic.unity
    guid: d9fa5d46dfe9c904094d3307d82467ba
  - enabled: 1
    path: Assets/GraphicTests/Scenes/9x_Other/9302_MotionVectorsOff-DefferedDecal-Static.unity
    guid: d00305c429b50834eb16887388118552
  - enabled: 1
    path: Assets/GraphicTests/Scenes/9x_Other/9302_MotionVectorsOn-Deffered-Dynamic.unity
    guid: dbac54cd53110e949bff19f8be4e39bf
  - enabled: 1
    path: Assets/GraphicTests/Scenes/9x_Other/9302_MotionVectorsOn-Deffered-Static.unity
    guid: 356a32d71c5170b4ea18c8b7a80b0f47
  - enabled: 1
    path: Assets/GraphicTests/Scenes/9x_Other/9302_MotionVectorsOn-DefferedDecal-Dynamic.unity
    guid: 6cfc34a76b5a8334b850c3129d9069c7
  - enabled: 1
    path: Assets/GraphicTests/Scenes/9x_Other/9302_MotionVectorsOn-DefferedDecal-Static.unity
    guid: aa2b8ed7d0d276340b794c91ebc7cdce
  - enabled: 1
    path: Assets/GraphicTests/Scenes/9x_Other/9304_MotionVectorsPrecomputedAndCustomVelocity.unity
    guid: 17db845926c93fb4e8d11e7880485ba4
  - enabled: 1
    path: Assets/GraphicTests/Scenes/9x_Other/9303_MotionVectorsDisabled.unity
    guid: 82d327d1c3dbce748884df6b53e153fd
  - enabled: 1
    path: Assets/GraphicTests/Scenes/9x_Other/9401_MSAAForwardOnly.unity
    guid: b8bed8c61a04a644f87582e26e3596f2
  - enabled: 1
    path: Assets/GraphicTests/Scenes/9x_Other/9401_MSAAForwardBoth.unity
    guid: 3355ad2efd7c699418d5a0db666d2d01
  - enabled: 1
    path: Assets/GraphicTests/Scenes/9x_Other/9402_AlphaToMask-Graph.unity
    guid: 4fb94469014a7ce468a32889d270785d
  - enabled: 1
    path: Assets/GraphicTests/Scenes/9x_Other/9402_AlphaToMask-HDRP.unity
    guid: 520aec2f141eeaf4daceb4e016157b78
  - enabled: 1
    path: Assets/GraphicTests/Scenes/9x_Other/9500_LightScripting.unity
    guid: 134ab13db8156a14891996196de4cf63
  - enabled: 0
    path: Assets/GraphicTests/Scenes/9x_Other/9601_SkinnedMeshBatching-Off.unity
    guid: d0d3270af482d2349baf7fc2a1dc7d4f
  - enabled: 0
    path: Assets/GraphicTests/Scenes/9x_Other/9602_SkinnedMeshBatching-On.unity
    guid: 78446c36daacd444c8a07b5671274a51
  - enabled: 1
    path: Assets/GraphicTests/Scenes/9x_Other/9603_MeshRendererBatching-Off.unity
    guid: 7edc6301457ff2c41a22f11ed10a9aee
  - enabled: 1
    path: Assets/GraphicTests/Scenes/9x_Other/9604_MeshRendererBatching-On.unity
    guid: 0dcef9d74b6e30247bf7390c1da4abe5
  - enabled: 1
    path: Assets/GraphicTests/Scenes/9x_Other/9700_CustomPass_FullScreen.unity
    guid: 86f8f2a99d6720b48abc19c684103d74
  - enabled: 1
    path: Assets/GraphicTests/Scenes/9x_Other/9701_CustomPass_DrawRenderers.unity
    guid: c64196eb7ce78e84bb835b2ea858ee19
  - enabled: 1
    path: Assets/GraphicTests/Scenes/9x_Other/9702_CustomPass_API.unity
    guid: 3d584f34970fc5c44871961e3178f4ce
  - enabled: 1
    path: Assets/GraphicTests/Scenes/9x_Other/9800_Compositor.unity
    guid: 708bd21bc204d2342bc1702a5a6de1d3
  - enabled: 1
    path: Assets/GraphicTests/Scenes/9x_Other/9801_ShurikenLightModule.unity
    guid: d50ee167e49a2d74988347d7888c3613
  - enabled: 1
    path: Assets/GraphicTests/Scenes/9x_Other/9901_AOV_buffers.unity
    guid: 5b7d40e46ea038446bf4f714c9d89eaf
  - enabled: 1
    path: Assets/GraphicTests/Scenes/9x_Other/9902_AOV_buffers2.unity
    guid: f63ff73f5ad6e02479e7d9e556f572b6
  - enabled: 1
    path: Assets/GraphicTests/Scenes/9x_Other/9910_GlobalMipBias.unity
    guid: 3f9d18568d46df044847954b624b6152
  - enabled: 1
<<<<<<< HEAD
    path: Assets/GraphicTests/Scenes/2x_Lighting/2320_Mixed_Cached_ShadowMap_Directional.unity
    guid: c1fbd001447cf044f9deade52e5e8f45
  - enabled: 1
    path: Assets/GraphicTests/Scenes/2x_Lighting/2319_Mixed_Cached_ShadowMap_Area.unity
    guid: 7e722454fc2b45846bf45661cc490359
=======
    path: Assets/GraphicTests/Scenes/9x_Other/9920_WaterSurface.unity
    guid: fa0d54c5ccbc8b143a8db100374e0f5e
>>>>>>> 9a2472ed
  m_configObjects: {}<|MERGE_RESOLUTION|>--- conflicted
+++ resolved
@@ -714,16 +714,14 @@
     path: Assets/GraphicTests/Scenes/8x_ShaderGraph/8209_CustomPassNodes.unity
     guid: beda2df19b812c944a26a77591f54588
   - enabled: 1
-<<<<<<< HEAD
     path: Assets/GraphicTests/Scenes/8x_ShaderGraph/8210_Fullscreen.unity
     guid: 74b447ba1a6ee064fb7ebe7a6e56c62d
-=======
+  - enabled: 1
     path: Assets/GraphicTests/Scenes/8x_ShaderGraph/8210_Refract_and_Fresnel.unity
     guid: 88673d3037ade164680a1fce99a2119e
   - enabled: 1
     path: Assets/GraphicTests/Scenes/8x_ShaderGraph/8211_SceneDepthDifference.unity
     guid: 038c429abb5894140bc2a6d5ec82f6d2
->>>>>>> 9a2472ed
   - enabled: 1
     path: Assets/GraphicTests/Scenes/9x_Other/9001_LODTransition.unity
     guid: b15315a1f9287fa4dac965a039b3b778
@@ -836,14 +834,6 @@
     path: Assets/GraphicTests/Scenes/9x_Other/9910_GlobalMipBias.unity
     guid: 3f9d18568d46df044847954b624b6152
   - enabled: 1
-<<<<<<< HEAD
-    path: Assets/GraphicTests/Scenes/2x_Lighting/2320_Mixed_Cached_ShadowMap_Directional.unity
-    guid: c1fbd001447cf044f9deade52e5e8f45
-  - enabled: 1
-    path: Assets/GraphicTests/Scenes/2x_Lighting/2319_Mixed_Cached_ShadowMap_Area.unity
-    guid: 7e722454fc2b45846bf45661cc490359
-=======
     path: Assets/GraphicTests/Scenes/9x_Other/9920_WaterSurface.unity
     guid: fa0d54c5ccbc8b143a8db100374e0f5e
->>>>>>> 9a2472ed
   m_configObjects: {}