{
<<<<<<< HEAD
    "dependencies": {
        "com.unity.postprocessing": "file:../../../com.unity.postprocessing",
        "com.unity.test-framework": "1.1.18",
        "com.unity.testframework.graphics": "7.8.16-exp.2",
        "com.unity.modules.animation": "1.0.0",
        "com.unity.modules.assetbundle": "1.0.0",
        "com.unity.modules.audio": "1.0.0",
        "com.unity.modules.imageconversion": "1.0.0",
        "com.unity.modules.imgui": "1.0.0",
        "com.unity.modules.jsonserialize": "1.0.0",
        "com.unity.modules.particlesystem": "1.0.0",
        "com.unity.modules.physics": "1.0.0",
        "com.unity.modules.uielements": "1.0.0",
        "com.unity.modules.unityanalytics": "1.0.0",
        "com.unity.modules.unitywebrequest": "1.0.0",
        "com.unity.modules.video": "1.0.0",
        "com.unity.modules.vr": "1.0.0",
        "com.unity.modules.xr": "1.0.0"
    },
    "disableProjectUpdate": true,
    "testables": [
        "com.unity.postprocessing",
        "com.unity.testframework.graphics"
    ]
=======
  "dependencies": {
    "com.unity.postprocessing": "file:../../../com.unity.postprocessing",
    "com.unity.test-framework": "1.1.29",
    "com.unity.testframework.graphics": "7.8.11-preview",
    "com.unity.modules.animation": "1.0.0",
    "com.unity.modules.assetbundle": "1.0.0",
    "com.unity.modules.audio": "1.0.0",
    "com.unity.modules.imageconversion": "1.0.0",
    "com.unity.modules.imgui": "1.0.0",
    "com.unity.modules.jsonserialize": "1.0.0",
    "com.unity.modules.particlesystem": "1.0.0",
    "com.unity.modules.physics": "1.0.0",
    "com.unity.modules.uielements": "1.0.0",
    "com.unity.modules.unityanalytics": "1.0.0",
    "com.unity.modules.unitywebrequest": "1.0.0",
    "com.unity.modules.video": "1.0.0",
    "com.unity.modules.vr": "1.0.0",
    "com.unity.modules.xr": "1.0.0"
  },
  "disableProjectUpdate": true,
  "testables": [
    "com.unity.postprocessing",
    "com.unity.testframework.graphics"
  ]
>>>>>>> 567c3f76
}<|MERGE_RESOLUTION|>--- conflicted
+++ resolved
@@ -1,30 +1,4 @@
 {
-<<<<<<< HEAD
-    "dependencies": {
-        "com.unity.postprocessing": "file:../../../com.unity.postprocessing",
-        "com.unity.test-framework": "1.1.18",
-        "com.unity.testframework.graphics": "7.8.16-exp.2",
-        "com.unity.modules.animation": "1.0.0",
-        "com.unity.modules.assetbundle": "1.0.0",
-        "com.unity.modules.audio": "1.0.0",
-        "com.unity.modules.imageconversion": "1.0.0",
-        "com.unity.modules.imgui": "1.0.0",
-        "com.unity.modules.jsonserialize": "1.0.0",
-        "com.unity.modules.particlesystem": "1.0.0",
-        "com.unity.modules.physics": "1.0.0",
-        "com.unity.modules.uielements": "1.0.0",
-        "com.unity.modules.unityanalytics": "1.0.0",
-        "com.unity.modules.unitywebrequest": "1.0.0",
-        "com.unity.modules.video": "1.0.0",
-        "com.unity.modules.vr": "1.0.0",
-        "com.unity.modules.xr": "1.0.0"
-    },
-    "disableProjectUpdate": true,
-    "testables": [
-        "com.unity.postprocessing",
-        "com.unity.testframework.graphics"
-    ]
-=======
   "dependencies": {
     "com.unity.postprocessing": "file:../../../com.unity.postprocessing",
     "com.unity.test-framework": "1.1.29",
@@ -49,5 +23,4 @@
     "com.unity.postprocessing",
     "com.unity.testframework.graphics"
   ]
->>>>>>> 567c3f76
 }