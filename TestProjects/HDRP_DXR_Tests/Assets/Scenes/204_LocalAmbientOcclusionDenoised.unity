--- conflicted
+++ resolved
@@ -256,10 +256,7 @@
   showAdditionalSettings: 0
   m_AreaLightEmissiveMeshShadowCastingMode: 0
   m_AreaLightEmissiveMeshMotionVectorGenerationMode: 0
-<<<<<<< HEAD
-=======
   m_AreaLightEmissiveMeshLayer: -1
->>>>>>> fb439485
 --- !u!108 &167693176
 Light:
   m_ObjectHideFlags: 0
@@ -509,22 +506,7 @@
     - target: {fileID: 114995348509370400, guid: c07ace9ab142ca9469fa377877c2f1e7,
         type: 3}
       propertyPath: waitFrames
-      value: 30
-      objectReference: {fileID: 0}
-    - target: {fileID: 114995348509370400, guid: c07ace9ab142ca9469fa377877c2f1e7,
-        type: 3}
-      propertyPath: captureFromBackBuffer
-      value: 1
-      objectReference: {fileID: 0}
-    - target: {fileID: 114995348509370400, guid: c07ace9ab142ca9469fa377877c2f1e7,
-        type: 3}
-      propertyPath: xrCompatible
-      value: 0
-      objectReference: {fileID: 0}
-    - target: {fileID: 114995348509370400, guid: c07ace9ab142ca9469fa377877c2f1e7,
-        type: 3}
-      propertyPath: waitForFrameCountMultiple
-      value: 1
+      value: 5
       objectReference: {fileID: 0}
     - target: {fileID: 114995348509370400, guid: c07ace9ab142ca9469fa377877c2f1e7,
         type: 3}
