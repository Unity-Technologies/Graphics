%YAML 1.1
%TAG !u! tag:unity3d.com,2011:
--- !u!114 &-2302171417778506528
MonoBehaviour:
  m_ObjectHideFlags: 11
  m_CorrespondingSourceObject: {fileID: 0}
  m_PrefabInstance: {fileID: 0}
  m_PrefabAsset: {fileID: 0}
  m_GameObject: {fileID: 0}
  m_Enabled: 1
  m_EditorHideFlags: 0
  m_Script: {fileID: 11500000, guid: da692e001514ec24dbc4cca1949ff7e8, type: 3}
  m_Name: 
  m_EditorClassIdentifier: 
  version: 12
--- !u!21 &2100000
Material:
  serializedVersion: 6
  m_ObjectHideFlags: 0
  m_CorrespondingSourceObject: {fileID: 0}
  m_PrefabInstance: {fileID: 0}
  m_PrefabAsset: {fileID: 0}
  m_Name: Shader Graphs_Fabric_CottonWool_SSS
  m_Shader: {fileID: -6465566751694194690, guid: 27f682c97fb51004cbbea8c91c6a30ad,
    type: 3}
  m_ShaderKeywords: _DISABLE_SSR_TRANSPARENT
  m_LightmapFlags: 4
  m_EnableInstancingVariants: 0
  m_DoubleSidedGI: 0
  m_CustomRenderQueue: -1
  stringTagMap:
    MotionVector: User
  disabledShaderPasses:
  - MOTIONVECTORS
  - TransparentBackface
  - TransparentDepthPrepass
  - TransparentDepthPostpass
  m_SavedProperties:
    serializedVersion: 3
    m_TexEnvs:
    - _Texture2DAsset_01f8d556eb1a4b54adaecd37847755bf_Out_0:
        m_Texture: {fileID: 2800000, guid: fcecce6d2c9be8d418a27f0658a2210d, type: 3}
        m_Scale: {x: 1, y: 1}
        m_Offset: {x: 0, y: 0}
    - _Texture2DAsset_115edbd29c864a77b0573b870e149db7_Out_0:
        m_Texture: {fileID: 2800000, guid: fcecce6d2c9be8d418a27f0658a2210d, type: 3}
        m_Scale: {x: 1, y: 1}
        m_Offset: {x: 0, y: 0}
    - _Texture2DAsset_224A0831_Out_0:
        m_Texture: {fileID: 2800000, guid: fcecce6d2c9be8d418a27f0658a2210d, type: 3}
        m_Scale: {x: 1, y: 1}
        m_Offset: {x: 0, y: 0}
    - _Texture2DAsset_49183cb5db1a456d95f5a88b2e584bdc_Out_0:
        m_Texture: {fileID: 2800000, guid: fcecce6d2c9be8d418a27f0658a2210d, type: 3}
        m_Scale: {x: 1, y: 1}
        m_Offset: {x: 0, y: 0}
    - _Texture2DAsset_9ab3bdddf2d44494a9f028cc9bd94788_Out_0:
        m_Texture: {fileID: 2800000, guid: fcecce6d2c9be8d418a27f0658a2210d, type: 3}
        m_Scale: {x: 1, y: 1}
        m_Offset: {x: 0, y: 0}
    - _Texture2DAsset_d996c5c226d74fc9a7e54f1be5a182bd_Out_0:
        m_Texture: {fileID: 2800000, guid: fcecce6d2c9be8d418a27f0658a2210d, type: 3}
        m_Scale: {x: 1, y: 1}
        m_Offset: {x: 0, y: 0}
<<<<<<< HEAD
    - _Texture2DAsset_de5eb8312add638b905766608a718547_Out_0:
        m_Texture: {fileID: 2800000, guid: fcecce6d2c9be8d418a27f0658a2210d, type: 3}
        m_Scale: {x: 1, y: 1}
        m_Offset: {x: 0, y: 0}
    - unity_Lightmaps:
        m_Texture: {fileID: 0}
        m_Scale: {x: 1, y: 1}
        m_Offset: {x: 0, y: 0}
    - unity_LightmapsInd:
        m_Texture: {fileID: 0}
        m_Scale: {x: 1, y: 1}
        m_Offset: {x: 0, y: 0}
    - unity_ShadowMasks:
        m_Texture: {fileID: 0}
        m_Scale: {x: 1, y: 1}
        m_Offset: {x: 0, y: 0}
=======
>>>>>>> a23018ac
    m_Ints: []
    m_Floats:
    - _AddPrecomputedVelocity: 0
    - _AlphaCutoffEnable: 0
    - _AlphaDstBlend: 0
    - _AlphaSrcBlend: 1
    - _AlphaToMask: 0
    - _AlphaToMaskInspectorValue: 0
    - _BlendMode: 0
    - _CullMode: 2
    - _CullModeForward: 2
    - _DepthOffsetEnable: 0
    - _DiffusionProfileHash: 3.3412218
    - _DoubleSidedEnable: 0
    - _DoubleSidedNormalMode: 2
    - _DstBlend: 0
    - _EnableBlendModePreserveSpecularLighting: 1
    - _EnableFogOnTransparent: 1
    - _OpaqueCullMode: 2
    - _ReceivesSSR: 1
    - _ReceivesSSRTransparent: 0
    - _RenderQueueType: 1
    - _RequireSplitLighting: 1
    - _SrcBlend: 1
    - _StencilRef: 4
    - _StencilRefDepth: 8
    - _StencilRefDistortionVec: 4
    - _StencilRefGBuffer: 14
    - _StencilRefMV: 40
    - _StencilWriteMask: 6
    - _StencilWriteMaskDepth: 8
    - _StencilWriteMaskDistortionVec: 4
    - _StencilWriteMaskGBuffer: 14
    - _StencilWriteMaskMV: 40
    - _SupportDecals: 1
    - _SurfaceType: 0
    - _TransparentBackfaceEnable: 0
    - _TransparentCullMode: 2
    - _TransparentDepthPostpassEnable: 0
    - _TransparentDepthPrepassEnable: 0
    - _TransparentSortPriority: 0
    - _TransparentWritingMotionVec: 0
    - _TransparentZWrite: 0
    - _UseShadowThreshold: 0
    - _ZTestDepthEqualForOpaque: 3
    - _ZTestGBuffer: 4
    - _ZTestTransparent: 4
    - _ZWrite: 1
    m_Colors:
    - _DiffusionProfileAsset: {r: -5.8700237e+22, g: -0.0000003144885, b: 1.9852604e+29,
        a: -1.2453132e+13}
    - _DoubleSidedConstants: {r: 1, g: 1, b: -1, a: 0}
    - _EmissionColor: {r: 1, g: 1, b: 1, a: 1}
  m_BuildTextureStacks: []<|MERGE_RESOLUTION|>--- conflicted
+++ resolved
@@ -62,25 +62,6 @@
         m_Texture: {fileID: 2800000, guid: fcecce6d2c9be8d418a27f0658a2210d, type: 3}
         m_Scale: {x: 1, y: 1}
         m_Offset: {x: 0, y: 0}
-<<<<<<< HEAD
-    - _Texture2DAsset_de5eb8312add638b905766608a718547_Out_0:
-        m_Texture: {fileID: 2800000, guid: fcecce6d2c9be8d418a27f0658a2210d, type: 3}
-        m_Scale: {x: 1, y: 1}
-        m_Offset: {x: 0, y: 0}
-    - unity_Lightmaps:
-        m_Texture: {fileID: 0}
-        m_Scale: {x: 1, y: 1}
-        m_Offset: {x: 0, y: 0}
-    - unity_LightmapsInd:
-        m_Texture: {fileID: 0}
-        m_Scale: {x: 1, y: 1}
-        m_Offset: {x: 0, y: 0}
-    - unity_ShadowMasks:
-        m_Texture: {fileID: 0}
-        m_Scale: {x: 1, y: 1}
-        m_Offset: {x: 0, y: 0}
-=======
->>>>>>> a23018ac
     m_Ints: []
     m_Floats:
     - _AddPrecomputedVelocity: 0
