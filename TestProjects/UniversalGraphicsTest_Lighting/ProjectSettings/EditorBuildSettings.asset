%YAML 1.1
%TAG !u! tag:unity3d.com,2011:
--- !u!1045 &1
EditorBuildSettings:
  m_ObjectHideFlags: 0
  serializedVersion: 2
  m_Scenes:
  - enabled: 1
    path: Assets/Scenes/005_LitBakedEmission.unity
    guid: e23c793ace3c4a146a73360af1600fbd
  - enabled: 1
    path: Assets/Scenes/006_LitShaderLightProbes.unity
    guid: af9fe3931869d434196925b23cfece87
  - enabled: 1
    path: Assets/Scenes/009_AdditionalLightsShadows.unity
    guid: fe73f67a2bc4933468c714f164c6596d
  - enabled: 1
    path: Assets/Scenes/017_Lighting_Scene_DirectionalBaked.unity
    guid: 245a2b08a4f72437193b06846a5c8e33
  - enabled: 1
    path: Assets/Scenes/023_Lighting_Mixed_Indirect.unity
    guid: 99da9ba2c3d1f4b1d92f851028bb7d0a
  - enabled: 1
    path: Assets/Scenes/023_Lighting_Mixed_Indirect_deferred.unity
    guid: 2390977fa927ed74cadd2a62016007cb
  - enabled: 1
    path: Assets/Scenes/031_Shader_GlossyEnvironmentSky.unity
    guid: 2d287b701f8e1bf429c14805ac505eb9
  - enabled: 1
    path: Assets/Scenes/032_Shader_GlossyEnvironmentColor.unity
    guid: 375d3d0d24cdfe14aa69d3d595acb1c3
  - enabled: 1
    path: Assets/Scenes/033_Shader_HighlightsEnvironmentGradientSH.unity
    guid: ff592545ad5dd744893d54a73f85b2cc
  - enabled: 1
    path: Assets/Scenes/034_Shader_HighlightsEnvironmentGradientBaked.unity
    guid: e346f8573410f414ea2a8a4740526c88
  - enabled: 1
    path: Assets/Scenes/036_Lighting_Scene_DirectionalBakedDirectional.unity
    guid: 7a8ef7ce062f0465b9e493dd5730cecb
  - enabled: 1
    path: Assets/Scenes/041_Lighting_BasicArea.unity
    guid: cd37c7e9d54e74dd7add9b40a2698ada
  - enabled: 1
    path: Assets/Scenes/043_Lighting_Mixed_ShadowMask.unity
    guid: a27d5eebd041b42dab7ad89ce8249e81
  - enabled: 1
    path: Assets/Scenes/043_Lighting_Mixed_ShadowMask_deferred.unity
    guid: 149f6ec36de310842bf26e54caf9240b
  - enabled: 1
    path: Assets/Scenes/049_Lighting_Mixed_Subtractive.unity
    guid: ffaad23a2c7fc41b48e4e7ab7e9273e4
  - enabled: 1
    path: Assets/Scenes/049_Lighting_Mixed_Subtractive_deferred.unity
    guid: 637e9541c01cb864b859cec63d622ef9
  - enabled: 1
    path: Assets/Scenes/055_Lighting_Attenuation_Spot_Point.unity
    guid: 362b9a0c21a9b4e798504044c7604e80
  - enabled: 1
    path: Assets/Scenes/117_SkyboxReflectionTestProjection.unity
    guid: f5310a9ab278ec748b2091bf7ba966a7
  - enabled: 1
    path: Assets/Scenes/118_SkyboxReflectionTestOrthographic.unity
    guid: e1fb4b913911b734b88f86697de1b94a
  - enabled: 1
    path: Assets/Scenes/133_ShadowFading.unity
    guid: 137382e53d5a3714088dc0496a166199
  - enabled: 1
    path: Assets/Scenes/134_Lighting_Mixed_ShadowMask_Distance.unity
    guid: 7ec898d33586cf84ca02ac537472e20d
  - enabled: 1
    path: Assets/Scenes/136_Lighting_Directional2Cascades.unity
    guid: d99ff34133a649145adf85fcdfc11ddb
  - enabled: 1
    path: Assets/Scenes/137_Lighting_Directional3Cascades.unity
    guid: 9a39ba2c4ee3d0a4ebb103a52b6030cd
  - enabled: 1
    path: Assets/Scenes/138_Lighting_Directional4Cascades.unity
    guid: 69d2953b4a7ccaa468758f8517116950
  - enabled: 1
    path: Assets/Scenes/145_ManyAdditionalLightShadowTypes.unity
    guid: 625fae218da02c440b56ea72ea59d986
  - enabled: 1
    path: Assets/Scenes/146_Unlit_Custom_Shadows.unity
    guid: f928decd68efd04459541f49d86f0fbf
  - enabled: 1
    path: Assets/Scenes/146_AdditionalLightShadowCustomResolution.unity
    guid: 5cb07294042344649a35ad91c91b539a
  - enabled: 1
    path: Assets/Scenes/019_Lighting_Scene_PointLights.unity
    guid: c44973f9bcb9e469ea540fc8b0f0324a
  - enabled: 1
    path: Assets/Scenes/042_Lighting_Scene_VertexLighting.unity
    guid: 700788280c77e4c63a4d1919a8bf97e3
  - enabled: 1
    path: Assets/Scenes/051_Lighting_Scene_NoLighting.unity
    guid: ad2db338b63034856a2718d37e4bdd7a
  - enabled: 1
    path: Assets/Scenes/135_Lighting_Directional1Cascades.unity
    guid: f1454a5402867f14e8df402c507e29db
  - enabled: 1
<<<<<<< HEAD
    path: Assets/Scenes/148_Lighting_LightLayers.unity
    guid: 04e9a5e9f9bee5742b25a8f229a49428
  - enabled: 1
    path: Assets/Scenes/148_Lighting_LightLayers_deferred.unity
    guid: 4978d640e872ce74bb4412e77a67d88b
=======
    path: Assets/Scenes/200_DepthDeferred.unity
    guid: 3bbe19bef8dcc4e65b7aaa710c4114c6
  - enabled: 1
    path: Assets/Scenes/200_DepthForward.unity
    guid: 95be3ed4f14c543b389e8e5a2e3d5187
  - enabled: 1
    path: Assets/Scenes/201_DepthNormalsDeferred.unity
    guid: dafa2658c5a644673a2697d24ad96ffe
  - enabled: 1
    path: Assets/Scenes/201_DepthNormalsForward.unity
    guid: 50a55af44edbd47579041b1556ed9a58
  - enabled: 1
    path: Assets/Scenes/202_SSAO_Depth.unity
    guid: 2696010bf40d644cc8abc0b1304c59db
  - enabled: 1
    path: Assets/Scenes/203_SSAO_DepthNormal.unity
    guid: c207f769f3e194ebc8cbd51e788ac65d
  - enabled: 1
    path: Assets/Scenes/204_SSAO_Deferred.unity
    guid: 9033695b731a14fe79156b3c4c827aa0
  - enabled: 1
    path: Assets/Scenes/205_SSAO_BackBuffer.unity
    guid: 72491ed40bf654eec9fef43f455e3916
>>>>>>> 67cb89ac
  m_configObjects: {}<|MERGE_RESOLUTION|>--- conflicted
+++ resolved
@@ -1,4 +1,4 @@
-%YAML 1.1
+﻿%YAML 1.1
 %TAG !u! tag:unity3d.com,2011:
 --- !u!1045 &1
 EditorBuildSettings:
@@ -99,13 +99,12 @@
     path: Assets/Scenes/135_Lighting_Directional1Cascades.unity
     guid: f1454a5402867f14e8df402c507e29db
   - enabled: 1
-<<<<<<< HEAD
     path: Assets/Scenes/148_Lighting_LightLayers.unity
     guid: 04e9a5e9f9bee5742b25a8f229a49428
   - enabled: 1
     path: Assets/Scenes/148_Lighting_LightLayers_deferred.unity
     guid: 4978d640e872ce74bb4412e77a67d88b
-=======
+  - enabled: 1
     path: Assets/Scenes/200_DepthDeferred.unity
     guid: 3bbe19bef8dcc4e65b7aaa710c4114c6
   - enabled: 1
@@ -129,5 +128,4 @@
   - enabled: 1
     path: Assets/Scenes/205_SSAO_BackBuffer.unity
     guid: 72491ed40bf654eec9fef43f455e3916
->>>>>>> 67cb89ac
   m_configObjects: {}