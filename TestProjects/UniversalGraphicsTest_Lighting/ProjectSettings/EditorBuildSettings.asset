%YAML 1.1
%TAG !u! tag:unity3d.com,2011:
--- !u!1045 &1
EditorBuildSettings:
  m_ObjectHideFlags: 0
  serializedVersion: 2
  m_Scenes:
  - enabled: 1
    path: Assets/Scenes/005_LitBakedEmission.unity
    guid: e23c793ace3c4a146a73360af1600fbd
  - enabled: 1
    path: Assets/Scenes/006_LitShaderLightProbes.unity
    guid: af9fe3931869d434196925b23cfece87
  - enabled: 1
    path: Assets/Scenes/009_AdditionalLightsShadows.unity
    guid: fe73f67a2bc4933468c714f164c6596d
  - enabled: 1
    path: Assets/Scenes/017_Lighting_Scene_DirectionalBaked.unity
    guid: 245a2b08a4f72437193b06846a5c8e33
  - enabled: 1
    path: Assets/Scenes/023_Lighting_Mixed_Indirect.unity
    guid: 99da9ba2c3d1f4b1d92f851028bb7d0a
  - enabled: 1
    path: Assets/Scenes/031_Shader_GlossyEnvironmentSky.unity
    guid: 2d287b701f8e1bf429c14805ac505eb9
  - enabled: 1
    path: Assets/Scenes/032_Shader_GlossyEnvironmentColor.unity
    guid: 375d3d0d24cdfe14aa69d3d595acb1c3
  - enabled: 1
    path: Assets/Scenes/033_Shader_HighlightsEnvironmentGradientSH.unity
    guid: ff592545ad5dd744893d54a73f85b2cc
  - enabled: 1
    path: Assets/Scenes/034_Shader_HighlightsEnvironmentGradientBaked.unity
    guid: e346f8573410f414ea2a8a4740526c88
  - enabled: 1
    path: Assets/Scenes/036_Lighting_Scene_DirectionalBakedDirectional.unity
    guid: 7a8ef7ce062f0465b9e493dd5730cecb
  - enabled: 1
    path: Assets/Scenes/041_Lighting_BasicArea.unity
    guid: cd37c7e9d54e74dd7add9b40a2698ada
  - enabled: 1
    path: Assets/Scenes/043_Lighting_Mixed_ShadowMask.unity
    guid: a27d5eebd041b42dab7ad89ce8249e81
  - enabled: 1
    path: Assets/Scenes/049_Lighting_Mixed_Subtractive.unity
    guid: ffaad23a2c7fc41b48e4e7ab7e9273e4
  - enabled: 1
    path: Assets/Scenes/055_Lighting_Attenuation_Spot_Point.unity
    guid: 362b9a0c21a9b4e798504044c7604e80
  - enabled: 1
    path: Assets/Scenes/117_SkyboxReflectionTestProjection.unity
    guid: f5310a9ab278ec748b2091bf7ba966a7
  - enabled: 1
    path: Assets/Scenes/118_SkyboxReflectionTestOrthographic.unity
    guid: e1fb4b913911b734b88f86697de1b94a
  - enabled: 1
    path: Assets/Scenes/133_ShadowFading.unity
    guid: 137382e53d5a3714088dc0496a166199
  - enabled: 1
    path: Assets/Scenes/134_Lighting_Mixed_ShadowMask_Distance.unity
    guid: 7ec898d33586cf84ca02ac537472e20d
  - enabled: 1
    path: Assets/Scenes/136_Lighting_Directional2Cascades.unity
    guid: d99ff34133a649145adf85fcdfc11ddb
  - enabled: 1
    path: Assets/Scenes/137_Lighting_Directional3Cascades.unity
    guid: 9a39ba2c4ee3d0a4ebb103a52b6030cd
  - enabled: 1
    path: Assets/Scenes/138_Lighting_Directional4Cascades.unity
    guid: 69d2953b4a7ccaa468758f8517116950
  - enabled: 1
    path: Assets/Scenes/145_ManyAdditionalLightShadowTypes.unity
    guid: 625fae218da02c440b56ea72ea59d986
  - enabled: 1
<<<<<<< HEAD
    path: Assets/Scenes/146_Unlit_Custom_Shadows.unity
    guid: f928decd68efd04459541f49d86f0fbf
=======
    path: Assets/Scenes/146_AdditionalLightShadowCustomResolution.unity
    guid: 5cb07294042344649a35ad91c91b539a
>>>>>>> 27b1c9b2
  m_configObjects: {}<|MERGE_RESOLUTION|>--- conflicted
+++ resolved
@@ -72,11 +72,9 @@
     path: Assets/Scenes/145_ManyAdditionalLightShadowTypes.unity
     guid: 625fae218da02c440b56ea72ea59d986
   - enabled: 1
-<<<<<<< HEAD
     path: Assets/Scenes/146_Unlit_Custom_Shadows.unity
     guid: f928decd68efd04459541f49d86f0fbf
-=======
+  - enabled: 1
     path: Assets/Scenes/146_AdditionalLightShadowCustomResolution.unity
     guid: 5cb07294042344649a35ad91c91b539a
->>>>>>> 27b1c9b2
   m_configObjects: {}