--- conflicted
+++ resolved
@@ -15,13 +15,11 @@
     path: Assets/Scenes/038_Shader_TerrainBlend.unity
     guid: 5578c9d8b0329024d8020e3094f70302
   - enabled: 1
-<<<<<<< HEAD
+    path: Assets/Scenes/038_Shader_TerrainBlend_deferred.unity
+    guid: a90386d4c0292b7489de8256b45fb16e
+  - enabled: 1
     path: Assets/Scenes/039_Shader_TerrainBlend_Opacity_As_Density.unity
     guid: 57b37a9fcda3f244992f314e76964faa
-=======
-    path: Assets/Scenes/038_Shader_TerrainBlend_deferred.unity
-    guid: a90386d4c0292b7489de8256b45fb16e
->>>>>>> 14eac9d7
   - enabled: 1
     path: Assets/Scenes/057_SpeedTree_V7.unity
     guid: ef200bbb51f946647ac204267d52a9bd
