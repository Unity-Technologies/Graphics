--- conflicted
+++ resolved
@@ -30,7 +30,9 @@
     path: Assets/Scenes/129_EnvironmentShaderVariables.unity
     guid: 4992b4e789a834290bb09f01dd4d4433
   - enabled: 1
-<<<<<<< HEAD
+    path: Assets/Scenes/113_FogTerrain.unity
+    guid: 848cdeb8585cb4f96a667c02e9ce3880
+  - enabled: 1
     path: Assets/Scenes/200_DepthForward.unity
     guid: 95be3ed4f14c543b389e8e5a2e3d5187
   - enabled: 1
@@ -54,8 +56,4 @@
   - enabled: 1
     path: Assets/Scenes/205_SSAO_BackBuffer.unity
     guid: 72491ed40bf654eec9fef43f455e3916
-=======
-    path: Assets/Scenes/113_FogTerrain.unity
-    guid: 848cdeb8585cb4f96a667c02e9ce3880
->>>>>>> f9f231b6
   m_configObjects: {}