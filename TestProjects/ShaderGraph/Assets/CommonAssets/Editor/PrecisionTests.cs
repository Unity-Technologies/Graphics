using System;
using System.Collections.Generic;
using System.Linq;
using NUnit.Framework;
using UnityEngine;
using UnityEditor.ShaderGraph.Internal;

namespace UnityEditor.ShaderGraph.UnitTests
{
    [TestFixture]
    internal class PrecisionTests
    {
        static string kGraphName = "Assets/CommonAssets/Graphs/Precision.shadergraph";
        GraphData m_Graph;

        Dictionary<string, PreviewNode> m_TestNodes = new Dictionary<string, PreviewNode>();

        [OneTimeSetUp]
        public void LoadGraph()
        {
            List<PropertyCollector.TextureInfo> lti;
            var lsadp = new List<string>();
            ShaderGraphImporter.GetShaderText(kGraphName, out lti, lsadp, out m_Graph);
            Assert.NotNull(m_Graph, $"Invalid graph data found for {kGraphName}");

            List<PreviewNode> previewNodes = m_Graph.GetNodes<PreviewNode>().ToList();
            Assert.AreNotEqual(0, previewNodes.Count, $"No PreviewNode found in {kGraphName}.");
            foreach(PreviewNode node in previewNodes)
            {
<<<<<<< HEAD
                GroupData group = m_Graph.groups.Where(x => x.objectId == node.groupId).FirstOrDefault();
=======
                GroupData group = m_Graph.groups.Where(x => x == node.group).FirstOrDefault();
>>>>>>> 54cc796b
                Assert.NotNull(m_Graph, $"Invalid group data found for PreviewNode with guid {node.objectId}");
                m_TestNodes.Add(group.title, node);
            }
        }

        [Test]
        public void CanSetNodeToFloat()
        {
            m_Graph.ValidateGraph();

            string testName = System.Reflection.MethodBase.GetCurrentMethod().Name;
            PreviewNode testNode;
            if(!m_TestNodes.TryGetValue(testName, out testNode))
                throw new Exception($"Failed to find test node for {testName}");

            Assert.AreEqual(ConcretePrecision.Float, testNode.concretePrecision);
        }

        [Test]
        public void CanSetNodeToHalf()
        {
            m_Graph.ValidateGraph();

            string testName = System.Reflection.MethodBase.GetCurrentMethod().Name;
            PreviewNode testNode;
            if(!m_TestNodes.TryGetValue(testName, out testNode))
                throw new Exception($"Failed to find test node for {testName}");

            Assert.AreEqual(ConcretePrecision.Half, testNode.concretePrecision);
        }

        [Test]
        public void CanCastToFloat()
        {
            m_Graph.ValidateGraph();

            string testName = System.Reflection.MethodBase.GetCurrentMethod().Name;
            PreviewNode testNode;
            if(!m_TestNodes.TryGetValue(testName, out testNode))
                throw new Exception($"Failed to find test node for {testName}");

            Assert.AreEqual(ConcretePrecision.Float, testNode.concretePrecision);
        }

        [Test]
        public void CanCastToHalf()
        {
            m_Graph.ValidateGraph();

            string testName = System.Reflection.MethodBase.GetCurrentMethod().Name;
            PreviewNode testNode;
            if(!m_TestNodes.TryGetValue(testName, out testNode))
                throw new Exception($"Failed to find test node for {testName}");

            Assert.AreEqual(ConcretePrecision.Half, testNode.concretePrecision);
        }

        [Test]
        public void CanSetPropToFloat()
        {
            m_Graph.ValidateGraph();

            string testName = System.Reflection.MethodBase.GetCurrentMethod().Name;
            PreviewNode testNode;
            if(!m_TestNodes.TryGetValue(testName, out testNode))
                throw new Exception($"Failed to find test node for {testName}");

            Assert.AreEqual(ConcretePrecision.Float, testNode.concretePrecision);
        }

        [Test]
        public void CanSetPropToHalf()
        {
            m_Graph.ValidateGraph();

            string testName = System.Reflection.MethodBase.GetCurrentMethod().Name;
            PreviewNode testNode;
            if(!m_TestNodes.TryGetValue(testName, out testNode))
                throw new Exception($"Failed to find test node for {testName}");

            Assert.AreEqual(ConcretePrecision.Half, testNode.concretePrecision);
        }

        [Test]
        public void CanInheritPropFromGraph()
        {
            m_Graph.ValidateGraph();

            string testName = System.Reflection.MethodBase.GetCurrentMethod().Name;
            PreviewNode testNode;
            if(!m_TestNodes.TryGetValue(testName, out testNode))
                throw new Exception($"Failed to find test node for {testName}");

            Assert.AreEqual(ConcretePrecision.Half, testNode.concretePrecision);
        }

        [Test]
        public void CanDefaultNodeToGraph()
        {
            m_Graph.ValidateGraph();

            string testName = System.Reflection.MethodBase.GetCurrentMethod().Name;
            PreviewNode testNode;
            if(!m_TestNodes.TryGetValue(testName, out testNode))
                throw new Exception($"Failed to find test node for {testName}");

            Assert.AreEqual(ConcretePrecision.Half, testNode.concretePrecision);
        }

        [Test]
        public void CanDefaultPortToGraph()
        {
            m_Graph.ValidateGraph();

            string testName = System.Reflection.MethodBase.GetCurrentMethod().Name;
            PreviewNode testNode;
            if(!m_TestNodes.TryGetValue(testName, out testNode))
                throw new Exception($"Failed to find test node for {testName}");

            Assert.AreEqual(ConcretePrecision.Half, testNode.concretePrecision);
        }

        [Test]
        public void CanResolveInheritance()
        {
            m_Graph.ValidateGraph();

            string testName = System.Reflection.MethodBase.GetCurrentMethod().Name;
            PreviewNode testNode;
            if(!m_TestNodes.TryGetValue(testName, out testNode))
                throw new Exception($"Failed to find test node for {testName}");

            Assert.AreEqual(ConcretePrecision.Float, testNode.concretePrecision);
        }
    }
}<|MERGE_RESOLUTION|>--- conflicted
+++ resolved
@@ -27,11 +27,7 @@
             Assert.AreNotEqual(0, previewNodes.Count, $"No PreviewNode found in {kGraphName}.");
             foreach(PreviewNode node in previewNodes)
             {
-<<<<<<< HEAD
-                GroupData group = m_Graph.groups.Where(x => x.objectId == node.groupId).FirstOrDefault();
-=======
                 GroupData group = m_Graph.groups.Where(x => x == node.group).FirstOrDefault();
->>>>>>> 54cc796b
                 Assert.NotNull(m_Graph, $"Invalid group data found for PreviewNode with guid {node.objectId}");
                 m_TestNodes.Add(group.title, node);
             }
