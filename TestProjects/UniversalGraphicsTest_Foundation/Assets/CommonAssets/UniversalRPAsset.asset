--- conflicted
+++ resolved
@@ -39,13 +39,10 @@
   - {fileID: 11400000, guid: 2db0ce930f34f41c3b2aad53e6336a24, type: 2}
   - {fileID: 11400000, guid: da4df2f1951704ee7aa560ed78d91c24, type: 2}
   - {fileID: 11400000, guid: efad480a4aa014a0fa578c4c317c3690, type: 2}
-<<<<<<< HEAD
+  - {fileID: 11400000, guid: 3f63a62897927184393f03bfcc44365a, type: 2}
   - {fileID: 11400000, guid: 784ccd3af7210ab46a0f242f55a1b82a, type: 2}
   - {fileID: 11400000, guid: 9ee930dd2506bc346b8db93eb3e10f5f, type: 2}
   - {fileID: 11400000, guid: f16bd0dae84882645aaa66c68f2d706f, type: 2}
-=======
-  - {fileID: 11400000, guid: 3f63a62897927184393f03bfcc44365a, type: 2}
->>>>>>> 018098f5
   m_DefaultRendererIndex: 0
   m_RequireDepthTexture: 1
   m_RequireOpaqueTexture: 1
