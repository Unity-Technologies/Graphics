%YAML 1.1
%TAG !u! tag:unity3d.com,2011:
--- !u!114 &11400000
MonoBehaviour:
  m_ObjectHideFlags: 0
  m_CorrespondingSourceObject: {fileID: 0}
  m_PrefabInstance: {fileID: 0}
  m_PrefabAsset: {fileID: 0}
  m_GameObject: {fileID: 0}
  m_Enabled: 1
  m_EditorHideFlags: 0
  m_Script: {fileID: 11500000, guid: 5f6aa9f32113aec4a8bded44c1febe5c, type: 3}
  m_Name: TestCaseFilters
  m_EditorClassIdentifier: 
  filters:
  - FilteredScene: {fileID: 0}
    FilteredScenes:
    - {fileID: 102900000, guid: 8d65e7263d49aea4dad06fbbe0b9f438, type: 3}
    ColorSpace: -1
    BuildPlatform: 19
    GraphicsDevice: 21
    XrSdk: 
    StereoModes: 0
    Reason: https://fogbugz.unity3d.com/f/cases/1305591/
  - FilteredScene: {fileID: 0}
    FilteredScenes:
    - {fileID: 102900000, guid: 2b6b74b7929ae4191b3b936c12236e0a, type: 3}
    ColorSpace: -1
    BuildPlatform: -2
    GraphicsDevice: 17
    XrSdk: None
    StereoModes: 0
    Reason: Needs fixing in OpenGL
  - FilteredScene: {fileID: 0}
    FilteredScenes:
    - {fileID: 102900000, guid: 2b6b74b7929ae4191b3b936c12236e0a, type: 3}
    ColorSpace: -1
    BuildPlatform: 24
    GraphicsDevice: 21
    XrSdk: 
    StereoModes: 0
    Reason: https://fogbugz.unity3d.com/f/cases/1315774/
  - FilteredScene: {fileID: 0}
    FilteredScenes:
    - {fileID: 102900000, guid: a770620fcd2f84f248d06edf3744b2c0, type: 3}
    ColorSpace: -1
    BuildPlatform: 24
    GraphicsDevice: 21
    XrSdk: 
    StereoModes: 0
    Reason: https://fogbugz.unity3d.com/f/cases/1315774/
  - FilteredScene: {fileID: 0}
    FilteredScenes:
    - {fileID: 102900000, guid: bcb8635ea84c143f0ae0823f1e9b6f25, type: 3}
    ColorSpace: -1
    BuildPlatform: 19
    GraphicsDevice: 21
    XrSdk: 
    StereoModes: 0
    Reason: https://fogbugz.unity3d.com/f/cases/1305591/
  - FilteredScene: {fileID: 0}
    FilteredScenes:
    - {fileID: 102900000, guid: 5fca56b2f8a46664e858cbb290338fc8, type: 3}
    ColorSpace: -1
    BuildPlatform: 13
    GraphicsDevice: 11
    XrSdk: None
    StereoModes: 0
    Reason: https://fogbugz.unity3d.com/f/cases/1315494/
  - FilteredScene: {fileID: 0}
    FilteredScenes:
    - {fileID: 102900000, guid: 6d72a4ab29e211149914e8a46ba9d1cf, type: 3}
    ColorSpace: -1
    BuildPlatform: -2
    GraphicsDevice: 17
    XrSdk: None
    StereoModes: 0
    Reason: Needs fixing in OpenGL
  - FilteredScene: {fileID: 0}
    FilteredScenes:
    - {fileID: 102900000, guid: 83adeebeb3ba74a13816f2b8636588aa, type: 3}
    ColorSpace: -1
    BuildPlatform: 2
    GraphicsDevice: 16
    XrSdk: None
    StereoModes: 0
    Reason: OSX Standalone MSAA backbuffer has incorrect aspect ratio/fov
  - FilteredScene: {fileID: 0}
    FilteredScenes:
    - {fileID: 102900000, guid: 83adeebeb3ba74a13816f2b8636588aa, type: 3}
    ColorSpace: -1
    BuildPlatform: 24
    GraphicsDevice: 21
    XrSdk: None
    StereoModes: 0
    Reason: https://fogbugz.unity3d.com/f/cases/1305639/
  - FilteredScene: {fileID: 0}
    FilteredScenes:
<<<<<<< HEAD
    - {fileID: 102900000, guid: 83adeebeb3ba74a13816f2b8636588aa, type: 3}
    ColorSpace: -1
    BuildPlatform: 31
    GraphicsDevice: 13
    XrSdk: 
    StereoModes: 0
    Reason: https://fogbugz.unity3d.com/f/cases/1293775/
  - FilteredScene: {fileID: 0}
    FilteredScenes:
    - {fileID: 102900000, guid: a13b9207cccbd4cbb99cf2a72b761eef, type: 3}
    ColorSpace: -1
    BuildPlatform: 24
    GraphicsDevice: 21
    XrSdk: 
    StereoModes: 0
    Reason: https://fogbugz.unity3d.com/f/cases/1305639/
  - FilteredScene: {fileID: 0}
    FilteredScenes:
=======
>>>>>>> 91088e71
    - {fileID: 102900000, guid: c7b61419ee9382545afe530714fda0c2, type: 3}
    ColorSpace: -1
    BuildPlatform: 2
    GraphicsDevice: 16
    XrSdk: None
    StereoModes: 0
    Reason: OSX Standalone won't work with back buffer capture
  - FilteredScene: {fileID: 0}
    FilteredScenes:
    - {fileID: 102900000, guid: 9aa9851df0da149c9a83a0f26072e234, type: 3}
    ColorSpace: -1
    BuildPlatform: 2
    GraphicsDevice: 16
    XrSdk: None
    StereoModes: 0
    Reason: OSX Standalone won't work with back buffer capture
  - FilteredScene: {fileID: 0}
    FilteredScenes:
    - {fileID: 102900000, guid: 2fac616c9e61b45ccb7fcfa4fb18ae60, type: 3}
    ColorSpace: -1
    BuildPlatform: 2
    GraphicsDevice: 16
    XrSdk: None
    StereoModes: 0
    Reason: OSX Standalone won't work with back buffer capture
  - FilteredScene: {fileID: 0}
    FilteredScenes:
<<<<<<< HEAD
    - {fileID: 102900000, guid: 2fac616c9e61b45ccb7fcfa4fb18ae60, type: 3}
    ColorSpace: -1
    BuildPlatform: 31
    GraphicsDevice: 13
    XrSdk: 
    StereoModes: 0
    Reason: https://fogbugz.unity3d.com/f/cases/1293775/
=======
    - {fileID: 102900000, guid: 9173c5ffc1365594aa9b927c4cd84c54, type: 3}
    ColorSpace: -1
    BuildPlatform: -2
    GraphicsDevice: 17
    XrSdk: None
    StereoModes: 0
    Reason: Needs fixing in OpenGL
  - FilteredScene: {fileID: 0}
    FilteredScenes:
    - {fileID: 102900000, guid: 9173c5ffc1365594aa9b927c4cd84c54, type: 3}
    ColorSpace: -1
    BuildPlatform: 2
    GraphicsDevice: 16
    XrSdk: None
    StereoModes: 0
    Reason: OSX Standalone won't work with back buffer capture
>>>>>>> 91088e71
  - FilteredScene: {fileID: 0}
    FilteredScenes:
    - {fileID: 102900000, guid: d66b74ae4e7264d62bdb2c4f56261030, type: 3}
    ColorSpace: -1
    BuildPlatform: -2
    GraphicsDevice: 17
    XrSdk: None
    StereoModes: 0
    Reason: Needs fixing in OpenGL
  - FilteredScene: {fileID: 0}
    FilteredScenes:
    - {fileID: 102900000, guid: 069f595c511c463418479db2f730eec1, type: 3}
    ColorSpace: -1
    BuildPlatform: -2
    GraphicsDevice: 16
    XrSdk: None
    StereoModes: 0
    Reason: Needs fixing on OSX
  - FilteredScene: {fileID: 0}
    FilteredScenes:
    - {fileID: 102900000, guid: 716466bc92f8e4eeeb3c138524b04021, type: 3}
    ColorSpace: -1
    BuildPlatform: -2
    GraphicsDevice: 17
    XrSdk: None
    StereoModes: 0
    Reason: Needs fixing in OpenGL
  - FilteredScene: {fileID: 0}
    FilteredScenes:
    - {fileID: 102900000, guid: 0ad4d46f32f2cc942b4592c2f4368b83, type: 3}
    ColorSpace: -1
    BuildPlatform: 24
    GraphicsDevice: 21
    XrSdk: 
    StereoModes: 0
    Reason: https://fogbugz.unity3d.com/f/cases/1300373
  - FilteredScene: {fileID: 0}
    FilteredScenes:
    - {fileID: 102900000, guid: 3bbe19bef8dcc4e65b7aaa710c4114c6, type: 3}
    - {fileID: 102900000, guid: 95be3ed4f14c543b389e8e5a2e3d5187, type: 3}
    - {fileID: 102900000, guid: dafa2658c5a644673a2697d24ad96ffe, type: 3}
    - {fileID: 102900000, guid: 50a55af44edbd47579041b1556ed9a58, type: 3}
    - {fileID: 102900000, guid: 2696010bf40d644cc8abc0b1304c59db, type: 3}
    - {fileID: 102900000, guid: c207f769f3e194ebc8cbd51e788ac65d, type: 3}
    - {fileID: 102900000, guid: 9033695b731a14fe79156b3c4c827aa0, type: 3}
    - {fileID: 102900000, guid: 72491ed40bf654eec9fef43f455e3916, type: 3}
    ColorSpace: -1
    BuildPlatform: 13
    GraphicsDevice: 11
    XrSdk: None
    StereoModes: 0
    Reason: https://fogbugz.unity3d.com/f/cases/1325306/
  - FilteredScene: {fileID: 0}
    FilteredScenes:
    - {fileID: 102900000, guid: 3bbe19bef8dcc4e65b7aaa710c4114c6, type: 3}
    - {fileID: 102900000, guid: 95be3ed4f14c543b389e8e5a2e3d5187, type: 3}
    - {fileID: 102900000, guid: dafa2658c5a644673a2697d24ad96ffe, type: 3}
    - {fileID: 102900000, guid: 50a55af44edbd47579041b1556ed9a58, type: 3}
    - {fileID: 102900000, guid: 2696010bf40d644cc8abc0b1304c59db, type: 3}
    - {fileID: 102900000, guid: c207f769f3e194ebc8cbd51e788ac65d, type: 3}
    - {fileID: 102900000, guid: 9033695b731a14fe79156b3c4c827aa0, type: 3}
    - {fileID: 102900000, guid: 72491ed40bf654eec9fef43f455e3916, type: 3}
    ColorSpace: -1
    BuildPlatform: 24
    GraphicsDevice: 21
    XrSdk: None
    StereoModes: 0
    Reason: https://fogbugz.unity3d.com/f/cases/1305639/<|MERGE_RESOLUTION|>--- conflicted
+++ resolved
@@ -31,24 +31,6 @@
     XrSdk: None
     StereoModes: 0
     Reason: Needs fixing in OpenGL
-  - FilteredScene: {fileID: 0}
-    FilteredScenes:
-    - {fileID: 102900000, guid: 2b6b74b7929ae4191b3b936c12236e0a, type: 3}
-    ColorSpace: -1
-    BuildPlatform: 24
-    GraphicsDevice: 21
-    XrSdk: 
-    StereoModes: 0
-    Reason: https://fogbugz.unity3d.com/f/cases/1315774/
-  - FilteredScene: {fileID: 0}
-    FilteredScenes:
-    - {fileID: 102900000, guid: a770620fcd2f84f248d06edf3744b2c0, type: 3}
-    ColorSpace: -1
-    BuildPlatform: 24
-    GraphicsDevice: 21
-    XrSdk: 
-    StereoModes: 0
-    Reason: https://fogbugz.unity3d.com/f/cases/1315774/
   - FilteredScene: {fileID: 0}
     FilteredScenes:
     - {fileID: 102900000, guid: bcb8635ea84c143f0ae0823f1e9b6f25, type: 3}
@@ -96,27 +78,6 @@
     Reason: https://fogbugz.unity3d.com/f/cases/1305639/
   - FilteredScene: {fileID: 0}
     FilteredScenes:
-<<<<<<< HEAD
-    - {fileID: 102900000, guid: 83adeebeb3ba74a13816f2b8636588aa, type: 3}
-    ColorSpace: -1
-    BuildPlatform: 31
-    GraphicsDevice: 13
-    XrSdk: 
-    StereoModes: 0
-    Reason: https://fogbugz.unity3d.com/f/cases/1293775/
-  - FilteredScene: {fileID: 0}
-    FilteredScenes:
-    - {fileID: 102900000, guid: a13b9207cccbd4cbb99cf2a72b761eef, type: 3}
-    ColorSpace: -1
-    BuildPlatform: 24
-    GraphicsDevice: 21
-    XrSdk: 
-    StereoModes: 0
-    Reason: https://fogbugz.unity3d.com/f/cases/1305639/
-  - FilteredScene: {fileID: 0}
-    FilteredScenes:
-=======
->>>>>>> 91088e71
     - {fileID: 102900000, guid: c7b61419ee9382545afe530714fda0c2, type: 3}
     ColorSpace: -1
     BuildPlatform: 2
@@ -144,15 +105,6 @@
     Reason: OSX Standalone won't work with back buffer capture
   - FilteredScene: {fileID: 0}
     FilteredScenes:
-<<<<<<< HEAD
-    - {fileID: 102900000, guid: 2fac616c9e61b45ccb7fcfa4fb18ae60, type: 3}
-    ColorSpace: -1
-    BuildPlatform: 31
-    GraphicsDevice: 13
-    XrSdk: 
-    StereoModes: 0
-    Reason: https://fogbugz.unity3d.com/f/cases/1293775/
-=======
     - {fileID: 102900000, guid: 9173c5ffc1365594aa9b927c4cd84c54, type: 3}
     ColorSpace: -1
     BuildPlatform: -2
@@ -169,7 +121,6 @@
     XrSdk: None
     StereoModes: 0
     Reason: OSX Standalone won't work with back buffer capture
->>>>>>> 91088e71
   - FilteredScene: {fileID: 0}
     FilteredScenes:
     - {fileID: 102900000, guid: d66b74ae4e7264d62bdb2c4f56261030, type: 3}
@@ -208,33 +159,28 @@
     Reason: https://fogbugz.unity3d.com/f/cases/1300373
   - FilteredScene: {fileID: 0}
     FilteredScenes:
-    - {fileID: 102900000, guid: 3bbe19bef8dcc4e65b7aaa710c4114c6, type: 3}
-    - {fileID: 102900000, guid: 95be3ed4f14c543b389e8e5a2e3d5187, type: 3}
-    - {fileID: 102900000, guid: dafa2658c5a644673a2697d24ad96ffe, type: 3}
-    - {fileID: 102900000, guid: 50a55af44edbd47579041b1556ed9a58, type: 3}
-    - {fileID: 102900000, guid: 2696010bf40d644cc8abc0b1304c59db, type: 3}
-    - {fileID: 102900000, guid: c207f769f3e194ebc8cbd51e788ac65d, type: 3}
-    - {fileID: 102900000, guid: 9033695b731a14fe79156b3c4c827aa0, type: 3}
-    - {fileID: 102900000, guid: 72491ed40bf654eec9fef43f455e3916, type: 3}
-    ColorSpace: -1
-    BuildPlatform: 13
-    GraphicsDevice: 11
-    XrSdk: None
-    StereoModes: 0
-    Reason: https://fogbugz.unity3d.com/f/cases/1325306/
-  - FilteredScene: {fileID: 0}
-    FilteredScenes:
-    - {fileID: 102900000, guid: 3bbe19bef8dcc4e65b7aaa710c4114c6, type: 3}
-    - {fileID: 102900000, guid: 95be3ed4f14c543b389e8e5a2e3d5187, type: 3}
-    - {fileID: 102900000, guid: dafa2658c5a644673a2697d24ad96ffe, type: 3}
-    - {fileID: 102900000, guid: 50a55af44edbd47579041b1556ed9a58, type: 3}
-    - {fileID: 102900000, guid: 2696010bf40d644cc8abc0b1304c59db, type: 3}
-    - {fileID: 102900000, guid: c207f769f3e194ebc8cbd51e788ac65d, type: 3}
-    - {fileID: 102900000, guid: 9033695b731a14fe79156b3c4c827aa0, type: 3}
-    - {fileID: 102900000, guid: 72491ed40bf654eec9fef43f455e3916, type: 3}
+    - {fileID: 102900000, guid: a770620fcd2f84f248d06edf3744b2c0, type: 3}
     ColorSpace: -1
     BuildPlatform: 24
     GraphicsDevice: 21
-    XrSdk: None
+    XrSdk: 
+    StereoModes: 0
+    Reason: https://fogbugz.unity3d.com/f/cases/1315774/
+  - FilteredScene: {fileID: 0}
+    FilteredScenes:
+    - {fileID: 102900000, guid: 2b6b74b7929ae4191b3b936c12236e0a, type: 3}
+    ColorSpace: -1
+    BuildPlatform: 24
+    GraphicsDevice: 21
+    XrSdk: 
+    StereoModes: 0
+    Reason: https://fogbugz.unity3d.com/f/cases/1315774/
+  - FilteredScene: {fileID: 0}
+    FilteredScenes:
+    - {fileID: 102900000, guid: a13b9207cccbd4cbb99cf2a72b761eef, type: 3}
+    ColorSpace: -1
+    BuildPlatform: 24
+    GraphicsDevice: 21
+    XrSdk: 
     StereoModes: 0
     Reason: https://fogbugz.unity3d.com/f/cases/1305639/