--- conflicted
+++ resolved
@@ -15,26 +15,6 @@
   filters:
   - FilteredScene: {fileID: 0}
     FilteredScenes:
-    - {fileID: 102900000, guid: 94af32c68b09744d9a23b25ef0d62332, type: 3}
-    ColorSpace: -1
-    BuildPlatform: -2
-    GraphicsDevice: 18
-    XrSdk: 
-    StereoModes: 0
-    Reason: Needs fixing on DX12
-  - FilteredScene: {fileID: 0}
-    FilteredScenes:
-    - {fileID: 102900000, guid: 94af32c68b09744d9a23b25ef0d62332, type: 3}
-    - {fileID: 102900000, guid: 0bcaa565757b243bba6bd2c007b0977c, type: 3}
-    - {fileID: 102900000, guid: e277e63daf9584a9291edc2c56bcd258, type: 3}
-    ColorSpace: -1
-    BuildPlatform: 13
-    GraphicsDevice: 11
-    XrSdk: 
-    StereoModes: 0
-    Reason: Needs MSAA fixing on OpenGLES3
-  - FilteredScene: {fileID: 0}
-    FilteredScenes:
     - {fileID: 102900000, guid: 2b6b74b7929ae4191b3b936c12236e0a, type: 3}
     ColorSpace: -1
     BuildPlatform: -2
@@ -42,17 +22,6 @@
     XrSdk: None
     StereoModes: 0
     Reason: Needs fixing in OpenGL
-  - FilteredScene: {fileID: 0}
-    FilteredScenes:
-    - {fileID: 102900000, guid: 2b6b74b7929ae4191b3b936c12236e0a, type: 3}
-    - {fileID: 102900000, guid: a770620fcd2f84f248d06edf3744b2c0, type: 3}
-    - {fileID: 102900000, guid: bcb8635ea84c143f0ae0823f1e9b6f25, type: 3}
-    ColorSpace: -1
-    BuildPlatform: 9
-    GraphicsDevice: 4
-    XrSdk: 
-    StereoModes: 0
-    Reason: Case to be added
   - FilteredScene: {fileID: 0}
     FilteredScenes:
     - {fileID: 102900000, guid: 6d72a4ab29e211149914e8a46ba9d1cf, type: 3}
@@ -143,26 +112,6 @@
     XrSdk: None
     StereoModes: 0
     Reason: Needs fixing in OpenGL
-  - FilteredScene: {fileID: 0}
-    FilteredScenes:
-    - {fileID: 102900000, guid: da84320af1f814011a74dc4f21cc94b1, type: 3}
-    - {fileID: 102900000, guid: 7fd0aa748aac54e47a22af71a33c7af3, type: 3}
-    ColorSpace: -1
-    BuildPlatform: 13
-    GraphicsDevice: 11
-    XrSdk: 
-    StereoModes: 0
-    Reason: Not all lightcookies show. Deferred renderer incompatible with GLES3
-      (in pipe asset)? (https://fogbugz.unity3d.com/f/cases/1349811/)
-  - FilteredScene: {fileID: 0}
-    FilteredScenes:
-    - {fileID: 102900000, guid: 7fd0aa748aac54e47a22af71a33c7af3, type: 3}
-    ColorSpace: -1
-    BuildPlatform: 13
-    GraphicsDevice: 21
-    XrSdk: 
-    StereoModes: 0
-    Reason: Cube light cookies render incorrectly (missing). (https://fogbugz.unity3d.com/f/cases/1349811/)
   - FilteredScene: {fileID: 0}
     FilteredScenes:
     - {fileID: 102900000, guid: 3bbe19bef8dcc4e65b7aaa710c4114c6, type: 3}
@@ -204,9 +153,6 @@
     GraphicsDevice: 8
     XrSdk: 
     StereoModes: 0
-<<<<<<< HEAD
-    Reason: Decals not supported
-=======
     Reason: Decals not supported
   - FilteredScene: {fileID: 0}
     FilteredScenes:
@@ -263,5 +209,4 @@
     GraphicsDevice: 8
     XrSdk: 
     StereoModes: 0
-    Reason: No GLES2 on Deferred. Not supported.
->>>>>>> 4a751a01
+    Reason: No GLES2 on Deferred. Not supported.