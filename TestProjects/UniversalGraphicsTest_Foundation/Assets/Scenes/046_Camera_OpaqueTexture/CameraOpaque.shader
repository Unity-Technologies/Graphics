--- conflicted
+++ resolved
@@ -37,31 +37,17 @@
                 UNITY_VERTEX_OUTPUT_STEREO
             };
 
-<<<<<<< HEAD
-			v2f vert (appdata v)
-			{
-				v2f o;
-				UNITY_SETUP_INSTANCE_ID(v);
-				UNITY_INITIALIZE_VERTEX_OUTPUT_STEREO(o);
-			    VertexPositionInputs vertexInputs = GetVertexPositionInputs(v.vertex.xyz);
-				o.vertex = vertexInputs.positionCS;
-				o.uv = v.uv;
-				o.screenUV = vertexInputs.positionNDC;
-				return o;
-			}
-=======
             v2f vert (appdata v)
             {
                 v2f o;
                 UNITY_SETUP_INSTANCE_ID(v);
                 UNITY_INITIALIZE_VERTEX_OUTPUT_STEREO(o);
-                VertexPositionInputs vertexInputs = GetVertexPositionInputs(v.vertex);
+                VertexPositionInputs vertexInputs = GetVertexPositionInputs(v.vertex.xyz);
                 o.vertex = vertexInputs.positionCS;
                 o.uv = v.uv;
                 o.screenUV = vertexInputs.positionNDC;
                 return o;
             }
->>>>>>> f3e73f60
 
             half4 frag (v2f i) : SV_Target
             {
