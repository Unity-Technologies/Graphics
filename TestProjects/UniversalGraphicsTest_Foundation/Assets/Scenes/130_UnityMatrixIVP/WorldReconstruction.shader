Shader "Unlit/WorldPos"
{
    Properties
    {
        [HideInInspector] _Color("Color", Color) = (1,1,1)
    }
        SubShader
        {
            Tags { "RenderType" = "Transparent" "Queue" = "Transparent+100" "DisableBatching" = "True" "IgnoreProjector" = "True" "RenderPipeline" = "UniversalPipeline" }
            Blend One OneMinusSrcAlpha
            ZTest Always
            ZWrite Off

            Pass
            {
                Tags { "LightMode" = "UniversalForward" }
                HLSLPROGRAM
                #pragma prefer_hlslcc gles
                #pragma exclude_renderers d3d11_9x
                #pragma target 3.0
                #pragma vertex vert
                #pragma fragment frag

                #include "Packages/com.unity.render-pipelines.universal/ShaderLibrary/DeclareDepthTexture.hlsl"

                struct appdata
                {
                    float4 vertex : POSITION;
                    UNITY_VERTEX_INPUT_INSTANCE_ID
                };

                struct v2f
                {
                    float4 pos     : SV_POSITION;
                    float4 scrPos  : TEXCOORD0;
                    UNITY_VERTEX_INPUT_INSTANCE_ID
                    UNITY_VERTEX_OUTPUT_STEREO
                };

                v2f vert(appdata v)
                {
                    v2f o;

                    UNITY_SETUP_INSTANCE_ID(v);
                    UNITY_TRANSFER_INSTANCE_ID(v, o);
                    UNITY_INITIALIZE_VERTEX_OUTPUT_STEREO(o);

<<<<<<< HEAD
				    VertexPositionInputs vtxIn = GetVertexPositionInputs(v.vertex.xyz);
=======
                    VertexPositionInputs vtxIn = GetVertexPositionInputs(v.vertex);
>>>>>>> f3e73f60

                    o.pos = vtxIn.positionCS;
                    o.scrPos = vtxIn.positionNDC;

                    return o;
                }

                half4 frag(v2f i) : SV_Target
                {
                    UNITY_SETUP_INSTANCE_ID(i);
                    UNITY_SETUP_STEREO_EYE_INDEX_POST_VERTEX(i);

                    float2 uv = i.scrPos.xy / i.scrPos.w;
                    float depth = SampleSceneDepth(uv);
#if !UNITY_REVERSED_Z
                    // On OpenGL, we need to transform depth from the [0, 1] range used in the depth buffer to the
                    // [-1, 1] range used in clip space
                    depth = lerp(UNITY_NEAR_CLIP_VALUE, 1.0, depth);
#endif

                    float3 wpos = ComputeWorldSpacePosition(uv, depth, UNITY_MATRIX_I_VP);

                    if (distance(wpos, _WorldSpaceCameraPos) > 8.0) return half4(0,0,1,1);
                    return 0;

                }
                ENDHLSL
            }

        }
}<|MERGE_RESOLUTION|>--- conflicted
+++ resolved
@@ -45,11 +45,7 @@
                     UNITY_TRANSFER_INSTANCE_ID(v, o);
                     UNITY_INITIALIZE_VERTEX_OUTPUT_STEREO(o);
 
-<<<<<<< HEAD
-				    VertexPositionInputs vtxIn = GetVertexPositionInputs(v.vertex.xyz);
-=======
-                    VertexPositionInputs vtxIn = GetVertexPositionInputs(v.vertex);
->>>>>>> f3e73f60
+                    VertexPositionInputs vtxIn = GetVertexPositionInputs(v.vertex.xyz);
 
                     o.pos = vtxIn.positionCS;
                     o.scrPos = vtxIn.positionNDC;
