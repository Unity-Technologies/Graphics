--- conflicted
+++ resolved
@@ -147,6 +147,9 @@
     path: Assets/Scenes/126_SampleDepth.unity
     guid: d66b74ae4e7264d62bdb2c4f56261030
   - enabled: 1
+    path: Assets/Scenes/126_RendererFeatureActive.unity
+    guid: 92276052d376244eb94e9548db46b27f
+  - enabled: 1
     path: Assets/Scenes/127_ClearRenderTexture.unity
     guid: ecb4f57b7a1788b4b85f618d4cbc6677
   - enabled: 1
@@ -171,10 +174,6 @@
     path: Assets/Scenes/112_FogBasic.unity
     guid: a13b9207cccbd4cbb99cf2a72b761eef
   - enabled: 1
-<<<<<<< HEAD
-    path: Assets/Scenes/126_RendererFeatureActive.unity
-    guid: 92276052d376244eb94e9548db46b27f
-=======
     path: Assets/Scenes/200_DepthDeferred.unity
     guid: 3bbe19bef8dcc4e65b7aaa710c4114c6
   - enabled: 1
@@ -198,5 +197,4 @@
   - enabled: 1
     path: Assets/Scenes/205_SSAO_BackBuffer.unity
     guid: 72491ed40bf654eec9fef43f455e3916
->>>>>>> a8d3e8b7
   m_configObjects: {}