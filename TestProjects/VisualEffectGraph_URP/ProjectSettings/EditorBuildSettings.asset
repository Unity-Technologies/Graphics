%YAML 1.1
%TAG !u! tag:unity3d.com,2011:
--- !u!1045 &1
EditorBuildSettings:
  m_ObjectHideFlags: 0
  serializedVersion: 2
  m_Scenes:
  - enabled: 1
    path: Packages/com.unity.testing.visualeffectgraph/Scenes/000_MultiOutput.unity
    guid: 0ecaa798eef075e44a2d6079bb6332cb
  - enabled: 1
    path: Packages/com.unity.testing.visualeffectgraph/Scenes/001_Animator.unity
    guid: 5b49c2231e77a894db022592c9c27347
  - enabled: 1
    path: Packages/com.unity.testing.visualeffectgraph/Scenes/002_Gradient.unity
    guid: 8290025b324fadc42a105d81f39d5560
  - enabled: 1
    path: Packages/com.unity.testing.visualeffectgraph/Scenes/003_EventAttribute.unity
    guid: 83e25bb667f35a04aafd184b5c2da7b3
  - enabled: 1
    path: Packages/com.unity.testing.visualeffectgraph/Scenes/004_Bounds.unity
    guid: fc042ee6987609a4b895d96dffef8dff
  - enabled: 1
    path: Packages/com.unity.testing.visualeffectgraph/Scenes/005_PlanarPrimitives.unity
    guid: fd7efe8ee4dbe754084c1edb14955dc7
  - enabled: 1
    path: Packages/com.unity.testing.visualeffectgraph/Scenes/006_StripAttributes.unity
    guid: 6cf5bcccabd797d4db3c44a0d4ac7389
  - enabled: 1
    path: Packages/com.unity.testing.visualeffectgraph/Scenes/007_MeshSampling.unity
    guid: b20a840a0adf929419e19f13139e8fa3
  - enabled: 1
    path: Packages/com.unity.testing.visualeffectgraph/Scenes/008_AssetBundle.unity
    guid: 3144ec9758afdcf4482416ecbc5c193c
  - enabled: 1
    path: Packages/com.unity.testing.visualeffectgraph/Scenes/009_MultiCamera.unity
    guid: 6d090a604691ff048bb6cd282208c7bd
  - enabled: 1
    path: Packages/com.unity.testing.visualeffectgraph/Scenes/009_ReadAttributeInSpawner.unity
    guid: a6e75e236a616124d9604762b5402ac7
  - enabled: 1
    path: Packages/com.unity.testing.visualeffectgraph/Scenes/009_OutputEvent.unity
    guid: fa108e309b0697045b8474742e8d9a0a
  - enabled: 1
    path: Packages/com.unity.testing.visualeffectgraph/Scenes/013_MeshStripping.unity
    guid: b87edfbe03e2426478130a56dc42a592
  - enabled: 1
    path: Packages/com.unity.testing.visualeffectgraph/Scenes/014_ScreenSpaceSize.unity
    guid: 61def4e00f202154a972b59fa6fb735e
  - enabled: 1
    path: Packages/com.unity.testing.visualeffectgraph/Scenes/014_PositionBlock.unity
    guid: 42a36d7781122534f9ce00fa769bdd5c
  - enabled: 1
    path: Packages/com.unity.testing.visualeffectgraph/Scenes/017_MaterialQueueOffset.unity
    guid: cda518f246caf814c9de4d03ddee9a1e
  - enabled: 1
    path: Packages/com.unity.testing.visualeffectgraph/Scenes/015_FixedTime.unity
    guid: 30c9fe15b8e87e04f9a524d5c01aa810
  - enabled: 1
    path: Assets/GraphicsTests/100_Fog.unity
    guid: b288e123b6536de40bc86452b3811b20
  - enabled: 1
    path: Assets/GraphicsTests/Shadergraph/SampleScene/101_ShadergraphSampleScene.unity
    guid: dfaa61332743bf64a9a813e7bcfad2d6
  - enabled: 1
    path: Assets/GraphicsTests/Shadergraph/Shadow/102_ShadergraphShadow.unity
    guid: b5fab92e71d9dd747b87a111d703bd95
  - enabled: 1
    path: Assets/GraphicsTests/101_SampleReflectionProbe.unity
    guid: 5deffb7e83065d64198f1662d741f9ef
  - enabled: 1
    path: Assets/GraphicsTests/102_RenderDepth.unity
    guid: bbb228de8c5a7dd4ba58363e4b3c8669
  - enabled: 1
<<<<<<< HEAD
    path: Assets/GraphicsTests/103_LitForward.unity
    guid: 9c890c006fb7ff945be7b7cd51e79ee4
  - enabled: 1
    path: Assets/GraphicsTests/103_LitDeferred.unity
    guid: b0e7da6ba3b491640864dda475909639
  - enabled: 1
    path: Assets/GraphicsTests/103_LitDeferredAccurate.unity
    guid: b5d2bc0df9db8664aadc9b8fa26308fb
=======
    path: Assets/GraphicsTests/103_Renderer2D.unity
    guid: 956dddffc117fe241a0ef90b1b12ec68
>>>>>>> daf0c8f3
  m_configObjects: {}<|MERGE_RESOLUTION|>--- conflicted
+++ resolved
@@ -72,7 +72,9 @@
     path: Assets/GraphicsTests/102_RenderDepth.unity
     guid: bbb228de8c5a7dd4ba58363e4b3c8669
   - enabled: 1
-<<<<<<< HEAD
+    path: Assets/GraphicsTests/103_Renderer2D.unity
+    guid: 956dddffc117fe241a0ef90b1b12ec68
+  - enabled: 1
     path: Assets/GraphicsTests/103_LitForward.unity
     guid: 9c890c006fb7ff945be7b7cd51e79ee4
   - enabled: 1
@@ -81,8 +83,4 @@
   - enabled: 1
     path: Assets/GraphicsTests/103_LitDeferredAccurate.unity
     guid: b5d2bc0df9db8664aadc9b8fa26308fb
-=======
-    path: Assets/GraphicsTests/103_Renderer2D.unity
-    guid: 956dddffc117fe241a0ef90b1b12ec68
->>>>>>> daf0c8f3
   m_configObjects: {}