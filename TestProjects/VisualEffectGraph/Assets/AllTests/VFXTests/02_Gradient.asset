%YAML 1.1
%TAG !u! tag:unity3d.com,2011:
--- !u!114 &114007345920783666
MonoBehaviour:
  m_ObjectHideFlags: 1
  m_PrefabParentObject: {fileID: 0}
  m_PrefabInternal: {fileID: 0}
  m_GameObject: {fileID: 0}
  m_Enabled: 1
  m_EditorHideFlags: 0
  m_Script: {fileID: 11500000, guid: f780aa281814f9842a7c076d436932e7, type: 3}
  m_Name: VFXSlotFloat
  m_EditorClassIdentifier: 
  m_Parent: {fileID: 114797961315038348}
  m_Children: []
  m_UIPosition: {x: 0, y: 0}
  m_UICollapsed: 1
  m_UISuperCollapsed: 0
  m_MasterSlot: {fileID: 114797961315038348}
  m_MasterData:
    m_Owner: {fileID: 0}
    m_Value:
      m_Type:
        m_SerializableType: 
      m_SerializableObject: 
  m_Property:
    name: y
    m_serializedType:
      m_SerializableType: System.Single, mscorlib, Version=2.0.0.0, Culture=neutral,
        PublicKeyToken=b77a5c561934e089
    attributes: []
  m_Direction: 0
  m_LinkedSlots: []
--- !u!114 &114015485643264330
MonoBehaviour:
  m_ObjectHideFlags: 1
  m_PrefabParentObject: {fileID: 0}
  m_PrefabInternal: {fileID: 0}
  m_GameObject: {fileID: 0}
  m_Enabled: 1
  m_EditorHideFlags: 0
  m_Script: {fileID: 11500000, guid: 3f0e993a2dd96014f97909d38604e9b9, type: 3}
  m_Name: VFXCurrentAttributeParameter
  m_EditorClassIdentifier: 
  m_Parent: {fileID: 114498444751905048}
  m_Children: []
  m_UIPosition: {x: -1882.0626, y: -120.16133}
  m_UICollapsed: 0
  m_UISuperCollapsed: 0
  m_InputSlots: []
  m_OutputSlots:
  - {fileID: 114474033339355744}
  attribute: lifetime
--- !u!114 &114017989626771014
MonoBehaviour:
  m_ObjectHideFlags: 1
  m_PrefabParentObject: {fileID: 0}
  m_PrefabInternal: {fileID: 0}
  m_GameObject: {fileID: 0}
  m_Enabled: 1
  m_EditorHideFlags: 0
  m_Script: {fileID: 11500000, guid: f780aa281814f9842a7c076d436932e7, type: 3}
  m_Name: VFXSlotFloat
  m_EditorClassIdentifier: 
  m_Parent: {fileID: 114051382929750408}
  m_Children: []
  m_UIPosition: {x: 0, y: 0}
  m_UICollapsed: 1
  m_UISuperCollapsed: 0
  m_MasterSlot: {fileID: 114051382929750408}
  m_MasterData:
    m_Owner: {fileID: 0}
    m_Value:
      m_Type:
        m_SerializableType: 
      m_SerializableObject: 
  m_Property:
    name: z
    m_serializedType:
      m_SerializableType: System.Single, mscorlib, Version=2.0.0.0, Culture=neutral,
        PublicKeyToken=b77a5c561934e089
    attributes: []
  m_Direction: 1
  m_LinkedSlots: []
--- !u!114 &114047273068607556
MonoBehaviour:
  m_ObjectHideFlags: 1
  m_PrefabParentObject: {fileID: 0}
  m_PrefabInternal: {fileID: 0}
  m_GameObject: {fileID: 0}
  m_Enabled: 1
  m_EditorHideFlags: 0
  m_Script: {fileID: 11500000, guid: 22bf68c6d5c5ea647b079d5055cc4e4e, type: 3}
  m_Name: VFXOperatorFractionalPart
  m_EditorClassIdentifier: 
  m_Parent: {fileID: 114498444751905048}
  m_Children: []
  m_UIPosition: {x: -1163.7861, y: -753.5791}
  m_UICollapsed: 0
  m_UISuperCollapsed: 0
  m_InputSlots:
  - {fileID: 114539840841525996}
  m_OutputSlots:
  - {fileID: 114689956520912922}
--- !u!114 &114051382929750408
MonoBehaviour:
  m_ObjectHideFlags: 1
  m_PrefabParentObject: {fileID: 0}
  m_PrefabInternal: {fileID: 0}
  m_GameObject: {fileID: 0}
  m_Enabled: 1
  m_EditorHideFlags: 0
  m_Script: {fileID: 11500000, guid: c499060cea9bbb24b8d723eafa343303, type: 3}
  m_Name: VFXSlotFloat4
  m_EditorClassIdentifier: 
  m_Parent: {fileID: 0}
  m_Children:
  - {fileID: 114994056211249322}
  - {fileID: 114755710723590254}
  - {fileID: 114017989626771014}
  - {fileID: 114682498221170742}
  m_UIPosition: {x: 0, y: 0}
  m_UICollapsed: 1
  m_UISuperCollapsed: 0
  m_MasterSlot: {fileID: 114051382929750408}
  m_MasterData:
    m_Owner: {fileID: 114178798815217700}
    m_Value:
      m_Type:
        m_SerializableType: UnityEngine.Vector4, UnityEngine.CoreModule, Version=0.0.0.0,
          Culture=neutral, PublicKeyToken=null
      m_SerializableObject: '{"x":0.0,"y":0.0,"z":0.0,"w":0.0}'
  m_Property:
    name: s
    m_serializedType:
      m_SerializableType: UnityEngine.Vector4, UnityEngine.CoreModule, Version=0.0.0.0,
        Culture=neutral, PublicKeyToken=null
    attributes: []
  m_Direction: 1
  m_LinkedSlots:
  - {fileID: 114150664129097768}
--- !u!114 &114064303581071628
MonoBehaviour:
  m_ObjectHideFlags: 1
  m_PrefabParentObject: {fileID: 0}
  m_PrefabInternal: {fileID: 0}
  m_GameObject: {fileID: 0}
  m_Enabled: 1
  m_EditorHideFlags: 0
  m_Script: {fileID: 11500000, guid: 45c2280503cc146439a1c8e25a69d867, type: 3}
  m_Name: VFXOperatorDivide
  m_EditorClassIdentifier: 
  m_Parent: {fileID: 114498444751905048}
  m_Children: []
  m_UIPosition: {x: -1415.8584, y: -206.71884}
  m_UICollapsed: 0
  m_UISuperCollapsed: 0
  m_InputSlots:
  - {fileID: 114802137533921822}
  - {fileID: 114148767743872136}
  - {fileID: 114755042734216138}
  m_OutputSlots:
  - {fileID: 114429470459584558}
--- !u!114 &114072400743525990
MonoBehaviour:
  m_ObjectHideFlags: 1
  m_PrefabParentObject: {fileID: 0}
  m_PrefabInternal: {fileID: 0}
  m_GameObject: {fileID: 0}
  m_Enabled: 1
  m_EditorHideFlags: 0
  m_Script: {fileID: 11500000, guid: 87c154e0feeee864da39ba7591cf27e7, type: 3}
  m_Name: VFXSlotFloatN
  m_EditorClassIdentifier: 
  m_Parent: {fileID: 0}
  m_Children: []
  m_UIPosition: {x: 0, y: 0}
  m_UICollapsed: 1
  m_UISuperCollapsed: 0
  m_MasterSlot: {fileID: 114072400743525990}
  m_MasterData:
    m_Owner: {fileID: 114144396211893004}
    m_Value:
      m_Type:
        m_SerializableType: UnityEditor.VFX.FloatN, Assembly-CSharp-Editor-testable,
          Version=0.0.0.0, Culture=neutral, PublicKeyToken=null
      m_SerializableObject: '{"m_Components":[3.0]}'
  m_Property:
    name: b
    m_serializedType:
      m_SerializableType: UnityEditor.VFX.FloatN, Assembly-CSharp-Editor-testable,
        Version=0.0.0.0, Culture=neutral, PublicKeyToken=null
    attributes: []
  m_Direction: 0
  m_LinkedSlots: []
--- !u!114 &114111666712898858
MonoBehaviour:
  m_ObjectHideFlags: 1
  m_PrefabParentObject: {fileID: 0}
  m_PrefabInternal: {fileID: 0}
  m_GameObject: {fileID: 0}
  m_Enabled: 1
  m_EditorHideFlags: 0
  m_Script: {fileID: 11500000, guid: f780aa281814f9842a7c076d436932e7, type: 3}
  m_Name: VFXSlotFloat
  m_EditorClassIdentifier: 
  m_Parent: {fileID: 114186374672521424}
  m_Children: []
  m_UIPosition: {x: 0, y: 0}
  m_UICollapsed: 1
  m_UISuperCollapsed: 0
  m_MasterSlot: {fileID: 114186374672521424}
  m_MasterData:
    m_Owner: {fileID: 0}
    m_Value:
      m_Type:
        m_SerializableType: 
      m_SerializableObject: 
  m_Property:
    name: y
    m_serializedType:
      m_SerializableType: System.Single, mscorlib, Version=2.0.0.0, Culture=neutral,
        PublicKeyToken=b77a5c561934e089
    attributes: []
  m_Direction: 0
  m_LinkedSlots: []
--- !u!114 &114118407597071776
MonoBehaviour:
  m_ObjectHideFlags: 1
  m_PrefabParentObject: {fileID: 0}
  m_PrefabInternal: {fileID: 0}
  m_GameObject: {fileID: 0}
  m_Enabled: 1
  m_EditorHideFlags: 0
  m_Script: {fileID: 11500000, guid: f780aa281814f9842a7c076d436932e7, type: 3}
  m_Name: VFXSlotFloat
  m_EditorClassIdentifier: 
  m_Parent: {fileID: 0}
  m_Children: []
  m_UIPosition: {x: 0, y: 0}
  m_UICollapsed: 1
  m_UISuperCollapsed: 0
  m_MasterSlot: {fileID: 114118407597071776}
  m_MasterData:
    m_Owner: {fileID: 114206543977472626}
    m_Value:
      m_Type:
        m_SerializableType: System.Single, mscorlib, Version=2.0.0.0, Culture=neutral,
          PublicKeyToken=b77a5c561934e089
      m_SerializableObject: 3
  m_Property:
    name: Lifetime
    m_serializedType:
      m_SerializableType: System.Single, mscorlib, Version=2.0.0.0, Culture=neutral,
        PublicKeyToken=b77a5c561934e089
    attributes: []
  m_Direction: 0
  m_LinkedSlots: []
--- !u!114 &114123650322877378
MonoBehaviour:
  m_ObjectHideFlags: 1
  m_PrefabParentObject: {fileID: 0}
  m_PrefabInternal: {fileID: 0}
  m_GameObject: {fileID: 0}
  m_Enabled: 1
  m_EditorHideFlags: 0
  m_Script: {fileID: 11500000, guid: 330e0fca1717dde4aaa144f48232aa64, type: 3}
  m_Name: VFXParameter
  m_EditorClassIdentifier: 
  m_Parent: {fileID: 114498444751905048}
  m_Children: []
  m_UIPosition: {x: -1414.0934, y: -9.042467}
  m_UICollapsed: 0
  m_UISuperCollapsed: 0
  m_InputSlots: []
  m_OutputSlots:
  - {fileID: 114879092719112468}
  m_exposedName: gradient
  m_exposed: 1
  m_order: 0
  m_Min:
    m_Type:
      m_SerializableType: 
    m_SerializableObject: 
  m_Max:
    m_Type:
      m_SerializableType: 
    m_SerializableObject: 
--- !u!114 &114125815196396460
MonoBehaviour:
  m_ObjectHideFlags: 1
  m_PrefabParentObject: {fileID: 0}
  m_PrefabInternal: {fileID: 0}
  m_GameObject: {fileID: 0}
  m_Enabled: 1
  m_EditorHideFlags: 0
  m_Script: {fileID: 11500000, guid: a971fa2e110a0ac42ac1d8dae408704b, type: 3}
  m_Name: SetAttribute
  m_EditorClassIdentifier: 
  m_Parent: {fileID: 114727894741546754}
  m_Children: []
  m_UIPosition: {x: 0, y: 0}
  m_UICollapsed: 0
  m_UISuperCollapsed: 0
  m_InputSlots:
  - {fileID: 114880664689373526}
  m_OutputSlots: []
  m_Disabled: 0
  attribute: alpha
  Composition: 0
  Random: 0
--- !u!114 &114144396211893004
MonoBehaviour:
  m_ObjectHideFlags: 1
  m_PrefabParentObject: {fileID: 0}
  m_PrefabInternal: {fileID: 0}
  m_GameObject: {fileID: 0}
  m_Enabled: 1
  m_EditorHideFlags: 0
  m_Script: {fileID: 11500000, guid: 45c2280503cc146439a1c8e25a69d867, type: 3}
  m_Name: VFXOperatorDivide
  m_EditorClassIdentifier: 
  m_Parent: {fileID: 114498444751905048}
  m_Children: []
  m_UIPosition: {x: -1595.477, y: -818.98645}
  m_UICollapsed: 0
  m_UISuperCollapsed: 0
  m_InputSlots:
  - {fileID: 114489265080578454}
  - {fileID: 114072400743525990}
  m_OutputSlots:
  - {fileID: 114994436648935214}
--- !u!114 &114148767743872136
MonoBehaviour:
  m_ObjectHideFlags: 1
  m_PrefabParentObject: {fileID: 0}
  m_PrefabInternal: {fileID: 0}
  m_GameObject: {fileID: 0}
  m_Enabled: 1
  m_EditorHideFlags: 0
  m_Script: {fileID: 11500000, guid: 87c154e0feeee864da39ba7591cf27e7, type: 3}
  m_Name: VFXSlotFloatN
  m_EditorClassIdentifier: 
  m_Parent: {fileID: 0}
  m_Children: []
  m_UIPosition: {x: 0, y: 0}
  m_UICollapsed: 1
  m_UISuperCollapsed: 0
  m_MasterSlot: {fileID: 114148767743872136}
  m_MasterData:
    m_Owner: {fileID: 114064303581071628}
    m_Value:
      m_Type:
        m_SerializableType: UnityEditor.VFX.FloatN, Assembly-CSharp-Editor-testable,
          Version=0.0.0.0, Culture=neutral, PublicKeyToken=null
      m_SerializableObject: '{"m_Components":[1.0]}'
  m_Property:
    name: b
    m_serializedType:
      m_SerializableType: UnityEditor.VFX.FloatN, Assembly-CSharp-Editor-testable,
        Version=0.0.0.0, Culture=neutral, PublicKeyToken=null
    attributes: []
  m_Direction: 0
  m_LinkedSlots:
  - {fileID: 114474033339355744}
--- !u!114 &114150664129097768
MonoBehaviour:
  m_ObjectHideFlags: 1
  m_PrefabParentObject: {fileID: 0}
  m_PrefabInternal: {fileID: 0}
  m_GameObject: {fileID: 0}
  m_Enabled: 1
  m_EditorHideFlags: 0
  m_Script: {fileID: 11500000, guid: ac39bd03fca81b849929b9c966f1836a, type: 3}
  m_Name: VFXSlotFloat3
  m_EditorClassIdentifier: 
  m_Parent: {fileID: 0}
  m_Children:
  - {fileID: 114330503986284828}
  - {fileID: 114699769049233822}
  - {fileID: 114424155726317248}
  m_UIPosition: {x: 0, y: 0}
  m_UICollapsed: 1
  m_UISuperCollapsed: 0
  m_MasterSlot: {fileID: 114150664129097768}
  m_MasterData:
    m_Owner: {fileID: 114739487536937866}
    m_Value:
      m_Type:
        m_SerializableType: UnityEngine.Vector3, UnityEngine.CoreModule, Version=0.0.0.0,
          Culture=neutral, PublicKeyToken=null
      m_SerializableObject: '{"x":1.0,"y":1.0,"z":1.0}'
  m_Property:
    name: Color
    m_serializedType:
      m_SerializableType: UnityEngine.Vector3, UnityEngine.CoreModule, Version=0.0.0.0,
        Culture=neutral, PublicKeyToken=null
    attributes:
    - m_Type: 5
      m_Min: -Infinity
      m_Max: Infinity
      m_Tooltip: 
  m_Direction: 0
  m_LinkedSlots:
  - {fileID: 114051382929750408}
--- !u!114 &114174283462304106
MonoBehaviour:
  m_ObjectHideFlags: 1
  m_PrefabParentObject: {fileID: 0}
  m_PrefabInternal: {fileID: 0}
  m_GameObject: {fileID: 0}
  m_Enabled: 1
  m_EditorHideFlags: 0
  m_Script: {fileID: 11500000, guid: 76f778ff57c4e8145b9681fe3268d8e9, type: 3}
  m_Name: VFXSlotGradient
  m_EditorClassIdentifier: 
  m_Parent: {fileID: 0}
  m_Children: []
  m_UIPosition: {x: 0, y: 0}
  m_UICollapsed: 1
  m_UISuperCollapsed: 0
  m_MasterSlot: {fileID: 114174283462304106}
  m_MasterData:
    m_Owner: {fileID: 114256839563018454}
    m_Value:
      m_Type:
        m_SerializableType: UnityEngine.Gradient, UnityEngine.CoreModule, Version=0.0.0.0,
          Culture=neutral, PublicKeyToken=null
      m_SerializableObject: '{"colorKeys":[{"color":{"r":1.0,"g":1.0,"b":1.0,"a":1.0},"time":0.0},{"color":{"r":1.0,"g":1.0,"b":1.0,"a":1.0},"time":1.0}],"alphaKeys":[{"alpha":1.0,"time":0.0},{"alpha":1.0,"time":1.0}],"gradientMode":0}'
  m_Property:
    name: gradient
    m_serializedType:
      m_SerializableType: UnityEngine.Gradient, UnityEngine.CoreModule, Version=0.0.0.0,
        Culture=neutral, PublicKeyToken=null
    attributes:
    - m_Type: 3
      m_Min: -Infinity
      m_Max: Infinity
      m_Tooltip: The gradient to sample from.
  m_Direction: 0
  m_LinkedSlots:
  - {fileID: 114879092719112468}
--- !u!114 &114174426779086508
MonoBehaviour:
  m_ObjectHideFlags: 1
  m_PrefabParentObject: {fileID: 0}
  m_PrefabInternal: {fileID: 0}
  m_GameObject: {fileID: 0}
  m_Enabled: 1
  m_EditorHideFlags: 0
  m_Script: {fileID: 11500000, guid: f780aa281814f9842a7c076d436932e7, type: 3}
  m_Name: VFXSlotFloat
  m_EditorClassIdentifier: 
  m_Parent: {fileID: 114557132371041136}
  m_Children: []
  m_UIPosition: {x: 0, y: 0}
  m_UICollapsed: 1
  m_UISuperCollapsed: 0
  m_MasterSlot: {fileID: 114557132371041136}
  m_MasterData:
    m_Owner: {fileID: 0}
    m_Value:
      m_Type:
        m_SerializableType: 
      m_SerializableObject: 
  m_Property:
    name: z
    m_serializedType:
      m_SerializableType: System.Single, mscorlib, Version=2.0.0.0, Culture=neutral,
        PublicKeyToken=b77a5c561934e089
    attributes: []
  m_Direction: 1
  m_LinkedSlots: []
--- !u!114 &114178798815217700
MonoBehaviour:
  m_ObjectHideFlags: 1
  m_PrefabParentObject: {fileID: 0}
  m_PrefabInternal: {fileID: 0}
  m_GameObject: {fileID: 0}
  m_Enabled: 1
  m_EditorHideFlags: 0
  m_Script: {fileID: 11500000, guid: a07d13b909432284193a1aeec3c9f533, type: 3}
  m_Name: VFXOperatorSampleGradient
  m_EditorClassIdentifier: 
  m_Parent: {fileID: 114498444751905048}
  m_Children: []
  m_UIPosition: {x: -568.29034, y: -959.17}
  m_UICollapsed: 0
  m_UISuperCollapsed: 0
  m_InputSlots:
  - {fileID: 114624854136236906}
  - {fileID: 114291316189184850}
  m_OutputSlots:
  - {fileID: 114051382929750408}
--- !u!114 &114186374672521424
MonoBehaviour:
  m_ObjectHideFlags: 1
  m_PrefabParentObject: {fileID: 0}
  m_PrefabInternal: {fileID: 0}
  m_GameObject: {fileID: 0}
  m_Enabled: 1
  m_EditorHideFlags: 0
  m_Script: {fileID: 11500000, guid: ac39bd03fca81b849929b9c966f1836a, type: 3}
  m_Name: VFXSlotFloat3
  m_EditorClassIdentifier: 
  m_Parent: {fileID: 0}
  m_Children:
  - {fileID: 114290071981469900}
  - {fileID: 114111666712898858}
  - {fileID: 114983441208056804}
  m_UIPosition: {x: 0, y: 0}
  m_UICollapsed: 1
  m_UISuperCollapsed: 0
  m_MasterSlot: {fileID: 114186374672521424}
  m_MasterData:
    m_Owner: {fileID: 114504190396488434}
    m_Value:
      m_Type:
        m_SerializableType: UnityEngine.Vector3, UnityEngine.CoreModule, Version=0.0.0.0,
          Culture=neutral, PublicKeyToken=null
      m_SerializableObject: '{"x":1.0,"y":1.0,"z":1.0}'
  m_Property:
    name: Color
    m_serializedType:
      m_SerializableType: UnityEngine.Vector3, UnityEngine.CoreModule, Version=0.0.0.0,
        Culture=neutral, PublicKeyToken=null
    attributes:
    - m_Type: 5
      m_Min: -Infinity
      m_Max: Infinity
      m_Tooltip: 
  m_Direction: 0
  m_LinkedSlots:
  - {fileID: 114268724171717692}
--- !u!114 &114191994366009412
MonoBehaviour:
  m_ObjectHideFlags: 1
  m_PrefabParentObject: {fileID: 0}
  m_PrefabInternal: {fileID: 0}
  m_GameObject: {fileID: 0}
  m_Enabled: 1
  m_EditorHideFlags: 0
  m_Script: {fileID: 11500000, guid: ac39bd03fca81b849929b9c966f1836a, type: 3}
  m_Name: VFXSlotFloat3
  m_EditorClassIdentifier: 
  m_Parent: {fileID: 114621698518642608}
  m_Children:
  - {fileID: 114616928884609912}
  - {fileID: 114964533081039114}
  - {fileID: 114993875410078268}
  m_UIPosition: {x: 0, y: 0}
  m_UICollapsed: 1
  m_UISuperCollapsed: 0
  m_MasterSlot: {fileID: 114621698518642608}
  m_MasterData:
    m_Owner: {fileID: 0}
    m_Value:
      m_Type:
        m_SerializableType: 
      m_SerializableObject: 
  m_Property:
    name: center
    m_serializedType:
      m_SerializableType: UnityEngine.Vector3, UnityEngine.CoreModule, Version=0.0.0.0,
        Culture=neutral, PublicKeyToken=null
    attributes:
    - m_Type: 3
      m_Min: -Infinity
      m_Max: Infinity
      m_Tooltip: The centre of the box.
  m_Direction: 0
  m_LinkedSlots: []
--- !u!114 &114198094404737546
MonoBehaviour:
  m_ObjectHideFlags: 1
  m_PrefabParentObject: {fileID: 0}
  m_PrefabInternal: {fileID: 0}
  m_GameObject: {fileID: 0}
  m_Enabled: 1
  m_EditorHideFlags: 0
  m_Script: {fileID: 11500000, guid: a971fa2e110a0ac42ac1d8dae408704b, type: 3}
  m_Name: SetAttribute
  m_EditorClassIdentifier: 
  m_Parent: {fileID: 114773284975396716}
  m_Children: []
  m_UIPosition: {x: 0, y: 0}
  m_UICollapsed: 0
  m_UISuperCollapsed: 0
  m_InputSlots:
  - {fileID: 114797961315038348}
  m_OutputSlots: []
  m_Disabled: 0
  attribute: velocity
  Composition: 0
  Random: 0
--- !u!114 &114203022975518560
MonoBehaviour:
  m_ObjectHideFlags: 1
  m_PrefabParentObject: {fileID: 0}
  m_PrefabInternal: {fileID: 0}
  m_GameObject: {fileID: 0}
  m_Enabled: 1
  m_EditorHideFlags: 0
  m_Script: {fileID: 11500000, guid: f780aa281814f9842a7c076d436932e7, type: 3}
  m_Name: VFXSlotFloat
  m_EditorClassIdentifier: 
  m_Parent: {fileID: 0}
  m_Children: []
  m_UIPosition: {x: 0, y: 0}
  m_UICollapsed: 1
  m_UISuperCollapsed: 0
  m_MasterSlot: {fileID: 114203022975518560}
  m_MasterData:
    m_Owner: {fileID: 114973899511391208}
    m_Value:
      m_Type:
        m_SerializableType: System.Single, mscorlib, Version=2.0.0.0, Culture=neutral,
          PublicKeyToken=b77a5c561934e089
      m_SerializableObject: 
  m_Property:
    name: alpha
    m_serializedType:
      m_SerializableType: System.Single, mscorlib, Version=2.0.0.0, Culture=neutral,
        PublicKeyToken=b77a5c561934e089
    attributes: []
  m_Direction: 1
  m_LinkedSlots:
  - {fileID: 114930520968505046}
--- !u!114 &114206543977472626
MonoBehaviour:
  m_ObjectHideFlags: 1
  m_PrefabParentObject: {fileID: 0}
  m_PrefabInternal: {fileID: 0}
  m_GameObject: {fileID: 0}
  m_Enabled: 1
  m_EditorHideFlags: 0
  m_Script: {fileID: 11500000, guid: a971fa2e110a0ac42ac1d8dae408704b, type: 3}
  m_Name: SetAttribute
  m_EditorClassIdentifier: 
  m_Parent: {fileID: 114773284975396716}
  m_Children: []
  m_UIPosition: {x: 0, y: 0}
  m_UICollapsed: 0
  m_UISuperCollapsed: 0
  m_InputSlots:
  - {fileID: 114118407597071776}
  m_OutputSlots: []
  m_Disabled: 0
  attribute: lifetime
  Composition: 0
  Random: 0
--- !u!114 &114256765480203324
MonoBehaviour:
  m_ObjectHideFlags: 1
  m_PrefabParentObject: {fileID: 0}
  m_PrefabInternal: {fileID: 0}
  m_GameObject: {fileID: 0}
  m_Enabled: 1
  m_EditorHideFlags: 0
  m_Script: {fileID: 11500000, guid: 2dc095764ededfa4bb32fa602511ea4b, type: 3}
  m_Name: VFXBasicUpdate
  m_EditorClassIdentifier: 
  m_Parent: {fileID: 114498444751905048}
  m_Children: []
  m_UIPosition: {x: -161.31537, y: -507.58917}
  m_UICollapsed: 0
  m_UISuperCollapsed: 0
  m_InputSlots: []
  m_OutputSlots: []
  m_Data: {fileID: 114674961967120392}
  m_InputFlowSlot:
  - link:
    - context: {fileID: 114773284975396716}
      slotIndex: 0
  m_OutputFlowSlot:
  - link:
    - context: {fileID: 114727894741546754}
      slotIndex: 0
  integration: 0
--- !u!114 &114256839563018454
MonoBehaviour:
  m_ObjectHideFlags: 1
  m_PrefabParentObject: {fileID: 0}
  m_PrefabInternal: {fileID: 0}
  m_GameObject: {fileID: 0}
  m_Enabled: 1
  m_EditorHideFlags: 0
  m_Script: {fileID: 11500000, guid: a07d13b909432284193a1aeec3c9f533, type: 3}
  m_Name: VFXOperatorSampleGradient
  m_EditorClassIdentifier: 
  m_Parent: {fileID: 114498444751905048}
  m_Children: []
  m_UIPosition: {x: -973.0077, y: -54.040947}
  m_UICollapsed: 0
  m_UISuperCollapsed: 0
  m_InputSlots:
  - {fileID: 114174283462304106}
  - {fileID: 114749439433319896}
  m_OutputSlots:
  - {fileID: 114557132371041136}
--- !u!114 &114262910022860126
MonoBehaviour:
  m_ObjectHideFlags: 1
  m_PrefabParentObject: {fileID: 0}
  m_PrefabInternal: {fileID: 0}
  m_GameObject: {fileID: 0}
  m_Enabled: 1
  m_EditorHideFlags: 0
  m_Script: {fileID: 11500000, guid: f780aa281814f9842a7c076d436932e7, type: 3}
  m_Name: VFXSlotFloat
  m_EditorClassIdentifier: 
  m_Parent: {fileID: 0}
  m_Children: []
  m_UIPosition: {x: 0, y: 0}
  m_UICollapsed: 1
  m_UISuperCollapsed: 0
  m_MasterSlot: {fileID: 114262910022860126}
  m_MasterData:
    m_Owner: {fileID: 114270278148913826}
    m_Value:
      m_Type:
        m_SerializableType: System.Single, mscorlib, Version=2.0.0.0, Culture=neutral,
          PublicKeyToken=b77a5c561934e089
      m_SerializableObject: 
  m_Property:
    name: age
    m_serializedType:
      m_SerializableType: System.Single, mscorlib, Version=2.0.0.0, Culture=neutral,
        PublicKeyToken=b77a5c561934e089
    attributes: []
  m_Direction: 1
  m_LinkedSlots:
  - {fileID: 114802137533921822}
--- !u!114 &114265664867045136
MonoBehaviour:
  m_ObjectHideFlags: 1
  m_PrefabParentObject: {fileID: 0}
  m_PrefabInternal: {fileID: 0}
  m_GameObject: {fileID: 0}
  m_Enabled: 1
  m_EditorHideFlags: 0
  m_Script: {fileID: 11500000, guid: 73a13919d81fb7444849bae8b5c812a2, type: 3}
  m_Name: VFXBasicSpawner
  m_EditorClassIdentifier: 
  m_Parent: {fileID: 114498444751905048}
  m_Children:
  - {fileID: 114915006301977278}
  m_UIPosition: {x: 84.91684, y: -1398.0353}
  m_UICollapsed: 0
  m_UISuperCollapsed: 0
  m_InputSlots: []
  m_OutputSlots: []
  m_Data: {fileID: 0}
  m_InputFlowSlot:
  - link: []
  - link: []
  m_OutputFlowSlot:
  - link:
    - context: {fileID: 114773284975396716}
      slotIndex: 0
--- !u!114 &114268724171717692
MonoBehaviour:
  m_ObjectHideFlags: 1
  m_PrefabParentObject: {fileID: 0}
  m_PrefabInternal: {fileID: 0}
  m_GameObject: {fileID: 0}
  m_Enabled: 1
  m_EditorHideFlags: 0
  m_Script: {fileID: 11500000, guid: c499060cea9bbb24b8d723eafa343303, type: 3}
  m_Name: VFXSlotFloat4
  m_EditorClassIdentifier: 
  m_Parent: {fileID: 0}
  m_Children:
  - {fileID: 114552170380515956}
  - {fileID: 114837250686611140}
  - {fileID: 114283400615672446}
  - {fileID: 114982405458131730}
  m_UIPosition: {x: 0, y: 0}
  m_UICollapsed: 1
  m_UISuperCollapsed: 0
  m_MasterSlot: {fileID: 114268724171717692}
  m_MasterData:
    m_Owner: {fileID: 114968391927925182}
    m_Value:
      m_Type:
        m_SerializableType: UnityEngine.Vector4, UnityEngine.CoreModule, Version=0.0.0.0,
          Culture=neutral, PublicKeyToken=null
      m_SerializableObject: 
  m_Property:
    name: o
    m_serializedType:
      m_SerializableType: UnityEngine.Vector4, UnityEngine.CoreModule, Version=0.0.0.0,
        Culture=neutral, PublicKeyToken=null
    attributes: []
  m_Direction: 1
  m_LinkedSlots:
  - {fileID: 114186374672521424}
--- !u!114 &114270278148913826
MonoBehaviour:
  m_ObjectHideFlags: 1
  m_PrefabParentObject: {fileID: 0}
  m_PrefabInternal: {fileID: 0}
  m_GameObject: {fileID: 0}
  m_Enabled: 1
  m_EditorHideFlags: 0
  m_Script: {fileID: 11500000, guid: 3f0e993a2dd96014f97909d38604e9b9, type: 3}
  m_Name: VFXCurrentAttributeParameter
  m_EditorClassIdentifier: 
  m_Parent: {fileID: 114498444751905048}
  m_Children: []
  m_UIPosition: {x: -1873.023, y: -293.83643}
  m_UICollapsed: 0
  m_UISuperCollapsed: 0
  m_InputSlots: []
  m_OutputSlots:
  - {fileID: 114262910022860126}
  attribute: age
--- !u!114 &114283400615672446
MonoBehaviour:
  m_ObjectHideFlags: 1
  m_PrefabParentObject: {fileID: 0}
  m_PrefabInternal: {fileID: 0}
  m_GameObject: {fileID: 0}
  m_Enabled: 1
  m_EditorHideFlags: 0
  m_Script: {fileID: 11500000, guid: f780aa281814f9842a7c076d436932e7, type: 3}
  m_Name: VFXSlotFloat
  m_EditorClassIdentifier: 
  m_Parent: {fileID: 114268724171717692}
  m_Children: []
  m_UIPosition: {x: 0, y: 0}
  m_UICollapsed: 1
  m_UISuperCollapsed: 0
  m_MasterSlot: {fileID: 114268724171717692}
  m_MasterData:
    m_Owner: {fileID: 0}
    m_Value:
      m_Type:
        m_SerializableType: 
      m_SerializableObject: 
  m_Property:
    name: z
    m_serializedType:
      m_SerializableType: System.Single, mscorlib, Version=2.0.0.0, Culture=neutral,
        PublicKeyToken=b77a5c561934e089
    attributes: []
  m_Direction: 1
  m_LinkedSlots: []
--- !u!114 &114290071981469900
MonoBehaviour:
  m_ObjectHideFlags: 1
  m_PrefabParentObject: {fileID: 0}
  m_PrefabInternal: {fileID: 0}
  m_GameObject: {fileID: 0}
  m_Enabled: 1
  m_EditorHideFlags: 0
  m_Script: {fileID: 11500000, guid: f780aa281814f9842a7c076d436932e7, type: 3}
  m_Name: VFXSlotFloat
  m_EditorClassIdentifier: 
  m_Parent: {fileID: 114186374672521424}
  m_Children: []
  m_UIPosition: {x: 0, y: 0}
  m_UICollapsed: 1
  m_UISuperCollapsed: 0
  m_MasterSlot: {fileID: 114186374672521424}
  m_MasterData:
    m_Owner: {fileID: 0}
    m_Value:
      m_Type:
        m_SerializableType: 
      m_SerializableObject: 
  m_Property:
    name: x
    m_serializedType:
      m_SerializableType: System.Single, mscorlib, Version=2.0.0.0, Culture=neutral,
        PublicKeyToken=b77a5c561934e089
    attributes: []
  m_Direction: 0
  m_LinkedSlots: []
--- !u!114 &114291316189184850
MonoBehaviour:
  m_ObjectHideFlags: 1
  m_PrefabParentObject: {fileID: 0}
  m_PrefabInternal: {fileID: 0}
  m_GameObject: {fileID: 0}
  m_Enabled: 1
  m_EditorHideFlags: 0
  m_Script: {fileID: 11500000, guid: f780aa281814f9842a7c076d436932e7, type: 3}
  m_Name: VFXSlotFloat
  m_EditorClassIdentifier: 
  m_Parent: {fileID: 0}
  m_Children: []
  m_UIPosition: {x: 0, y: 0}
  m_UICollapsed: 1
  m_UISuperCollapsed: 0
  m_MasterSlot: {fileID: 114291316189184850}
  m_MasterData:
    m_Owner: {fileID: 114178798815217700}
    m_Value:
      m_Type:
        m_SerializableType: System.Single, mscorlib, Version=2.0.0.0, Culture=neutral,
          PublicKeyToken=b77a5c561934e089
      m_SerializableObject: 0
  m_Property:
    name: time
    m_serializedType:
      m_SerializableType: System.Single, mscorlib, Version=2.0.0.0, Culture=neutral,
        PublicKeyToken=b77a5c561934e089
    attributes:
    - m_Type: 3
      m_Min: -Infinity
      m_Max: Infinity
      m_Tooltip: The time along the gradient to take a sample from.
    - m_Type: 0
      m_Min: 0
      m_Max: 1
      m_Tooltip: 
  m_Direction: 0
  m_LinkedSlots:
  - {fileID: 114689956520912922}
--- !u!114 &114304474981252654
MonoBehaviour:
  m_ObjectHideFlags: 1
  m_PrefabParentObject: {fileID: 0}
  m_PrefabInternal: {fileID: 0}
  m_GameObject: {fileID: 0}
  m_Enabled: 1
  m_EditorHideFlags: 0
  m_Script: {fileID: 11500000, guid: f780aa281814f9842a7c076d436932e7, type: 3}
  m_Name: VFXSlotFloat
  m_EditorClassIdentifier: 
  m_Parent: {fileID: 0}
  m_Children: []
  m_UIPosition: {x: 0, y: 0}
  m_UICollapsed: 1
  m_UISuperCollapsed: 0
  m_MasterSlot: {fileID: 114304474981252654}
  m_MasterData:
    m_Owner: {fileID: 114678802749606010}
    m_Value:
      m_Type:
        m_SerializableType: System.Single, mscorlib, Version=2.0.0.0, Culture=neutral,
          PublicKeyToken=b77a5c561934e089
      m_SerializableObject: 
  m_Property:
    name: kVFXTotalTimeOp
    m_serializedType:
      m_SerializableType: System.Single, mscorlib, Version=2.0.0.0, Culture=neutral,
        PublicKeyToken=b77a5c561934e089
    attributes: []
  m_Direction: 1
  m_LinkedSlots:
  - {fileID: 114489265080578454}
--- !u!114 &114305571500324068
MonoBehaviour:
  m_ObjectHideFlags: 1
  m_PrefabParentObject: {fileID: 0}
  m_PrefabInternal: {fileID: 0}
  m_GameObject: {fileID: 0}
  m_Enabled: 1
  m_EditorHideFlags: 0
  m_Script: {fileID: 11500000, guid: 87c154e0feeee864da39ba7591cf27e7, type: 3}
  m_Name: VFXSlotFloatN
  m_EditorClassIdentifier: 
  m_Parent: {fileID: 0}
  m_Children: []
  m_UIPosition: {x: 0, y: 0}
  m_UICollapsed: 1
  m_UISuperCollapsed: 0
  m_MasterSlot: {fileID: 114305571500324068}
  m_MasterData:
    m_Owner: {fileID: 114968391927925182}
    m_Value:
      m_Type:
        m_SerializableType: UnityEditor.VFX.FloatN, Assembly-CSharp-Editor-testable,
          Version=0.0.0.0, Culture=neutral, PublicKeyToken=null
      m_SerializableObject: '{"m_Components":[1.0]}'
  m_Property:
    name: b
    m_serializedType:
      m_SerializableType: UnityEditor.VFX.FloatN, Assembly-CSharp-Editor-testable,
        Version=0.0.0.0, Culture=neutral, PublicKeyToken=null
    attributes: []
  m_Direction: 0
  m_LinkedSlots:
  - {fileID: 114557132371041136}
--- !u!114 &114307894051774558
MonoBehaviour:
  m_ObjectHideFlags: 1
  m_PrefabParentObject: {fileID: 0}
  m_PrefabInternal: {fileID: 0}
  m_GameObject: {fileID: 0}
  m_Enabled: 1
  m_EditorHideFlags: 0
  m_Script: {fileID: 11500000, guid: f780aa281814f9842a7c076d436932e7, type: 3}
  m_Name: VFXSlotFloat
  m_EditorClassIdentifier: 
  m_Parent: {fileID: 114443506329405498}
  m_Children: []
  m_UIPosition: {x: 0, y: 0}
  m_UICollapsed: 1
  m_UISuperCollapsed: 0
  m_MasterSlot: {fileID: 114621698518642608}
  m_MasterData:
    m_Owner: {fileID: 0}
    m_Value:
      m_Type:
        m_SerializableType: 
      m_SerializableObject: 
  m_Property:
    name: y
    m_serializedType:
      m_SerializableType: System.Single, mscorlib, Version=2.0.0.0, Culture=neutral,
        PublicKeyToken=b77a5c561934e089
    attributes: []
  m_Direction: 0
  m_LinkedSlots: []
--- !u!114 &114330503986284828
MonoBehaviour:
  m_ObjectHideFlags: 1
  m_PrefabParentObject: {fileID: 0}
  m_PrefabInternal: {fileID: 0}
  m_GameObject: {fileID: 0}
  m_Enabled: 1
  m_EditorHideFlags: 0
  m_Script: {fileID: 11500000, guid: f780aa281814f9842a7c076d436932e7, type: 3}
  m_Name: VFXSlotFloat
  m_EditorClassIdentifier: 
  m_Parent: {fileID: 114150664129097768}
  m_Children: []
  m_UIPosition: {x: 0, y: 0}
  m_UICollapsed: 1
  m_UISuperCollapsed: 0
  m_MasterSlot: {fileID: 114150664129097768}
  m_MasterData:
    m_Owner: {fileID: 0}
    m_Value:
      m_Type:
        m_SerializableType: 
      m_SerializableObject: 
  m_Property:
    name: x
    m_serializedType:
      m_SerializableType: System.Single, mscorlib, Version=2.0.0.0, Culture=neutral,
        PublicKeyToken=b77a5c561934e089
    attributes: []
  m_Direction: 0
  m_LinkedSlots: []
--- !u!114 &114330592766377622
MonoBehaviour:
  m_ObjectHideFlags: 1
  m_PrefabParentObject: {fileID: 0}
  m_PrefabInternal: {fileID: 0}
  m_GameObject: {fileID: 0}
  m_Enabled: 1
  m_EditorHideFlags: 0
  m_Script: {fileID: 11500000, guid: f780aa281814f9842a7c076d436932e7, type: 3}
  m_Name: VFXSlotFloat
  m_EditorClassIdentifier: 
  m_Parent: {fileID: 114557132371041136}
  m_Children: []
  m_UIPosition: {x: 0, y: 0}
  m_UICollapsed: 1
  m_UISuperCollapsed: 0
  m_MasterSlot: {fileID: 114557132371041136}
  m_MasterData:
    m_Owner: {fileID: 0}
    m_Value:
      m_Type:
        m_SerializableType: 
      m_SerializableObject: 
  m_Property:
    name: y
    m_serializedType:
      m_SerializableType: System.Single, mscorlib, Version=2.0.0.0, Culture=neutral,
        PublicKeyToken=b77a5c561934e089
    attributes: []
  m_Direction: 1
  m_LinkedSlots: []
--- !u!114 &114377241029648764
MonoBehaviour:
  m_ObjectHideFlags: 1
  m_PrefabParentObject: {fileID: 0}
  m_PrefabInternal: {fileID: 0}
  m_GameObject: {fileID: 0}
  m_Enabled: 1
  m_EditorHideFlags: 0
  m_Script: {fileID: 11500000, guid: f780aa281814f9842a7c076d436932e7, type: 3}
  m_Name: VFXSlotFloat
  m_EditorClassIdentifier: 
  m_Parent: {fileID: 114797961315038348}
  m_Children: []
  m_UIPosition: {x: 0, y: 0}
  m_UICollapsed: 1
  m_UISuperCollapsed: 0
  m_MasterSlot: {fileID: 114797961315038348}
  m_MasterData:
    m_Owner: {fileID: 0}
    m_Value:
      m_Type:
        m_SerializableType: 
      m_SerializableObject: 
  m_Property:
    name: z
    m_serializedType:
      m_SerializableType: System.Single, mscorlib, Version=2.0.0.0, Culture=neutral,
        PublicKeyToken=b77a5c561934e089
    attributes: []
  m_Direction: 0
  m_LinkedSlots: []
--- !u!114 &114424155726317248
MonoBehaviour:
  m_ObjectHideFlags: 1
  m_PrefabParentObject: {fileID: 0}
  m_PrefabInternal: {fileID: 0}
  m_GameObject: {fileID: 0}
  m_Enabled: 1
  m_EditorHideFlags: 0
  m_Script: {fileID: 11500000, guid: f780aa281814f9842a7c076d436932e7, type: 3}
  m_Name: VFXSlotFloat
  m_EditorClassIdentifier: 
  m_Parent: {fileID: 114150664129097768}
  m_Children: []
  m_UIPosition: {x: 0, y: 0}
  m_UICollapsed: 1
  m_UISuperCollapsed: 0
  m_MasterSlot: {fileID: 114150664129097768}
  m_MasterData:
    m_Owner: {fileID: 0}
    m_Value:
      m_Type:
        m_SerializableType: 
      m_SerializableObject: 
  m_Property:
    name: z
    m_serializedType:
      m_SerializableType: System.Single, mscorlib, Version=2.0.0.0, Culture=neutral,
        PublicKeyToken=b77a5c561934e089
    attributes: []
  m_Direction: 0
  m_LinkedSlots: []
--- !u!114 &114424494665845960
MonoBehaviour:
  m_ObjectHideFlags: 1
  m_PrefabParentObject: {fileID: 0}
  m_PrefabInternal: {fileID: 0}
  m_GameObject: {fileID: 0}
  m_Enabled: 1
  m_EditorHideFlags: 0
  m_Script: {fileID: 11500000, guid: f780aa281814f9842a7c076d436932e7, type: 3}
  m_Name: VFXSlotFloat
  m_EditorClassIdentifier: 
  m_Parent: {fileID: 114536052926642258}
  m_Children: []
  m_UIPosition: {x: 0, y: 0}
  m_UICollapsed: 1
  m_UISuperCollapsed: 0
  m_MasterSlot: {fileID: 114536052926642258}
  m_MasterData:
    m_Owner: {fileID: 0}
    m_Value:
      m_Type:
        m_SerializableType: 
      m_SerializableObject: 
  m_Property:
    name: y
    m_serializedType:
      m_SerializableType: System.Single, mscorlib, Version=2.0.0.0, Culture=neutral,
        PublicKeyToken=b77a5c561934e089
    attributes: []
  m_Direction: 1
  m_LinkedSlots: []
--- !u!114 &114429470459584558
MonoBehaviour:
  m_ObjectHideFlags: 1
  m_PrefabParentObject: {fileID: 0}
  m_PrefabInternal: {fileID: 0}
  m_GameObject: {fileID: 0}
  m_Enabled: 1
  m_EditorHideFlags: 0
  m_Script: {fileID: 11500000, guid: f780aa281814f9842a7c076d436932e7, type: 3}
  m_Name: VFXSlotFloat
  m_EditorClassIdentifier: 
  m_Parent: {fileID: 0}
  m_Children: []
  m_UIPosition: {x: 0, y: 0}
  m_UICollapsed: 1
  m_UISuperCollapsed: 0
  m_MasterSlot: {fileID: 114429470459584558}
  m_MasterData:
    m_Owner: {fileID: 114064303581071628}
    m_Value:
      m_Type:
        m_SerializableType: System.Single, mscorlib, Version=2.0.0.0, Culture=neutral,
          PublicKeyToken=b77a5c561934e089
      m_SerializableObject: 
  m_Property:
    name: o
    m_serializedType:
      m_SerializableType: System.Single, mscorlib, Version=2.0.0.0, Culture=neutral,
        PublicKeyToken=b77a5c561934e089
    attributes: []
  m_Direction: 1
  m_LinkedSlots:
  - {fileID: 114749439433319896}
--- !u!114 &114443506329405498
MonoBehaviour:
  m_ObjectHideFlags: 1
  m_PrefabParentObject: {fileID: 0}
  m_PrefabInternal: {fileID: 0}
  m_GameObject: {fileID: 0}
  m_Enabled: 1
  m_EditorHideFlags: 0
  m_Script: {fileID: 11500000, guid: ac39bd03fca81b849929b9c966f1836a, type: 3}
  m_Name: VFXSlotFloat3
  m_EditorClassIdentifier: 
  m_Parent: {fileID: 114621698518642608}
  m_Children:
  - {fileID: 114696480774964010}
  - {fileID: 114307894051774558}
  - {fileID: 114629148250819486}
  m_UIPosition: {x: 0, y: 0}
  m_UICollapsed: 1
  m_UISuperCollapsed: 0
  m_MasterSlot: {fileID: 114621698518642608}
  m_MasterData:
    m_Owner: {fileID: 0}
    m_Value:
      m_Type:
        m_SerializableType: 
      m_SerializableObject: 
  m_Property:
    name: size
    m_serializedType:
      m_SerializableType: UnityEngine.Vector3, UnityEngine.CoreModule, Version=0.0.0.0,
        Culture=neutral, PublicKeyToken=null
    attributes:
    - m_Type: 3
      m_Min: -Infinity
      m_Max: Infinity
      m_Tooltip: The size of the box along each axis.
  m_Direction: 0
  m_LinkedSlots: []
--- !u!114 &114462718170563260
MonoBehaviour:
  m_ObjectHideFlags: 1
  m_PrefabParentObject: {fileID: 0}
  m_PrefabInternal: {fileID: 0}
  m_GameObject: {fileID: 0}
  m_Enabled: 1
  m_EditorHideFlags: 0
  m_Script: {fileID: 11500000, guid: f780aa281814f9842a7c076d436932e7, type: 3}
  m_Name: VFXSlotFloat
  m_EditorClassIdentifier: 
  m_Parent: {fileID: 0}
  m_Children: []
  m_UIPosition: {x: 0, y: 0}
  m_UICollapsed: 1
  m_UISuperCollapsed: 0
  m_MasterSlot: {fileID: 114462718170563260}
  m_MasterData:
    m_Owner: {fileID: 114947647007587088}
    m_Value:
      m_Type:
        m_SerializableType: System.Single, mscorlib, Version=2.0.0.0, Culture=neutral,
          PublicKeyToken=b77a5c561934e089
      m_SerializableObject: 1
  m_Property:
    name: Alpha
    m_serializedType:
      m_SerializableType: System.Single, mscorlib, Version=2.0.0.0, Culture=neutral,
        PublicKeyToken=b77a5c561934e089
    attributes: []
  m_Direction: 0
  m_LinkedSlots:
  - {fileID: 114682498221170742}
--- !u!114 &114474033339355744
MonoBehaviour:
  m_ObjectHideFlags: 1
  m_PrefabParentObject: {fileID: 0}
  m_PrefabInternal: {fileID: 0}
  m_GameObject: {fileID: 0}
  m_Enabled: 1
  m_EditorHideFlags: 0
  m_Script: {fileID: 11500000, guid: f780aa281814f9842a7c076d436932e7, type: 3}
  m_Name: VFXSlotFloat
  m_EditorClassIdentifier: 
  m_Parent: {fileID: 0}
  m_Children: []
  m_UIPosition: {x: 0, y: 0}
  m_UICollapsed: 1
  m_UISuperCollapsed: 0
  m_MasterSlot: {fileID: 114474033339355744}
  m_MasterData:
    m_Owner: {fileID: 114015485643264330}
    m_Value:
      m_Type:
        m_SerializableType: System.Single, mscorlib, Version=2.0.0.0, Culture=neutral,
          PublicKeyToken=b77a5c561934e089
      m_SerializableObject: 
  m_Property:
    name: lifetime
    m_serializedType:
      m_SerializableType: System.Single, mscorlib, Version=2.0.0.0, Culture=neutral,
        PublicKeyToken=b77a5c561934e089
    attributes: []
  m_Direction: 1
  m_LinkedSlots:
  - {fileID: 114148767743872136}
--- !u!114 &114481607057676986
MonoBehaviour:
  m_ObjectHideFlags: 1
  m_PrefabParentObject: {fileID: 0}
  m_PrefabInternal: {fileID: 0}
  m_GameObject: {fileID: 0}
  m_Enabled: 1
  m_EditorHideFlags: 0
  m_Script: {fileID: 11500000, guid: f780aa281814f9842a7c076d436932e7, type: 3}
  m_Name: VFXSlotFloat
  m_EditorClassIdentifier: 
  m_Parent: {fileID: 114536052926642258}
  m_Children: []
  m_UIPosition: {x: 0, y: 0}
  m_UICollapsed: 1
  m_UISuperCollapsed: 0
  m_MasterSlot: {fileID: 114536052926642258}
  m_MasterData:
    m_Owner: {fileID: 0}
    m_Value:
      m_Type:
        m_SerializableType: 
      m_SerializableObject: 
  m_Property:
    name: x
    m_serializedType:
      m_SerializableType: System.Single, mscorlib, Version=2.0.0.0, Culture=neutral,
        PublicKeyToken=b77a5c561934e089
    attributes: []
  m_Direction: 1
  m_LinkedSlots: []
--- !u!114 &114489265080578454
MonoBehaviour:
  m_ObjectHideFlags: 1
  m_PrefabParentObject: {fileID: 0}
  m_PrefabInternal: {fileID: 0}
  m_GameObject: {fileID: 0}
  m_Enabled: 1
  m_EditorHideFlags: 0
  m_Script: {fileID: 11500000, guid: 87c154e0feeee864da39ba7591cf27e7, type: 3}
  m_Name: VFXSlotFloatN
  m_EditorClassIdentifier: 
  m_Parent: {fileID: 0}
  m_Children: []
  m_UIPosition: {x: 0, y: 0}
  m_UICollapsed: 1
  m_UISuperCollapsed: 0
  m_MasterSlot: {fileID: 114489265080578454}
  m_MasterData:
    m_Owner: {fileID: 114144396211893004}
    m_Value:
      m_Type:
        m_SerializableType: UnityEditor.VFX.FloatN, Assembly-CSharp-Editor-testable,
          Version=0.0.0.0, Culture=neutral, PublicKeyToken=null
      m_SerializableObject: '{"m_Components":[1.0]}'
  m_Property:
    name: a
    m_serializedType:
      m_SerializableType: UnityEditor.VFX.FloatN, Assembly-CSharp-Editor-testable,
        Version=0.0.0.0, Culture=neutral, PublicKeyToken=null
    attributes: []
  m_Direction: 0
  m_LinkedSlots:
  - {fileID: 114304474981252654}
--- !u!114 &114496737649778638
MonoBehaviour:
  m_ObjectHideFlags: 1
  m_PrefabParentObject: {fileID: 0}
  m_PrefabInternal: {fileID: 0}
  m_GameObject: {fileID: 0}
  m_Enabled: 1
  m_EditorHideFlags: 0
  m_Script: {fileID: 11500000, guid: f780aa281814f9842a7c076d436932e7, type: 3}
  m_Name: VFXSlotFloat
  m_EditorClassIdentifier: 
  m_Parent: {fileID: 114557132371041136}
  m_Children: []
  m_UIPosition: {x: 0, y: 0}
  m_UICollapsed: 1
  m_UISuperCollapsed: 0
  m_MasterSlot: {fileID: 114557132371041136}
  m_MasterData:
    m_Owner: {fileID: 0}
    m_Value:
      m_Type:
        m_SerializableType: 
      m_SerializableObject: 
  m_Property:
    name: w
    m_serializedType:
      m_SerializableType: System.Single, mscorlib, Version=2.0.0.0, Culture=neutral,
        PublicKeyToken=b77a5c561934e089
    attributes: []
  m_Direction: 1
  m_LinkedSlots:
  - {fileID: 114999360773627172}
--- !u!114 &114498444751905048
MonoBehaviour:
  m_ObjectHideFlags: 1
  m_PrefabParentObject: {fileID: 0}
  m_PrefabInternal: {fileID: 0}
  m_GameObject: {fileID: 0}
  m_Enabled: 1
  m_EditorHideFlags: 0
  m_Script: {fileID: 11500000, guid: 7d4c867f6b72b714dbb5fd1780afe208, type: 3}
  m_Name: 
  m_EditorClassIdentifier: 
  m_Parent: {fileID: 0}
  m_Children:
  - {fileID: 114773284975396716}
  - {fileID: 114265664867045136}
  - {fileID: 114256765480203324}
  - {fileID: 114727894741546754}
  - {fileID: 114123650322877378}
  - {fileID: 114064303581071628}
  - {fileID: 114015485643264330}
  - {fileID: 114270278148913826}
  - {fileID: 114256839563018454}
  - {fileID: 114526285871449866}
  - {fileID: 114968391927925182}
  - {fileID: 114973899511391208}
  - {fileID: 114923659302705780}
  - {fileID: 114678802749606010}
  - {fileID: 114144396211893004}
  - {fileID: 114047273068607556}
  - {fileID: 114178798815217700}
  - {fileID: 114604909469602918}
  m_UIPosition: {x: 0, y: 0}
  m_UICollapsed: 1
  m_UISuperCollapsed: 0
  m_saved: 1
--- !u!114 &114504190396488434
MonoBehaviour:
  m_ObjectHideFlags: 1
  m_PrefabParentObject: {fileID: 0}
  m_PrefabInternal: {fileID: 0}
  m_GameObject: {fileID: 0}
  m_Enabled: 1
  m_EditorHideFlags: 0
  m_Script: {fileID: 11500000, guid: a971fa2e110a0ac42ac1d8dae408704b, type: 3}
  m_Name: SetAttribute
  m_EditorClassIdentifier: 
  m_Parent: {fileID: 114727894741546754}
  m_Children: []
  m_UIPosition: {x: 0, y: 0}
  m_UICollapsed: 0
  m_UISuperCollapsed: 0
  m_InputSlots:
  - {fileID: 114186374672521424}
  m_OutputSlots: []
  m_Disabled: 0
  attribute: color
  Composition: 0
  Random: 0
--- !u!114 &114526285871449866
MonoBehaviour:
  m_ObjectHideFlags: 1
  m_PrefabParentObject: {fileID: 0}
  m_PrefabInternal: {fileID: 0}
  m_GameObject: {fileID: 0}
  m_Enabled: 1
  m_EditorHideFlags: 0
  m_Script: {fileID: 11500000, guid: 3f0e993a2dd96014f97909d38604e9b9, type: 3}
  m_Name: VFXCurrentAttributeParameter
  m_EditorClassIdentifier: 
  m_Parent: {fileID: 114498444751905048}
  m_Children: []
  m_UIPosition: {x: -1051.284, y: -321.3023}
  m_UICollapsed: 0
  m_UISuperCollapsed: 0
  m_InputSlots: []
  m_OutputSlots:
  - {fileID: 114536052926642258}
  attribute: color
--- !u!114 &114536052926642258
MonoBehaviour:
  m_ObjectHideFlags: 1
  m_PrefabParentObject: {fileID: 0}
  m_PrefabInternal: {fileID: 0}
  m_GameObject: {fileID: 0}
  m_Enabled: 1
  m_EditorHideFlags: 0
  m_Script: {fileID: 11500000, guid: ac39bd03fca81b849929b9c966f1836a, type: 3}
  m_Name: VFXSlotFloat3
  m_EditorClassIdentifier: 
  m_Parent: {fileID: 0}
  m_Children:
  - {fileID: 114481607057676986}
  - {fileID: 114424494665845960}
  - {fileID: 114856256989826212}
  m_UIPosition: {x: 0, y: 0}
  m_UICollapsed: 1
  m_UISuperCollapsed: 0
  m_MasterSlot: {fileID: 114536052926642258}
  m_MasterData:
    m_Owner: {fileID: 114526285871449866}
    m_Value:
      m_Type:
        m_SerializableType: UnityEngine.Vector3, UnityEngine.CoreModule, Version=0.0.0.0,
          Culture=neutral, PublicKeyToken=null
      m_SerializableObject: 
  m_Property:
    name: color
    m_serializedType:
      m_SerializableType: UnityEngine.Vector3, UnityEngine.CoreModule, Version=0.0.0.0,
        Culture=neutral, PublicKeyToken=null
    attributes: []
  m_Direction: 1
  m_LinkedSlots:
  - {fileID: 114767936693646202}
--- !u!114 &114539840841525996
MonoBehaviour:
  m_ObjectHideFlags: 1
  m_PrefabParentObject: {fileID: 0}
  m_PrefabInternal: {fileID: 0}
  m_GameObject: {fileID: 0}
  m_Enabled: 1
  m_EditorHideFlags: 0
  m_Script: {fileID: 11500000, guid: 87c154e0feeee864da39ba7591cf27e7, type: 3}
  m_Name: VFXSlotFloatN
  m_EditorClassIdentifier: 
  m_Parent: {fileID: 0}
  m_Children: []
  m_UIPosition: {x: 0, y: 0}
  m_UICollapsed: 1
  m_UISuperCollapsed: 0
  m_MasterSlot: {fileID: 114539840841525996}
  m_MasterData:
    m_Owner: {fileID: 114047273068607556}
    m_Value:
      m_Type:
        m_SerializableType: UnityEditor.VFX.FloatN, Assembly-CSharp-Editor-testable,
          Version=0.0.0.0, Culture=neutral, PublicKeyToken=null
      m_SerializableObject: '{"m_Components":[0.0]}'
  m_Property:
    name: x
    m_serializedType:
      m_SerializableType: UnityEditor.VFX.FloatN, Assembly-CSharp-Editor-testable,
        Version=0.0.0.0, Culture=neutral, PublicKeyToken=null
    attributes:
    - m_Type: 3
      m_Min: -Infinity
      m_Max: Infinity
      m_Tooltip: The operand.
  m_Direction: 0
  m_LinkedSlots:
  - {fileID: 114994436648935214}
--- !u!114 &114552170380515956
MonoBehaviour:
  m_ObjectHideFlags: 1
  m_PrefabParentObject: {fileID: 0}
  m_PrefabInternal: {fileID: 0}
  m_GameObject: {fileID: 0}
  m_Enabled: 1
  m_EditorHideFlags: 0
  m_Script: {fileID: 11500000, guid: f780aa281814f9842a7c076d436932e7, type: 3}
  m_Name: VFXSlotFloat
  m_EditorClassIdentifier: 
  m_Parent: {fileID: 114268724171717692}
  m_Children: []
  m_UIPosition: {x: 0, y: 0}
  m_UICollapsed: 1
  m_UISuperCollapsed: 0
  m_MasterSlot: {fileID: 114268724171717692}
  m_MasterData:
    m_Owner: {fileID: 0}
    m_Value:
      m_Type:
        m_SerializableType: 
      m_SerializableObject: 
  m_Property:
    name: x
    m_serializedType:
      m_SerializableType: System.Single, mscorlib, Version=2.0.0.0, Culture=neutral,
        PublicKeyToken=b77a5c561934e089
    attributes: []
  m_Direction: 1
  m_LinkedSlots: []
--- !u!114 &114557132371041136
MonoBehaviour:
  m_ObjectHideFlags: 1
  m_PrefabParentObject: {fileID: 0}
  m_PrefabInternal: {fileID: 0}
  m_GameObject: {fileID: 0}
  m_Enabled: 1
  m_EditorHideFlags: 0
  m_Script: {fileID: 11500000, guid: c499060cea9bbb24b8d723eafa343303, type: 3}
  m_Name: VFXSlotFloat4
  m_EditorClassIdentifier: 
  m_Parent: {fileID: 0}
  m_Children:
  - {fileID: 114860902156063010}
  - {fileID: 114330592766377622}
  - {fileID: 114174426779086508}
  - {fileID: 114496737649778638}
  m_UIPosition: {x: 0, y: 0}
  m_UICollapsed: 1
  m_UISuperCollapsed: 0
  m_MasterSlot: {fileID: 114557132371041136}
  m_MasterData:
    m_Owner: {fileID: 114256839563018454}
    m_Value:
      m_Type:
        m_SerializableType: UnityEngine.Vector4, UnityEngine.CoreModule, Version=0.0.0.0,
          Culture=neutral, PublicKeyToken=null
      m_SerializableObject: '{"x":0.0,"y":0.0,"z":0.0,"w":0.0}'
  m_Property:
    name: s
    m_serializedType:
      m_SerializableType: UnityEngine.Vector4, UnityEngine.CoreModule, Version=0.0.0.0,
        Culture=neutral, PublicKeyToken=null
    attributes: []
  m_Direction: 1
  m_LinkedSlots:
  - {fileID: 114305571500324068}
--- !u!114 &114574990216797266
MonoBehaviour:
  m_ObjectHideFlags: 1
  m_PrefabParentObject: {fileID: 0}
  m_PrefabInternal: {fileID: 0}
  m_GameObject: {fileID: 0}
  m_Enabled: 1
  m_EditorHideFlags: 0
  m_Script: {fileID: 11500000, guid: f780aa281814f9842a7c076d436932e7, type: 3}
  m_Name: VFXSlotFloat
  m_EditorClassIdentifier: 
  m_Parent: {fileID: 0}
  m_Children: []
  m_UIPosition: {x: 0, y: 0}
  m_UICollapsed: 1
  m_UISuperCollapsed: 0
  m_MasterSlot: {fileID: 114574990216797266}
  m_MasterData:
    m_Owner: {fileID: 114923659302705780}
    m_Value:
      m_Type:
        m_SerializableType: System.Single, mscorlib, Version=2.0.0.0, Culture=neutral,
          PublicKeyToken=b77a5c561934e089
      m_SerializableObject: 
  m_Property:
    name: o
    m_serializedType:
      m_SerializableType: System.Single, mscorlib, Version=2.0.0.0, Culture=neutral,
        PublicKeyToken=b77a5c561934e089
    attributes: []
  m_Direction: 1
  m_LinkedSlots:
  - {fileID: 114880664689373526}
--- !u!114 &114587513594522090
MonoBehaviour:
  m_ObjectHideFlags: 1
  m_PrefabParentObject: {fileID: 0}
  m_PrefabInternal: {fileID: 0}
  m_GameObject: {fileID: 0}
  m_Enabled: 1
  m_EditorHideFlags: 0
  m_Script: {fileID: 11500000, guid: 87c154e0feeee864da39ba7591cf27e7, type: 3}
  m_Name: VFXSlotFloatN
  m_EditorClassIdentifier: 
  m_Parent: {fileID: 0}
  m_Children: []
  m_UIPosition: {x: 0, y: 0}
  m_UICollapsed: 1
  m_UISuperCollapsed: 0
  m_MasterSlot: {fileID: 114587513594522090}
  m_MasterData:
    m_Owner: {fileID: 114968391927925182}
    m_Value:
      m_Type:
        m_SerializableType: UnityEditor.VFX.FloatN, Assembly-CSharp-Editor-testable,
          Version=0.0.0.0, Culture=neutral, PublicKeyToken=null
      m_SerializableObject: '{"m_Components":[1.0]}'
  m_Property:
    name: c
    m_serializedType:
      m_SerializableType: UnityEditor.VFX.FloatN, Assembly-CSharp-Editor-testable,
        Version=0.0.0.0, Culture=neutral, PublicKeyToken=null
    attributes: []
  m_Direction: 0
  m_LinkedSlots: []
--- !u!114 &114597739427807632
MonoBehaviour:
  m_ObjectHideFlags: 1
  m_PrefabParentObject: {fileID: 0}
  m_PrefabInternal: {fileID: 0}
  m_GameObject: {fileID: 0}
  m_Enabled: 1
  m_EditorHideFlags: 0
  m_Script: {fileID: 11500000, guid: 76f778ff57c4e8145b9681fe3268d8e9, type: 3}
  m_Name: VFXSlotGradient
  m_EditorClassIdentifier: 
  m_Parent: {fileID: 0}
  m_Children: []
  m_UIPosition: {x: 0, y: 0}
  m_UICollapsed: 1
  m_UISuperCollapsed: 0
  m_MasterSlot: {fileID: 114597739427807632}
  m_MasterData:
    m_Owner: {fileID: 114604909469602918}
    m_Value:
      m_Type:
        m_SerializableType: UnityEngine.Gradient, UnityEngine.CoreModule, Version=0.0.0.0,
          Culture=neutral, PublicKeyToken=null
      m_SerializableObject: '{"colorKeys":[{"color":{"r":1.0,"g":1.0,"b":1.0,"a":1.0},"time":0.0},{"color":{"r":1.0,"g":1.0,"b":1.0,"a":1.0},"time":1.0}],"alphaKeys":[{"alpha":1.0,"time":0.0},{"alpha":1.0,"time":1.0}],"gradientMode":0}'
  m_Property:
    name: o
    m_serializedType:
      m_SerializableType: UnityEngine.Gradient, UnityEngine.CoreModule, Version=0.0.0.0,
        Culture=neutral, PublicKeyToken=null
    attributes: []
  m_Direction: 1
  m_LinkedSlots:
  - {fileID: 114624854136236906}
--- !u!114 &114604909469602918
MonoBehaviour:
  m_ObjectHideFlags: 1
  m_PrefabParentObject: {fileID: 0}
  m_PrefabInternal: {fileID: 0}
  m_GameObject: {fileID: 0}
  m_Enabled: 1
  m_EditorHideFlags: 0
  m_Script: {fileID: 11500000, guid: 330e0fca1717dde4aaa144f48232aa64, type: 3}
  m_Name: VFXParameter
  m_EditorClassIdentifier: 
  m_Parent: {fileID: 114498444751905048}
  m_Children: []
  m_UIPosition: {x: -1323.6711, y: -1039.9192}
  m_UICollapsed: 0
  m_UISuperCollapsed: 0
  m_InputSlots: []
  m_OutputSlots:
  - {fileID: 114597739427807632}
  m_exposedName: initialGradient
  m_exposed: 1
  m_order: 1
  m_Min:
    m_Type:
      m_SerializableType: 
    m_SerializableObject: 
  m_Max:
    m_Type:
      m_SerializableType: 
    m_SerializableObject: 
--- !u!114 &114616928884609912
MonoBehaviour:
  m_ObjectHideFlags: 1
  m_PrefabParentObject: {fileID: 0}
  m_PrefabInternal: {fileID: 0}
  m_GameObject: {fileID: 0}
  m_Enabled: 1
  m_EditorHideFlags: 0
  m_Script: {fileID: 11500000, guid: f780aa281814f9842a7c076d436932e7, type: 3}
  m_Name: VFXSlotFloat
  m_EditorClassIdentifier: 
  m_Parent: {fileID: 114191994366009412}
  m_Children: []
  m_UIPosition: {x: 0, y: 0}
  m_UICollapsed: 1
  m_UISuperCollapsed: 0
  m_MasterSlot: {fileID: 114621698518642608}
  m_MasterData:
    m_Owner: {fileID: 0}
    m_Value:
      m_Type:
        m_SerializableType: 
      m_SerializableObject: 
  m_Property:
    name: x
    m_serializedType:
      m_SerializableType: System.Single, mscorlib, Version=2.0.0.0, Culture=neutral,
        PublicKeyToken=b77a5c561934e089
    attributes: []
  m_Direction: 0
  m_LinkedSlots: []
--- !u!114 &114621698518642608
MonoBehaviour:
  m_ObjectHideFlags: 1
  m_PrefabParentObject: {fileID: 0}
  m_PrefabInternal: {fileID: 0}
  m_GameObject: {fileID: 0}
  m_Enabled: 1
  m_EditorHideFlags: 0
  m_Script: {fileID: 11500000, guid: 1b605c022ee79394a8a776c0869b3f9a, type: 3}
  m_Name: VFXSlot
  m_EditorClassIdentifier: 
  m_Parent: {fileID: 0}
  m_Children:
  - {fileID: 114191994366009412}
  - {fileID: 114443506329405498}
  m_UIPosition: {x: 0, y: 0}
  m_UICollapsed: 0
  m_UISuperCollapsed: 0
  m_MasterSlot: {fileID: 114621698518642608}
  m_MasterData:
    m_Owner: {fileID: 114773284975396716}
    m_Value:
      m_Type:
        m_SerializableType: UnityEditor.VFX.AABox, Assembly-CSharp-Editor-testable,
          Version=0.0.0.0, Culture=neutral, PublicKeyToken=null
      m_SerializableObject: '{"space":0,"center":{"x":-0.001365959644317627,"y":0.9251943230628967,"z":0.0},"size":{"x":0.17495512962341309,"y":1.9284628629684449,"z":0.0}}'
  m_Property:
    name: bounds
    m_serializedType:
      m_SerializableType: UnityEditor.VFX.AABox, Assembly-CSharp-Editor-testable,
        Version=0.0.0.0, Culture=neutral, PublicKeyToken=null
    attributes: []
  m_Direction: 0
  m_LinkedSlots: []
--- !u!114 &114624854136236906
MonoBehaviour:
  m_ObjectHideFlags: 1
  m_PrefabParentObject: {fileID: 0}
  m_PrefabInternal: {fileID: 0}
  m_GameObject: {fileID: 0}
  m_Enabled: 1
  m_EditorHideFlags: 0
  m_Script: {fileID: 11500000, guid: 76f778ff57c4e8145b9681fe3268d8e9, type: 3}
  m_Name: VFXSlotGradient
  m_EditorClassIdentifier: 
  m_Parent: {fileID: 0}
  m_Children: []
  m_UIPosition: {x: 0, y: 0}
  m_UICollapsed: 1
  m_UISuperCollapsed: 0
  m_MasterSlot: {fileID: 114624854136236906}
  m_MasterData:
    m_Owner: {fileID: 114178798815217700}
    m_Value:
      m_Type:
        m_SerializableType: UnityEngine.Gradient, UnityEngine.CoreModule, Version=0.0.0.0,
          Culture=neutral, PublicKeyToken=null
      m_SerializableObject: '{"colorKeys":[{"color":{"r":1.0,"g":1.0,"b":1.0,"a":1.0},"time":0.0},{"color":{"r":1.0,"g":1.0,"b":1.0,"a":1.0},"time":1.0}],"alphaKeys":[{"alpha":1.0,"time":0.0},{"alpha":1.0,"time":1.0}],"gradientMode":0}'
  m_Property:
    name: gradient
    m_serializedType:
      m_SerializableType: UnityEngine.Gradient, UnityEngine.CoreModule, Version=0.0.0.0,
        Culture=neutral, PublicKeyToken=null
    attributes:
    - m_Type: 3
      m_Min: -Infinity
      m_Max: Infinity
      m_Tooltip: The gradient to sample from.
  m_Direction: 0
  m_LinkedSlots:
  - {fileID: 114597739427807632}
--- !u!114 &114629148250819486
MonoBehaviour:
  m_ObjectHideFlags: 1
  m_PrefabParentObject: {fileID: 0}
  m_PrefabInternal: {fileID: 0}
  m_GameObject: {fileID: 0}
  m_Enabled: 1
  m_EditorHideFlags: 0
  m_Script: {fileID: 11500000, guid: f780aa281814f9842a7c076d436932e7, type: 3}
  m_Name: VFXSlotFloat
  m_EditorClassIdentifier: 
  m_Parent: {fileID: 114443506329405498}
  m_Children: []
  m_UIPosition: {x: 0, y: 0}
  m_UICollapsed: 1
  m_UISuperCollapsed: 0
  m_MasterSlot: {fileID: 114621698518642608}
  m_MasterData:
    m_Owner: {fileID: 0}
    m_Value:
      m_Type:
        m_SerializableType: 
      m_SerializableObject: 
  m_Property:
    name: z
    m_serializedType:
      m_SerializableType: System.Single, mscorlib, Version=2.0.0.0, Culture=neutral,
        PublicKeyToken=b77a5c561934e089
    attributes: []
  m_Direction: 0
  m_LinkedSlots: []
--- !u!114 &114674961967120392
MonoBehaviour:
  m_ObjectHideFlags: 1
  m_PrefabParentObject: {fileID: 0}
  m_PrefabInternal: {fileID: 0}
  m_GameObject: {fileID: 0}
  m_Enabled: 1
  m_EditorHideFlags: 0
  m_Script: {fileID: 11500000, guid: d78581a96eae8bf4398c282eb0b098bd, type: 3}
  m_Name: VFXDataParticle
  m_EditorClassIdentifier: 
  m_Parent: {fileID: 0}
  m_Children: []
  m_UIPosition: {x: 0, y: 0}
  m_UICollapsed: 1
  m_UISuperCollapsed: 0
  m_Owners:
  - {fileID: 114773284975396716}
  - {fileID: 114256765480203324}
  - {fileID: 114727894741546754}
  m_Capacity: 28
  m_Space: 0
--- !u!114 &114678802749606010
MonoBehaviour:
  m_ObjectHideFlags: 1
  m_PrefabParentObject: {fileID: 0}
  m_PrefabInternal: {fileID: 0}
  m_GameObject: {fileID: 0}
  m_Enabled: 1
  m_EditorHideFlags: 0
  m_Script: {fileID: 11500000, guid: 7d33fb94df928ef4c986f97607706b82, type: 3}
  m_Name: VFXBuiltInParameter
  m_EditorClassIdentifier: 
  m_Parent: {fileID: 114498444751905048}
  m_Children: []
  m_UIPosition: {x: -2002.4573, y: -789.9169}
  m_UICollapsed: 0
  m_UISuperCollapsed: 0
  m_InputSlots: []
  m_OutputSlots:
  - {fileID: 114304474981252654}
  m_expressionOp: 14
--- !u!114 &114682498221170742
MonoBehaviour:
  m_ObjectHideFlags: 1
  m_PrefabParentObject: {fileID: 0}
  m_PrefabInternal: {fileID: 0}
  m_GameObject: {fileID: 0}
  m_Enabled: 1
  m_EditorHideFlags: 0
  m_Script: {fileID: 11500000, guid: f780aa281814f9842a7c076d436932e7, type: 3}
  m_Name: VFXSlotFloat
  m_EditorClassIdentifier: 
  m_Parent: {fileID: 114051382929750408}
  m_Children: []
  m_UIPosition: {x: 0, y: 0}
  m_UICollapsed: 1
  m_UISuperCollapsed: 0
  m_MasterSlot: {fileID: 114051382929750408}
  m_MasterData:
    m_Owner: {fileID: 0}
    m_Value:
      m_Type:
        m_SerializableType: 
      m_SerializableObject: 
  m_Property:
    name: w
    m_serializedType:
      m_SerializableType: System.Single, mscorlib, Version=2.0.0.0, Culture=neutral,
        PublicKeyToken=b77a5c561934e089
    attributes: []
  m_Direction: 1
  m_LinkedSlots:
  - {fileID: 114462718170563260}
--- !u!114 &114689956520912922
MonoBehaviour:
  m_ObjectHideFlags: 1
  m_PrefabParentObject: {fileID: 0}
  m_PrefabInternal: {fileID: 0}
  m_GameObject: {fileID: 0}
  m_Enabled: 1
  m_EditorHideFlags: 0
  m_Script: {fileID: 11500000, guid: f780aa281814f9842a7c076d436932e7, type: 3}
  m_Name: VFXSlotFloat
  m_EditorClassIdentifier: 
  m_Parent: {fileID: 0}
  m_Children: []
  m_UIPosition: {x: 0, y: 0}
  m_UICollapsed: 1
  m_UISuperCollapsed: 0
  m_MasterSlot: {fileID: 114689956520912922}
  m_MasterData:
    m_Owner: {fileID: 114047273068607556}
    m_Value:
      m_Type:
        m_SerializableType: System.Single, mscorlib, Version=2.0.0.0, Culture=neutral,
          PublicKeyToken=b77a5c561934e089
      m_SerializableObject: 
  m_Property:
    name: o
    m_serializedType:
      m_SerializableType: System.Single, mscorlib, Version=2.0.0.0, Culture=neutral,
        PublicKeyToken=b77a5c561934e089
    attributes: []
  m_Direction: 1
  m_LinkedSlots:
  - {fileID: 114291316189184850}
--- !u!114 &114696480774964010
MonoBehaviour:
  m_ObjectHideFlags: 1
  m_PrefabParentObject: {fileID: 0}
  m_PrefabInternal: {fileID: 0}
  m_GameObject: {fileID: 0}
  m_Enabled: 1
  m_EditorHideFlags: 0
  m_Script: {fileID: 11500000, guid: f780aa281814f9842a7c076d436932e7, type: 3}
  m_Name: VFXSlotFloat
  m_EditorClassIdentifier: 
  m_Parent: {fileID: 114443506329405498}
  m_Children: []
  m_UIPosition: {x: 0, y: 0}
  m_UICollapsed: 1
  m_UISuperCollapsed: 0
  m_MasterSlot: {fileID: 114621698518642608}
  m_MasterData:
    m_Owner: {fileID: 0}
    m_Value:
      m_Type:
        m_SerializableType: 
      m_SerializableObject: 
  m_Property:
    name: x
    m_serializedType:
      m_SerializableType: System.Single, mscorlib, Version=2.0.0.0, Culture=neutral,
        PublicKeyToken=b77a5c561934e089
    attributes: []
  m_Direction: 0
  m_LinkedSlots: []
--- !u!114 &114699769049233822
MonoBehaviour:
  m_ObjectHideFlags: 1
  m_PrefabParentObject: {fileID: 0}
  m_PrefabInternal: {fileID: 0}
  m_GameObject: {fileID: 0}
  m_Enabled: 1
  m_EditorHideFlags: 0
  m_Script: {fileID: 11500000, guid: f780aa281814f9842a7c076d436932e7, type: 3}
  m_Name: VFXSlotFloat
  m_EditorClassIdentifier: 
  m_Parent: {fileID: 114150664129097768}
  m_Children: []
  m_UIPosition: {x: 0, y: 0}
  m_UICollapsed: 1
  m_UISuperCollapsed: 0
  m_MasterSlot: {fileID: 114150664129097768}
  m_MasterData:
    m_Owner: {fileID: 0}
    m_Value:
      m_Type:
        m_SerializableType: 
      m_SerializableObject: 
  m_Property:
    name: y
    m_serializedType:
      m_SerializableType: System.Single, mscorlib, Version=2.0.0.0, Culture=neutral,
        PublicKeyToken=b77a5c561934e089
    attributes: []
  m_Direction: 0
  m_LinkedSlots: []
--- !u!114 &114723740121092846
MonoBehaviour:
  m_ObjectHideFlags: 1
  m_PrefabParentObject: {fileID: 0}
  m_PrefabInternal: {fileID: 0}
  m_GameObject: {fileID: 0}
  m_Enabled: 1
  m_EditorHideFlags: 0
  m_Script: {fileID: 11500000, guid: 87c154e0feeee864da39ba7591cf27e7, type: 3}
  m_Name: VFXSlotFloatN
  m_EditorClassIdentifier: 
  m_Parent: {fileID: 0}
  m_Children: []
  m_UIPosition: {x: 0, y: 0}
  m_UICollapsed: 1
  m_UISuperCollapsed: 0
  m_MasterSlot: {fileID: 114723740121092846}
  m_MasterData:
    m_Owner: {fileID: 114923659302705780}
    m_Value:
      m_Type:
        m_SerializableType: UnityEditor.VFX.FloatN, Assembly-CSharp-Editor-testable,
          Version=0.0.0.0, Culture=neutral, PublicKeyToken=null
      m_SerializableObject: '{"m_Components":[1.0]}'
  m_Property:
    name: c
    m_serializedType:
      m_SerializableType: UnityEditor.VFX.FloatN, Assembly-CSharp-Editor-testable,
        Version=0.0.0.0, Culture=neutral, PublicKeyToken=null
    attributes: []
  m_Direction: 0
  m_LinkedSlots: []
--- !u!114 &114727894741546754
MonoBehaviour:
  m_ObjectHideFlags: 1
  m_PrefabParentObject: {fileID: 0}
  m_PrefabInternal: {fileID: 0}
  m_GameObject: {fileID: 0}
  m_Enabled: 1
  m_EditorHideFlags: 0
  m_Script: {fileID: 11500000, guid: a0b9e6b9139e58d4c957ec54595da7d3, type: 3}
  m_Name: VFXQuadOutput
  m_EditorClassIdentifier: 
  m_Parent: {fileID: 114498444751905048}
  m_Children:
  - {fileID: 114504190396488434}
  - {fileID: 114125815196396460}
  m_UIPosition: {x: -27.75637, y: -289.1118}
  m_UICollapsed: 0
  m_UISuperCollapsed: 0
  m_InputSlots:
  - {fileID: 114830518150015178}
  m_OutputSlots: []
  m_Data: {fileID: 114674961967120392}
  m_InputFlowSlot:
  - link:
    - context: {fileID: 114256765480203324}
      slotIndex: 0
  m_OutputFlowSlot:
  - link: []
  blendMode: 1
  flipbookMode: 0
  useSoftParticle: 0
  sortPriority: 0
  indirectDraw: 0
  preRefraction: 0
  useGeometryShader: 0
--- !u!114 &114738174461605902
MonoBehaviour:
  m_ObjectHideFlags: 1
  m_PrefabParentObject: {fileID: 0}
  m_PrefabInternal: {fileID: 0}
  m_GameObject: {fileID: 0}
  m_Enabled: 1
  m_EditorHideFlags: 0
  m_Script: {fileID: 11500000, guid: f780aa281814f9842a7c076d436932e7, type: 3}
  m_Name: VFXSlotFloat
  m_EditorClassIdentifier: 
  m_Parent: {fileID: 0}
  m_Children: []
  m_UIPosition: {x: 0, y: 0}
  m_UICollapsed: 1
  m_UISuperCollapsed: 0
  m_MasterSlot: {fileID: 114738174461605902}
  m_MasterData:
    m_Owner: {fileID: 114915006301977278}
    m_Value:
      m_Type:
        m_SerializableType: System.Single, mscorlib, Version=2.0.0.0, Culture=neutral,
          PublicKeyToken=b77a5c561934e089
      m_SerializableObject: 8
  m_Property:
    name: Rate
    m_serializedType:
      m_SerializableType: System.Single, mscorlib, Version=2.0.0.0, Culture=neutral,
        PublicKeyToken=b77a5c561934e089
    attributes:
    - m_Type: 1
      m_Min: 0
      m_Max: Infinity
      m_Tooltip: 
  m_Direction: 0
  m_LinkedSlots: []
--- !u!114 &114739487536937866
MonoBehaviour:
  m_ObjectHideFlags: 1
  m_PrefabParentObject: {fileID: 0}
  m_PrefabInternal: {fileID: 0}
  m_GameObject: {fileID: 0}
  m_Enabled: 1
  m_EditorHideFlags: 0
  m_Script: {fileID: 11500000, guid: a971fa2e110a0ac42ac1d8dae408704b, type: 3}
  m_Name: SetAttribute
  m_EditorClassIdentifier: 
  m_Parent: {fileID: 114773284975396716}
  m_Children: []
  m_UIPosition: {x: 0, y: 0}
  m_UICollapsed: 0
  m_UISuperCollapsed: 0
  m_InputSlots:
  - {fileID: 114150664129097768}
  m_OutputSlots: []
  m_Disabled: 0
  attribute: color
  Composition: 0
  Random: 0
--- !u!114 &114749439433319896
MonoBehaviour:
  m_ObjectHideFlags: 1
  m_PrefabParentObject: {fileID: 0}
  m_PrefabInternal: {fileID: 0}
  m_GameObject: {fileID: 0}
  m_Enabled: 1
  m_EditorHideFlags: 0
  m_Script: {fileID: 11500000, guid: f780aa281814f9842a7c076d436932e7, type: 3}
  m_Name: VFXSlotFloat
  m_EditorClassIdentifier: 
  m_Parent: {fileID: 0}
  m_Children: []
  m_UIPosition: {x: 0, y: 0}
  m_UICollapsed: 1
  m_UISuperCollapsed: 0
  m_MasterSlot: {fileID: 114749439433319896}
  m_MasterData:
    m_Owner: {fileID: 114256839563018454}
    m_Value:
      m_Type:
        m_SerializableType: System.Single, mscorlib, Version=2.0.0.0, Culture=neutral,
          PublicKeyToken=b77a5c561934e089
      m_SerializableObject: 0
  m_Property:
    name: time
    m_serializedType:
      m_SerializableType: System.Single, mscorlib, Version=2.0.0.0, Culture=neutral,
        PublicKeyToken=b77a5c561934e089
    attributes:
    - m_Type: 3
      m_Min: -Infinity
      m_Max: Infinity
      m_Tooltip: The time along the gradient to take a sample from.
    - m_Type: 0
      m_Min: 0
      m_Max: 1
      m_Tooltip: 
  m_Direction: 0
  m_LinkedSlots:
  - {fileID: 114429470459584558}
--- !u!114 &114755042734216138
MonoBehaviour:
  m_ObjectHideFlags: 1
  m_PrefabParentObject: {fileID: 0}
  m_PrefabInternal: {fileID: 0}
  m_GameObject: {fileID: 0}
  m_Enabled: 1
  m_EditorHideFlags: 0
  m_Script: {fileID: 11500000, guid: 87c154e0feeee864da39ba7591cf27e7, type: 3}
  m_Name: VFXSlotFloatN
  m_EditorClassIdentifier: 
  m_Parent: {fileID: 0}
  m_Children: []
  m_UIPosition: {x: 0, y: 0}
  m_UICollapsed: 1
  m_UISuperCollapsed: 0
  m_MasterSlot: {fileID: 114755042734216138}
  m_MasterData:
    m_Owner: {fileID: 114064303581071628}
    m_Value:
      m_Type:
        m_SerializableType: UnityEditor.VFX.FloatN, Assembly-CSharp-Editor-testable,
          Version=0.0.0.0, Culture=neutral, PublicKeyToken=null
      m_SerializableObject: '{"m_Components":[1.0]}'
  m_Property:
    name: c
    m_serializedType:
      m_SerializableType: UnityEditor.VFX.FloatN, Assembly-CSharp-Editor-testable,
        Version=0.0.0.0, Culture=neutral, PublicKeyToken=null
    attributes: []
  m_Direction: 0
  m_LinkedSlots: []
--- !u!114 &114755710723590254
MonoBehaviour:
  m_ObjectHideFlags: 1
  m_PrefabParentObject: {fileID: 0}
  m_PrefabInternal: {fileID: 0}
  m_GameObject: {fileID: 0}
  m_Enabled: 1
  m_EditorHideFlags: 0
  m_Script: {fileID: 11500000, guid: f780aa281814f9842a7c076d436932e7, type: 3}
  m_Name: VFXSlotFloat
  m_EditorClassIdentifier: 
  m_Parent: {fileID: 114051382929750408}
  m_Children: []
  m_UIPosition: {x: 0, y: 0}
  m_UICollapsed: 1
  m_UISuperCollapsed: 0
  m_MasterSlot: {fileID: 114051382929750408}
  m_MasterData:
    m_Owner: {fileID: 0}
    m_Value:
      m_Type:
        m_SerializableType: 
      m_SerializableObject: 
  m_Property:
    name: y
    m_serializedType:
      m_SerializableType: System.Single, mscorlib, Version=2.0.0.0, Culture=neutral,
        PublicKeyToken=b77a5c561934e089
    attributes: []
  m_Direction: 1
  m_LinkedSlots: []
--- !u!114 &114767936693646202
MonoBehaviour:
  m_ObjectHideFlags: 1
  m_PrefabParentObject: {fileID: 0}
  m_PrefabInternal: {fileID: 0}
  m_GameObject: {fileID: 0}
  m_Enabled: 1
  m_EditorHideFlags: 0
  m_Script: {fileID: 11500000, guid: 87c154e0feeee864da39ba7591cf27e7, type: 3}
  m_Name: VFXSlotFloatN
  m_EditorClassIdentifier: 
  m_Parent: {fileID: 0}
  m_Children: []
  m_UIPosition: {x: 0, y: 0}
  m_UICollapsed: 1
  m_UISuperCollapsed: 0
  m_MasterSlot: {fileID: 114767936693646202}
  m_MasterData:
    m_Owner: {fileID: 114968391927925182}
    m_Value:
      m_Type:
        m_SerializableType: UnityEditor.VFX.FloatN, Assembly-CSharp-Editor-testable,
          Version=0.0.0.0, Culture=neutral, PublicKeyToken=null
      m_SerializableObject: '{"m_Components":[1.0]}'
  m_Property:
    name: a
    m_serializedType:
      m_SerializableType: UnityEditor.VFX.FloatN, Assembly-CSharp-Editor-testable,
        Version=0.0.0.0, Culture=neutral, PublicKeyToken=null
    attributes: []
  m_Direction: 0
  m_LinkedSlots:
  - {fileID: 114536052926642258}
--- !u!114 &114773284975396716
MonoBehaviour:
  m_ObjectHideFlags: 1
  m_PrefabParentObject: {fileID: 0}
  m_PrefabInternal: {fileID: 0}
  m_GameObject: {fileID: 0}
  m_Enabled: 1
  m_EditorHideFlags: 0
  m_Script: {fileID: 11500000, guid: 9dfea48843f53fc438eabc12a3a30abc, type: 3}
  m_Name: VFXBasicInitialize
  m_EditorClassIdentifier: 
  m_Parent: {fileID: 114498444751905048}
  m_Children:
  - {fileID: 114206543977472626}
  - {fileID: 114198094404737546}
  - {fileID: 114739487536937866}
  - {fileID: 114947647007587088}
  m_UIPosition: {x: -21.85468, y: -1114.4772}
  m_UICollapsed: 0
  m_UISuperCollapsed: 0
  m_InputSlots:
  - {fileID: 114621698518642608}
  m_OutputSlots: []
  m_Data: {fileID: 114674961967120392}
  m_InputFlowSlot:
  - link:
    - context: {fileID: 114265664867045136}
      slotIndex: 0
  m_OutputFlowSlot:
  - link:
    - context: {fileID: 114256765480203324}
      slotIndex: 0
--- !u!114 &114779998174406606
MonoBehaviour:
  m_ObjectHideFlags: 0
  m_PrefabParentObject: {fileID: 0}
  m_PrefabInternal: {fileID: 0}
  m_GameObject: {fileID: 0}
  m_Enabled: 1
  m_EditorHideFlags: 0
  m_Script: {fileID: 11500000, guid: dd023f92c379f8b4daa3799f524ec9e6, type: 3}
  m_Name: VFXDataSpawnEvent
  m_EditorClassIdentifier: 
  m_Parent: {fileID: 0}
  m_Children: []
  m_UIPosition: {x: 0, y: 0}
  m_UICollapsed: 1
  m_Owners:
  - {fileID: 114265664867045136}
--- !u!114 &114797961315038348
MonoBehaviour:
  m_ObjectHideFlags: 1
  m_PrefabParentObject: {fileID: 0}
  m_PrefabInternal: {fileID: 0}
  m_GameObject: {fileID: 0}
  m_Enabled: 1
  m_EditorHideFlags: 0
  m_Script: {fileID: 11500000, guid: ac39bd03fca81b849929b9c966f1836a, type: 3}
  m_Name: VFXSlotFloat3
  m_EditorClassIdentifier: 
  m_Parent: {fileID: 0}
  m_Children:
  - {fileID: 114993388925123296}
  - {fileID: 114007345920783666}
  - {fileID: 114377241029648764}
  m_UIPosition: {x: 0, y: 0}
  m_UICollapsed: 1
  m_UISuperCollapsed: 0
  m_MasterSlot: {fileID: 114797961315038348}
  m_MasterData:
    m_Owner: {fileID: 114198094404737546}
    m_Value:
      m_Type:
        m_SerializableType: UnityEngine.Vector3, UnityEngine.CoreModule, Version=0.0.0.0,
          Culture=neutral, PublicKeyToken=null
      m_SerializableObject: '{"x":0.0,"y":0.6000000238418579,"z":0.0}'
  m_Property:
    name: Velocity
    m_serializedType:
      m_SerializableType: UnityEngine.Vector3, UnityEngine.CoreModule, Version=0.0.0.0,
        Culture=neutral, PublicKeyToken=null
    attributes: []
  m_Direction: 0
  m_LinkedSlots: []
--- !u!114 &114802137533921822
MonoBehaviour:
  m_ObjectHideFlags: 1
  m_PrefabParentObject: {fileID: 0}
  m_PrefabInternal: {fileID: 0}
  m_GameObject: {fileID: 0}
  m_Enabled: 1
  m_EditorHideFlags: 0
  m_Script: {fileID: 11500000, guid: 87c154e0feeee864da39ba7591cf27e7, type: 3}
  m_Name: VFXSlotFloatN
  m_EditorClassIdentifier: 
  m_Parent: {fileID: 0}
  m_Children: []
  m_UIPosition: {x: 0, y: 0}
  m_UICollapsed: 1
  m_UISuperCollapsed: 0
  m_MasterSlot: {fileID: 114802137533921822}
  m_MasterData:
    m_Owner: {fileID: 114064303581071628}
    m_Value:
      m_Type:
        m_SerializableType: UnityEditor.VFX.FloatN, Assembly-CSharp-Editor-testable,
          Version=0.0.0.0, Culture=neutral, PublicKeyToken=null
      m_SerializableObject: '{"m_Components":[1.0]}'
  m_Property:
    name: a
    m_serializedType:
      m_SerializableType: UnityEditor.VFX.FloatN, Assembly-CSharp-Editor-testable,
        Version=0.0.0.0, Culture=neutral, PublicKeyToken=null
    attributes: []
  m_Direction: 0
  m_LinkedSlots:
  - {fileID: 114262910022860126}
--- !u!114 &114830518150015178
MonoBehaviour:
  m_ObjectHideFlags: 1
  m_PrefabParentObject: {fileID: 0}
  m_PrefabInternal: {fileID: 0}
  m_GameObject: {fileID: 0}
  m_Enabled: 1
  m_EditorHideFlags: 0
  m_Script: {fileID: 11500000, guid: 70a331b1d86cc8d4aa106ccbe0da5852, type: 3}
  m_Name: VFXSlotTexture2D
  m_EditorClassIdentifier: 
  m_Parent: {fileID: 0}
  m_Children: []
  m_UIPosition: {x: 0, y: 0}
  m_UICollapsed: 1
  m_UISuperCollapsed: 0
  m_MasterSlot: {fileID: 114830518150015178}
  m_MasterData:
    m_Owner: {fileID: 114727894741546754}
    m_Value:
      m_Type:
        m_SerializableType: UnityEngine.Texture2D, UnityEngine.CoreModule, Version=0.0.0.0,
          Culture=neutral, PublicKeyToken=null
      m_SerializableObject: '{"obj":{"fileID":2800000,"guid":"d01d8874889eebc4ab0cde7f2b3309de","type":3}}'
  m_Property:
    name: mainTexture
    m_serializedType:
      m_SerializableType: UnityEngine.Texture2D, UnityEngine.CoreModule, Version=0.0.0.0,
        Culture=neutral, PublicKeyToken=null
    attributes: []
  m_Direction: 0
  m_LinkedSlots: []
--- !u!114 &114837250686611140
MonoBehaviour:
  m_ObjectHideFlags: 1
  m_PrefabParentObject: {fileID: 0}
  m_PrefabInternal: {fileID: 0}
  m_GameObject: {fileID: 0}
  m_Enabled: 1
  m_EditorHideFlags: 0
  m_Script: {fileID: 11500000, guid: f780aa281814f9842a7c076d436932e7, type: 3}
  m_Name: VFXSlotFloat
  m_EditorClassIdentifier: 
  m_Parent: {fileID: 114268724171717692}
  m_Children: []
  m_UIPosition: {x: 0, y: 0}
  m_UICollapsed: 1
  m_UISuperCollapsed: 0
  m_MasterSlot: {fileID: 114268724171717692}
  m_MasterData:
    m_Owner: {fileID: 0}
    m_Value:
      m_Type:
        m_SerializableType: 
      m_SerializableObject: 
  m_Property:
    name: y
    m_serializedType:
      m_SerializableType: System.Single, mscorlib, Version=2.0.0.0, Culture=neutral,
        PublicKeyToken=b77a5c561934e089
    attributes: []
  m_Direction: 1
  m_LinkedSlots: []
--- !u!114 &114856256989826212
MonoBehaviour:
  m_ObjectHideFlags: 1
  m_PrefabParentObject: {fileID: 0}
  m_PrefabInternal: {fileID: 0}
  m_GameObject: {fileID: 0}
  m_Enabled: 1
  m_EditorHideFlags: 0
  m_Script: {fileID: 11500000, guid: f780aa281814f9842a7c076d436932e7, type: 3}
  m_Name: VFXSlotFloat
  m_EditorClassIdentifier: 
  m_Parent: {fileID: 114536052926642258}
  m_Children: []
  m_UIPosition: {x: 0, y: 0}
  m_UICollapsed: 1
  m_UISuperCollapsed: 0
  m_MasterSlot: {fileID: 114536052926642258}
  m_MasterData:
    m_Owner: {fileID: 0}
    m_Value:
      m_Type:
        m_SerializableType: 
      m_SerializableObject: 
  m_Property:
    name: z
    m_serializedType:
      m_SerializableType: System.Single, mscorlib, Version=2.0.0.0, Culture=neutral,
        PublicKeyToken=b77a5c561934e089
    attributes: []
  m_Direction: 1
  m_LinkedSlots: []
--- !u!114 &114860902156063010
MonoBehaviour:
  m_ObjectHideFlags: 1
  m_PrefabParentObject: {fileID: 0}
  m_PrefabInternal: {fileID: 0}
  m_GameObject: {fileID: 0}
  m_Enabled: 1
  m_EditorHideFlags: 0
  m_Script: {fileID: 11500000, guid: f780aa281814f9842a7c076d436932e7, type: 3}
  m_Name: VFXSlotFloat
  m_EditorClassIdentifier: 
  m_Parent: {fileID: 114557132371041136}
  m_Children: []
  m_UIPosition: {x: 0, y: 0}
  m_UICollapsed: 1
  m_UISuperCollapsed: 0
  m_MasterSlot: {fileID: 114557132371041136}
  m_MasterData:
    m_Owner: {fileID: 0}
    m_Value:
      m_Type:
        m_SerializableType: 
      m_SerializableObject: 
  m_Property:
    name: x
    m_serializedType:
      m_SerializableType: System.Single, mscorlib, Version=2.0.0.0, Culture=neutral,
        PublicKeyToken=b77a5c561934e089
    attributes: []
  m_Direction: 1
  m_LinkedSlots: []
--- !u!114 &114879092719112468
MonoBehaviour:
  m_ObjectHideFlags: 1
  m_PrefabParentObject: {fileID: 0}
  m_PrefabInternal: {fileID: 0}
  m_GameObject: {fileID: 0}
  m_Enabled: 1
  m_EditorHideFlags: 0
  m_Script: {fileID: 11500000, guid: 76f778ff57c4e8145b9681fe3268d8e9, type: 3}
  m_Name: VFXSlotGradient
  m_EditorClassIdentifier: 
  m_Parent: {fileID: 0}
  m_Children: []
  m_UIPosition: {x: 0, y: 0}
  m_UICollapsed: 1
  m_UISuperCollapsed: 0
  m_MasterSlot: {fileID: 114879092719112468}
  m_MasterData:
    m_Owner: {fileID: 114123650322877378}
    m_Value:
      m_Type:
        m_SerializableType: UnityEngine.Gradient, UnityEngine.CoreModule, Version=0.0.0.0,
          Culture=neutral, PublicKeyToken=null
      m_SerializableObject: '{"colorKeys":[{"color":{"r":1.0,"g":1.0,"b":1.0,"a":1.0},"time":0.0},{"color":{"r":1.0,"g":1.0,"b":1.0,"a":1.0},"time":1.0}],"alphaKeys":[{"alpha":1.0,"time":0.0},{"alpha":1.0,"time":1.0}],"gradientMode":0}'
  m_Property:
    name: o
    m_serializedType:
      m_SerializableType: UnityEngine.Gradient, UnityEngine.CoreModule, Version=0.0.0.0,
        Culture=neutral, PublicKeyToken=null
    attributes: []
  m_Direction: 1
  m_LinkedSlots:
  - {fileID: 114174283462304106}
--- !u!114 &114880664689373526
MonoBehaviour:
  m_ObjectHideFlags: 1
  m_PrefabParentObject: {fileID: 0}
  m_PrefabInternal: {fileID: 0}
  m_GameObject: {fileID: 0}
  m_Enabled: 1
  m_EditorHideFlags: 0
  m_Script: {fileID: 11500000, guid: f780aa281814f9842a7c076d436932e7, type: 3}
  m_Name: VFXSlotFloat
  m_EditorClassIdentifier: 
  m_Parent: {fileID: 0}
  m_Children: []
  m_UIPosition: {x: 0, y: 0}
  m_UICollapsed: 1
  m_UISuperCollapsed: 0
  m_MasterSlot: {fileID: 114880664689373526}
  m_MasterData:
    m_Owner: {fileID: 114125815196396460}
    m_Value:
      m_Type:
        m_SerializableType: System.Single, mscorlib, Version=2.0.0.0, Culture=neutral,
          PublicKeyToken=b77a5c561934e089
      m_SerializableObject: 1
  m_Property:
    name: Alpha
    m_serializedType:
      m_SerializableType: System.Single, mscorlib, Version=2.0.0.0, Culture=neutral,
        PublicKeyToken=b77a5c561934e089
    attributes: []
  m_Direction: 0
  m_LinkedSlots:
  - {fileID: 114574990216797266}
--- !u!114 &114915006301977278
MonoBehaviour:
  m_ObjectHideFlags: 1
  m_PrefabParentObject: {fileID: 0}
  m_PrefabInternal: {fileID: 0}
  m_GameObject: {fileID: 0}
  m_Enabled: 1
  m_EditorHideFlags: 0
  m_Script: {fileID: 11500000, guid: f05c6884b705ce14d82ae720f0ec209f, type: 3}
  m_Name: VFXSpawnerConstantRate
  m_EditorClassIdentifier: 
  m_Parent: {fileID: 114265664867045136}
  m_Children: []
  m_UIPosition: {x: 0, y: 0}
  m_UICollapsed: 0
  m_UISuperCollapsed: 0
  m_InputSlots:
  - {fileID: 114738174461605902}
  m_OutputSlots: []
  m_Disabled: 0
--- !u!114 &114923659302705780
MonoBehaviour:
  m_ObjectHideFlags: 1
  m_PrefabParentObject: {fileID: 0}
  m_PrefabInternal: {fileID: 0}
  m_GameObject: {fileID: 0}
  m_Enabled: 1
  m_EditorHideFlags: 0
  m_Script: {fileID: 11500000, guid: 889be8bf1ed0c954a9ed096ce41655ea, type: 3}
  m_Name: VFXOperatorMultiply
  m_EditorClassIdentifier: 
  m_Parent: {fileID: 114498444751905048}
  m_Children: []
  m_UIPosition: {x: -470.71747, y: 111.74866}
  m_UICollapsed: 0
  m_UISuperCollapsed: 0
  m_InputSlots:
  - {fileID: 114999360773627172}
  - {fileID: 114930520968505046}
  - {fileID: 114723740121092846}
  m_OutputSlots:
  - {fileID: 114574990216797266}
--- !u!114 &114930520968505046
MonoBehaviour:
  m_ObjectHideFlags: 1
  m_PrefabParentObject: {fileID: 0}
  m_PrefabInternal: {fileID: 0}
  m_GameObject: {fileID: 0}
  m_Enabled: 1
  m_EditorHideFlags: 0
  m_Script: {fileID: 11500000, guid: 87c154e0feeee864da39ba7591cf27e7, type: 3}
  m_Name: VFXSlotFloatN
  m_EditorClassIdentifier: 
  m_Parent: {fileID: 0}
  m_Children: []
  m_UIPosition: {x: 0, y: 0}
  m_UICollapsed: 1
  m_UISuperCollapsed: 0
  m_MasterSlot: {fileID: 114930520968505046}
  m_MasterData:
    m_Owner: {fileID: 114923659302705780}
    m_Value:
      m_Type:
        m_SerializableType: UnityEditor.VFX.FloatN, Assembly-CSharp-Editor-testable,
          Version=0.0.0.0, Culture=neutral, PublicKeyToken=null
      m_SerializableObject: '{"m_Components":[1.0]}'
  m_Property:
    name: b
    m_serializedType:
      m_SerializableType: UnityEditor.VFX.FloatN, Assembly-CSharp-Editor-testable,
        Version=0.0.0.0, Culture=neutral, PublicKeyToken=null
    attributes: []
  m_Direction: 0
  m_LinkedSlots:
  - {fileID: 114203022975518560}
--- !u!114 &114947647007587088
MonoBehaviour:
  m_ObjectHideFlags: 1
  m_PrefabParentObject: {fileID: 0}
  m_PrefabInternal: {fileID: 0}
  m_GameObject: {fileID: 0}
  m_Enabled: 1
  m_EditorHideFlags: 0
  m_Script: {fileID: 11500000, guid: a971fa2e110a0ac42ac1d8dae408704b, type: 3}
  m_Name: SetAttribute
  m_EditorClassIdentifier: 
  m_Parent: {fileID: 114773284975396716}
  m_Children: []
  m_UIPosition: {x: 0, y: 0}
  m_UICollapsed: 0
  m_UISuperCollapsed: 0
  m_InputSlots:
  - {fileID: 114462718170563260}
  m_OutputSlots: []
  m_Disabled: 0
  attribute: alpha
  Composition: 0
  Random: 0
--- !u!114 &114964533081039114
MonoBehaviour:
  m_ObjectHideFlags: 1
  m_PrefabParentObject: {fileID: 0}
  m_PrefabInternal: {fileID: 0}
  m_GameObject: {fileID: 0}
  m_Enabled: 1
  m_EditorHideFlags: 0
  m_Script: {fileID: 11500000, guid: f780aa281814f9842a7c076d436932e7, type: 3}
  m_Name: VFXSlotFloat
  m_EditorClassIdentifier: 
  m_Parent: {fileID: 114191994366009412}
  m_Children: []
  m_UIPosition: {x: 0, y: 0}
  m_UICollapsed: 1
  m_UISuperCollapsed: 0
  m_MasterSlot: {fileID: 114621698518642608}
  m_MasterData:
    m_Owner: {fileID: 0}
    m_Value:
      m_Type:
        m_SerializableType: 
      m_SerializableObject: 
  m_Property:
    name: y
    m_serializedType:
      m_SerializableType: System.Single, mscorlib, Version=2.0.0.0, Culture=neutral,
        PublicKeyToken=b77a5c561934e089
    attributes: []
  m_Direction: 0
  m_LinkedSlots: []
--- !u!114 &114968391927925182
MonoBehaviour:
  m_ObjectHideFlags: 1
  m_PrefabParentObject: {fileID: 0}
  m_PrefabInternal: {fileID: 0}
  m_GameObject: {fileID: 0}
  m_Enabled: 1
  m_EditorHideFlags: 0
  m_Script: {fileID: 11500000, guid: 889be8bf1ed0c954a9ed096ce41655ea, type: 3}
  m_Name: VFXOperatorMultiply
  m_EditorClassIdentifier: 
  m_Parent: {fileID: 114498444751905048}
  m_Children: []
  m_UIPosition: {x: -546.2624, y: -241.86073}
  m_UICollapsed: 0
  m_UISuperCollapsed: 0
  m_InputSlots:
  - {fileID: 114767936693646202}
  - {fileID: 114305571500324068}
  - {fileID: 114587513594522090}
  m_OutputSlots:
  - {fileID: 114268724171717692}
--- !u!114 &114973899511391208
MonoBehaviour:
  m_ObjectHideFlags: 1
  m_PrefabParentObject: {fileID: 0}
  m_PrefabInternal: {fileID: 0}
  m_GameObject: {fileID: 0}
  m_Enabled: 1
  m_EditorHideFlags: 0
  m_Script: {fileID: 11500000, guid: 3f0e993a2dd96014f97909d38604e9b9, type: 3}
  m_Name: VFXCurrentAttributeParameter
  m_EditorClassIdentifier: 
  m_Parent: {fileID: 114498444751905048}
  m_Children: []
  m_UIPosition: {x: -1009.6908, y: 230.67703}
  m_UICollapsed: 0
  m_UISuperCollapsed: 0
  m_InputSlots: []
  m_OutputSlots:
  - {fileID: 114203022975518560}
  attribute: alpha
--- !u!114 &114982405458131730
MonoBehaviour:
  m_ObjectHideFlags: 1
  m_PrefabParentObject: {fileID: 0}
  m_PrefabInternal: {fileID: 0}
  m_GameObject: {fileID: 0}
  m_Enabled: 1
  m_EditorHideFlags: 0
  m_Script: {fileID: 11500000, guid: f780aa281814f9842a7c076d436932e7, type: 3}
  m_Name: VFXSlotFloat
  m_EditorClassIdentifier: 
  m_Parent: {fileID: 114268724171717692}
  m_Children: []
  m_UIPosition: {x: 0, y: 0}
  m_UICollapsed: 1
  m_UISuperCollapsed: 0
  m_MasterSlot: {fileID: 114268724171717692}
  m_MasterData:
    m_Owner: {fileID: 0}
    m_Value:
      m_Type:
        m_SerializableType: 
      m_SerializableObject: 
  m_Property:
    name: w
    m_serializedType:
      m_SerializableType: System.Single, mscorlib, Version=2.0.0.0, Culture=neutral,
        PublicKeyToken=b77a5c561934e089
    attributes: []
  m_Direction: 1
  m_LinkedSlots: []
--- !u!114 &114983441208056804
MonoBehaviour:
  m_ObjectHideFlags: 1
  m_PrefabParentObject: {fileID: 0}
  m_PrefabInternal: {fileID: 0}
  m_GameObject: {fileID: 0}
  m_Enabled: 1
  m_EditorHideFlags: 0
  m_Script: {fileID: 11500000, guid: f780aa281814f9842a7c076d436932e7, type: 3}
  m_Name: VFXSlotFloat
  m_EditorClassIdentifier: 
  m_Parent: {fileID: 114186374672521424}
  m_Children: []
  m_UIPosition: {x: 0, y: 0}
  m_UICollapsed: 1
  m_UISuperCollapsed: 0
  m_MasterSlot: {fileID: 114186374672521424}
  m_MasterData:
    m_Owner: {fileID: 0}
    m_Value:
      m_Type:
        m_SerializableType: 
      m_SerializableObject: 
  m_Property:
    name: z
    m_serializedType:
      m_SerializableType: System.Single, mscorlib, Version=2.0.0.0, Culture=neutral,
        PublicKeyToken=b77a5c561934e089
    attributes: []
  m_Direction: 0
  m_LinkedSlots: []
--- !u!114 &114993388925123296
MonoBehaviour:
  m_ObjectHideFlags: 1
  m_PrefabParentObject: {fileID: 0}
  m_PrefabInternal: {fileID: 0}
  m_GameObject: {fileID: 0}
  m_Enabled: 1
  m_EditorHideFlags: 0
  m_Script: {fileID: 11500000, guid: f780aa281814f9842a7c076d436932e7, type: 3}
  m_Name: VFXSlotFloat
  m_EditorClassIdentifier: 
  m_Parent: {fileID: 114797961315038348}
  m_Children: []
  m_UIPosition: {x: 0, y: 0}
  m_UICollapsed: 1
  m_UISuperCollapsed: 0
  m_MasterSlot: {fileID: 114797961315038348}
  m_MasterData:
    m_Owner: {fileID: 0}
    m_Value:
      m_Type:
        m_SerializableType: 
      m_SerializableObject: 
  m_Property:
    name: x
    m_serializedType:
      m_SerializableType: System.Single, mscorlib, Version=2.0.0.0, Culture=neutral,
        PublicKeyToken=b77a5c561934e089
    attributes: []
  m_Direction: 0
  m_LinkedSlots: []
--- !u!114 &114993875410078268
MonoBehaviour:
  m_ObjectHideFlags: 1
  m_PrefabParentObject: {fileID: 0}
  m_PrefabInternal: {fileID: 0}
  m_GameObject: {fileID: 0}
  m_Enabled: 1
  m_EditorHideFlags: 0
  m_Script: {fileID: 11500000, guid: f780aa281814f9842a7c076d436932e7, type: 3}
  m_Name: VFXSlotFloat
  m_EditorClassIdentifier: 
  m_Parent: {fileID: 114191994366009412}
  m_Children: []
  m_UIPosition: {x: 0, y: 0}
  m_UICollapsed: 1
  m_UISuperCollapsed: 0
  m_MasterSlot: {fileID: 114621698518642608}
  m_MasterData:
    m_Owner: {fileID: 0}
    m_Value:
      m_Type:
        m_SerializableType: 
      m_SerializableObject: 
  m_Property:
    name: z
    m_serializedType:
      m_SerializableType: System.Single, mscorlib, Version=2.0.0.0, Culture=neutral,
        PublicKeyToken=b77a5c561934e089
    attributes: []
  m_Direction: 0
  m_LinkedSlots: []
--- !u!114 &114994056211249322
MonoBehaviour:
  m_ObjectHideFlags: 1
  m_PrefabParentObject: {fileID: 0}
  m_PrefabInternal: {fileID: 0}
  m_GameObject: {fileID: 0}
  m_Enabled: 1
  m_EditorHideFlags: 0
  m_Script: {fileID: 11500000, guid: f780aa281814f9842a7c076d436932e7, type: 3}
  m_Name: VFXSlotFloat
  m_EditorClassIdentifier: 
  m_Parent: {fileID: 114051382929750408}
  m_Children: []
  m_UIPosition: {x: 0, y: 0}
  m_UICollapsed: 1
  m_UISuperCollapsed: 0
  m_MasterSlot: {fileID: 114051382929750408}
  m_MasterData:
    m_Owner: {fileID: 0}
    m_Value:
      m_Type:
        m_SerializableType: 
      m_SerializableObject: 
  m_Property:
    name: x
    m_serializedType:
      m_SerializableType: System.Single, mscorlib, Version=2.0.0.0, Culture=neutral,
        PublicKeyToken=b77a5c561934e089
    attributes: []
  m_Direction: 1
  m_LinkedSlots: []
--- !u!114 &114994436648935214
MonoBehaviour:
  m_ObjectHideFlags: 1
  m_PrefabParentObject: {fileID: 0}
  m_PrefabInternal: {fileID: 0}
  m_GameObject: {fileID: 0}
  m_Enabled: 1
  m_EditorHideFlags: 0
  m_Script: {fileID: 11500000, guid: f780aa281814f9842a7c076d436932e7, type: 3}
  m_Name: VFXSlotFloat
  m_EditorClassIdentifier: 
  m_Parent: {fileID: 0}
  m_Children: []
  m_UIPosition: {x: 0, y: 0}
  m_UICollapsed: 1
  m_UISuperCollapsed: 0
  m_MasterSlot: {fileID: 114994436648935214}
  m_MasterData:
    m_Owner: {fileID: 114144396211893004}
    m_Value:
      m_Type:
        m_SerializableType: System.Single, mscorlib, Version=2.0.0.0, Culture=neutral,
          PublicKeyToken=b77a5c561934e089
      m_SerializableObject: 
  m_Property:
    name: o
    m_serializedType:
      m_SerializableType: System.Single, mscorlib, Version=2.0.0.0, Culture=neutral,
        PublicKeyToken=b77a5c561934e089
    attributes: []
  m_Direction: 1
  m_LinkedSlots:
  - {fileID: 114539840841525996}
--- !u!114 &114999360773627172
MonoBehaviour:
  m_ObjectHideFlags: 1
  m_PrefabParentObject: {fileID: 0}
  m_PrefabInternal: {fileID: 0}
  m_GameObject: {fileID: 0}
  m_Enabled: 1
  m_EditorHideFlags: 0
  m_Script: {fileID: 11500000, guid: 87c154e0feeee864da39ba7591cf27e7, type: 3}
  m_Name: VFXSlotFloatN
  m_EditorClassIdentifier: 
  m_Parent: {fileID: 0}
  m_Children: []
  m_UIPosition: {x: 0, y: 0}
  m_UICollapsed: 1
  m_UISuperCollapsed: 0
  m_MasterSlot: {fileID: 114999360773627172}
  m_MasterData:
    m_Owner: {fileID: 114923659302705780}
    m_Value:
      m_Type:
        m_SerializableType: UnityEditor.VFX.FloatN, Assembly-CSharp-Editor-testable,
          Version=0.0.0.0, Culture=neutral, PublicKeyToken=null
      m_SerializableObject: '{"m_Components":[1.0]}'
  m_Property:
    name: a
    m_serializedType:
      m_SerializableType: UnityEditor.VFX.FloatN, Assembly-CSharp-Editor-testable,
        Version=0.0.0.0, Culture=neutral, PublicKeyToken=null
    attributes: []
  m_Direction: 0
  m_LinkedSlots:
  - {fileID: 114496737649778638}
--- !u!2058629509 &8926484042661614526
VFXAsset:
  m_ObjectHideFlags: 0
  m_PrefabParentObject: {fileID: 0}
  m_PrefabInternal: {fileID: 0}
  m_Name: 02_Gradient
  m_Graph: {fileID: 114498444751905048}
  m_Expressions:
    m_Expressions:
    - op: 0
      valueIndex: 0
      data[0]: -1
      data[1]: -1
      data[2]: -1
      data[3]: 1
    - op: 14
      valueIndex: 1
      data[0]: -1
      data[1]: -1
      data[2]: -1
      data[3]: -1
    - op: 0
      valueIndex: 2
      data[0]: -1
      data[1]: -1
      data[2]: -1
      data[3]: 1
    - op: 28
      valueIndex: 3
      data[0]: 1
      data[1]: 0
      data[2]: -1
      data[3]: 1
    - op: 0
      valueIndex: 4
      data[0]: -1
      data[1]: -1
      data[2]: -1
      data[3]: 1
    - op: 26
      valueIndex: 5
      data[0]: 3
      data[1]: -1
      data[2]: -1
      data[3]: 1
    - op: 0
      valueIndex: 6
      data[0]: -1
      data[1]: -1
      data[2]: -1
      data[3]: 14
    - op: 0
      valueIndex: 7
      data[0]: -1
      data[1]: -1
      data[2]: -1
      data[3]: 1
    - op: 39
      valueIndex: 8
      data[0]: 6
      data[1]: -1
      data[2]: -1
      data[3]: 0
    - op: 30
      valueIndex: 9
      data[0]: 3
      data[1]: 5
      data[2]: -1
      data[3]: 1
    - op: 32
      valueIndex: 10
      data[0]: 9
      data[1]: 4
      data[2]: -1
      data[3]: 1
    - op: 0
      valueIndex: 11
      data[0]: -1
      data[1]: -1
      data[2]: -1
      data[3]: 1
    - op: 0
      valueIndex: 12
      data[0]: -1
      data[1]: -1
      data[2]: -1
      data[3]: 14
    - op: 31
      valueIndex: 13
      data[0]: 10
      data[1]: 7
      data[2]: -1
      data[3]: 1
    - op: 3
      valueIndex: 14
      data[0]: 11
      data[1]: 11
      data[2]: 11
      data[3]: 11
    - op: 37
      valueIndex: 18
      data[0]: 12
      data[1]: 13
      data[2]: -1
      data[3]: -1
    - op: 35
      valueIndex: 22
      data[0]: 15
      data[1]: -1
      data[2]: 1
      data[3]: 4
    - op: 0
      valueIndex: 23
      data[0]: -1
      data[1]: -1
      data[2]: -1
      data[3]: 1
    - op: 0
      valueIndex: 24
      data[0]: -1
      data[1]: -1
      data[2]: -1
      data[3]: 1
    - op: 0
      valueIndex: 25
      data[0]: -1
      data[1]: -1
      data[2]: -1
      data[3]: 1
    - op: 35
      valueIndex: 26
      data[0]: 15
      data[1]: -1
      data[2]: 2
      data[3]: 4
    - op: 0
      valueIndex: 27
      data[0]: -1
      data[1]: -1
      data[2]: -1
      data[3]: 1
    - op: 0
      valueIndex: 28
      data[0]: -1
      data[1]: -1
      data[2]: -1
      data[3]: 1
    - op: 0
      valueIndex: 29
      data[0]: -1
      data[1]: -1
      data[2]: -1
      data[3]: 1
    - op: 0
      valueIndex: 30
      data[0]: -1
      data[1]: -1
      data[2]: -1
      data[3]: 1
    - op: 35
      valueIndex: 31
      data[0]: 15
      data[1]: -1
      data[2]: 0
      data[3]: 4
    - op: 0
      valueIndex: 32
      data[0]: -1
      data[1]: -1
      data[2]: -1
      data[3]: 1
    - op: 0
      valueIndex: 33
      data[0]: -1
      data[1]: -1
      data[2]: -1
      data[3]: 1
    - op: 0
      valueIndex: 34
      data[0]: -1
      data[1]: -1
      data[2]: -1
      data[3]: 1
    - op: 0
      valueIndex: 35
      data[0]: -1
      data[1]: -1
      data[2]: -1
      data[3]: 1
    - op: 2
      valueIndex: 36
      data[0]: 25
      data[1]: 16
      data[2]: 20
      data[3]: -1
    - op: 0
      valueIndex: 39
      data[0]: -1
      data[1]: -1
      data[2]: -1
      data[3]: 7
    - op: 2
      valueIndex: 41
      data[0]: 21
      data[1]: 24
      data[2]: 23
      data[3]: -1
    - op: 2
      valueIndex: 44
      data[0]: 26
      data[1]: 28
      data[2]: 27
      data[3]: -1
    - op: 0
      valueIndex: 47
      data[0]: -1
      data[1]: -1
      data[2]: -1
      data[3]: 1
    - op: 32
      valueIndex: 48
      data[0]: 29
      data[1]: 4
      data[2]: -1
      data[3]: 1
    - op: 2
      valueIndex: 49
      data[0]: 17
      data[1]: 19
      data[2]: 18
      data[3]: -1
    - op: 13
      valueIndex: 52
      data[0]: -1
      data[1]: -1
      data[2]: -1
      data[3]: -1
    - op: 35
      valueIndex: 53
      data[0]: 15
      data[1]: -1
      data[2]: 3
      data[3]: 4
    m_NeedsLocalToWorld: 0
    m_NeedsWorldToLocal: 0
  m_ExposedExpressions:
  - name: gradient
    expressionIndex: 6
  - name: initialGradient
    expressionIndex: 12
  m_PropertySheet:
    m_Float:
      m_Array:
      - m_ExpressionIndex: 0
        m_Value: 3
      - m_ExpressionIndex: 2
        m_Value: 1
      - m_ExpressionIndex: 4
        m_Value: 0
      - m_ExpressionIndex: 7
        m_Value: 1
      - m_ExpressionIndex: 11
        m_Value: 1
      - m_ExpressionIndex: 17
        m_Value: 0.17495513
      - m_ExpressionIndex: 18
        m_Value: 0
      - m_ExpressionIndex: 19
        m_Value: 1.9284629
      - m_ExpressionIndex: 21
        m_Value: -0.0013659596
      - m_ExpressionIndex: 22
        m_Value: 1
      - m_ExpressionIndex: 23
        m_Value: 0
      - m_ExpressionIndex: 24
        m_Value: 0.9251943
      - m_ExpressionIndex: 26
        m_Value: 0
      - m_ExpressionIndex: 27
        m_Value: 0
      - m_ExpressionIndex: 28
        m_Value: 0.6
      - m_ExpressionIndex: 29
        m_Value: 8
      - m_ExpressionIndex: 34
        m_Value: 3
    m_Vector2f:
      m_Array: []
    m_Vector3f:
      m_Array: []
    m_Vector4f:
      m_Array: []
    m_Uint:
      m_Array: []
    m_Int:
      m_Array: []
    m_Matrix4x4f:
      m_Array: []
    m_AnimationCurve:
      m_Array: []
    m_Gradient:
      m_Array:
      - m_ExpressionIndex: 6
        m_Value:
          serializedVersion: 2
          key0: {r: 1, g: 1, b: 1, a: 1}
          key1: {r: 1, g: 1, b: 1, a: 1}
          key2: {r: 0, g: 0, b: 0, a: 0}
          key3: {r: 0, g: 0, b: 0, a: 0}
          key4: {r: 0, g: 0, b: 0, a: 0}
          key5: {r: 0, g: 0, b: 0, a: 0}
          key6: {r: 0, g: 0, b: 0, a: 0}
          key7: {r: 0, g: 0, b: 0, a: 0}
          ctime0: 0
          ctime1: 65535
          ctime2: 0
          ctime3: 0
          ctime4: 0
          ctime5: 0
          ctime6: 0
          ctime7: 0
          atime0: 0
          atime1: 65535
          atime2: 0
          atime3: 0
          atime4: 0
          atime5: 0
          atime6: 0
          atime7: 0
          m_Mode: 0
          m_NumColorKeys: 2
          m_NumAlphaKeys: 2
      - m_ExpressionIndex: 12
        m_Value:
          serializedVersion: 2
          key0: {r: 1, g: 1, b: 1, a: 1}
          key1: {r: 1, g: 1, b: 1, a: 1}
          key2: {r: 0, g: 0, b: 0, a: 0}
          key3: {r: 0, g: 0, b: 0, a: 0}
          key4: {r: 0, g: 0, b: 0, a: 0}
          key5: {r: 0, g: 0, b: 0, a: 0}
          key6: {r: 0, g: 0, b: 0, a: 0}
          key7: {r: 0, g: 0, b: 0, a: 0}
          ctime0: 0
          ctime1: 65535
          ctime2: 0
          ctime3: 0
          ctime4: 0
          ctime5: 0
          ctime6: 0
          ctime7: 0
          atime0: 0
          atime1: 65535
          atime2: 0
          atime3: 0
          atime4: 0
          atime5: 0
          atime6: 0
          atime7: 0
          m_Mode: 0
          m_NumColorKeys: 2
          m_NumAlphaKeys: 2
    m_NamedObject:
      m_Array:
      - m_ExpressionIndex: 31
        m_Value: {fileID: 2800000, guid: d01d8874889eebc4ab0cde7f2b3309de, type: 3}
    m_Bool:
      m_Array: []
  m_Buffers:
  - type: 1
    size: 476
    capacity: 28
    layout:
    - name: lifetime
      type: 1
      offset:
        bucket: 0
        structure: 1
        element: 0
    - name: velocity
      type: 3
      offset:
        bucket: 28
        structure: 4
        element: 0
    - name: color
      type: 3
      offset:
        bucket: 140
        structure: 4
        element: 0
    - name: alpha
      type: 1
      offset:
        bucket: 140
        structure: 4
        element: 3
    - name: position
      type: 3
      offset:
        bucket: 252
        structure: 8
        element: 0
    - name: alive
      type: 17
      offset:
        bucket: 252
        structure: 8
        element: 3
    - name: age
      type: 1
      offset:
        bucket: 252
        structure: 8
        element: 4
  - type: 1
    size: 1
    capacity: 1
    layout:
    - name: spawnCount
      type: 1
      offset:
        bucket: 0
        structure: 1
        element: 0
  - type: 2
    size: 28
    capacity: 0
    layout: []
  - type: 1
    size: 1
    capacity: 0
    layout: []
  m_CPUBuffers:
  - capacity: 1
    stride: 1
    layout:
    - name: spawnCount
      type: 1
      offset:
        bucket: 0
        structure: 1
        element: 0
    initialData:
      data: 00000000
  - capacity: 1
    stride: 1
    layout:
    - name: spawnCount
      type: 1
      offset:
        bucket: 0
        structure: 1
        element: 0
    initialData:
      data: 00000000
  m_Systems:
  - type: 0
    flags: 0
    capacity: 0
    buffers:
    - index: 1
      nameId: spawner_output
    values: []
    tasks:
    - type: 268435456
      buffers: []
      values:
      - index: 35
        nameId: Rate
      params: []
      processor: {fileID: 0}
  - type: 1
    flags: 1
    capacity: 28
    buffers:
    - index: 0
      nameId: attributeBuffer
    - index: 1
      nameId: sourceAttributeBuffer
    - index: 2
      nameId: deadList
    - index: 3
      nameId: deadListCount
    - index: 1
      nameId: spawner_input
    values:
    - index: 32
      nameId: bounds_center
    - index: 36
      nameId: bounds_size
    tasks:
    - type: 536870912
      buffers:
      - index: 0
        nameId: attributeBuffer
      - index: 2
        nameId: deadListIn
      - index: 3
        nameId: deadListCount
      - index: 1
        nameId: sourceAttributeBuffer
      values:
      - index: 34
        nameId: Lifetime_b
      - index: 33
        nameId: Velocity_c
      - index: 30
        nameId: Color_d
      - index: 38
        nameId: Alpha_e
<<<<<<< HEAD
      params:
      - index: 30
        nameId: bounds_center
      - index: 35
        nameId: bounds_size
      processor: {fileID: 7200000, guid: 9f0381503b4940746bd0bb703a7979f0, type: 3}
=======
      params: []
      processor: {fileID: 7200000, guid: 5d66dea7cb2aedd4d89798dad29a964d, type: 3}
>>>>>>> 9c7d008d
    - type: 805306368
      buffers:
      - index: 0
        nameId: attributeBuffer
      - index: 2
        nameId: deadListOut
      values:
      - index: 37
        nameId: deltaTime_b
      params: []
<<<<<<< HEAD
      processor: {fileID: 7200000, guid: 3c4d9e3ad42952540b3ff53ce2250870, type: 3}
=======
      processor: {fileID: 7200000, guid: 817ad0df7fd9da1439478bb16e926e11, type: 3}
>>>>>>> 9c7d008d
    - type: 1073741826
      buffers:
      - index: 0
        nameId: attributeBuffer
      values:
      - index: 8
        nameId: uniform_b
      - index: 2
        nameId: uniform_c
      - index: 14
        nameId: uniform_d
      - index: 22
        nameId: uniform_e
      - index: 31
        nameId: mainTexture
      params:
      - index: 0
        nameId: sortPriority
<<<<<<< HEAD
      processor: {fileID: 4800000, guid: a8416bed38b27804d99a0888ee040d9b, type: 3}
=======
      processor: {fileID: 4800000, guid: ee91c70779caefd46966bee873a3cc8d, type: 3}
>>>>>>> 9c7d008d
  m_Events:
  - name: OnPlay
    playSystems: 00000000
    stopSystems: 
  - name: OnStop
    playSystems: 
    stopSystems: 00000000
  m_RendererSettings:
    motionVectorGenerationMode: 0
    shadowCastingMode: 0
    receiveShadows: 0
    reflectionProbeUsage: 0
    lightProbeUsage: 0
  m_CullingFlags: 3<|MERGE_RESOLUTION|>--- conflicted
+++ resolved
@@ -2148,11 +2148,7 @@
     m_serializedType:
       m_SerializableType: System.Single, mscorlib, Version=2.0.0.0, Culture=neutral,
         PublicKeyToken=b77a5c561934e089
-    attributes:
-    - m_Type: 1
-      m_Min: 0
-      m_Max: Infinity
-      m_Tooltip: 
+    attributes: []
   m_Direction: 0
   m_LinkedSlots: []
 --- !u!114 &114739487536937866
@@ -3030,33 +3026,33 @@
       data[1]: -1
       data[2]: -1
       data[3]: 1
+    - op: 0
+      valueIndex: 1
+      data[0]: -1
+      data[1]: -1
+      data[2]: -1
+      data[3]: 1
     - op: 14
-      valueIndex: 1
+      valueIndex: 2
       data[0]: -1
       data[1]: -1
       data[2]: -1
       data[3]: -1
     - op: 0
-      valueIndex: 2
+      valueIndex: 3
       data[0]: -1
       data[1]: -1
       data[2]: -1
       data[3]: 1
     - op: 28
-      valueIndex: 3
-      data[0]: 1
-      data[1]: 0
-      data[2]: -1
-      data[3]: 1
-    - op: 0
       valueIndex: 4
-      data[0]: -1
-      data[1]: -1
+      data[0]: 2
+      data[1]: 1
       data[2]: -1
       data[3]: 1
     - op: 26
       valueIndex: 5
-      data[0]: 3
+      data[0]: 4
       data[1]: -1
       data[2]: -1
       data[3]: 1
@@ -3072,22 +3068,22 @@
       data[1]: -1
       data[2]: -1
       data[3]: 1
+    - op: 30
+      valueIndex: 8
+      data[0]: 4
+      data[1]: 5
+      data[2]: -1
+      data[3]: 1
     - op: 39
-      valueIndex: 8
+      valueIndex: 9
       data[0]: 6
       data[1]: -1
       data[2]: -1
       data[3]: 0
-    - op: 30
-      valueIndex: 9
-      data[0]: 3
-      data[1]: 5
-      data[2]: -1
-      data[3]: 1
     - op: 32
       valueIndex: 10
-      data[0]: 9
-      data[1]: 4
+      data[0]: 8
+      data[1]: 3
       data[2]: -1
       data[3]: 1
     - op: 0
@@ -3126,12 +3122,12 @@
       data[1]: -1
       data[2]: 1
       data[3]: 4
-    - op: 0
+    - op: 35
       valueIndex: 23
-      data[0]: -1
+      data[0]: 15
       data[1]: -1
-      data[2]: -1
-      data[3]: 1
+      data[2]: 2
+      data[3]: 4
     - op: 0
       valueIndex: 24
       data[0]: -1
@@ -3144,12 +3140,12 @@
       data[1]: -1
       data[2]: -1
       data[3]: 1
-    - op: 35
+    - op: 0
       valueIndex: 26
-      data[0]: 15
+      data[0]: -1
       data[1]: -1
-      data[2]: 2
-      data[3]: 4
+      data[2]: -1
+      data[3]: 1
     - op: 0
       valueIndex: 27
       data[0]: -1
@@ -3174,12 +3170,12 @@
       data[1]: -1
       data[2]: -1
       data[3]: 1
-    - op: 35
+    - op: 0
       valueIndex: 31
-      data[0]: 15
+      data[0]: -1
       data[1]: -1
-      data[2]: 0
-      data[3]: 4
+      data[2]: -1
+      data[3]: 1
     - op: 0
       valueIndex: 32
       data[0]: -1
@@ -3192,68 +3188,62 @@
       data[1]: -1
       data[2]: -1
       data[3]: 1
-    - op: 0
+    - op: 35
       valueIndex: 34
-      data[0]: -1
+      data[0]: 15
       data[1]: -1
-      data[2]: -1
-      data[3]: 1
+      data[2]: 0
+      data[3]: 4
     - op: 0
       valueIndex: 35
       data[0]: -1
       data[1]: -1
       data[2]: -1
-      data[3]: 1
+      data[3]: 7
     - op: 2
-      valueIndex: 36
+      valueIndex: 37
+      data[0]: 20
+      data[1]: 23
+      data[2]: 22
+      data[3]: -1
+    - op: 2
+      valueIndex: 40
+      data[0]: 28
+      data[1]: 16
+      data[2]: 17
+      data[3]: -1
+    - op: 2
+      valueIndex: 43
       data[0]: 25
-      data[1]: 16
-      data[2]: 20
+      data[1]: 27
+      data[2]: 26
       data[3]: -1
     - op: 0
-      valueIndex: 39
+      valueIndex: 46
       data[0]: -1
       data[1]: -1
       data[2]: -1
-      data[3]: 7
-    - op: 2
-      valueIndex: 41
-      data[0]: 21
-      data[1]: 24
-      data[2]: 23
-      data[3]: -1
-    - op: 2
-      valueIndex: 44
-      data[0]: 26
-      data[1]: 28
-      data[2]: 27
-      data[3]: -1
+      data[3]: 1
     - op: 0
       valueIndex: 47
       data[0]: -1
       data[1]: -1
       data[2]: -1
       data[3]: 1
-    - op: 32
+    - op: 2
       valueIndex: 48
-      data[0]: 29
-      data[1]: 4
-      data[2]: -1
-      data[3]: 1
-    - op: 2
-      valueIndex: 49
-      data[0]: 17
-      data[1]: 19
-      data[2]: 18
+      data[0]: 19
+      data[1]: 18
+      data[2]: 24
       data[3]: -1
     - op: 13
-      valueIndex: 52
+      valueIndex: 51
       data[0]: -1
       data[1]: -1
       data[2]: -1
       data[3]: -1
     - op: 35
-      valueIndex: 53
+      valueIndex: 52
       data[0]: 15
       data[1]: -1
       data[2]: 3
@@ -3269,39 +3259,39 @@
     m_Float:
       m_Array:
       - m_ExpressionIndex: 0
+        m_Value: 1
+      - m_ExpressionIndex: 1
         m_Value: 3
-      - m_ExpressionIndex: 2
-        m_Value: 1
-      - m_ExpressionIndex: 4
+      - m_ExpressionIndex: 3
         m_Value: 0
       - m_ExpressionIndex: 7
         m_Value: 1
       - m_ExpressionIndex: 11
         m_Value: 1
-      - m_ExpressionIndex: 17
+      - m_ExpressionIndex: 18
+        m_Value: 1.9284629
+      - m_ExpressionIndex: 19
         m_Value: 0.17495513
-      - m_ExpressionIndex: 18
+      - m_ExpressionIndex: 20
+        m_Value: -0.0013659596
+      - m_ExpressionIndex: 21
+        m_Value: 1
+      - m_ExpressionIndex: 22
         m_Value: 0
-      - m_ExpressionIndex: 19
-        m_Value: 1.9284629
-      - m_ExpressionIndex: 21
-        m_Value: -0.0013659596
-      - m_ExpressionIndex: 22
-        m_Value: 1
       - m_ExpressionIndex: 23
+        m_Value: 0.9251943
+      - m_ExpressionIndex: 24
         m_Value: 0
-      - m_ExpressionIndex: 24
-        m_Value: 0.9251943
+      - m_ExpressionIndex: 25
+        m_Value: 0
       - m_ExpressionIndex: 26
         m_Value: 0
       - m_ExpressionIndex: 27
-        m_Value: 0
-      - m_ExpressionIndex: 28
         m_Value: 0.6
-      - m_ExpressionIndex: 29
+      - m_ExpressionIndex: 33
+        m_Value: 3
+      - m_ExpressionIndex: 34
         m_Value: 8
-      - m_ExpressionIndex: 34
-        m_Value: 3
     m_Vector2f:
       m_Array: []
     m_Vector3f:
@@ -3380,7 +3370,7 @@
           m_NumAlphaKeys: 2
     m_NamedObject:
       m_Array:
-      - m_ExpressionIndex: 31
+      - m_ExpressionIndex: 29
         m_Value: {fileID: 2800000, guid: d01d8874889eebc4ab0cde7f2b3309de, type: 3}
     m_Bool:
       m_Array: []
@@ -3484,7 +3474,7 @@
     - type: 268435456
       buffers: []
       values:
-      - index: 35
+      - index: 34
         nameId: Rate
       params: []
       processor: {fileID: 0}
@@ -3503,9 +3493,9 @@
     - index: 1
       nameId: spawner_input
     values:
-    - index: 32
+    - index: 30
       nameId: bounds_center
-    - index: 36
+    - index: 35
       nameId: bounds_size
     tasks:
     - type: 536870912
@@ -3519,25 +3509,20 @@
       - index: 1
         nameId: sourceAttributeBuffer
       values:
-      - index: 34
+      - index: 33
         nameId: Lifetime_b
-      - index: 33
+      - index: 32
         nameId: Velocity_c
-      - index: 30
+      - index: 31
         nameId: Color_d
-      - index: 38
+      - index: 37
         nameId: Alpha_e
-<<<<<<< HEAD
       params:
       - index: 30
         nameId: bounds_center
       - index: 35
         nameId: bounds_size
       processor: {fileID: 7200000, guid: 9f0381503b4940746bd0bb703a7979f0, type: 3}
-=======
-      params: []
-      processor: {fileID: 7200000, guid: 5d66dea7cb2aedd4d89798dad29a964d, type: 3}
->>>>>>> 9c7d008d
     - type: 805306368
       buffers:
       - index: 0
@@ -3545,37 +3530,29 @@
       - index: 2
         nameId: deadListOut
       values:
-      - index: 37
+      - index: 36
         nameId: deltaTime_b
       params: []
-<<<<<<< HEAD
       processor: {fileID: 7200000, guid: 3c4d9e3ad42952540b3ff53ce2250870, type: 3}
-=======
-      processor: {fileID: 7200000, guid: 817ad0df7fd9da1439478bb16e926e11, type: 3}
->>>>>>> 9c7d008d
     - type: 1073741826
       buffers:
       - index: 0
         nameId: attributeBuffer
       values:
-      - index: 8
+      - index: 9
         nameId: uniform_b
-      - index: 2
+      - index: 0
         nameId: uniform_c
       - index: 14
         nameId: uniform_d
-      - index: 22
+      - index: 21
         nameId: uniform_e
-      - index: 31
+      - index: 29
         nameId: mainTexture
       params:
       - index: 0
         nameId: sortPriority
-<<<<<<< HEAD
       processor: {fileID: 4800000, guid: a8416bed38b27804d99a0888ee040d9b, type: 3}
-=======
-      processor: {fileID: 4800000, guid: ee91c70779caefd46966bee873a3cc8d, type: 3}
->>>>>>> 9c7d008d
   m_Events:
   - name: OnPlay
     playSystems: 00000000
