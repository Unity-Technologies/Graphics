%YAML 1.1
%TAG !u! tag:unity3d.com,2011:
--- !u!114 &114011674199994030
MonoBehaviour:
  m_ObjectHideFlags: 1
  m_CorrespondingSourceObject: {fileID: 0}
  m_PrefabInternal: {fileID: 0}
  m_GameObject: {fileID: 0}
  m_Enabled: 1
  m_EditorHideFlags: 0
  m_Script: {fileID: 11500000, guid: f780aa281814f9842a7c076d436932e7, type: 3}
  m_Name: VFXSlotFloat
  m_EditorClassIdentifier: 
  m_Parent: {fileID: 0}
  m_Children: []
  m_UIPosition: {x: 0, y: 0}
  m_UICollapsed: 1
  m_UISuperCollapsed: 0
  m_MasterSlot: {fileID: 114011674199994030}
  m_MasterData:
    m_Owner: {fileID: 114923016951914188}
    m_Value:
      m_Type:
        m_SerializableType: System.Single, mscorlib, Version=2.0.0.0, Culture=neutral,
          PublicKeyToken=b77a5c561934e089
      m_SerializableObject: 0.2
  m_Property:
    name: SizeX
    m_serializedType:
      m_SerializableType: System.Single, mscorlib, Version=2.0.0.0, Culture=neutral,
        PublicKeyToken=b77a5c561934e089
    attributes: []
  m_Direction: 0
  m_LinkedSlots: []
--- !u!114 &114024329143904430
MonoBehaviour:
  m_ObjectHideFlags: 1
  m_CorrespondingSourceObject: {fileID: 0}
  m_PrefabInternal: {fileID: 0}
  m_GameObject: {fileID: 0}
  m_Enabled: 1
  m_EditorHideFlags: 0
  m_Script: {fileID: 11500000, guid: f780aa281814f9842a7c076d436932e7, type: 3}
  m_Name: VFXSlotFloat
  m_EditorClassIdentifier: 
  m_Parent: {fileID: 0}
  m_Children: []
  m_UIPosition: {x: 0, y: 0}
  m_UICollapsed: 1
  m_UISuperCollapsed: 0
  m_MasterSlot: {fileID: 114024329143904430}
  m_MasterData:
    m_Owner: {fileID: 114942904734927564}
    m_Value:
      m_Type:
        m_SerializableType: System.Single, mscorlib, Version=2.0.0.0, Culture=neutral,
          PublicKeyToken=b77a5c561934e089
      m_SerializableObject: 0.1
  m_Property:
    name: Lifetime
    m_serializedType:
      m_SerializableType: System.Single, mscorlib, Version=2.0.0.0, Culture=neutral,
        PublicKeyToken=b77a5c561934e089
    attributes: []
  m_Direction: 0
  m_LinkedSlots: []
--- !u!114 &114063346275715502
MonoBehaviour:
  m_ObjectHideFlags: 1
  m_CorrespondingSourceObject: {fileID: 0}
  m_PrefabInternal: {fileID: 0}
  m_GameObject: {fileID: 0}
  m_Enabled: 1
  m_EditorHideFlags: 0
  m_Script: {fileID: 11500000, guid: ad25a54912d2a8f49be8b514e802c040, type: 3}
  m_Name: VFXOperatorSine
  m_EditorClassIdentifier: 
  m_Parent: {fileID: 114190878345431950}
  m_Children: []
  m_UIPosition: {x: 2803.755, y: -178.2884}
  m_UICollapsed: 0
  m_UISuperCollapsed: 0
  m_InputSlots:
  - {fileID: 114770062067690566}
  m_OutputSlots:
  - {fileID: 114846533399427686}
--- !u!114 &114080382819234454
MonoBehaviour:
  m_ObjectHideFlags: 1
  m_CorrespondingSourceObject: {fileID: 0}
  m_PrefabInternal: {fileID: 0}
  m_GameObject: {fileID: 0}
  m_Enabled: 1
  m_EditorHideFlags: 0
  m_Script: {fileID: 11500000, guid: f780aa281814f9842a7c076d436932e7, type: 3}
  m_Name: VFXSlotFloat
  m_EditorClassIdentifier: 
  m_Parent: {fileID: 0}
  m_Children: []
  m_UIPosition: {x: 0, y: 0}
  m_UICollapsed: 1
  m_UISuperCollapsed: 0
  m_MasterSlot: {fileID: 114080382819234454}
  m_MasterData:
    m_Owner: {fileID: 114663270059283082}
    m_Value:
      m_Type:
        m_SerializableType: System.Single, mscorlib, Version=2.0.0.0, Culture=neutral,
          PublicKeyToken=b77a5c561934e089
      m_SerializableObject: 0.2
  m_Property:
    name: SizeX
    m_serializedType:
      m_SerializableType: System.Single, mscorlib, Version=2.0.0.0, Culture=neutral,
        PublicKeyToken=b77a5c561934e089
    attributes: []
  m_Direction: 0
  m_LinkedSlots: []
--- !u!114 &114089541377191232
MonoBehaviour:
  m_ObjectHideFlags: 1
  m_CorrespondingSourceObject: {fileID: 0}
  m_PrefabInternal: {fileID: 0}
  m_GameObject: {fileID: 0}
  m_Enabled: 1
  m_EditorHideFlags: 0
  m_Script: {fileID: 11500000, guid: ac39bd03fca81b849929b9c966f1836a, type: 3}
  m_Name: VFXSlotFloat3
  m_EditorClassIdentifier: 
  m_Parent: {fileID: 0}
  m_Children:
  - {fileID: 114571766123771504}
  - {fileID: 114328751368778282}
  - {fileID: 114525182557404160}
  m_UIPosition: {x: 0, y: 0}
  m_UICollapsed: 1
  m_UISuperCollapsed: 0
  m_MasterSlot: {fileID: 114089541377191232}
  m_MasterData:
    m_Owner: {fileID: 114880071494137674}
    m_Value:
      m_Type:
        m_SerializableType: UnityEngine.Vector3, UnityEngine.CoreModule, Version=0.0.0.0,
          Culture=neutral, PublicKeyToken=null
      m_SerializableObject: '{"x":5.0,"y":0.0,"z":0.0}'
  m_Property:
    name: o
    m_serializedType:
      m_SerializableType: UnityEngine.Vector3, UnityEngine.CoreModule, Version=0.0.0.0,
        Culture=neutral, PublicKeyToken=null
    attributes: []
  m_Direction: 1
  m_LinkedSlots:
  - {fileID: 114700477181914002}
--- !u!114 &114099567611028338
MonoBehaviour:
  m_ObjectHideFlags: 1
  m_CorrespondingSourceObject: {fileID: 0}
  m_PrefabInternal: {fileID: 0}
  m_GameObject: {fileID: 0}
  m_Enabled: 1
  m_EditorHideFlags: 0
  m_Script: {fileID: 11500000, guid: f780aa281814f9842a7c076d436932e7, type: 3}
  m_Name: VFXSlotFloat
  m_EditorClassIdentifier: 
  m_Parent: {fileID: 114613810723286314}
  m_Children: []
  m_UIPosition: {x: 0, y: 0}
  m_UICollapsed: 1
  m_UISuperCollapsed: 0
  m_MasterSlot: {fileID: 114898416894772490}
  m_MasterData:
    m_Owner: {fileID: 0}
    m_Value:
      m_Type:
        m_SerializableType: 
      m_SerializableObject: 
  m_Property:
    name: z
    m_serializedType:
      m_SerializableType: System.Single, mscorlib, Version=2.0.0.0, Culture=neutral,
        PublicKeyToken=b77a5c561934e089
    attributes: []
  m_Direction: 0
  m_LinkedSlots: []
--- !u!114 &114101901453820152
MonoBehaviour:
  m_ObjectHideFlags: 1
  m_CorrespondingSourceObject: {fileID: 0}
  m_PrefabInternal: {fileID: 0}
  m_GameObject: {fileID: 0}
  m_Enabled: 1
  m_EditorHideFlags: 0
  m_Script: {fileID: 11500000, guid: 87c154e0feeee864da39ba7591cf27e7, type: 3}
  m_Name: VFXSlotFloatN
  m_EditorClassIdentifier: 
  m_Parent: {fileID: 0}
  m_Children: []
  m_UIPosition: {x: 0, y: 0}
  m_UICollapsed: 1
  m_UISuperCollapsed: 0
  m_MasterSlot: {fileID: 114101901453820152}
  m_MasterData:
    m_Owner: {fileID: 114271927118743992}
    m_Value:
      m_Type:
        m_SerializableType: UnityEditor.VFX.FloatN, Assembly-CSharp-Editor-testable,
          Version=0.0.0.0, Culture=neutral, PublicKeyToken=null
      m_SerializableObject: '{"m_Components":[0.0]}'
  m_Property:
    name: a
    m_serializedType:
      m_SerializableType: UnityEditor.VFX.FloatN, Assembly-CSharp-Editor-testable,
        Version=0.0.0.0, Culture=neutral, PublicKeyToken=null
    attributes: []
  m_Direction: 0
  m_LinkedSlots:
  - {fileID: 114887442911679238}
--- !u!114 &114111810604227346
MonoBehaviour:
  m_ObjectHideFlags: 1
  m_CorrespondingSourceObject: {fileID: 0}
  m_PrefabInternal: {fileID: 0}
  m_GameObject: {fileID: 0}
  m_Enabled: 1
  m_EditorHideFlags: 0
  m_Script: {fileID: 11500000, guid: f780aa281814f9842a7c076d436932e7, type: 3}
  m_Name: VFXSlotFloat
  m_EditorClassIdentifier: 
  m_Parent: {fileID: 114587010093769532}
  m_Children: []
  m_UIPosition: {x: 0, y: 0}
  m_UICollapsed: 1
  m_UISuperCollapsed: 0
  m_MasterSlot: {fileID: 114587010093769532}
  m_MasterData:
    m_Owner: {fileID: 0}
    m_Value:
      m_Type:
        m_SerializableType: 
      m_SerializableObject: 
  m_Property:
    name: z
    m_serializedType:
      m_SerializableType: System.Single, mscorlib, Version=2.0.0.0, Culture=neutral,
        PublicKeyToken=b77a5c561934e089
    attributes: []
  m_Direction: 1
  m_LinkedSlots: []
--- !u!114 &114190878345431950
MonoBehaviour:
  m_ObjectHideFlags: 1
  m_CorrespondingSourceObject: {fileID: 0}
  m_PrefabInternal: {fileID: 0}
  m_GameObject: {fileID: 0}
  m_Enabled: 1
  m_EditorHideFlags: 0
  m_Script: {fileID: 11500000, guid: 7d4c867f6b72b714dbb5fd1780afe208, type: 3}
  m_Name: VFXGraph
  m_EditorClassIdentifier: 
  m_Parent: {fileID: 0}
  m_Children:
  - {fileID: 114772686465911632}
  - {fileID: 114571923405776042}
  - {fileID: 114658178759232994}
  - {fileID: 114823831646293064}
  - {fileID: 114945241805470308}
  - {fileID: 114880071494137674}
  - {fileID: 114063346275715502}
  - {fileID: 114399292369159298}
  - {fileID: 114220971160679732}
  - {fileID: 114271927118743992}
  m_UIPosition: {x: 0, y: 0}
  m_UICollapsed: 1
  m_UISuperCollapsed: 0
  m_UIInfos: {fileID: 0}
  m_saved: 1
--- !u!114 &114220971160679732
MonoBehaviour:
  m_ObjectHideFlags: 1
  m_CorrespondingSourceObject: {fileID: 0}
  m_PrefabInternal: {fileID: 0}
  m_GameObject: {fileID: 0}
  m_Enabled: 1
  m_EditorHideFlags: 0
  m_Script: {fileID: 11500000, guid: 330e0fca1717dde4aaa144f48232aa64, type: 3}
  m_Name: VFXParameter
  m_EditorClassIdentifier: 
  m_Parent: {fileID: 114190878345431950}
  m_Children: []
  m_UIPosition: {x: 2110.5242, y: -278.91467}
  m_UICollapsed: 0
  m_UISuperCollapsed: 0
  m_InputSlots: []
  m_OutputSlots:
  - {fileID: 114887442911679238}
  m_exposedName: phase_axis
  m_exposed: 1
  m_Order: 0
  m_Min:
    m_Type:
      m_SerializableType: 
    m_SerializableObject: 
  m_Max:
    m_Type:
      m_SerializableType: 
    m_SerializableObject: 
  m_Nodes: []
--- !u!114 &114247875503762258
MonoBehaviour:
  m_ObjectHideFlags: 1
  m_CorrespondingSourceObject: {fileID: 0}
  m_PrefabInternal: {fileID: 0}
  m_GameObject: {fileID: 0}
  m_Enabled: 1
  m_EditorHideFlags: 0
  m_Script: {fileID: 11500000, guid: f780aa281814f9842a7c076d436932e7, type: 3}
  m_Name: VFXSlotFloat
  m_EditorClassIdentifier: 
  m_Parent: {fileID: 114332507836999528}
  m_Children: []
  m_UIPosition: {x: 0, y: 0}
  m_UICollapsed: 1
  m_UISuperCollapsed: 0
  m_MasterSlot: {fileID: 114898416894772490}
  m_MasterData:
    m_Owner: {fileID: 0}
    m_Value:
      m_Type:
        m_SerializableType: 
      m_SerializableObject: 
  m_Property:
    name: x
    m_serializedType:
      m_SerializableType: System.Single, mscorlib, Version=2.0.0.0, Culture=neutral,
        PublicKeyToken=b77a5c561934e089
    attributes: []
  m_Direction: 0
  m_LinkedSlots: []
--- !u!114 &114250998323455600
MonoBehaviour:
  m_ObjectHideFlags: 1
  m_CorrespondingSourceObject: {fileID: 0}
  m_PrefabInternal: {fileID: 0}
  m_GameObject: {fileID: 0}
  m_Enabled: 1
  m_EditorHideFlags: 0
  m_Script: {fileID: 11500000, guid: f780aa281814f9842a7c076d436932e7, type: 3}
  m_Name: VFXSlotFloat
  m_EditorClassIdentifier: 
  m_Parent: {fileID: 114613810723286314}
  m_Children: []
  m_UIPosition: {x: 0, y: 0}
  m_UICollapsed: 1
  m_UISuperCollapsed: 0
  m_MasterSlot: {fileID: 114898416894772490}
  m_MasterData:
    m_Owner: {fileID: 0}
    m_Value:
      m_Type:
        m_SerializableType: 
      m_SerializableObject: 
  m_Property:
    name: x
    m_serializedType:
      m_SerializableType: System.Single, mscorlib, Version=2.0.0.0, Culture=neutral,
        PublicKeyToken=b77a5c561934e089
    attributes: []
  m_Direction: 0
  m_LinkedSlots: []
--- !u!114 &114258099101111446
MonoBehaviour:
  m_ObjectHideFlags: 1
  m_CorrespondingSourceObject: {fileID: 0}
  m_PrefabInternal: {fileID: 0}
  m_GameObject: {fileID: 0}
  m_Enabled: 1
  m_EditorHideFlags: 0
  m_Script: {fileID: 11500000, guid: f780aa281814f9842a7c076d436932e7, type: 3}
  m_Name: VFXSlotFloat
  m_EditorClassIdentifier: 
  m_Parent: {fileID: 114613810723286314}
  m_Children: []
  m_UIPosition: {x: 0, y: 0}
  m_UICollapsed: 1
  m_UISuperCollapsed: 0
  m_MasterSlot: {fileID: 114898416894772490}
  m_MasterData:
    m_Owner: {fileID: 0}
    m_Value:
      m_Type:
        m_SerializableType: 
      m_SerializableObject: 
  m_Property:
    name: y
    m_serializedType:
      m_SerializableType: System.Single, mscorlib, Version=2.0.0.0, Culture=neutral,
        PublicKeyToken=b77a5c561934e089
    attributes: []
  m_Direction: 0
  m_LinkedSlots: []
--- !u!114 &114271927118743992
MonoBehaviour:
  m_ObjectHideFlags: 1
  m_CorrespondingSourceObject: {fileID: 0}
  m_PrefabInternal: {fileID: 0}
  m_GameObject: {fileID: 0}
  m_Enabled: 1
  m_EditorHideFlags: 0
  m_Script: {fileID: 11500000, guid: 6a4fafe57d357aa45a701ba22aa6a49e, type: 3}
  m_Name: VFXOperatorAdd
  m_EditorClassIdentifier: 
  m_Parent: {fileID: 114190878345431950}
  m_Children: []
  m_UIPosition: {x: 2523.7966, y: -129.20491}
  m_UICollapsed: 0
  m_UISuperCollapsed: 0
  m_InputSlots:
  - {fileID: 114101901453820152}
  - {fileID: 114675632975273184}
  - {fileID: 114891110830456288}
  m_OutputSlots:
  - {fileID: 114427896611424840}
--- !u!114 &114283661946716680
MonoBehaviour:
  m_ObjectHideFlags: 1
  m_CorrespondingSourceObject: {fileID: 0}
  m_PrefabInternal: {fileID: 0}
  m_GameObject: {fileID: 0}
  m_Enabled: 1
  m_EditorHideFlags: 0
  m_Script: {fileID: 11500000, guid: f780aa281814f9842a7c076d436932e7, type: 3}
  m_Name: VFXSlotFloat
  m_EditorClassIdentifier: 
  m_Parent: {fileID: 114886259534172262}
  m_Children: []
  m_UIPosition: {x: 0, y: 0}
  m_UICollapsed: 1
  m_UISuperCollapsed: 0
  m_MasterSlot: {fileID: 114886259534172262}
  m_MasterData:
    m_Owner: {fileID: 0}
    m_Value:
      m_Type:
        m_SerializableType: 
      m_SerializableObject: 
  m_Property:
    name: y
    m_serializedType:
      m_SerializableType: System.Single, mscorlib, Version=2.0.0.0, Culture=neutral,
        PublicKeyToken=b77a5c561934e089
    attributes: []
  m_Direction: 0
  m_LinkedSlots: []
--- !u!114 &114298821888794522
MonoBehaviour:
  m_ObjectHideFlags: 1
  m_CorrespondingSourceObject: {fileID: 0}
  m_PrefabInternal: {fileID: 0}
  m_GameObject: {fileID: 0}
  m_Enabled: 1
  m_EditorHideFlags: 0
  m_Script: {fileID: 11500000, guid: f780aa281814f9842a7c076d436932e7, type: 3}
  m_Name: VFXSlotFloat
  m_EditorClassIdentifier: 
  m_Parent: {fileID: 114587010093769532}
  m_Children: []
  m_UIPosition: {x: 0, y: 0}
  m_UICollapsed: 1
  m_UISuperCollapsed: 0
  m_MasterSlot: {fileID: 114587010093769532}
  m_MasterData:
    m_Owner: {fileID: 0}
    m_Value:
      m_Type:
        m_SerializableType: 
      m_SerializableObject: 
  m_Property:
    name: x
    m_serializedType:
      m_SerializableType: System.Single, mscorlib, Version=2.0.0.0, Culture=neutral,
        PublicKeyToken=b77a5c561934e089
    attributes: []
  m_Direction: 1
  m_LinkedSlots: []
--- !u!114 &114299495085207236
MonoBehaviour:
  m_ObjectHideFlags: 1
  m_CorrespondingSourceObject: {fileID: 0}
  m_PrefabInternal: {fileID: 0}
  m_GameObject: {fileID: 0}
  m_Enabled: 1
  m_EditorHideFlags: 0
  m_Script: {fileID: 11500000, guid: 87c154e0feeee864da39ba7591cf27e7, type: 3}
  m_Name: VFXSlotFloatN
  m_EditorClassIdentifier: 
  m_Parent: {fileID: 0}
  m_Children: []
  m_UIPosition: {x: 0, y: 0}
  m_UICollapsed: 1
  m_UISuperCollapsed: 0
  m_MasterSlot: {fileID: 114299495085207236}
  m_MasterData:
    m_Owner: {fileID: 114399292369159298}
    m_Value:
      m_Type:
        m_SerializableType: UnityEditor.VFX.FloatN, Assembly-CSharp-Editor-testable,
          Version=0.0.0.0, Culture=neutral, PublicKeyToken=null
      m_SerializableObject: '{"m_Components":[1.0]}'
  m_Property:
    name: c
    m_serializedType:
      m_SerializableType: UnityEditor.VFX.FloatN, Assembly-CSharp-Editor-testable,
        Version=0.0.0.0, Culture=neutral, PublicKeyToken=null
    attributes: []
  m_Direction: 0
  m_LinkedSlots: []
--- !u!114 &114328751368778282
MonoBehaviour:
  m_ObjectHideFlags: 1
  m_CorrespondingSourceObject: {fileID: 0}
  m_PrefabInternal: {fileID: 0}
  m_GameObject: {fileID: 0}
  m_Enabled: 1
  m_EditorHideFlags: 0
  m_Script: {fileID: 11500000, guid: f780aa281814f9842a7c076d436932e7, type: 3}
  m_Name: VFXSlotFloat
  m_EditorClassIdentifier: 
  m_Parent: {fileID: 114089541377191232}
  m_Children: []
  m_UIPosition: {x: 0, y: 0}
  m_UICollapsed: 1
  m_UISuperCollapsed: 0
  m_MasterSlot: {fileID: 114089541377191232}
  m_MasterData:
    m_Owner: {fileID: 0}
    m_Value:
      m_Type:
        m_SerializableType: 
      m_SerializableObject: 
  m_Property:
    name: y
    m_serializedType:
      m_SerializableType: System.Single, mscorlib, Version=2.0.0.0, Culture=neutral,
        PublicKeyToken=b77a5c561934e089
    attributes: []
  m_Direction: 1
  m_LinkedSlots: []
--- !u!114 &114332507836999528
MonoBehaviour:
  m_ObjectHideFlags: 1
  m_CorrespondingSourceObject: {fileID: 0}
  m_PrefabInternal: {fileID: 0}
  m_GameObject: {fileID: 0}
  m_Enabled: 1
  m_EditorHideFlags: 0
  m_Script: {fileID: 11500000, guid: ac39bd03fca81b849929b9c966f1836a, type: 3}
  m_Name: VFXSlotFloat3
  m_EditorClassIdentifier: 
  m_Parent: {fileID: 114898416894772490}
  m_Children:
  - {fileID: 114247875503762258}
  - {fileID: 114391987638817538}
  - {fileID: 114469642889356662}
  m_UIPosition: {x: 0, y: 0}
  m_UICollapsed: 1
  m_UISuperCollapsed: 0
  m_MasterSlot: {fileID: 114898416894772490}
  m_MasterData:
    m_Owner: {fileID: 0}
    m_Value:
      m_Type:
        m_SerializableType: 
      m_SerializableObject: 
  m_Property:
    name: size
    m_serializedType:
      m_SerializableType: UnityEngine.Vector3, UnityEngine.CoreModule, Version=0.0.0.0,
        Culture=neutral, PublicKeyToken=null
    attributes:
    - m_Type: 3
      m_Min: -Infinity
      m_Max: Infinity
      m_Tooltip: The size of the box along each axis.
      m_Regex: 
      m_RegexMaxLength: 0
  m_Direction: 0
  m_LinkedSlots: []
--- !u!114 &114342804572643104
MonoBehaviour:
  m_ObjectHideFlags: 1
  m_CorrespondingSourceObject: {fileID: 0}
  m_PrefabInternal: {fileID: 0}
  m_GameObject: {fileID: 0}
  m_Enabled: 1
  m_EditorHideFlags: 0
  m_Script: {fileID: 11500000, guid: 87c154e0feeee864da39ba7591cf27e7, type: 3}
  m_Name: VFXSlotFloatN
  m_EditorClassIdentifier: 
  m_Parent: {fileID: 0}
  m_Children: []
  m_UIPosition: {x: 0, y: 0}
  m_UICollapsed: 1
  m_UISuperCollapsed: 0
  m_MasterSlot: {fileID: 114342804572643104}
  m_MasterData:
    m_Owner: {fileID: 114399292369159298}
    m_Value:
      m_Type:
        m_SerializableType: UnityEditor.VFX.FloatN, Assembly-CSharp-Editor-testable,
          Version=0.0.0.0, Culture=neutral, PublicKeyToken=null
      m_SerializableObject: '{"m_Components":[1.0]}'
  m_Property:
    name: a
    m_serializedType:
      m_SerializableType: UnityEditor.VFX.FloatN, Assembly-CSharp-Editor-testable,
        Version=0.0.0.0, Culture=neutral, PublicKeyToken=null
    attributes: []
  m_Direction: 0
  m_LinkedSlots:
  - {fileID: 114846533399427686}
--- !u!114 &114391987638817538
MonoBehaviour:
  m_ObjectHideFlags: 1
  m_CorrespondingSourceObject: {fileID: 0}
  m_PrefabInternal: {fileID: 0}
  m_GameObject: {fileID: 0}
  m_Enabled: 1
  m_EditorHideFlags: 0
  m_Script: {fileID: 11500000, guid: f780aa281814f9842a7c076d436932e7, type: 3}
  m_Name: VFXSlotFloat
  m_EditorClassIdentifier: 
  m_Parent: {fileID: 114332507836999528}
  m_Children: []
  m_UIPosition: {x: 0, y: 0}
  m_UICollapsed: 1
  m_UISuperCollapsed: 0
  m_MasterSlot: {fileID: 114898416894772490}
  m_MasterData:
    m_Owner: {fileID: 0}
    m_Value:
      m_Type:
        m_SerializableType: 
      m_SerializableObject: 
  m_Property:
    name: y
    m_serializedType:
      m_SerializableType: System.Single, mscorlib, Version=2.0.0.0, Culture=neutral,
        PublicKeyToken=b77a5c561934e089
    attributes: []
  m_Direction: 0
  m_LinkedSlots: []
--- !u!114 &114399292369159298
MonoBehaviour:
  m_ObjectHideFlags: 1
  m_CorrespondingSourceObject: {fileID: 0}
  m_PrefabInternal: {fileID: 0}
  m_GameObject: {fileID: 0}
  m_Enabled: 1
  m_EditorHideFlags: 0
  m_Script: {fileID: 11500000, guid: 889be8bf1ed0c954a9ed096ce41655ea, type: 3}
  m_Name: VFXOperatorMultiply
  m_EditorClassIdentifier: 
  m_Parent: {fileID: 114190878345431950}
  m_Children: []
  m_UIPosition: {x: 3100.6316, y: -107.16516}
  m_UICollapsed: 0
  m_UISuperCollapsed: 0
  m_InputSlots:
  - {fileID: 114342804572643104}
  - {fileID: 114700477181914002}
  - {fileID: 114299495085207236}
  m_OutputSlots:
  - {fileID: 114587010093769532}
--- !u!114 &114427896611424840
MonoBehaviour:
  m_ObjectHideFlags: 1
  m_CorrespondingSourceObject: {fileID: 0}
  m_PrefabInternal: {fileID: 0}
  m_GameObject: {fileID: 0}
  m_Enabled: 1
  m_EditorHideFlags: 0
  m_Script: {fileID: 11500000, guid: f780aa281814f9842a7c076d436932e7, type: 3}
  m_Name: VFXSlotFloat
  m_EditorClassIdentifier: 
  m_Parent: {fileID: 0}
  m_Children: []
  m_UIPosition: {x: 0, y: 0}
  m_UICollapsed: 1
  m_UISuperCollapsed: 0
  m_MasterSlot: {fileID: 114427896611424840}
  m_MasterData:
    m_Owner: {fileID: 114271927118743992}
    m_Value:
      m_Type:
        m_SerializableType: System.Single, mscorlib, Version=2.0.0.0, Culture=neutral,
          PublicKeyToken=b77a5c561934e089
      m_SerializableObject: 
  m_Property:
    name: o
    m_serializedType:
      m_SerializableType: System.Single, mscorlib, Version=2.0.0.0, Culture=neutral,
        PublicKeyToken=b77a5c561934e089
    attributes: []
  m_Direction: 1
  m_LinkedSlots:
  - {fileID: 114770062067690566}
--- !u!114 &114469642889356662
MonoBehaviour:
  m_ObjectHideFlags: 1
  m_CorrespondingSourceObject: {fileID: 0}
  m_PrefabInternal: {fileID: 0}
  m_GameObject: {fileID: 0}
  m_Enabled: 1
  m_EditorHideFlags: 0
  m_Script: {fileID: 11500000, guid: f780aa281814f9842a7c076d436932e7, type: 3}
  m_Name: VFXSlotFloat
  m_EditorClassIdentifier: 
  m_Parent: {fileID: 114332507836999528}
  m_Children: []
  m_UIPosition: {x: 0, y: 0}
  m_UICollapsed: 1
  m_UISuperCollapsed: 0
  m_MasterSlot: {fileID: 114898416894772490}
  m_MasterData:
    m_Owner: {fileID: 0}
    m_Value:
      m_Type:
        m_SerializableType: 
      m_SerializableObject: 
  m_Property:
    name: z
    m_serializedType:
      m_SerializableType: System.Single, mscorlib, Version=2.0.0.0, Culture=neutral,
        PublicKeyToken=b77a5c561934e089
    attributes: []
  m_Direction: 0
  m_LinkedSlots: []
--- !u!114 &114479405765983972
MonoBehaviour:
  m_ObjectHideFlags: 1
  m_CorrespondingSourceObject: {fileID: 0}
  m_PrefabInternal: {fileID: 0}
  m_GameObject: {fileID: 0}
  m_Enabled: 1
  m_EditorHideFlags: 0
  m_Script: {fileID: 11500000, guid: 956b68870e880b144bab17e5aa6e7e94, type: 3}
  m_Name: ColorOverLife
  m_EditorClassIdentifier: 
  m_Parent: {fileID: 114823831646293064}
  m_Children: []
  m_UIPosition: {x: 3360, y: -836}
  m_UICollapsed: 0
  m_UISuperCollapsed: 0
  m_InputSlots:
  - {fileID: 114978308560370868}
  m_OutputSlots: []
  m_Disabled: 0
  mode: 3
  ColorComposition: 2
  AlphaComposition: 2
--- !u!114 &114491403854480532
MonoBehaviour:
  m_ObjectHideFlags: 1
  m_CorrespondingSourceObject: {fileID: 0}
  m_PrefabInternal: {fileID: 0}
  m_GameObject: {fileID: 0}
  m_Enabled: 1
  m_EditorHideFlags: 0
  m_Script: {fileID: 11500000, guid: f780aa281814f9842a7c076d436932e7, type: 3}
  m_Name: VFXSlotFloat
  m_EditorClassIdentifier: 
  m_Parent: {fileID: 114886259534172262}
  m_Children: []
  m_UIPosition: {x: 0, y: 0}
  m_UICollapsed: 1
  m_UISuperCollapsed: 0
  m_MasterSlot: {fileID: 114886259534172262}
  m_MasterData:
    m_Owner: {fileID: 0}
    m_Value:
      m_Type:
        m_SerializableType: 
      m_SerializableObject: 
  m_Property:
    name: z
    m_serializedType:
      m_SerializableType: System.Single, mscorlib, Version=2.0.0.0, Culture=neutral,
        PublicKeyToken=b77a5c561934e089
    attributes: []
  m_Direction: 0
  m_LinkedSlots: []
--- !u!114 &114498596232787114
MonoBehaviour:
  m_ObjectHideFlags: 1
  m_CorrespondingSourceObject: {fileID: 0}
  m_PrefabInternal: {fileID: 0}
  m_GameObject: {fileID: 0}
  m_Enabled: 1
  m_EditorHideFlags: 0
  m_Script: {fileID: 11500000, guid: d16c6aeaef944094b9a1633041804207, type: 3}
  m_Name: Orient
  m_EditorClassIdentifier: 
  m_Parent: {fileID: 114823831646293064}
  m_Children: []
  m_UIPosition: {x: 0, y: 0}
  m_UICollapsed: 0
  m_UISuperCollapsed: 0
  m_InputSlots: []
  m_OutputSlots: []
  m_Disabled: 0
  mode: 0
--- !u!114 &114507805763603914
MonoBehaviour:
  m_ObjectHideFlags: 1
  m_CorrespondingSourceObject: {fileID: 0}
  m_PrefabInternal: {fileID: 0}
  m_GameObject: {fileID: 0}
  m_Enabled: 1
  m_EditorHideFlags: 0
  m_Script: {fileID: 11500000, guid: 70a331b1d86cc8d4aa106ccbe0da5852, type: 3}
  m_Name: VFXSlotTexture2D
  m_EditorClassIdentifier: 
  m_Parent: {fileID: 0}
  m_Children: []
  m_UIPosition: {x: 0, y: 0}
  m_UICollapsed: 1
  m_UISuperCollapsed: 0
  m_MasterSlot: {fileID: 114507805763603914}
  m_MasterData:
    m_Owner: {fileID: 114823831646293064}
    m_Value:
      m_Type:
        m_SerializableType: UnityEngine.Texture2D, UnityEngine.CoreModule, Version=0.0.0.0,
          Culture=neutral, PublicKeyToken=null
      m_SerializableObject: '{"obj":{"fileID":2800000,"guid":"276d9e395ae18fe40a9b4988549f2349","type":3}}'
  m_Property:
    name: mainTexture
    m_serializedType:
      m_SerializableType: UnityEngine.Texture2D, UnityEngine.CoreModule, Version=0.0.0.0,
        Culture=neutral, PublicKeyToken=null
    attributes: []
  m_Direction: 0
  m_LinkedSlots: []
--- !u!114 &114525182557404160
MonoBehaviour:
  m_ObjectHideFlags: 1
  m_CorrespondingSourceObject: {fileID: 0}
  m_PrefabInternal: {fileID: 0}
  m_GameObject: {fileID: 0}
  m_Enabled: 1
  m_EditorHideFlags: 0
  m_Script: {fileID: 11500000, guid: f780aa281814f9842a7c076d436932e7, type: 3}
  m_Name: VFXSlotFloat
  m_EditorClassIdentifier: 
  m_Parent: {fileID: 114089541377191232}
  m_Children: []
  m_UIPosition: {x: 0, y: 0}
  m_UICollapsed: 1
  m_UISuperCollapsed: 0
  m_MasterSlot: {fileID: 114089541377191232}
  m_MasterData:
    m_Owner: {fileID: 0}
    m_Value:
      m_Type:
        m_SerializableType: 
      m_SerializableObject: 
  m_Property:
    name: z
    m_serializedType:
      m_SerializableType: System.Single, mscorlib, Version=2.0.0.0, Culture=neutral,
        PublicKeyToken=b77a5c561934e089
    attributes: []
  m_Direction: 1
  m_LinkedSlots: []
--- !u!114 &114546344818435080
MonoBehaviour:
  m_ObjectHideFlags: 1
  m_CorrespondingSourceObject: {fileID: 0}
  m_PrefabInternal: {fileID: 0}
  m_GameObject: {fileID: 0}
  m_Enabled: 1
  m_EditorHideFlags: 0
  m_Script: {fileID: 11500000, guid: f05c6884b705ce14d82ae720f0ec209f, type: 3}
  m_Name: VFXSpawnerConstantRate
  m_EditorClassIdentifier: 
  m_Parent: {fileID: 114772686465911632}
  m_Children: []
  m_UIPosition: {x: 3360, y: -836}
  m_UICollapsed: 0
  m_UISuperCollapsed: 0
  m_InputSlots:
  - {fileID: 114891364551733592}
  m_OutputSlots: []
  m_Disabled: 0
--- !u!114 &114571766123771504
MonoBehaviour:
  m_ObjectHideFlags: 1
  m_CorrespondingSourceObject: {fileID: 0}
  m_PrefabInternal: {fileID: 0}
  m_GameObject: {fileID: 0}
  m_Enabled: 1
  m_EditorHideFlags: 0
  m_Script: {fileID: 11500000, guid: f780aa281814f9842a7c076d436932e7, type: 3}
  m_Name: VFXSlotFloat
  m_EditorClassIdentifier: 
  m_Parent: {fileID: 114089541377191232}
  m_Children: []
  m_UIPosition: {x: 0, y: 0}
  m_UICollapsed: 1
  m_UISuperCollapsed: 0
  m_MasterSlot: {fileID: 114089541377191232}
  m_MasterData:
    m_Owner: {fileID: 0}
    m_Value:
      m_Type:
        m_SerializableType: 
      m_SerializableObject: 
  m_Property:
    name: x
    m_serializedType:
      m_SerializableType: System.Single, mscorlib, Version=2.0.0.0, Culture=neutral,
        PublicKeyToken=b77a5c561934e089
    attributes: []
  m_Direction: 1
  m_LinkedSlots: []
--- !u!114 &114571923405776042
MonoBehaviour:
  m_ObjectHideFlags: 1
  m_CorrespondingSourceObject: {fileID: 0}
  m_PrefabInternal: {fileID: 0}
  m_GameObject: {fileID: 0}
  m_Enabled: 1
  m_EditorHideFlags: 0
  m_Script: {fileID: 11500000, guid: 9dfea48843f53fc438eabc12a3a30abc, type: 3}
  m_Name: VFXBasicInitialize
  m_EditorClassIdentifier: 
  m_Parent: {fileID: 114190878345431950}
  m_Children:
  - {fileID: 114942904734927564}
  - {fileID: 114962349886332802}
  m_UIPosition: {x: 3480.503, y: -494.79694}
  m_UICollapsed: 0
  m_UISuperCollapsed: 0
  m_InputSlots:
  - {fileID: 114898416894772490}
  m_OutputSlots: []
  m_Data: {fileID: 114591868403027336}
  m_InputFlowSlot:
  - link:
    - context: {fileID: 114772686465911632}
      slotIndex: 0
  m_OutputFlowSlot:
  - link:
    - context: {fileID: 114658178759232994}
      slotIndex: 0
--- !u!114 &114586708889774204
MonoBehaviour:
  m_ObjectHideFlags: 1
  m_CorrespondingSourceObject: {fileID: 0}
  m_PrefabInternal: {fileID: 0}
  m_GameObject: {fileID: 0}
  m_Enabled: 1
  m_EditorHideFlags: 0
  m_Script: {fileID: 11500000, guid: f780aa281814f9842a7c076d436932e7, type: 3}
  m_Name: VFXSlotFloat
  m_EditorClassIdentifier: 
  m_Parent: {fileID: 114886259534172262}
  m_Children: []
  m_UIPosition: {x: 0, y: 0}
  m_UICollapsed: 1
  m_UISuperCollapsed: 0
  m_MasterSlot: {fileID: 114886259534172262}
  m_MasterData:
    m_Owner: {fileID: 0}
    m_Value:
      m_Type:
        m_SerializableType: 
      m_SerializableObject: 
  m_Property:
    name: x
    m_serializedType:
      m_SerializableType: System.Single, mscorlib, Version=2.0.0.0, Culture=neutral,
        PublicKeyToken=b77a5c561934e089
    attributes: []
  m_Direction: 0
  m_LinkedSlots: []
--- !u!114 &114587010093769532
MonoBehaviour:
  m_ObjectHideFlags: 1
  m_CorrespondingSourceObject: {fileID: 0}
  m_PrefabInternal: {fileID: 0}
  m_GameObject: {fileID: 0}
  m_Enabled: 1
  m_EditorHideFlags: 0
  m_Script: {fileID: 11500000, guid: ac39bd03fca81b849929b9c966f1836a, type: 3}
  m_Name: VFXSlotFloat3
  m_EditorClassIdentifier: 
  m_Parent: {fileID: 0}
  m_Children:
  - {fileID: 114298821888794522}
  - {fileID: 114853957764547520}
  - {fileID: 114111810604227346}
  m_UIPosition: {x: 0, y: 0}
  m_UICollapsed: 1
  m_UISuperCollapsed: 0
  m_MasterSlot: {fileID: 114587010093769532}
  m_MasterData:
    m_Owner: {fileID: 114399292369159298}
    m_Value:
      m_Type:
        m_SerializableType: UnityEngine.Vector3, UnityEngine.CoreModule, Version=0.0.0.0,
          Culture=neutral, PublicKeyToken=null
      m_SerializableObject: 
  m_Property:
    name: o
    m_serializedType:
      m_SerializableType: UnityEngine.Vector3, UnityEngine.CoreModule, Version=0.0.0.0,
        Culture=neutral, PublicKeyToken=null
    attributes: []
  m_Direction: 1
  m_LinkedSlots:
  - {fileID: 114886259534172262}
  - {fileID: 114613810723286314}
--- !u!114 &114591868403027336
MonoBehaviour:
  m_ObjectHideFlags: 1
  m_CorrespondingSourceObject: {fileID: 0}
  m_PrefabInternal: {fileID: 0}
  m_GameObject: {fileID: 0}
  m_Enabled: 1
  m_EditorHideFlags: 0
  m_Script: {fileID: 11500000, guid: d78581a96eae8bf4398c282eb0b098bd, type: 3}
  m_Name: VFXDataParticle
  m_EditorClassIdentifier: 
  m_Parent: {fileID: 0}
  m_Children: []
  m_UIPosition: {x: 0, y: 0}
  m_UICollapsed: 1
  m_UISuperCollapsed: 0
  m_Owners:
  - {fileID: 114571923405776042}
  - {fileID: 114658178759232994}
  - {fileID: 114823831646293064}
  m_Capacity: 65536
  m_Space: 0
--- !u!114 &114613810723286314
MonoBehaviour:
  m_ObjectHideFlags: 1
  m_CorrespondingSourceObject: {fileID: 0}
  m_PrefabInternal: {fileID: 0}
  m_GameObject: {fileID: 0}
  m_Enabled: 1
  m_EditorHideFlags: 0
  m_Script: {fileID: 11500000, guid: ac39bd03fca81b849929b9c966f1836a, type: 3}
  m_Name: VFXSlotFloat3
  m_EditorClassIdentifier: 
  m_Parent: {fileID: 114898416894772490}
  m_Children:
  - {fileID: 114250998323455600}
  - {fileID: 114258099101111446}
  - {fileID: 114099567611028338}
  m_UIPosition: {x: 0, y: 0}
  m_UICollapsed: 1
  m_UISuperCollapsed: 0
  m_MasterSlot: {fileID: 114898416894772490}
  m_MasterData:
    m_Owner: {fileID: 0}
    m_Value:
      m_Type:
        m_SerializableType: 
      m_SerializableObject: 
  m_Property:
    name: center
    m_serializedType:
      m_SerializableType: UnityEngine.Vector3, UnityEngine.CoreModule, Version=0.0.0.0,
        Culture=neutral, PublicKeyToken=null
    attributes:
    - m_Type: 3
      m_Min: -Infinity
      m_Max: Infinity
      m_Tooltip: The centre of the box.
      m_Regex: 
      m_RegexMaxLength: 0
  m_Direction: 0
  m_LinkedSlots:
  - {fileID: 114587010093769532}
--- !u!114 &114658178759232994
MonoBehaviour:
  m_ObjectHideFlags: 1
  m_CorrespondingSourceObject: {fileID: 0}
  m_PrefabInternal: {fileID: 0}
  m_GameObject: {fileID: 0}
  m_Enabled: 1
  m_EditorHideFlags: 0
  m_Script: {fileID: 11500000, guid: 2dc095764ededfa4bb32fa602511ea4b, type: 3}
  m_Name: VFXBasicUpdate
  m_EditorClassIdentifier: 
  m_Parent: {fileID: 114190878345431950}
  m_Children: []
  m_UIPosition: {x: 3531.748, y: 115.05521}
  m_UICollapsed: 0
  m_UISuperCollapsed: 0
  m_InputSlots: []
  m_OutputSlots: []
  m_Data: {fileID: 114591868403027336}
  m_InputFlowSlot:
  - link:
    - context: {fileID: 114571923405776042}
      slotIndex: 0
  m_OutputFlowSlot:
  - link:
    - context: {fileID: 114823831646293064}
      slotIndex: 0
  integration: 0
--- !u!114 &114663270059283082
MonoBehaviour:
  m_ObjectHideFlags: 1
  m_CorrespondingSourceObject: {fileID: 0}
  m_PrefabInternal: {fileID: 0}
  m_GameObject: {fileID: 0}
  m_Enabled: 1
  m_EditorHideFlags: 0
  m_Script: {fileID: 11500000, guid: a971fa2e110a0ac42ac1d8dae408704b, type: 3}
  m_Name: SetAttribute
  m_EditorClassIdentifier: 
  m_Parent: {fileID: 114823831646293064}
  m_Children: []
  m_UIPosition: {x: 0, y: 0}
  m_UICollapsed: 0
  m_UISuperCollapsed: 0
  m_InputSlots:
  - {fileID: 114080382819234454}
  m_OutputSlots: []
  m_Disabled: 0
  attribute: sizeX
  Composition: 0
  Random: 0
--- !u!114 &114675632975273184
MonoBehaviour:
  m_ObjectHideFlags: 1
  m_CorrespondingSourceObject: {fileID: 0}
  m_PrefabInternal: {fileID: 0}
  m_GameObject: {fileID: 0}
  m_Enabled: 1
  m_EditorHideFlags: 0
  m_Script: {fileID: 11500000, guid: 87c154e0feeee864da39ba7591cf27e7, type: 3}
  m_Name: VFXSlotFloatN
  m_EditorClassIdentifier: 
  m_Parent: {fileID: 0}
  m_Children: []
  m_UIPosition: {x: 0, y: 0}
  m_UICollapsed: 1
  m_UISuperCollapsed: 0
  m_MasterSlot: {fileID: 114675632975273184}
  m_MasterData:
    m_Owner: {fileID: 114271927118743992}
    m_Value:
      m_Type:
        m_SerializableType: UnityEditor.VFX.FloatN, Assembly-CSharp-Editor-testable,
          Version=0.0.0.0, Culture=neutral, PublicKeyToken=null
      m_SerializableObject: '{"m_Components":[0.0]}'
  m_Property:
    name: b
    m_serializedType:
      m_SerializableType: UnityEditor.VFX.FloatN, Assembly-CSharp-Editor-testable,
        Version=0.0.0.0, Culture=neutral, PublicKeyToken=null
    attributes: []
  m_Direction: 0
  m_LinkedSlots:
  - {fileID: 114830005843942136}
--- !u!114 &114700477181914002
MonoBehaviour:
  m_ObjectHideFlags: 1
  m_CorrespondingSourceObject: {fileID: 0}
  m_PrefabInternal: {fileID: 0}
  m_GameObject: {fileID: 0}
  m_Enabled: 1
  m_EditorHideFlags: 0
  m_Script: {fileID: 11500000, guid: 87c154e0feeee864da39ba7591cf27e7, type: 3}
  m_Name: VFXSlotFloatN
  m_EditorClassIdentifier: 
  m_Parent: {fileID: 0}
  m_Children: []
  m_UIPosition: {x: 0, y: 0}
  m_UICollapsed: 1
  m_UISuperCollapsed: 0
  m_MasterSlot: {fileID: 114700477181914002}
  m_MasterData:
    m_Owner: {fileID: 114399292369159298}
    m_Value:
      m_Type:
        m_SerializableType: UnityEditor.VFX.FloatN, Assembly-CSharp-Editor-testable,
          Version=0.0.0.0, Culture=neutral, PublicKeyToken=null
      m_SerializableObject: '{"m_Components":[1.0]}'
  m_Property:
    name: b
    m_serializedType:
      m_SerializableType: UnityEditor.VFX.FloatN, Assembly-CSharp-Editor-testable,
        Version=0.0.0.0, Culture=neutral, PublicKeyToken=null
    attributes: []
  m_Direction: 0
  m_LinkedSlots:
  - {fileID: 114089541377191232}
--- !u!114 &114770062067690566
MonoBehaviour:
  m_ObjectHideFlags: 1
  m_CorrespondingSourceObject: {fileID: 0}
  m_PrefabInternal: {fileID: 0}
  m_GameObject: {fileID: 0}
  m_Enabled: 1
  m_EditorHideFlags: 0
  m_Script: {fileID: 11500000, guid: 87c154e0feeee864da39ba7591cf27e7, type: 3}
  m_Name: VFXSlotFloatN
  m_EditorClassIdentifier: 
  m_Parent: {fileID: 0}
  m_Children: []
  m_UIPosition: {x: 0, y: 0}
  m_UICollapsed: 1
  m_UISuperCollapsed: 0
  m_MasterSlot: {fileID: 114770062067690566}
  m_MasterData:
    m_Owner: {fileID: 114063346275715502}
    m_Value:
      m_Type:
        m_SerializableType: UnityEditor.VFX.FloatN, Assembly-CSharp-Editor-testable,
          Version=0.0.0.0, Culture=neutral, PublicKeyToken=null
      m_SerializableObject: '{"m_Components":[0.0]}'
  m_Property:
    name: x
    m_serializedType:
      m_SerializableType: UnityEditor.VFX.FloatN, Assembly-CSharp-Editor-testable,
        Version=0.0.0.0, Culture=neutral, PublicKeyToken=null
    attributes:
    - m_Type: 3
      m_Min: -Infinity
      m_Max: Infinity
      m_Tooltip: The operand.
      m_Regex: 
      m_RegexMaxLength: 0
  m_Direction: 0
  m_LinkedSlots:
  - {fileID: 114427896611424840}
--- !u!114 &114772686465911632
MonoBehaviour:
  m_ObjectHideFlags: 1
  m_CorrespondingSourceObject: {fileID: 0}
  m_PrefabInternal: {fileID: 0}
  m_GameObject: {fileID: 0}
  m_Enabled: 1
  m_EditorHideFlags: 0
  m_Script: {fileID: 11500000, guid: 73a13919d81fb7444849bae8b5c812a2, type: 3}
  m_Name: VFXBasicSpawner
  m_EditorClassIdentifier: 
  m_Parent: {fileID: 114190878345431950}
  m_Children:
  - {fileID: 114546344818435080}
  m_UIPosition: {x: 3427.2444, y: -814.5454}
  m_UICollapsed: 0
  m_UISuperCollapsed: 0
  m_InputSlots: []
  m_OutputSlots: []
  m_Data: {fileID: 0}
  m_InputFlowSlot:
  - link: []
  - link: []
  m_OutputFlowSlot:
  - link:
    - context: {fileID: 114571923405776042}
      slotIndex: 0
--- !u!114 &114823831646293064
MonoBehaviour:
  m_ObjectHideFlags: 1
  m_CorrespondingSourceObject: {fileID: 0}
  m_PrefabInternal: {fileID: 0}
  m_GameObject: {fileID: 0}
  m_Enabled: 1
  m_EditorHideFlags: 0
  m_Script: {fileID: 11500000, guid: a0b9e6b9139e58d4c957ec54595da7d3, type: 3}
  m_Name: VFXQuadOutput
  m_EditorClassIdentifier: 
  m_Parent: {fileID: 114190878345431950}
  m_Children:
  - {fileID: 114663270059283082}
  - {fileID: 114923016951914188}
  - {fileID: 114479405765983972}
  - {fileID: 114498596232787114}
  m_UIPosition: {x: 3428.8914, y: 471.33606}
  m_UICollapsed: 0
  m_UISuperCollapsed: 0
  m_InputSlots:
  - {fileID: 114507805763603914}
  m_OutputSlots: []
  m_Data: {fileID: 114591868403027336}
  m_InputFlowSlot:
  - link:
    - context: {fileID: 114658178759232994}
      slotIndex: 0
  m_OutputFlowSlot:
  - link: []
  blendMode: 1
  cullMode: 0
  zWriteMode: 0
  zTestMode: 0
  flipbookMode: 0
  useSoftParticle: 0
  sortPriority: 0
  indirectDraw: 0
  preRefraction: 0
  useGeometryShader: 0
--- !u!114 &114830005843942136
MonoBehaviour:
  m_ObjectHideFlags: 1
  m_CorrespondingSourceObject: {fileID: 0}
  m_PrefabInternal: {fileID: 0}
  m_GameObject: {fileID: 0}
  m_Enabled: 1
  m_EditorHideFlags: 0
  m_Script: {fileID: 11500000, guid: f780aa281814f9842a7c076d436932e7, type: 3}
  m_Name: VFXSlotFloat
  m_EditorClassIdentifier: 
  m_Parent: {fileID: 0}
  m_Children: []
  m_UIPosition: {x: 0, y: 0}
  m_UICollapsed: 1
  m_UISuperCollapsed: 0
  m_MasterSlot: {fileID: 114830005843942136}
  m_MasterData:
    m_Owner: {fileID: 114945241805470308}
    m_Value:
      m_Type:
        m_SerializableType: System.Single, mscorlib, Version=2.0.0.0, Culture=neutral,
          PublicKeyToken=b77a5c561934e089
      m_SerializableObject: 
  m_Property:
    name: TotalTime
    m_serializedType:
      m_SerializableType: System.Single, mscorlib, Version=2.0.0.0, Culture=neutral,
        PublicKeyToken=b77a5c561934e089
    attributes: []
  m_Direction: 1
  m_LinkedSlots:
  - {fileID: 114675632975273184}
--- !u!114 &114846533399427686
MonoBehaviour:
  m_ObjectHideFlags: 1
  m_CorrespondingSourceObject: {fileID: 0}
  m_PrefabInternal: {fileID: 0}
  m_GameObject: {fileID: 0}
  m_Enabled: 1
  m_EditorHideFlags: 0
  m_Script: {fileID: 11500000, guid: f780aa281814f9842a7c076d436932e7, type: 3}
  m_Name: VFXSlotFloat
  m_EditorClassIdentifier: 
  m_Parent: {fileID: 0}
  m_Children: []
  m_UIPosition: {x: 0, y: 0}
  m_UICollapsed: 1
  m_UISuperCollapsed: 0
  m_MasterSlot: {fileID: 114846533399427686}
  m_MasterData:
    m_Owner: {fileID: 114063346275715502}
    m_Value:
      m_Type:
        m_SerializableType: System.Single, mscorlib, Version=2.0.0.0, Culture=neutral,
          PublicKeyToken=b77a5c561934e089
      m_SerializableObject: 
  m_Property:
    name: o
    m_serializedType:
      m_SerializableType: System.Single, mscorlib, Version=2.0.0.0, Culture=neutral,
        PublicKeyToken=b77a5c561934e089
    attributes: []
  m_Direction: 1
  m_LinkedSlots:
  - {fileID: 114342804572643104}
--- !u!114 &114853957764547520
MonoBehaviour:
  m_ObjectHideFlags: 1
  m_CorrespondingSourceObject: {fileID: 0}
  m_PrefabInternal: {fileID: 0}
  m_GameObject: {fileID: 0}
  m_Enabled: 1
  m_EditorHideFlags: 0
  m_Script: {fileID: 11500000, guid: f780aa281814f9842a7c076d436932e7, type: 3}
  m_Name: VFXSlotFloat
  m_EditorClassIdentifier: 
  m_Parent: {fileID: 114587010093769532}
  m_Children: []
  m_UIPosition: {x: 0, y: 0}
  m_UICollapsed: 1
  m_UISuperCollapsed: 0
  m_MasterSlot: {fileID: 114587010093769532}
  m_MasterData:
    m_Owner: {fileID: 0}
    m_Value:
      m_Type:
        m_SerializableType: 
      m_SerializableObject: 
  m_Property:
    name: y
    m_serializedType:
      m_SerializableType: System.Single, mscorlib, Version=2.0.0.0, Culture=neutral,
        PublicKeyToken=b77a5c561934e089
    attributes: []
  m_Direction: 1
  m_LinkedSlots: []
--- !u!114 &114880071494137674
MonoBehaviour:
  m_ObjectHideFlags: 1
  m_CorrespondingSourceObject: {fileID: 0}
  m_PrefabInternal: {fileID: 0}
  m_GameObject: {fileID: 0}
  m_Enabled: 1
  m_EditorHideFlags: 0
  m_Script: {fileID: 11500000, guid: 330e0fca1717dde4aaa144f48232aa64, type: 3}
  m_Name: VFXParameter
  m_EditorClassIdentifier: 
  m_Parent: {fileID: 114190878345431950}
  m_Children: []
  m_UIPosition: {x: 2466.652, y: 116.170204}
  m_UICollapsed: 0
  m_UISuperCollapsed: 0
  m_InputSlots: []
  m_OutputSlots:
  - {fileID: 114089541377191232}
  m_exposedName: axis
  m_exposed: 0
  m_Order: 0
  m_Min:
    m_Type:
      m_SerializableType: 
    m_SerializableObject: 
  m_Max:
    m_Type:
      m_SerializableType: 
    m_SerializableObject: 
  m_Nodes: []
--- !u!114 &114886259534172262
MonoBehaviour:
  m_ObjectHideFlags: 1
  m_CorrespondingSourceObject: {fileID: 0}
  m_PrefabInternal: {fileID: 0}
  m_GameObject: {fileID: 0}
  m_Enabled: 1
  m_EditorHideFlags: 0
  m_Script: {fileID: 11500000, guid: ac39bd03fca81b849929b9c966f1836a, type: 3}
  m_Name: VFXSlotFloat3
  m_EditorClassIdentifier: 
  m_Parent: {fileID: 0}
  m_Children:
  - {fileID: 114586708889774204}
  - {fileID: 114283661946716680}
  - {fileID: 114491403854480532}
  m_UIPosition: {x: 0, y: 0}
  m_UICollapsed: 1
  m_UISuperCollapsed: 0
  m_MasterSlot: {fileID: 114886259534172262}
  m_MasterData:
    m_Owner: {fileID: 114962349886332802}
    m_Value:
      m_Type:
        m_SerializableType: UnityEngine.Vector3, UnityEngine.CoreModule, Version=0.0.0.0,
          Culture=neutral, PublicKeyToken=null
      m_SerializableObject: '{"x":0.0,"y":0.0,"z":0.0}'
  m_Property:
    name: Position
    m_serializedType:
      m_SerializableType: UnityEngine.Vector3, UnityEngine.CoreModule, Version=0.0.0.0,
        Culture=neutral, PublicKeyToken=null
    attributes: []
  m_Direction: 0
  m_LinkedSlots:
  - {fileID: 114587010093769532}
--- !u!114 &114887442911679238
MonoBehaviour:
  m_ObjectHideFlags: 1
  m_CorrespondingSourceObject: {fileID: 0}
  m_PrefabInternal: {fileID: 0}
  m_GameObject: {fileID: 0}
  m_Enabled: 1
  m_EditorHideFlags: 0
  m_Script: {fileID: 11500000, guid: f780aa281814f9842a7c076d436932e7, type: 3}
  m_Name: VFXSlotFloat
  m_EditorClassIdentifier: 
  m_Parent: {fileID: 0}
  m_Children: []
  m_UIPosition: {x: 0, y: 0}
  m_UICollapsed: 1
  m_UISuperCollapsed: 0
  m_MasterSlot: {fileID: 114887442911679238}
  m_MasterData:
    m_Owner: {fileID: 114220971160679732}
    m_Value:
      m_Type:
        m_SerializableType: System.Single, mscorlib, Version=2.0.0.0, Culture=neutral,
          PublicKeyToken=b77a5c561934e089
      m_SerializableObject: 0
  m_Property:
    name: o
    m_serializedType:
      m_SerializableType: System.Single, mscorlib, Version=2.0.0.0, Culture=neutral,
        PublicKeyToken=b77a5c561934e089
    attributes: []
  m_Direction: 1
  m_LinkedSlots:
  - {fileID: 114101901453820152}
--- !u!114 &114891110830456288
MonoBehaviour:
  m_ObjectHideFlags: 1
  m_CorrespondingSourceObject: {fileID: 0}
  m_PrefabInternal: {fileID: 0}
  m_GameObject: {fileID: 0}
  m_Enabled: 1
  m_EditorHideFlags: 0
  m_Script: {fileID: 11500000, guid: 87c154e0feeee864da39ba7591cf27e7, type: 3}
  m_Name: VFXSlotFloatN
  m_EditorClassIdentifier: 
  m_Parent: {fileID: 0}
  m_Children: []
  m_UIPosition: {x: 0, y: 0}
  m_UICollapsed: 1
  m_UISuperCollapsed: 0
  m_MasterSlot: {fileID: 114891110830456288}
  m_MasterData:
    m_Owner: {fileID: 114271927118743992}
    m_Value:
      m_Type:
        m_SerializableType: UnityEditor.VFX.FloatN, Assembly-CSharp-Editor-testable,
          Version=0.0.0.0, Culture=neutral, PublicKeyToken=null
      m_SerializableObject: '{"m_Components":[0.0]}'
  m_Property:
    name: c
    m_serializedType:
      m_SerializableType: UnityEditor.VFX.FloatN, Assembly-CSharp-Editor-testable,
        Version=0.0.0.0, Culture=neutral, PublicKeyToken=null
    attributes: []
  m_Direction: 0
  m_LinkedSlots: []
--- !u!114 &114891364551733592
MonoBehaviour:
  m_ObjectHideFlags: 1
  m_CorrespondingSourceObject: {fileID: 0}
  m_PrefabInternal: {fileID: 0}
  m_GameObject: {fileID: 0}
  m_Enabled: 1
  m_EditorHideFlags: 0
  m_Script: {fileID: 11500000, guid: f780aa281814f9842a7c076d436932e7, type: 3}
  m_Name: VFXSlotFloat
  m_EditorClassIdentifier: 
  m_Parent: {fileID: 0}
  m_Children: []
  m_UIPosition: {x: 0, y: 0}
  m_UICollapsed: 1
  m_UISuperCollapsed: 0
  m_MasterSlot: {fileID: 114891364551733592}
  m_MasterData:
    m_Owner: {fileID: 114546344818435080}
    m_Value:
      m_Type:
        m_SerializableType: System.Single, mscorlib, Version=2.0.0.0, Culture=neutral,
          PublicKeyToken=b77a5c561934e089
      m_SerializableObject: 128
  m_Property:
    name: Rate
    m_serializedType:
      m_SerializableType: System.Single, mscorlib, Version=2.0.0.0, Culture=neutral,
        PublicKeyToken=b77a5c561934e089
    attributes:
    - m_Type: 1
      m_Min: 0
      m_Max: Infinity
      m_Tooltip: 
      m_Regex: 
      m_RegexMaxLength: 0
  m_Direction: 0
  m_LinkedSlots: []
--- !u!114 &114898416894772490
MonoBehaviour:
  m_ObjectHideFlags: 1
  m_CorrespondingSourceObject: {fileID: 0}
  m_PrefabInternal: {fileID: 0}
  m_GameObject: {fileID: 0}
  m_Enabled: 1
  m_EditorHideFlags: 0
  m_Script: {fileID: 11500000, guid: 1b605c022ee79394a8a776c0869b3f9a, type: 3}
  m_Name: VFXSlot
  m_EditorClassIdentifier: 
  m_Parent: {fileID: 0}
  m_Children:
  - {fileID: 114613810723286314}
  - {fileID: 114332507836999528}
  m_UIPosition: {x: 0, y: 0}
  m_UICollapsed: 0
  m_UISuperCollapsed: 0
  m_MasterSlot: {fileID: 114898416894772490}
  m_MasterData:
    m_Owner: {fileID: 114571923405776042}
    m_Value:
      m_Type:
        m_SerializableType: UnityEditor.VFX.AABox, Assembly-CSharp-Editor-testable,
          Version=0.0.0.0, Culture=neutral, PublicKeyToken=null
      m_SerializableObject: '{"space":0,"center":{"x":0.0,"y":0.0,"z":0.0},"size":{"x":0.4000000059604645,"y":0.10000000149011612,"z":0.10000000149011612}}'
  m_Property:
    name: bounds
    m_serializedType:
      m_SerializableType: UnityEditor.VFX.AABox, Assembly-CSharp-Editor-testable,
        Version=0.0.0.0, Culture=neutral, PublicKeyToken=null
    attributes: []
  m_Direction: 0
  m_LinkedSlots: []
--- !u!114 &114923016951914188
MonoBehaviour:
  m_ObjectHideFlags: 1
  m_CorrespondingSourceObject: {fileID: 0}
  m_PrefabInternal: {fileID: 0}
  m_GameObject: {fileID: 0}
  m_Enabled: 1
  m_EditorHideFlags: 0
  m_Script: {fileID: 11500000, guid: a971fa2e110a0ac42ac1d8dae408704b, type: 3}
  m_Name: SetAttribute
  m_EditorClassIdentifier: 
  m_Parent: {fileID: 114823831646293064}
  m_Children: []
  m_UIPosition: {x: 0, y: 0}
  m_UICollapsed: 0
  m_UISuperCollapsed: 0
  m_InputSlots:
  - {fileID: 114011674199994030}
  m_OutputSlots: []
  m_Disabled: 0
  attribute: sizeX
  Composition: 0
  Random: 0
--- !u!114 &114942904734927564
MonoBehaviour:
  m_ObjectHideFlags: 1
  m_CorrespondingSourceObject: {fileID: 0}
  m_PrefabInternal: {fileID: 0}
  m_GameObject: {fileID: 0}
  m_Enabled: 1
  m_EditorHideFlags: 0
  m_Script: {fileID: 11500000, guid: a971fa2e110a0ac42ac1d8dae408704b, type: 3}
  m_Name: SetAttribute
  m_EditorClassIdentifier: 
  m_Parent: {fileID: 114571923405776042}
  m_Children: []
  m_UIPosition: {x: 0, y: 0}
  m_UICollapsed: 0
  m_UISuperCollapsed: 0
  m_InputSlots:
  - {fileID: 114024329143904430}
  m_OutputSlots: []
  m_Disabled: 0
  attribute: lifetime
  Composition: 0
  Random: 0
--- !u!114 &114945241805470308
MonoBehaviour:
  m_ObjectHideFlags: 1
  m_CorrespondingSourceObject: {fileID: 0}
  m_PrefabInternal: {fileID: 0}
  m_GameObject: {fileID: 0}
  m_Enabled: 1
  m_EditorHideFlags: 0
  m_Script: {fileID: 11500000, guid: 7d33fb94df928ef4c986f97607706b82, type: 3}
  m_Name: VFXBuiltInParameter
  m_EditorClassIdentifier: 
  m_Parent: {fileID: 114190878345431950}
  m_Children: []
  m_UIPosition: {x: 2212.745, y: -18.449188}
  m_UICollapsed: 0
  m_UISuperCollapsed: 0
  m_InputSlots: []
  m_OutputSlots:
  - {fileID: 114830005843942136}
  m_expressionOp: 7
--- !u!114 &114962349886332802
MonoBehaviour:
  m_ObjectHideFlags: 1
  m_CorrespondingSourceObject: {fileID: 0}
  m_PrefabInternal: {fileID: 0}
  m_GameObject: {fileID: 0}
  m_Enabled: 1
  m_EditorHideFlags: 0
  m_Script: {fileID: 11500000, guid: a971fa2e110a0ac42ac1d8dae408704b, type: 3}
  m_Name: SetAttribute
  m_EditorClassIdentifier: 
  m_Parent: {fileID: 114571923405776042}
  m_Children: []
  m_UIPosition: {x: 0, y: 0}
  m_UICollapsed: 0
  m_UISuperCollapsed: 0
  m_InputSlots:
  - {fileID: 114886259534172262}
  m_OutputSlots: []
  m_Disabled: 0
  attribute: position
  Composition: 0
  Random: 0
--- !u!114 &114978308560370868
MonoBehaviour:
  m_ObjectHideFlags: 1
  m_CorrespondingSourceObject: {fileID: 0}
  m_PrefabInternal: {fileID: 0}
  m_GameObject: {fileID: 0}
  m_Enabled: 1
  m_EditorHideFlags: 0
  m_Script: {fileID: 11500000, guid: 76f778ff57c4e8145b9681fe3268d8e9, type: 3}
  m_Name: VFXSlotGradient
  m_EditorClassIdentifier: 
  m_Parent: {fileID: 0}
  m_Children: []
  m_UIPosition: {x: 0, y: 0}
  m_UICollapsed: 1
  m_UISuperCollapsed: 0
  m_MasterSlot: {fileID: 114978308560370868}
  m_MasterData:
    m_Owner: {fileID: 114479405765983972}
    m_Value:
      m_Type:
        m_SerializableType: UnityEngine.Gradient, UnityEngine.CoreModule, Version=0.0.0.0,
          Culture=neutral, PublicKeyToken=null
      m_SerializableObject: '{"colorKeys":[{"color":{"r":1.0,"g":0.0686105489730835,"b":0.0,"a":1.0},"time":0.0},{"color":{"r":1.0,"g":0.5448049306869507,"b":0.0,"a":1.0},"time":0.13426412642002107},{"color":{"r":1.0,"g":0.0,"b":0.08857536315917969,"a":1.0},"time":0.2826123535633087},{"color":{"r":0.800000011920929,"g":0.15294118225574494,"b":0.30175885558128359,"a":1.0},"time":0.43990233540534975},{"color":{"r":1.0,"g":0.5615010857582092,"b":0.0,"a":1.0},"time":0.6291599869728088},{"color":{"r":1.0,"g":0.0,"b":0.1632709503173828,"a":1.0},"time":0.8209658861160278},{"color":{"r":0.8196078538894653,"g":0.2235293984413147,"b":0.3834362328052521,"a":1.0},"time":1.0}],"alphaKeys":[{"alpha":1.0,"time":0.0},{"alpha":1.0,"time":1.0}],"gradientMode":0}'
  m_Property:
    name: gradient
    m_serializedType:
      m_SerializableType: UnityEngine.Gradient, UnityEngine.CoreModule, Version=0.0.0.0,
        Culture=neutral, PublicKeyToken=null
    attributes:
    - m_Type: 3
      m_Min: -Infinity
      m_Max: Infinity
      m_Tooltip: The over-life Gradient
      m_Regex: 
      m_RegexMaxLength: 0
  m_Direction: 0
  m_LinkedSlots: []
--- !u!2058629509 &8926484042661614526
VisualEffectAsset:
  m_ObjectHideFlags: 0
  m_CorrespondingSourceObject: {fileID: 0}
  m_PrefabInternal: {fileID: 0}
  m_Name: 16_CullingMode_CullUpdate
  m_Graph: {fileID: 114190878345431950}
  m_Expressions:
    m_Expressions:
    - op: 7
      valueIndex: 0
      data[0]: -1
      data[1]: -1
      data[2]: -1
      data[3]: -1
    - op: 1
      valueIndex: 1
      data[0]: -1
      data[1]: -1
      data[2]: -1
      data[3]: 1
    - op: 23
      valueIndex: 2
      data[0]: 1
      data[1]: 0
      data[2]: -1
      data[3]: 1
    - op: 1
      valueIndex: 3
      data[0]: -1
      data[1]: -1
      data[2]: -1
      data[3]: 1
    - op: 23
      valueIndex: 4
      data[0]: 2
      data[1]: 3
      data[2]: -1
      data[3]: 1
    - op: 11
      valueIndex: 5
      data[0]: 4
      data[1]: -1
      data[2]: -1
      data[3]: 1
    - op: 1
      valueIndex: 6
      data[0]: -1
      data[1]: -1
      data[2]: -1
      data[3]: 3
    - op: 1
      valueIndex: 9
      data[0]: -1
      data[1]: -1
      data[2]: -1
      data[3]: 1
    - op: 3
      valueIndex: 10
      data[0]: 5
      data[1]: 5
      data[2]: 5
      data[3]: -1
    - op: 1
      valueIndex: 13
      data[0]: -1
      data[1]: -1
      data[2]: -1
      data[3]: 1
    - op: 1
      valueIndex: 14
      data[0]: -1
      data[1]: -1
      data[2]: -1
      data[3]: 1
    - op: 1
      valueIndex: 15
      data[0]: -1
      data[1]: -1
      data[2]: -1
      data[3]: 14
    - op: 1
      valueIndex: 16
      data[0]: -1
      data[1]: -1
      data[2]: -1
      data[3]: 1
    - op: 3
      valueIndex: 17
      data[0]: 7
      data[1]: 7
      data[2]: 7
      data[3]: -1
    - op: 1
      valueIndex: 20
      data[0]: -1
      data[1]: -1
      data[2]: -1
      data[3]: 1
    - op: 1
      valueIndex: 21
      data[0]: -1
      data[1]: -1
      data[2]: -1
      data[3]: 1
    - op: 21
      valueIndex: 22
      data[0]: 8
      data[1]: 6
      data[2]: -1
      data[3]: 3
    - op: 1
      valueIndex: 25
      data[0]: -1
      data[1]: -1
      data[2]: -1
      data[3]: 1
    - op: 1
      valueIndex: 26
      data[0]: -1
      data[1]: -1
      data[2]: -1
      data[3]: 1
    - op: 1
      valueIndex: 27
      data[0]: -1
      data[1]: -1
      data[2]: -1
      data[3]: 7
    - op: 41
      valueIndex: 29
      data[0]: 11
      data[1]: -1
      data[2]: -1
      data[3]: 0
    - op: 3
      valueIndex: 30
      data[0]: 10
      data[1]: 9
      data[2]: 12
      data[3]: -1
    - op: 26
      valueIndex: 33
      data[0]: 14
      data[1]: 15
      data[2]: -1
      data[3]: 1
    - op: 21
      valueIndex: 34
      data[0]: 16
      data[1]: 13
      data[2]: -1
      data[3]: 3
    - op: 6
      valueIndex: 37
      data[0]: -1
      data[1]: -1
      data[2]: -1
      data[3]: -1
    - op: 1
      valueIndex: 38
      data[0]: -1
      data[1]: -1
      data[2]: -1
      data[3]: 1
    m_NeedsLocalToWorld: 0
    m_NeedsWorldToLocal: 0
  m_ExposedExpressions:
  - nameId: phase_axis
    index: 1
  m_PropertySheet:
    m_Float:
      m_Array:
      - m_ExpressionIndex: 1
        m_Value: 0
      - m_ExpressionIndex: 3
        m_Value: 0
      - m_ExpressionIndex: 7
        m_Value: 1
      - m_ExpressionIndex: 9
        m_Value: 0.1
      - m_ExpressionIndex: 10
        m_Value: 0.4
      - m_ExpressionIndex: 12
        m_Value: 0.1
      - m_ExpressionIndex: 14
        m_Value: 128
      - m_ExpressionIndex: 15
        m_Value: 0
      - m_ExpressionIndex: 17
        m_Value: 0.2
      - m_ExpressionIndex: 18
        m_Value: 0.2
      - m_ExpressionIndex: 25
        m_Value: 0.1
    m_Vector2f:
      m_Array: []
    m_Vector3f:
      m_Array:
      - m_ExpressionIndex: 6
        m_Value: {x: 5, y: 0, z: 0}
    m_Vector4f:
      m_Array: []
    m_Uint:
      m_Array: []
    m_Int:
      m_Array: []
    m_Matrix4x4f:
      m_Array: []
    m_AnimationCurve:
      m_Array: []
    m_Gradient:
      m_Array:
      - m_ExpressionIndex: 11
        m_Value:
          serializedVersion: 2
          key0: {r: 1, g: 0.06861055, b: 0, a: 1}
          key1: {r: 1, g: 0.54480493, b: 0, a: 1}
          key2: {r: 1, g: 0, b: 0.08857536, a: 0}
          key3: {r: 0.8, g: 0.15294118, b: 0.30175886, a: 0}
          key4: {r: 1, g: 0.5615011, b: 0, a: 0}
          key5: {r: 1, g: 0, b: 0.16327095, a: 0}
          key6: {r: 0.81960785, g: 0.2235294, b: 0.38343623, a: 0}
          key7: {r: 0, g: 0, b: 0, a: 0}
          ctime0: 0
          ctime1: 8799
          ctime2: 18521
          ctime3: 28829
          ctime4: 41232
          ctime5: 53802
          ctime6: 65535
          ctime7: 0
          atime0: 0
          atime1: 65535
          atime2: 0
          atime3: 0
          atime4: 0
          atime5: 0
          atime6: 0
          atime7: 0
          m_Mode: 0
          m_NumColorKeys: 7
          m_NumAlphaKeys: 2
    m_NamedObject:
      m_Array:
      - m_ExpressionIndex: 19
        m_Value: {fileID: 2800000, guid: 276d9e395ae18fe40a9b4988549f2349, type: 3}
    m_Bool:
      m_Array: []
  m_Buffers:
  - type: 1
    size: 458752
    capacity: 65536
    layout:
    - name: lifetime
      type: 1
      offset:
        bucket: 0
        structure: 1
        element: 0
    - name: position
      type: 3
      offset:
        bucket: 65536
        structure: 4
        element: 0
    - name: alive
      type: 17
      offset:
        bucket: 327680
        structure: 2
        element: 0
    - name: age
      type: 1
      offset:
        bucket: 327680
        structure: 2
        element: 1
  - type: 1
    size: 1
    capacity: 1
    layout:
    - name: spawnCount
      type: 1
      offset:
        bucket: 0
        structure: 1
        element: 0
  - type: 2
    size: 65536
    capacity: 0
    layout: []
  - type: 1
    size: 1
    capacity: 0
    layout: []
  m_CPUBuffers:
  - capacity: 1
    stride: 1
    layout:
    - name: spawnCount
      type: 1
      offset:
        bucket: 0
        structure: 1
        element: 0
    initialData:
      data: 00000000
  - capacity: 1
    stride: 1
    layout:
    - name: spawnCount
      type: 1
      offset:
        bucket: 0
        structure: 1
        element: 0
    initialData:
      data: 00000000
  m_Systems:
  - type: 0
    flags: 0
    capacity: 0
<<<<<<< HEAD
    layer: 0
=======
    layer: 4294967295
>>>>>>> e7016c81
    buffers:
    - nameId: spawner_output
      index: 1
    values: []
    tasks:
    - type: 268435456
      buffers: []
      values:
      - nameId: Rate
        index: 22
      params: []
      processor: {fileID: 0}
  - type: 1
    flags: 1
    capacity: 65536
    layer: 4294967295
    buffers:
    - nameId: attributeBuffer
      index: 0
    - nameId: sourceAttributeBuffer
      index: 1
    - nameId: deadList
      index: 2
    - nameId: deadListCount
      index: 3
    - nameId: spawner_input
      index: 1
    values:
    - nameId: bounds_center
      index: 23
    - nameId: bounds_size
      index: 21
    tasks:
    - type: 536870912
      buffers:
      - nameId: attributeBuffer
        index: 0
      - nameId: deadListIn
        index: 2
      - nameId: deadListCount
        index: 3
      - nameId: sourceAttributeBuffer
        index: 1
      values:
      - nameId: Lifetime_b
        index: 25
      - nameId: Position_c
        index: 23
      params:
      - nameId: bounds_center
        index: 23
      - nameId: bounds_size
        index: 21
<<<<<<< HEAD
      processor: {fileID: 7200000, guid: 3266319298bb2bd42b8056d191f6cf22, type: 3}
=======
      processor: {fileID: 7200000, guid: c25acf2e18e47e24db52d92c9e603c58, type: 3}
>>>>>>> e7016c81
    - type: 805306368
      buffers:
      - nameId: attributeBuffer
        index: 0
      - nameId: deadListOut
        index: 2
      values:
      - nameId: deltaTime_b
        index: 24
      params: []
<<<<<<< HEAD
      processor: {fileID: 7200000, guid: 13bc604d5ad519644887e066f725ef36, type: 3}
=======
      processor: {fileID: 7200000, guid: 66b25310088574449b60026f1e53d5b1, type: 3}
>>>>>>> e7016c81
    - type: 1073741826
      buffers:
      - nameId: attributeBuffer
        index: 0
      values:
      - nameId: SizeX_b
        index: 18
      - nameId: SizeX_c
        index: 17
      - nameId: gradient_d
        index: 20
      - nameId: mainTexture
        index: 19
      params:
      - nameId: sortPriority
        index: 0
<<<<<<< HEAD
      processor: {fileID: 4800000, guid: 0943182af2baaf44aaff2c08a091a949, type: 3}
=======
      processor: {fileID: 4800000, guid: aa0058bb1b5969a4c8339f2ae4b2d66e, type: 3}
>>>>>>> e7016c81
  m_Events:
  - name: OnPlay
    playSystems: 00000000
    stopSystems: 
  - name: OnStop
    playSystems: 
    stopSystems: 00000000
  m_RendererSettings:
    motionVectorGenerationMode: 0
    shadowCastingMode: 0
    receiveShadows: 0
    reflectionProbeUsage: 0
    lightProbeUsage: 0
  m_CullingFlags: 3
  m_RuntimeVersion: 3<|MERGE_RESOLUTION|>--- conflicted
+++ resolved
@@ -2059,11 +2059,7 @@
   - type: 0
     flags: 0
     capacity: 0
-<<<<<<< HEAD
-    layer: 0
-=======
     layer: 4294967295
->>>>>>> e7016c81
     buffers:
     - nameId: spawner_output
       index: 1
@@ -2117,11 +2113,7 @@
         index: 23
       - nameId: bounds_size
         index: 21
-<<<<<<< HEAD
-      processor: {fileID: 7200000, guid: 3266319298bb2bd42b8056d191f6cf22, type: 3}
-=======
       processor: {fileID: 7200000, guid: c25acf2e18e47e24db52d92c9e603c58, type: 3}
->>>>>>> e7016c81
     - type: 805306368
       buffers:
       - nameId: attributeBuffer
@@ -2132,11 +2124,7 @@
       - nameId: deltaTime_b
         index: 24
       params: []
-<<<<<<< HEAD
-      processor: {fileID: 7200000, guid: 13bc604d5ad519644887e066f725ef36, type: 3}
-=======
       processor: {fileID: 7200000, guid: 66b25310088574449b60026f1e53d5b1, type: 3}
->>>>>>> e7016c81
     - type: 1073741826
       buffers:
       - nameId: attributeBuffer
@@ -2153,11 +2141,7 @@
       params:
       - nameId: sortPriority
         index: 0
-<<<<<<< HEAD
-      processor: {fileID: 4800000, guid: 0943182af2baaf44aaff2c08a091a949, type: 3}
-=======
       processor: {fileID: 4800000, guid: aa0058bb1b5969a4c8339f2ae4b2d66e, type: 3}
->>>>>>> e7016c81
   m_Events:
   - name: OnPlay
     playSystems: 00000000
