%YAML 1.1
%TAG !u! tag:unity3d.com,2011:
--- !u!114 &114000160793542438
MonoBehaviour:
  m_ObjectHideFlags: 1
  m_CorrespondingSourceObject: {fileID: 0}
  m_PrefabInternal: {fileID: 0}
  m_GameObject: {fileID: 0}
  m_Enabled: 1
  m_EditorHideFlags: 0
  m_Script: {fileID: 11500000, guid: a0b9e6b9139e58d4c957ec54595da7d3, type: 3}
  m_Name: VFXQuadOutput
  m_EditorClassIdentifier: 
  m_Parent: {fileID: 114860976365752148}
  m_Children:
  - {fileID: 114077158269611242}
  - {fileID: 114978939162786976}
  - {fileID: 114860565901847902}
  m_UIPosition: {x: 1682, y: 504}
  m_UICollapsed: 0
  m_UISuperCollapsed: 0
  m_InputSlots:
  - {fileID: 114206419346954824}
  m_OutputSlots: []
  m_Data: {fileID: 114221531464920314}
  m_InputFlowSlot:
  - link:
    - context: {fileID: 114242354540783132}
      slotIndex: 0
  m_OutputFlowSlot:
  - link: []
  blendMode: 4
  flipbookMode: 0
  useSoftParticle: 0
  sortPriority: 0
  indirectDraw: 0
  preRefraction: 0
  useGeometryShader: 0
--- !u!114 &114004282584513614
MonoBehaviour:
  m_ObjectHideFlags: 1
  m_CorrespondingSourceObject: {fileID: 0}
  m_PrefabInternal: {fileID: 0}
  m_GameObject: {fileID: 0}
  m_Enabled: 1
  m_EditorHideFlags: 0
  m_Script: {fileID: 11500000, guid: f780aa281814f9842a7c076d436932e7, type: 3}
  m_Name: VFXSlotFloat
  m_EditorClassIdentifier: 
  m_Parent: {fileID: 114731095946555038}
  m_Children: []
  m_UIPosition: {x: 0, y: 0}
  m_UICollapsed: 1
  m_UISuperCollapsed: 0
  m_MasterSlot: {fileID: 114731095946555038}
  m_MasterData:
    m_Owner: {fileID: 0}
    m_Value:
      m_Type:
        m_SerializableType: 
      m_SerializableObject: 
  m_Property:
    name: z
    m_serializedType:
      m_SerializableType: System.Single, mscorlib, Version=2.0.0.0, Culture=neutral,
        PublicKeyToken=b77a5c561934e089
    attributes: []
  m_Direction: 0
  m_LinkedSlots:
  - {fileID: 114594378946256154}
--- !u!114 &114005231468630334
MonoBehaviour:
  m_ObjectHideFlags: 1
  m_CorrespondingSourceObject: {fileID: 0}
  m_PrefabInternal: {fileID: 0}
  m_GameObject: {fileID: 0}
  m_Enabled: 1
  m_EditorHideFlags: 0
  m_Script: {fileID: 11500000, guid: f780aa281814f9842a7c076d436932e7, type: 3}
  m_Name: VFXSlotFloat
  m_EditorClassIdentifier: 
  m_Parent: {fileID: 114260787415671912}
  m_Children: []
  m_UIPosition: {x: 0, y: 0}
  m_UICollapsed: 1
  m_UISuperCollapsed: 0
  m_MasterSlot: {fileID: 114833589730317984}
  m_MasterData:
    m_Owner: {fileID: 0}
    m_Value:
      m_Type:
        m_SerializableType: 
      m_SerializableObject: 
  m_Property:
    name: x
    m_serializedType:
      m_SerializableType: System.Single, mscorlib, Version=2.0.0.0, Culture=neutral,
        PublicKeyToken=b77a5c561934e089
    attributes: []
  m_Direction: 0
  m_LinkedSlots: []
--- !u!114 &114021375629313542
MonoBehaviour:
  m_ObjectHideFlags: 1
  m_CorrespondingSourceObject: {fileID: 0}
  m_PrefabInternal: {fileID: 0}
  m_GameObject: {fileID: 0}
  m_Enabled: 1
  m_EditorHideFlags: 0
  m_Script: {fileID: 11500000, guid: f780aa281814f9842a7c076d436932e7, type: 3}
  m_Name: VFXSlotFloat
  m_EditorClassIdentifier: 
  m_Parent: {fileID: 114335074170087518}
  m_Children: []
  m_UIPosition: {x: 0, y: 0}
  m_UICollapsed: 1
  m_UISuperCollapsed: 0
  m_MasterSlot: {fileID: 114335074170087518}
  m_MasterData:
    m_Owner: {fileID: 0}
    m_Value:
      m_Type:
        m_SerializableType: 
      m_SerializableObject: 
  m_Property:
    name: g
    m_serializedType:
      m_SerializableType: System.Single, mscorlib, Version=2.0.0.0, Culture=neutral,
        PublicKeyToken=b77a5c561934e089
    attributes: []
  m_Direction: 0
  m_LinkedSlots:
  - {fileID: 114152796109532948}
--- !u!114 &114026261984290688
MonoBehaviour:
  m_ObjectHideFlags: 1
  m_CorrespondingSourceObject: {fileID: 0}
  m_PrefabInternal: {fileID: 0}
  m_GameObject: {fileID: 0}
  m_Enabled: 1
  m_EditorHideFlags: 0
  m_Script: {fileID: 11500000, guid: 73a13919d81fb7444849bae8b5c812a2, type: 3}
  m_Name: VFXBasicSpawner
  m_EditorClassIdentifier: 
  m_Parent: {fileID: 114860976365752148}
  m_Children:
  - {fileID: 114175646991870578}
  m_UIPosition: {x: 1569, y: -490}
  m_UICollapsed: 0
  m_UISuperCollapsed: 0
  m_InputSlots: []
  m_OutputSlots: []
  m_Data: {fileID: 0}
  m_InputFlowSlot:
  - link: []
  - link: []
  m_OutputFlowSlot:
  - link:
    - context: {fileID: 114216688817213668}
      slotIndex: 0
--- !u!114 &114026572197454136
MonoBehaviour:
  m_ObjectHideFlags: 1
  m_CorrespondingSourceObject: {fileID: 0}
  m_PrefabInternal: {fileID: 0}
  m_GameObject: {fileID: 0}
  m_Enabled: 1
  m_EditorHideFlags: 0
  m_Script: {fileID: 11500000, guid: f780aa281814f9842a7c076d436932e7, type: 3}
  m_Name: VFXSlotFloat
  m_EditorClassIdentifier: 
  m_Parent: {fileID: 114355646307886528}
  m_Children: []
  m_UIPosition: {x: 0, y: 0}
  m_UICollapsed: 1
  m_UISuperCollapsed: 0
  m_MasterSlot: {fileID: 114516048903986308}
  m_MasterData:
    m_Owner: {fileID: 0}
    m_Value:
      m_Type:
        m_SerializableType: 
      m_SerializableObject: 
  m_Property:
    name: y
    m_serializedType:
      m_SerializableType: System.Single, mscorlib, Version=2.0.0.0, Culture=neutral,
        PublicKeyToken=b77a5c561934e089
    attributes: []
  m_Direction: 0
  m_LinkedSlots: []
--- !u!114 &114030431747322730
MonoBehaviour:
  m_ObjectHideFlags: 1
  m_CorrespondingSourceObject: {fileID: 0}
  m_PrefabInternal: {fileID: 0}
  m_GameObject: {fileID: 0}
  m_Enabled: 1
  m_EditorHideFlags: 0
  m_Script: {fileID: 11500000, guid: 87c154e0feeee864da39ba7591cf27e7, type: 3}
  m_Name: VFXSlotFloatN
  m_EditorClassIdentifier: 
  m_Parent: {fileID: 0}
  m_Children: []
  m_UIPosition: {x: 0, y: 0}
  m_UICollapsed: 1
  m_UISuperCollapsed: 0
  m_MasterSlot: {fileID: 114030431747322730}
  m_MasterData:
    m_Owner: {fileID: 114647256529599658}
    m_Value:
      m_Type:
        m_SerializableType: UnityEditor.VFX.FloatN, Assembly-CSharp-Editor-testable,
          Version=0.0.0.0, Culture=neutral, PublicKeyToken=null
      m_SerializableObject: '{"m_Components":[1.0]}'
  m_Property:
    name: max
    m_serializedType:
      m_SerializableType: UnityEditor.VFX.FloatN, Assembly-CSharp-Editor-testable,
        Version=0.0.0.0, Culture=neutral, PublicKeyToken=null
    attributes:
    - m_Type: 3
      m_Min: -Infinity
      m_Max: Infinity
      m_Tooltip: The maximum value to be generated.
  m_Direction: 0
  m_LinkedSlots: []
--- !u!114 &114032893624721438
MonoBehaviour:
  m_ObjectHideFlags: 1
  m_CorrespondingSourceObject: {fileID: 0}
  m_PrefabInternal: {fileID: 0}
  m_GameObject: {fileID: 0}
  m_Enabled: 1
  m_EditorHideFlags: 0
  m_Script: {fileID: 11500000, guid: f780aa281814f9842a7c076d436932e7, type: 3}
  m_Name: VFXSlotFloat
  m_EditorClassIdentifier: 
  m_Parent: {fileID: 114559468295946172}
  m_Children: []
  m_UIPosition: {x: 0, y: 0}
  m_UICollapsed: 1
  m_UISuperCollapsed: 0
  m_MasterSlot: {fileID: 114559468295946172}
  m_MasterData:
    m_Owner: {fileID: 0}
    m_Value:
      m_Type:
        m_SerializableType: 
      m_SerializableObject: 
  m_Property:
    name: z
    m_serializedType:
      m_SerializableType: System.Single, mscorlib, Version=2.0.0.0, Culture=neutral,
        PublicKeyToken=b77a5c561934e089
    attributes: []
  m_Direction: 1
  m_LinkedSlots: []
--- !u!114 &114040158055856948
MonoBehaviour:
  m_ObjectHideFlags: 1
  m_CorrespondingSourceObject: {fileID: 0}
  m_PrefabInternal: {fileID: 0}
  m_GameObject: {fileID: 0}
  m_Enabled: 1
  m_EditorHideFlags: 0
  m_Script: {fileID: 11500000, guid: e8f2b4a846fd4c14a893cde576ad172b, type: 3}
  m_Name: VFXSlotDirection
  m_EditorClassIdentifier: 
  m_Parent: {fileID: 0}
  m_Children:
  - {fileID: 114567660958482924}
  m_UIPosition: {x: 0, y: 0}
  m_UICollapsed: 1
  m_UISuperCollapsed: 0
  m_MasterSlot: {fileID: 114040158055856948}
  m_MasterData:
    m_Owner: {fileID: 114860565901847902}
    m_Value:
      m_Type:
        m_SerializableType: UnityEditor.VFX.DirectionType, Assembly-CSharp-Editor-testable,
          Version=0.0.0.0, Culture=neutral, PublicKeyToken=null
      m_SerializableObject: '{"space":0,"direction":{"x":1.0,"y":0.0,"z":1.0}}'
  m_Property:
    name: Front
    m_serializedType:
      m_SerializableType: UnityEditor.VFX.DirectionType, Assembly-CSharp-Editor-testable,
        Version=0.0.0.0, Culture=neutral, PublicKeyToken=null
    attributes: []
  m_Direction: 0
  m_LinkedSlots: []
--- !u!114 &114077158269611242
MonoBehaviour:
  m_ObjectHideFlags: 1
  m_CorrespondingSourceObject: {fileID: 0}
  m_PrefabInternal: {fileID: 0}
  m_GameObject: {fileID: 0}
  m_Enabled: 1
  m_EditorHideFlags: 0
  m_Script: {fileID: 11500000, guid: a971fa2e110a0ac42ac1d8dae408704b, type: 3}
  m_Name: SetAttribute
  m_EditorClassIdentifier: 
  m_Parent: {fileID: 114000160793542438}
  m_Children: []
  m_UIPosition: {x: 0, y: 0}
  m_UICollapsed: 0
  m_UISuperCollapsed: 0
  m_InputSlots:
  - {fileID: 114578844751569022}
  m_OutputSlots: []
  m_Disabled: 0
  attribute: color
  Composition: 0
  Random: 0
--- !u!114 &114086217117080280
MonoBehaviour:
  m_ObjectHideFlags: 1
  m_CorrespondingSourceObject: {fileID: 0}
  m_PrefabInternal: {fileID: 0}
  m_GameObject: {fileID: 0}
  m_Enabled: 1
  m_EditorHideFlags: 0
  m_Script: {fileID: 11500000, guid: 5c71b248ba46954449b47392dc6c3bf9, type: 3}
  m_Name: VFXStaticMeshOutput
  m_EditorClassIdentifier: 
  m_Parent: {fileID: 114860976365752148}
  m_Children: []
  m_UIPosition: {x: 1113, y: 607}
  m_UICollapsed: 0
  m_UISuperCollapsed: 0
  m_InputSlots:
  - {fileID: 114785568892851430}
  - {fileID: 114833589730317984}
  - {fileID: 114335074170087518}
  m_OutputSlots: []
  m_Data: {fileID: 114280784735439508}
  m_InputFlowSlot:
  - link: []
  m_OutputFlowSlot:
  - link: []
--- !u!114 &114087171882539502
MonoBehaviour:
  m_ObjectHideFlags: 1
  m_CorrespondingSourceObject: {fileID: 0}
  m_PrefabInternal: {fileID: 0}
  m_GameObject: {fileID: 0}
  m_Enabled: 1
  m_EditorHideFlags: 0
  m_Script: {fileID: 11500000, guid: f780aa281814f9842a7c076d436932e7, type: 3}
  m_Name: VFXSlotFloat
  m_EditorClassIdentifier: 
  m_Parent: {fileID: 114850673920943566}
  m_Children: []
  m_UIPosition: {x: 0, y: 0}
  m_UICollapsed: 1
  m_UISuperCollapsed: 0
  m_MasterSlot: {fileID: 114850673920943566}
  m_MasterData:
    m_Owner: {fileID: 0}
    m_Value:
      m_Type:
        m_SerializableType: 
      m_SerializableObject: 
  m_Property:
    name: x
    m_serializedType:
      m_SerializableType: System.Single, mscorlib, Version=2.0.0.0, Culture=neutral,
        PublicKeyToken=b77a5c561934e089
    attributes: []
  m_Direction: 0
  m_LinkedSlots:
  - {fileID: 114594378946256154}
--- !u!114 &114097051935242724
MonoBehaviour:
  m_ObjectHideFlags: 1
  m_CorrespondingSourceObject: {fileID: 0}
  m_PrefabInternal: {fileID: 0}
  m_GameObject: {fileID: 0}
  m_Enabled: 1
  m_EditorHideFlags: 0
  m_Script: {fileID: 11500000, guid: f780aa281814f9842a7c076d436932e7, type: 3}
  m_Name: VFXSlotFloat
  m_EditorClassIdentifier: 
  m_Parent: {fileID: 114559468295946172}
  m_Children: []
  m_UIPosition: {x: 0, y: 0}
  m_UICollapsed: 1
  m_UISuperCollapsed: 0
  m_MasterSlot: {fileID: 114559468295946172}
  m_MasterData:
    m_Owner: {fileID: 0}
    m_Value:
      m_Type:
        m_SerializableType: 
      m_SerializableObject: 
  m_Property:
    name: y
    m_serializedType:
      m_SerializableType: System.Single, mscorlib, Version=2.0.0.0, Culture=neutral,
        PublicKeyToken=b77a5c561934e089
    attributes: []
  m_Direction: 1
  m_LinkedSlots: []
--- !u!114 &114129098014479500
MonoBehaviour:
  m_ObjectHideFlags: 1
  m_CorrespondingSourceObject: {fileID: 0}
  m_PrefabInternal: {fileID: 0}
  m_GameObject: {fileID: 0}
  m_Enabled: 1
  m_EditorHideFlags: 0
  m_Script: {fileID: 11500000, guid: f780aa281814f9842a7c076d436932e7, type: 3}
  m_Name: VFXSlotFloat
  m_EditorClassIdentifier: 
  m_Parent: {fileID: 0}
  m_Children: []
  m_UIPosition: {x: 0, y: 0}
  m_UICollapsed: 1
  m_UISuperCollapsed: 0
  m_MasterSlot: {fileID: 114129098014479500}
  m_MasterData:
    m_Owner: {fileID: 114175646991870578}
    m_Value:
      m_Type:
        m_SerializableType: System.Single, mscorlib, Version=2.0.0.0, Culture=neutral,
          PublicKeyToken=b77a5c561934e089
      m_SerializableObject: 20000
  m_Property:
    name: Rate
    m_serializedType:
      m_SerializableType: System.Single, mscorlib, Version=2.0.0.0, Culture=neutral,
        PublicKeyToken=b77a5c561934e089
    attributes:
    - m_Type: 1
      m_Min: 0
      m_Max: Infinity
      m_Tooltip: 
  m_Direction: 0
  m_LinkedSlots: []
--- !u!114 &114144676826267114
MonoBehaviour:
  m_ObjectHideFlags: 1
  m_CorrespondingSourceObject: {fileID: 0}
  m_PrefabInternal: {fileID: 0}
  m_GameObject: {fileID: 0}
  m_Enabled: 1
  m_EditorHideFlags: 0
  m_Script: {fileID: 11500000, guid: 87c154e0feeee864da39ba7591cf27e7, type: 3}
  m_Name: VFXSlotFloatN
  m_EditorClassIdentifier: 
  m_Parent: {fileID: 0}
  m_Children: []
  m_UIPosition: {x: 0, y: 0}
  m_UICollapsed: 1
  m_UISuperCollapsed: 0
  m_MasterSlot: {fileID: 114144676826267114}
  m_MasterData:
    m_Owner: {fileID: 114202074989874694}
    m_Value:
      m_Type:
        m_SerializableType: UnityEditor.VFX.FloatN, Assembly-CSharp-Editor-testable,
          Version=0.0.0.0, Culture=neutral, PublicKeyToken=null
      m_SerializableObject: '{"m_Components":[0.0]}'
  m_Property:
    name: min
    m_serializedType:
      m_SerializableType: UnityEditor.VFX.FloatN, Assembly-CSharp-Editor-testable,
        Version=0.0.0.0, Culture=neutral, PublicKeyToken=null
    attributes:
    - m_Type: 3
      m_Min: -Infinity
      m_Max: Infinity
      m_Tooltip: The minimum value to be generated.
  m_Direction: 0
  m_LinkedSlots: []
--- !u!114 &114147748268126260
MonoBehaviour:
  m_ObjectHideFlags: 1
  m_CorrespondingSourceObject: {fileID: 0}
  m_PrefabInternal: {fileID: 0}
  m_GameObject: {fileID: 0}
  m_Enabled: 1
  m_EditorHideFlags: 0
  m_Script: {fileID: 11500000, guid: 1b605c022ee79394a8a776c0869b3f9a, type: 3}
  m_Name: VFXSlot
  m_EditorClassIdentifier: 
  m_Parent: {fileID: 0}
  m_Children:
  - {fileID: 114976240096296726}
  - {fileID: 114857860633617506}
  m_UIPosition: {x: 0, y: 0}
  m_UICollapsed: 0
  m_UISuperCollapsed: 0
  m_MasterSlot: {fileID: 114147748268126260}
  m_MasterData:
    m_Owner: {fileID: 114216688817213668}
    m_Value:
      m_Type:
        m_SerializableType: UnityEditor.VFX.AABox, Assembly-CSharp-Editor-testable,
          Version=0.0.0.0, Culture=neutral, PublicKeyToken=null
      m_SerializableObject: '{"space":0,"center":{"x":0.5,"y":0.5,"z":0.5},"size":{"x":1.0,"y":1.0,"z":1.0}}'
  m_Property:
    name: bounds
    m_serializedType:
      m_SerializableType: UnityEditor.VFX.AABox, Assembly-CSharp-Editor-testable,
        Version=0.0.0.0, Culture=neutral, PublicKeyToken=null
    attributes: []
  m_Direction: 0
  m_LinkedSlots: []
--- !u!114 &114152796109532948
MonoBehaviour:
  m_ObjectHideFlags: 1
  m_CorrespondingSourceObject: {fileID: 0}
  m_PrefabInternal: {fileID: 0}
  m_GameObject: {fileID: 0}
  m_Enabled: 1
  m_EditorHideFlags: 0
  m_Script: {fileID: 11500000, guid: f780aa281814f9842a7c076d436932e7, type: 3}
  m_Name: VFXSlotFloat
  m_EditorClassIdentifier: 
  m_Parent: {fileID: 0}
  m_Children: []
  m_UIPosition: {x: 0, y: 0}
  m_UICollapsed: 1
  m_UISuperCollapsed: 0
  m_MasterSlot: {fileID: 114152796109532948}
  m_MasterData:
    m_Owner: {fileID: 114616033668644914}
    m_Value:
      m_Type:
        m_SerializableType: System.Single, mscorlib, Version=2.0.0.0, Culture=neutral,
          PublicKeyToken=b77a5c561934e089
      m_SerializableObject: 0
  m_Property:
    name: r
    m_serializedType:
      m_SerializableType: System.Single, mscorlib, Version=2.0.0.0, Culture=neutral,
        PublicKeyToken=b77a5c561934e089
    attributes:
    - m_Type: 3
      m_Min: -Infinity
      m_Max: Infinity
      m_Tooltip: A random number between 0 and 1.
  m_Direction: 1
  m_LinkedSlots:
  - {fileID: 114211902720413178}
  - {fileID: 114021375629313542}
--- !u!114 &114157464803812506
MonoBehaviour:
  m_ObjectHideFlags: 1
  m_CorrespondingSourceObject: {fileID: 0}
  m_PrefabInternal: {fileID: 0}
  m_GameObject: {fileID: 0}
  m_Enabled: 1
  m_EditorHideFlags: 0
  m_Script: {fileID: 11500000, guid: f780aa281814f9842a7c076d436932e7, type: 3}
  m_Name: VFXSlotFloat
  m_EditorClassIdentifier: 
  m_Parent: {fileID: 114976240096296726}
  m_Children: []
  m_UIPosition: {x: 0, y: 0}
  m_UICollapsed: 1
  m_UISuperCollapsed: 0
  m_MasterSlot: {fileID: 114147748268126260}
  m_MasterData:
    m_Owner: {fileID: 0}
    m_Value:
      m_Type:
        m_SerializableType: 
      m_SerializableObject: 
  m_Property:
    name: y
    m_serializedType:
      m_SerializableType: System.Single, mscorlib, Version=2.0.0.0, Culture=neutral,
        PublicKeyToken=b77a5c561934e089
    attributes: []
  m_Direction: 0
  m_LinkedSlots: []
--- !u!114 &114175646991870578
MonoBehaviour:
  m_ObjectHideFlags: 1
  m_CorrespondingSourceObject: {fileID: 0}
  m_PrefabInternal: {fileID: 0}
  m_GameObject: {fileID: 0}
  m_Enabled: 1
  m_EditorHideFlags: 0
  m_Script: {fileID: 11500000, guid: f05c6884b705ce14d82ae720f0ec209f, type: 3}
  m_Name: VFXSpawnerConstantRate
  m_EditorClassIdentifier: 
  m_Parent: {fileID: 114026261984290688}
  m_Children: []
  m_UIPosition: {x: 0, y: 0}
  m_UICollapsed: 0
  m_UISuperCollapsed: 0
  m_InputSlots:
  - {fileID: 114129098014479500}
  m_OutputSlots: []
  m_Disabled: 0
--- !u!114 &114190167496724820
MonoBehaviour:
  m_ObjectHideFlags: 1
  m_CorrespondingSourceObject: {fileID: 0}
  m_PrefabInternal: {fileID: 0}
  m_GameObject: {fileID: 0}
  m_Enabled: 1
  m_EditorHideFlags: 0
  m_Script: {fileID: 11500000, guid: f780aa281814f9842a7c076d436932e7, type: 3}
  m_Name: VFXSlotFloat
  m_EditorClassIdentifier: 
  m_Parent: {fileID: 114731095946555038}
  m_Children: []
  m_UIPosition: {x: 0, y: 0}
  m_UICollapsed: 1
  m_UISuperCollapsed: 0
  m_MasterSlot: {fileID: 114731095946555038}
  m_MasterData:
    m_Owner: {fileID: 0}
    m_Value:
      m_Type:
        m_SerializableType: 
      m_SerializableObject: 
  m_Property:
    name: y
    m_serializedType:
      m_SerializableType: System.Single, mscorlib, Version=2.0.0.0, Culture=neutral,
        PublicKeyToken=b77a5c561934e089
    attributes: []
  m_Direction: 0
  m_LinkedSlots:
  - {fileID: 114418448733725326}
--- !u!114 &114197684020777404
MonoBehaviour:
  m_ObjectHideFlags: 1
  m_CorrespondingSourceObject: {fileID: 0}
  m_PrefabInternal: {fileID: 0}
  m_GameObject: {fileID: 0}
  m_Enabled: 1
  m_EditorHideFlags: 0
  m_Script: {fileID: 11500000, guid: c42128e17c583714a909b4997c80c916, type: 3}
  m_Name: VFXOperatorRandom
  m_EditorClassIdentifier: 
  m_Parent: {fileID: 114860976365752148}
  m_Children: []
  m_UIPosition: {x: 909.1495, y: -293.6083}
  m_UICollapsed: 0
  m_UISuperCollapsed: 0
  m_InputSlots:
  - {fileID: 114888890146707038}
  - {fileID: 114511040642271288}
  m_OutputSlots:
  - {fileID: 114252513914906706}
  seed: 0
  constant: 0
--- !u!114 &114202074989874694
MonoBehaviour:
  m_ObjectHideFlags: 1
  m_CorrespondingSourceObject: {fileID: 0}
  m_PrefabInternal: {fileID: 0}
  m_GameObject: {fileID: 0}
  m_Enabled: 1
  m_EditorHideFlags: 0
  m_Script: {fileID: 11500000, guid: c42128e17c583714a909b4997c80c916, type: 3}
  m_Name: VFXOperatorRandom
  m_EditorClassIdentifier: 
  m_Parent: {fileID: 114860976365752148}
  m_Children: []
  m_UIPosition: {x: 673.4015, y: 512.80914}
  m_UICollapsed: 0
  m_UISuperCollapsed: 0
  m_InputSlots:
  - {fileID: 114144676826267114}
  - {fileID: 114819490465690742}
  m_OutputSlots:
  - {fileID: 114964563188439966}
  seed: 1
  constant: 0
--- !u!114 &114203311425161946
MonoBehaviour:
  m_ObjectHideFlags: 1
  m_CorrespondingSourceObject: {fileID: 0}
  m_PrefabInternal: {fileID: 0}
  m_GameObject: {fileID: 0}
  m_Enabled: 1
  m_EditorHideFlags: 0
  m_Script: {fileID: 11500000, guid: ac39bd03fca81b849929b9c966f1836a, type: 3}
  m_Name: VFXSlotFloat3
  m_EditorClassIdentifier: 
  m_Parent: {fileID: 114833589730317984}
  m_Children:
  - {fileID: 114772058259636226}
  - {fileID: 114660480484297762}
  - {fileID: 114236457721879040}
  m_UIPosition: {x: 0, y: 0}
  m_UICollapsed: 1
  m_UISuperCollapsed: 0
  m_MasterSlot: {fileID: 114833589730317984}
  m_MasterData:
    m_Owner: {fileID: 0}
    m_Value:
      m_Type:
        m_SerializableType: 
      m_SerializableObject: 
  m_Property:
    name: angles
    m_serializedType:
      m_SerializableType: UnityEngine.Vector3, UnityEngine.CoreModule, Version=0.0.0.0,
        Culture=neutral, PublicKeyToken=null
    attributes:
    - m_Type: 3
      m_Min: -Infinity
      m_Max: Infinity
      m_Tooltip: The euler angles of the transform.
    - m_Type: 4
      m_Min: -Infinity
      m_Max: Infinity
      m_Tooltip: 
  m_Direction: 0
  m_LinkedSlots: []
--- !u!114 &114206419346954824
MonoBehaviour:
  m_ObjectHideFlags: 1
  m_CorrespondingSourceObject: {fileID: 0}
  m_PrefabInternal: {fileID: 0}
  m_GameObject: {fileID: 0}
  m_Enabled: 1
  m_EditorHideFlags: 0
  m_Script: {fileID: 11500000, guid: 70a331b1d86cc8d4aa106ccbe0da5852, type: 3}
  m_Name: VFXSlotTexture2D
  m_EditorClassIdentifier: 
  m_Parent: {fileID: 0}
  m_Children: []
  m_UIPosition: {x: 0, y: 0}
  m_UICollapsed: 1
  m_UISuperCollapsed: 0
  m_MasterSlot: {fileID: 114206419346954824}
  m_MasterData:
    m_Owner: {fileID: 114000160793542438}
    m_Value:
      m_Type:
        m_SerializableType: UnityEngine.Texture2D, UnityEngine.CoreModule, Version=0.0.0.0,
          Culture=neutral, PublicKeyToken=null
      m_SerializableObject: 
  m_Property:
    name: mainTexture
    m_serializedType:
      m_SerializableType: UnityEngine.Texture2D, UnityEngine.CoreModule, Version=0.0.0.0,
        Culture=neutral, PublicKeyToken=null
    attributes: []
  m_Direction: 0
  m_LinkedSlots: []
--- !u!114 &114211902720413178
MonoBehaviour:
  m_ObjectHideFlags: 1
  m_CorrespondingSourceObject: {fileID: 0}
  m_PrefabInternal: {fileID: 0}
  m_GameObject: {fileID: 0}
  m_Enabled: 1
  m_EditorHideFlags: 0
  m_Script: {fileID: 11500000, guid: f780aa281814f9842a7c076d436932e7, type: 3}
  m_Name: VFXSlotFloat
  m_EditorClassIdentifier: 
  m_Parent: {fileID: 114260787415671912}
  m_Children: []
  m_UIPosition: {x: 0, y: 0}
  m_UICollapsed: 1
  m_UISuperCollapsed: 0
  m_MasterSlot: {fileID: 114833589730317984}
  m_MasterData:
    m_Owner: {fileID: 0}
    m_Value:
      m_Type:
        m_SerializableType: 
      m_SerializableObject: 
  m_Property:
    name: y
    m_serializedType:
      m_SerializableType: System.Single, mscorlib, Version=2.0.0.0, Culture=neutral,
        PublicKeyToken=b77a5c561934e089
    attributes: []
  m_Direction: 0
  m_LinkedSlots:
  - {fileID: 114152796109532948}
--- !u!114 &114216688817213668
MonoBehaviour:
  m_ObjectHideFlags: 1
  m_CorrespondingSourceObject: {fileID: 0}
  m_PrefabInternal: {fileID: 0}
  m_GameObject: {fileID: 0}
  m_Enabled: 1
  m_EditorHideFlags: 0
  m_Script: {fileID: 11500000, guid: 9dfea48843f53fc438eabc12a3a30abc, type: 3}
  m_Name: VFXBasicInitialize
  m_EditorClassIdentifier: 
  m_Parent: {fileID: 114860976365752148}
  m_Children:
  - {fileID: 114237406238677060}
  - {fileID: 114219034095486146}
  m_UIPosition: {x: 1709, y: -194}
  m_UICollapsed: 0
  m_UISuperCollapsed: 0
  m_InputSlots:
  - {fileID: 114147748268126260}
  m_OutputSlots: []
  m_Data: {fileID: 114221531464920314}
  m_InputFlowSlot:
  - link:
    - context: {fileID: 114026261984290688}
      slotIndex: 0
  m_OutputFlowSlot:
  - link:
    - context: {fileID: 114242354540783132}
      slotIndex: 0
--- !u!114 &114219034095486146
MonoBehaviour:
  m_ObjectHideFlags: 1
  m_CorrespondingSourceObject: {fileID: 0}
  m_PrefabInternal: {fileID: 0}
  m_GameObject: {fileID: 0}
  m_Enabled: 1
  m_EditorHideFlags: 0
  m_Script: {fileID: 11500000, guid: a971fa2e110a0ac42ac1d8dae408704b, type: 3}
  m_Name: SetAttribute
  m_EditorClassIdentifier: 
  m_Parent: {fileID: 114216688817213668}
  m_Children: []
  m_UIPosition: {x: 0, y: 0}
  m_UICollapsed: 0
  m_UISuperCollapsed: 0
  m_InputSlots:
  - {fileID: 114731095946555038}
  m_OutputSlots: []
  m_Disabled: 0
  attribute: position
  Composition: 0
  Random: 0
--- !u!114 &114221531464920314
MonoBehaviour:
  m_ObjectHideFlags: 1
  m_CorrespondingSourceObject: {fileID: 0}
  m_PrefabInternal: {fileID: 0}
  m_GameObject: {fileID: 0}
  m_Enabled: 1
  m_EditorHideFlags: 0
  m_Script: {fileID: 11500000, guid: d78581a96eae8bf4398c282eb0b098bd, type: 3}
  m_Name: VFXDataParticle
  m_EditorClassIdentifier: 
  m_Parent: {fileID: 0}
  m_Children: []
  m_UIPosition: {x: 0, y: 0}
  m_UICollapsed: 1
  m_UISuperCollapsed: 0
  m_Owners:
  - {fileID: 114216688817213668}
  - {fileID: 114242354540783132}
  - {fileID: 114000160793542438}
  m_Capacity: 20032
  m_Space: 0
--- !u!114 &114236457721879040
MonoBehaviour:
  m_ObjectHideFlags: 1
  m_CorrespondingSourceObject: {fileID: 0}
  m_PrefabInternal: {fileID: 0}
  m_GameObject: {fileID: 0}
  m_Enabled: 1
  m_EditorHideFlags: 0
  m_Script: {fileID: 11500000, guid: f780aa281814f9842a7c076d436932e7, type: 3}
  m_Name: VFXSlotFloat
  m_EditorClassIdentifier: 
  m_Parent: {fileID: 114203311425161946}
  m_Children: []
  m_UIPosition: {x: 0, y: 0}
  m_UICollapsed: 1
  m_UISuperCollapsed: 0
  m_MasterSlot: {fileID: 114833589730317984}
  m_MasterData:
    m_Owner: {fileID: 0}
    m_Value:
      m_Type:
        m_SerializableType: 
      m_SerializableObject: 
  m_Property:
    name: z
    m_serializedType:
      m_SerializableType: System.Single, mscorlib, Version=2.0.0.0, Culture=neutral,
        PublicKeyToken=b77a5c561934e089
    attributes: []
  m_Direction: 0
  m_LinkedSlots: []
--- !u!114 &114237406238677060
MonoBehaviour:
  m_ObjectHideFlags: 1
  m_CorrespondingSourceObject: {fileID: 0}
  m_PrefabInternal: {fileID: 0}
  m_GameObject: {fileID: 0}
  m_Enabled: 1
  m_EditorHideFlags: 0
  m_Script: {fileID: 11500000, guid: a971fa2e110a0ac42ac1d8dae408704b, type: 3}
  m_Name: SetAttribute
  m_EditorClassIdentifier: 
  m_Parent: {fileID: 114216688817213668}
  m_Children: []
  m_UIPosition: {x: 0, y: 0}
  m_UICollapsed: 0
  m_UISuperCollapsed: 0
  m_InputSlots:
  - {fileID: 114891937085233552}
  m_OutputSlots: []
  m_Disabled: 0
  attribute: lifetime
  Composition: 0
  Random: 0
--- !u!114 &114238316278941324
MonoBehaviour:
  m_ObjectHideFlags: 1
  m_CorrespondingSourceObject: {fileID: 0}
  m_PrefabInternal: {fileID: 0}
  m_GameObject: {fileID: 0}
  m_Enabled: 1
  m_EditorHideFlags: 0
  m_Script: {fileID: 11500000, guid: f780aa281814f9842a7c076d436932e7, type: 3}
  m_Name: VFXSlotFloat
  m_EditorClassIdentifier: 
  m_Parent: {fileID: 114567660958482924}
  m_Children: []
  m_UIPosition: {x: 0, y: 0}
  m_UICollapsed: 1
  m_UISuperCollapsed: 0
  m_MasterSlot: {fileID: 114040158055856948}
  m_MasterData:
    m_Owner: {fileID: 0}
    m_Value:
      m_Type:
        m_SerializableType: 
      m_SerializableObject: 
  m_Property:
    name: y
    m_serializedType:
      m_SerializableType: System.Single, mscorlib, Version=2.0.0.0, Culture=neutral,
        PublicKeyToken=b77a5c561934e089
    attributes: []
  m_Direction: 0
  m_LinkedSlots: []
--- !u!114 &114242354540783132
MonoBehaviour:
  m_ObjectHideFlags: 1
  m_CorrespondingSourceObject: {fileID: 0}
  m_PrefabInternal: {fileID: 0}
  m_GameObject: {fileID: 0}
  m_Enabled: 1
  m_EditorHideFlags: 0
  m_Script: {fileID: 11500000, guid: 2dc095764ededfa4bb32fa602511ea4b, type: 3}
  m_Name: VFXBasicUpdate
  m_EditorClassIdentifier: 
  m_Parent: {fileID: 114860976365752148}
  m_Children: []
  m_UIPosition: {x: 1850, y: 301}
  m_UICollapsed: 0
  m_UISuperCollapsed: 0
  m_InputSlots: []
  m_OutputSlots: []
  m_Data: {fileID: 114221531464920314}
  m_InputFlowSlot:
  - link:
    - context: {fileID: 114216688817213668}
      slotIndex: 0
  m_OutputFlowSlot:
  - link:
    - context: {fileID: 114000160793542438}
      slotIndex: 0
  integration: 0
--- !u!114 &114245810555316092
MonoBehaviour:
  m_ObjectHideFlags: 1
  m_CorrespondingSourceObject: {fileID: 0}
  m_PrefabInternal: {fileID: 0}
  m_GameObject: {fileID: 0}
  m_Enabled: 1
  m_EditorHideFlags: 0
  m_Script: {fileID: 11500000, guid: f780aa281814f9842a7c076d436932e7, type: 3}
  m_Name: VFXSlotFloat
  m_EditorClassIdentifier: 
  m_Parent: {fileID: 114322414316268068}
  m_Children: []
  m_UIPosition: {x: 0, y: 0}
  m_UICollapsed: 1
  m_UISuperCollapsed: 0
  m_MasterSlot: {fileID: 114833589730317984}
  m_MasterData:
    m_Owner: {fileID: 0}
    m_Value:
      m_Type:
        m_SerializableType: 
      m_SerializableObject: 
  m_Property:
    name: y
    m_serializedType:
      m_SerializableType: System.Single, mscorlib, Version=2.0.0.0, Culture=neutral,
        PublicKeyToken=b77a5c561934e089
    attributes: []
  m_Direction: 0
  m_LinkedSlots: []
--- !u!114 &114252513914906706
MonoBehaviour:
  m_ObjectHideFlags: 1
  m_CorrespondingSourceObject: {fileID: 0}
  m_PrefabInternal: {fileID: 0}
  m_GameObject: {fileID: 0}
  m_Enabled: 1
  m_EditorHideFlags: 0
  m_Script: {fileID: 11500000, guid: f780aa281814f9842a7c076d436932e7, type: 3}
  m_Name: VFXSlotFloat
  m_EditorClassIdentifier: 
  m_Parent: {fileID: 0}
  m_Children: []
  m_UIPosition: {x: 0, y: 0}
  m_UICollapsed: 1
  m_UISuperCollapsed: 0
  m_MasterSlot: {fileID: 114252513914906706}
  m_MasterData:
    m_Owner: {fileID: 114197684020777404}
    m_Value:
      m_Type:
        m_SerializableType: System.Single, mscorlib, Version=2.0.0.0, Culture=neutral,
          PublicKeyToken=b77a5c561934e089
      m_SerializableObject: 0
  m_Property:
    name: r
    m_serializedType:
      m_SerializableType: System.Single, mscorlib, Version=2.0.0.0, Culture=neutral,
        PublicKeyToken=b77a5c561934e089
    attributes:
    - m_Type: 3
      m_Min: -Infinity
      m_Max: Infinity
      m_Tooltip: A random number between 0 and 1.
  m_Direction: 1
  m_LinkedSlots:
  - {fileID: 114265592091538792}
--- !u!114 &114260787415671912
MonoBehaviour:
  m_ObjectHideFlags: 1
  m_CorrespondingSourceObject: {fileID: 0}
  m_PrefabInternal: {fileID: 0}
  m_GameObject: {fileID: 0}
  m_Enabled: 1
  m_EditorHideFlags: 0
  m_Script: {fileID: 11500000, guid: ac39bd03fca81b849929b9c966f1836a, type: 3}
  m_Name: VFXSlotFloat3
  m_EditorClassIdentifier: 
  m_Parent: {fileID: 114833589730317984}
  m_Children:
  - {fileID: 114005231468630334}
  - {fileID: 114211902720413178}
  - {fileID: 114327610474825230}
  m_UIPosition: {x: 0, y: 0}
  m_UICollapsed: 1
  m_UISuperCollapsed: 0
  m_MasterSlot: {fileID: 114833589730317984}
  m_MasterData:
    m_Owner: {fileID: 0}
    m_Value:
      m_Type:
        m_SerializableType: 
      m_SerializableObject: 
  m_Property:
    name: position
    m_serializedType:
      m_SerializableType: UnityEngine.Vector3, UnityEngine.CoreModule, Version=0.0.0.0,
        Culture=neutral, PublicKeyToken=null
    attributes:
    - m_Type: 3
      m_Min: -Infinity
      m_Max: Infinity
      m_Tooltip: The transform position.
  m_Direction: 0
  m_LinkedSlots: []
--- !u!114 &114265592091538792
MonoBehaviour:
  m_ObjectHideFlags: 1
  m_CorrespondingSourceObject: {fileID: 0}
  m_PrefabInternal: {fileID: 0}
  m_GameObject: {fileID: 0}
  m_Enabled: 1
  m_EditorHideFlags: 0
  m_Script: {fileID: 11500000, guid: f780aa281814f9842a7c076d436932e7, type: 3}
  m_Name: VFXSlotFloat
  m_EditorClassIdentifier: 
  m_Parent: {fileID: 114731095946555038}
  m_Children: []
  m_UIPosition: {x: 0, y: 0}
  m_UICollapsed: 1
  m_UISuperCollapsed: 0
  m_MasterSlot: {fileID: 114731095946555038}
  m_MasterData:
    m_Owner: {fileID: 0}
    m_Value:
      m_Type:
        m_SerializableType: 
      m_SerializableObject: 
  m_Property:
    name: x
    m_serializedType:
      m_SerializableType: System.Single, mscorlib, Version=2.0.0.0, Culture=neutral,
        PublicKeyToken=b77a5c561934e089
    attributes: []
  m_Direction: 0
  m_LinkedSlots:
  - {fileID: 114252513914906706}
--- !u!114 &114268506196348502
MonoBehaviour:
  m_ObjectHideFlags: 1
  m_CorrespondingSourceObject: {fileID: 0}
  m_PrefabInternal: {fileID: 0}
  m_GameObject: {fileID: 0}
  m_Enabled: 1
  m_EditorHideFlags: 0
  m_Script: {fileID: 11500000, guid: 87c154e0feeee864da39ba7591cf27e7, type: 3}
  m_Name: VFXSlotFloatN
  m_EditorClassIdentifier: 
  m_Parent: {fileID: 0}
  m_Children: []
  m_UIPosition: {x: 0, y: 0}
  m_UICollapsed: 1
  m_UISuperCollapsed: 0
  m_MasterSlot: {fileID: 114268506196348502}
  m_MasterData:
    m_Owner: {fileID: 114616033668644914}
    m_Value:
      m_Type:
        m_SerializableType: UnityEditor.VFX.FloatN, Assembly-CSharp-Editor-testable,
          Version=0.0.0.0, Culture=neutral, PublicKeyToken=null
      m_SerializableObject: '{"m_Components":[1.0]}'
  m_Property:
    name: max
    m_serializedType:
      m_SerializableType: UnityEditor.VFX.FloatN, Assembly-CSharp-Editor-testable,
        Version=0.0.0.0, Culture=neutral, PublicKeyToken=null
    attributes:
    - m_Type: 3
      m_Min: -Infinity
      m_Max: Infinity
      m_Tooltip: The maximum value to be generated.
  m_Direction: 0
  m_LinkedSlots: []
--- !u!114 &114280784735439508
MonoBehaviour:
  m_ObjectHideFlags: 1
  m_CorrespondingSourceObject: {fileID: 0}
  m_PrefabInternal: {fileID: 0}
  m_GameObject: {fileID: 0}
  m_Enabled: 1
  m_EditorHideFlags: 0
  m_Script: {fileID: 11500000, guid: f44f205d2606d1a4a91cfa6aa5ca9d87, type: 3}
  m_Name: VFXDataMesh
  m_EditorClassIdentifier: 
  m_Parent: {fileID: 0}
  m_Children: []
  m_UIPosition: {x: 0, y: 0}
  m_UICollapsed: 1
  m_UISuperCollapsed: 0
  m_Owners:
  - {fileID: 114086217117080280}
  shader: {fileID: 10755, guid: 0000000000000000f000000000000000, type: 0}
--- !u!114 &114306459418205222
MonoBehaviour:
  m_ObjectHideFlags: 1
  m_CorrespondingSourceObject: {fileID: 0}
  m_PrefabInternal: {fileID: 0}
  m_GameObject: {fileID: 0}
  m_Enabled: 1
  m_EditorHideFlags: 0
  m_Script: {fileID: 11500000, guid: f780aa281814f9842a7c076d436932e7, type: 3}
  m_Name: VFXSlotFloat
  m_EditorClassIdentifier: 
  m_Parent: {fileID: 114857860633617506}
  m_Children: []
  m_UIPosition: {x: 0, y: 0}
  m_UICollapsed: 1
  m_UISuperCollapsed: 0
  m_MasterSlot: {fileID: 114147748268126260}
  m_MasterData:
    m_Owner: {fileID: 0}
    m_Value:
      m_Type:
        m_SerializableType: 
      m_SerializableObject: 
  m_Property:
    name: y
    m_serializedType:
      m_SerializableType: System.Single, mscorlib, Version=2.0.0.0, Culture=neutral,
        PublicKeyToken=b77a5c561934e089
    attributes: []
  m_Direction: 0
  m_LinkedSlots: []
--- !u!114 &114322414316268068
MonoBehaviour:
  m_ObjectHideFlags: 1
  m_CorrespondingSourceObject: {fileID: 0}
  m_PrefabInternal: {fileID: 0}
  m_GameObject: {fileID: 0}
  m_Enabled: 1
  m_EditorHideFlags: 0
  m_Script: {fileID: 11500000, guid: ac39bd03fca81b849929b9c966f1836a, type: 3}
  m_Name: VFXSlotFloat3
  m_EditorClassIdentifier: 
  m_Parent: {fileID: 114833589730317984}
  m_Children:
  - {fileID: 114781538385368542}
  - {fileID: 114245810555316092}
  - {fileID: 114934009844304924}
  m_UIPosition: {x: 0, y: 0}
  m_UICollapsed: 1
  m_UISuperCollapsed: 0
  m_MasterSlot: {fileID: 114833589730317984}
  m_MasterData:
    m_Owner: {fileID: 0}
    m_Value:
      m_Type:
        m_SerializableType: 
      m_SerializableObject: 
  m_Property:
    name: scale
    m_serializedType:
      m_SerializableType: UnityEngine.Vector3, UnityEngine.CoreModule, Version=0.0.0.0,
        Culture=neutral, PublicKeyToken=null
    attributes:
    - m_Type: 3
      m_Min: -Infinity
      m_Max: Infinity
      m_Tooltip: The scale of the transform along each axis.
  m_Direction: 0
  m_LinkedSlots: []
--- !u!114 &114327610474825230
MonoBehaviour:
  m_ObjectHideFlags: 1
  m_CorrespondingSourceObject: {fileID: 0}
  m_PrefabInternal: {fileID: 0}
  m_GameObject: {fileID: 0}
  m_Enabled: 1
  m_EditorHideFlags: 0
  m_Script: {fileID: 11500000, guid: f780aa281814f9842a7c076d436932e7, type: 3}
  m_Name: VFXSlotFloat
  m_EditorClassIdentifier: 
  m_Parent: {fileID: 114260787415671912}
  m_Children: []
  m_UIPosition: {x: 0, y: 0}
  m_UICollapsed: 1
  m_UISuperCollapsed: 0
  m_MasterSlot: {fileID: 114833589730317984}
  m_MasterData:
    m_Owner: {fileID: 0}
    m_Value:
      m_Type:
        m_SerializableType: 
      m_SerializableObject: 
  m_Property:
    name: z
    m_serializedType:
      m_SerializableType: System.Single, mscorlib, Version=2.0.0.0, Culture=neutral,
        PublicKeyToken=b77a5c561934e089
    attributes: []
  m_Direction: 0
  m_LinkedSlots:
  - {fileID: 114964563188439966}
--- !u!114 &114335074170087518
MonoBehaviour:
  m_ObjectHideFlags: 1
  m_CorrespondingSourceObject: {fileID: 0}
  m_PrefabInternal: {fileID: 0}
  m_GameObject: {fileID: 0}
  m_Enabled: 1
  m_EditorHideFlags: 0
  m_Script: {fileID: 11500000, guid: c82227d5759e296488798b1554a72a15, type: 3}
  m_Name: VFXSlotColor
  m_EditorClassIdentifier: 
  m_Parent: {fileID: 0}
  m_Children:
  - {fileID: 114930875402990258}
  - {fileID: 114021375629313542}
  - {fileID: 114425225198118420}
  - {fileID: 114913032055927298}
  m_UIPosition: {x: 0, y: 0}
  m_UICollapsed: 1
  m_UISuperCollapsed: 0
  m_MasterSlot: {fileID: 114335074170087518}
  m_MasterData:
    m_Owner: {fileID: 114086217117080280}
    m_Value:
      m_Type:
        m_SerializableType: UnityEngine.Color, UnityEngine.CoreModule, Version=0.0.0.0,
          Culture=neutral, PublicKeyToken=null
      m_SerializableObject: '{"r":0.03471803665161133,"g":0.0,"b":0.0,"a":0.0}'
  m_Property:
    name: _Color
    m_serializedType:
      m_SerializableType: UnityEngine.Color, UnityEngine.CoreModule, Version=0.0.0.0,
        Culture=neutral, PublicKeyToken=null
    attributes: []
  m_Direction: 0
  m_LinkedSlots: []
--- !u!114 &114355646307886528
MonoBehaviour:
  m_ObjectHideFlags: 1
  m_CorrespondingSourceObject: {fileID: 0}
  m_PrefabInternal: {fileID: 0}
  m_GameObject: {fileID: 0}
  m_Enabled: 1
  m_EditorHideFlags: 0
  m_Script: {fileID: 11500000, guid: ac39bd03fca81b849929b9c966f1836a, type: 3}
  m_Name: VFXSlotFloat3
  m_EditorClassIdentifier: 
  m_Parent: {fileID: 114516048903986308}
  m_Children:
  - {fileID: 114802044266678658}
  - {fileID: 114026572197454136}
  - {fileID: 114787350257501494}
  m_UIPosition: {x: 0, y: 0}
  m_UICollapsed: 1
  m_UISuperCollapsed: 0
  m_MasterSlot: {fileID: 114516048903986308}
  m_MasterData:
    m_Owner: {fileID: 0}
    m_Value:
      m_Type:
        m_SerializableType: 
      m_SerializableObject: 
  m_Property:
    name: direction
    m_serializedType:
      m_SerializableType: UnityEngine.Vector3, UnityEngine.CoreModule, Version=0.0.0.0,
        Culture=neutral, PublicKeyToken=null
    attributes:
    - m_Type: 3
      m_Min: -Infinity
      m_Max: Infinity
      m_Tooltip: The normalized direction.
  m_Direction: 0
  m_LinkedSlots: []
--- !u!114 &114368794217369164
MonoBehaviour:
  m_ObjectHideFlags: 1
  m_CorrespondingSourceObject: {fileID: 0}
  m_PrefabInternal: {fileID: 0}
  m_GameObject: {fileID: 0}
  m_Enabled: 1
  m_EditorHideFlags: 0
  m_Script: {fileID: 11500000, guid: 87c154e0feeee864da39ba7591cf27e7, type: 3}
  m_Name: VFXSlotFloatN
  m_EditorClassIdentifier: 
  m_Parent: {fileID: 0}
  m_Children: []
  m_UIPosition: {x: 0, y: 0}
  m_UICollapsed: 1
  m_UISuperCollapsed: 0
  m_MasterSlot: {fileID: 114368794217369164}
  m_MasterData:
    m_Owner: {fileID: 114985235925502318}
    m_Value:
      m_Type:
        m_SerializableType: UnityEditor.VFX.FloatN, Assembly-CSharp-Editor-testable,
          Version=0.0.0.0, Culture=neutral, PublicKeyToken=null
      m_SerializableObject: '{"m_Components":[1.0]}'
  m_Property:
    name: max
    m_serializedType:
      m_SerializableType: UnityEditor.VFX.FloatN, Assembly-CSharp-Editor-testable,
        Version=0.0.0.0, Culture=neutral, PublicKeyToken=null
    attributes:
    - m_Type: 3
      m_Min: -Infinity
      m_Max: Infinity
      m_Tooltip: The maximum value to be generated.
  m_Direction: 0
  m_LinkedSlots: []
--- !u!114 &114418448733725326
MonoBehaviour:
  m_ObjectHideFlags: 1
  m_CorrespondingSourceObject: {fileID: 0}
  m_PrefabInternal: {fileID: 0}
  m_GameObject: {fileID: 0}
  m_Enabled: 1
  m_EditorHideFlags: 0
  m_Script: {fileID: 11500000, guid: f780aa281814f9842a7c076d436932e7, type: 3}
  m_Name: VFXSlotFloat
  m_EditorClassIdentifier: 
  m_Parent: {fileID: 0}
  m_Children: []
  m_UIPosition: {x: 0, y: 0}
  m_UICollapsed: 1
  m_UISuperCollapsed: 0
  m_MasterSlot: {fileID: 114418448733725326}
  m_MasterData:
    m_Owner: {fileID: 114985235925502318}
    m_Value:
      m_Type:
        m_SerializableType: System.Single, mscorlib, Version=2.0.0.0, Culture=neutral,
          PublicKeyToken=b77a5c561934e089
      m_SerializableObject: 0
  m_Property:
    name: r
    m_serializedType:
      m_SerializableType: System.Single, mscorlib, Version=2.0.0.0, Culture=neutral,
        PublicKeyToken=b77a5c561934e089
    attributes:
    - m_Type: 3
      m_Min: -Infinity
      m_Max: Infinity
      m_Tooltip: A random number between 0 and 1.
  m_Direction: 1
  m_LinkedSlots:
  - {fileID: 114190167496724820}
--- !u!114 &114418470293028250
MonoBehaviour:
  m_ObjectHideFlags: 1
  m_CorrespondingSourceObject: {fileID: 0}
  m_PrefabInternal: {fileID: 0}
  m_GameObject: {fileID: 0}
  m_Enabled: 1
  m_EditorHideFlags: 0
  m_Script: {fileID: 11500000, guid: c52d920e7fff73b498050a6b3c4404ca, type: 3}
  m_Name: VFXSlotUint
  m_EditorClassIdentifier: 
  m_Parent: {fileID: 0}
  m_Children: []
  m_UIPosition: {x: 0, y: 0}
  m_UICollapsed: 1
  m_UISuperCollapsed: 0
  m_MasterSlot: {fileID: 114418470293028250}
  m_MasterData:
    m_Owner: {fileID: 114985235925502318}
    m_Value:
      m_Type:
        m_SerializableType: System.UInt32, mscorlib, Version=2.0.0.0, Culture=neutral,
          PublicKeyToken=b77a5c561934e089
      m_SerializableObject: 1
  m_Property:
    name: hash
    m_serializedType:
      m_SerializableType: System.UInt32, mscorlib, Version=2.0.0.0, Culture=neutral,
        PublicKeyToken=b77a5c561934e089
    attributes:
    - m_Type: 3
      m_Min: -Infinity
      m_Max: Infinity
      m_Tooltip: An optional additional hash.
  m_Direction: 0
  m_LinkedSlots: []
--- !u!114 &114425225198118420
MonoBehaviour:
  m_ObjectHideFlags: 1
  m_CorrespondingSourceObject: {fileID: 0}
  m_PrefabInternal: {fileID: 0}
  m_GameObject: {fileID: 0}
  m_Enabled: 1
  m_EditorHideFlags: 0
  m_Script: {fileID: 11500000, guid: f780aa281814f9842a7c076d436932e7, type: 3}
  m_Name: VFXSlotFloat
  m_EditorClassIdentifier: 
  m_Parent: {fileID: 114335074170087518}
  m_Children: []
  m_UIPosition: {x: 0, y: 0}
  m_UICollapsed: 1
  m_UISuperCollapsed: 0
  m_MasterSlot: {fileID: 114335074170087518}
  m_MasterData:
    m_Owner: {fileID: 0}
    m_Value:
      m_Type:
        m_SerializableType: 
      m_SerializableObject: 
  m_Property:
    name: b
    m_serializedType:
      m_SerializableType: System.Single, mscorlib, Version=2.0.0.0, Culture=neutral,
        PublicKeyToken=b77a5c561934e089
    attributes: []
  m_Direction: 0
  m_LinkedSlots: []
--- !u!114 &114428056762435826
MonoBehaviour:
  m_ObjectHideFlags: 1
  m_CorrespondingSourceObject: {fileID: 0}
  m_PrefabInternal: {fileID: 0}
  m_GameObject: {fileID: 0}
  m_Enabled: 1
  m_EditorHideFlags: 0
  m_Script: {fileID: 11500000, guid: f780aa281814f9842a7c076d436932e7, type: 3}
  m_Name: VFXSlotFloat
  m_EditorClassIdentifier: 
  m_Parent: {fileID: 114578844751569022}
  m_Children: []
  m_UIPosition: {x: 0, y: 0}
  m_UICollapsed: 1
  m_UISuperCollapsed: 0
  m_MasterSlot: {fileID: 114578844751569022}
  m_MasterData:
    m_Owner: {fileID: 0}
    m_Value:
      m_Type:
        m_SerializableType: 
      m_SerializableObject: 
  m_Property:
    name: x
    m_serializedType:
      m_SerializableType: System.Single, mscorlib, Version=2.0.0.0, Culture=neutral,
        PublicKeyToken=b77a5c561934e089
    attributes: []
  m_Direction: 0
  m_LinkedSlots: []
--- !u!114 &114438916103597936
MonoBehaviour:
  m_ObjectHideFlags: 1
  m_CorrespondingSourceObject: {fileID: 0}
  m_PrefabInternal: {fileID: 0}
  m_GameObject: {fileID: 0}
  m_Enabled: 1
  m_EditorHideFlags: 0
  m_Script: {fileID: 11500000, guid: 87c154e0feeee864da39ba7591cf27e7, type: 3}
  m_Name: VFXSlotFloatN
  m_EditorClassIdentifier: 
  m_Parent: {fileID: 0}
  m_Children: []
  m_UIPosition: {x: 0, y: 0}
  m_UICollapsed: 1
  m_UISuperCollapsed: 0
  m_MasterSlot: {fileID: 114438916103597936}
  m_MasterData:
    m_Owner: {fileID: 114616033668644914}
    m_Value:
      m_Type:
        m_SerializableType: UnityEditor.VFX.FloatN, Assembly-CSharp-Editor-testable,
          Version=0.0.0.0, Culture=neutral, PublicKeyToken=null
      m_SerializableObject: '{"m_Components":[0.0]}'
  m_Property:
    name: min
    m_serializedType:
      m_SerializableType: UnityEditor.VFX.FloatN, Assembly-CSharp-Editor-testable,
        Version=0.0.0.0, Culture=neutral, PublicKeyToken=null
    attributes:
    - m_Type: 3
      m_Min: -Infinity
      m_Max: Infinity
      m_Tooltip: The minimum value to be generated.
  m_Direction: 0
  m_LinkedSlots: []
--- !u!114 &114443705085104674
MonoBehaviour:
  m_ObjectHideFlags: 1
  m_CorrespondingSourceObject: {fileID: 0}
  m_PrefabInternal: {fileID: 0}
  m_GameObject: {fileID: 0}
  m_Enabled: 1
  m_EditorHideFlags: 0
  m_Script: {fileID: 11500000, guid: f780aa281814f9842a7c076d436932e7, type: 3}
  m_Name: VFXSlotFloat
  m_EditorClassIdentifier: 
  m_Parent: {fileID: 114559468295946172}
  m_Children: []
  m_UIPosition: {x: 0, y: 0}
  m_UICollapsed: 1
  m_UISuperCollapsed: 0
  m_MasterSlot: {fileID: 114559468295946172}
  m_MasterData:
    m_Owner: {fileID: 0}
    m_Value:
      m_Type:
        m_SerializableType: 
      m_SerializableObject: 
  m_Property:
    name: x
    m_serializedType:
      m_SerializableType: System.Single, mscorlib, Version=2.0.0.0, Culture=neutral,
        PublicKeyToken=b77a5c561934e089
    attributes: []
  m_Direction: 1
  m_LinkedSlots: []
--- !u!114 &114452578331692224
MonoBehaviour:
  m_ObjectHideFlags: 1
  m_CorrespondingSourceObject: {fileID: 0}
  m_PrefabInternal: {fileID: 0}
  m_GameObject: {fileID: 0}
  m_Enabled: 1
  m_EditorHideFlags: 0
  m_Script: {fileID: 11500000, guid: 87c154e0feeee864da39ba7591cf27e7, type: 3}
  m_Name: VFXSlotFloatN
  m_EditorClassIdentifier: 
  m_Parent: {fileID: 0}
  m_Children: []
  m_UIPosition: {x: 0, y: 0}
  m_UICollapsed: 1
  m_UISuperCollapsed: 0
  m_MasterSlot: {fileID: 114452578331692224}
  m_MasterData:
    m_Owner: {fileID: 114985235925502318}
    m_Value:
      m_Type:
        m_SerializableType: UnityEditor.VFX.FloatN, Assembly-CSharp-Editor-testable,
          Version=0.0.0.0, Culture=neutral, PublicKeyToken=null
      m_SerializableObject: '{"m_Components":[0.0]}'
  m_Property:
    name: min
    m_serializedType:
      m_SerializableType: UnityEditor.VFX.FloatN, Assembly-CSharp-Editor-testable,
        Version=0.0.0.0, Culture=neutral, PublicKeyToken=null
    attributes:
    - m_Type: 3
      m_Min: -Infinity
      m_Max: Infinity
      m_Tooltip: The minimum value to be generated.
  m_Direction: 0
  m_LinkedSlots: []
--- !u!114 &114474769383934804
MonoBehaviour:
  m_ObjectHideFlags: 1
  m_CorrespondingSourceObject: {fileID: 0}
  m_PrefabInternal: {fileID: 0}
  m_GameObject: {fileID: 0}
  m_Enabled: 1
  m_EditorHideFlags: 0
  m_Script: {fileID: 11500000, guid: f780aa281814f9842a7c076d436932e7, type: 3}
  m_Name: VFXSlotFloat
  m_EditorClassIdentifier: 
  m_Parent: {fileID: 114567660958482924}
  m_Children: []
  m_UIPosition: {x: 0, y: 0}
  m_UICollapsed: 1
  m_UISuperCollapsed: 0
  m_MasterSlot: {fileID: 114040158055856948}
  m_MasterData:
    m_Owner: {fileID: 0}
    m_Value:
      m_Type:
        m_SerializableType: 
      m_SerializableObject: 
  m_Property:
    name: x
    m_serializedType:
      m_SerializableType: System.Single, mscorlib, Version=2.0.0.0, Culture=neutral,
        PublicKeyToken=b77a5c561934e089
    attributes: []
  m_Direction: 0
  m_LinkedSlots: []
--- !u!114 &114500194458422566
MonoBehaviour:
  m_ObjectHideFlags: 1
  m_CorrespondingSourceObject: {fileID: 0}
  m_PrefabInternal: {fileID: 0}
  m_GameObject: {fileID: 0}
  m_Enabled: 1
  m_EditorHideFlags: 0
  m_Script: {fileID: 11500000, guid: f780aa281814f9842a7c076d436932e7, type: 3}
  m_Name: VFXSlotFloat
  m_EditorClassIdentifier: 
  m_Parent: {fileID: 114578844751569022}
  m_Children: []
  m_UIPosition: {x: 0, y: 0}
  m_UICollapsed: 1
  m_UISuperCollapsed: 0
  m_MasterSlot: {fileID: 114578844751569022}
  m_MasterData:
    m_Owner: {fileID: 0}
    m_Value:
      m_Type:
        m_SerializableType: 
      m_SerializableObject: 
  m_Property:
    name: y
    m_serializedType:
      m_SerializableType: System.Single, mscorlib, Version=2.0.0.0, Culture=neutral,
        PublicKeyToken=b77a5c561934e089
    attributes: []
  m_Direction: 0
  m_LinkedSlots: []
--- !u!114 &114511040642271288
MonoBehaviour:
  m_ObjectHideFlags: 1
  m_CorrespondingSourceObject: {fileID: 0}
  m_PrefabInternal: {fileID: 0}
  m_GameObject: {fileID: 0}
  m_Enabled: 1
  m_EditorHideFlags: 0
  m_Script: {fileID: 11500000, guid: 87c154e0feeee864da39ba7591cf27e7, type: 3}
  m_Name: VFXSlotFloatN
  m_EditorClassIdentifier: 
  m_Parent: {fileID: 0}
  m_Children: []
  m_UIPosition: {x: 0, y: 0}
  m_UICollapsed: 1
  m_UISuperCollapsed: 0
  m_MasterSlot: {fileID: 114511040642271288}
  m_MasterData:
    m_Owner: {fileID: 114197684020777404}
    m_Value:
      m_Type:
        m_SerializableType: UnityEditor.VFX.FloatN, Assembly-CSharp-Editor-testable,
          Version=0.0.0.0, Culture=neutral, PublicKeyToken=null
      m_SerializableObject: '{"m_Components":[1.0]}'
  m_Property:
    name: max
    m_serializedType:
      m_SerializableType: UnityEditor.VFX.FloatN, Assembly-CSharp-Editor-testable,
        Version=0.0.0.0, Culture=neutral, PublicKeyToken=null
    attributes:
    - m_Type: 3
      m_Min: -Infinity
      m_Max: Infinity
      m_Tooltip: The maximum value to be generated.
  m_Direction: 0
  m_LinkedSlots: []
--- !u!114 &114516048903986308
MonoBehaviour:
  m_ObjectHideFlags: 1
  m_CorrespondingSourceObject: {fileID: 0}
  m_PrefabInternal: {fileID: 0}
  m_GameObject: {fileID: 0}
  m_Enabled: 1
  m_EditorHideFlags: 0
  m_Script: {fileID: 11500000, guid: e8f2b4a846fd4c14a893cde576ad172b, type: 3}
  m_Name: VFXSlotDirection
  m_EditorClassIdentifier: 
  m_Parent: {fileID: 0}
  m_Children:
  - {fileID: 114355646307886528}
  m_UIPosition: {x: 0, y: 0}
  m_UICollapsed: 1
  m_UISuperCollapsed: 0
  m_MasterSlot: {fileID: 114516048903986308}
  m_MasterData:
    m_Owner: {fileID: 114860565901847902}
    m_Value:
      m_Type:
        m_SerializableType: UnityEditor.VFX.DirectionType, Assembly-CSharp-Editor-testable,
          Version=0.0.0.0, Culture=neutral, PublicKeyToken=null
      m_SerializableObject: '{"space":0,"direction":{"x":0.0,"y":1.0,"z":0.0}}'
  m_Property:
    name: Up
    m_serializedType:
      m_SerializableType: UnityEditor.VFX.DirectionType, Assembly-CSharp-Editor-testable,
        Version=0.0.0.0, Culture=neutral, PublicKeyToken=null
    attributes: []
  m_Direction: 0
  m_LinkedSlots: []
--- !u!114 &114523269366936666
MonoBehaviour:
  m_ObjectHideFlags: 1
  m_CorrespondingSourceObject: {fileID: 0}
  m_PrefabInternal: {fileID: 0}
  m_GameObject: {fileID: 0}
  m_Enabled: 1
  m_EditorHideFlags: 0
  m_Script: {fileID: 11500000, guid: f780aa281814f9842a7c076d436932e7, type: 3}
  m_Name: VFXSlotFloat
  m_EditorClassIdentifier: 
  m_Parent: {fileID: 114857860633617506}
  m_Children: []
  m_UIPosition: {x: 0, y: 0}
  m_UICollapsed: 1
  m_UISuperCollapsed: 0
  m_MasterSlot: {fileID: 114147748268126260}
  m_MasterData:
    m_Owner: {fileID: 0}
    m_Value:
      m_Type:
        m_SerializableType: 
      m_SerializableObject: 
  m_Property:
    name: x
    m_serializedType:
      m_SerializableType: System.Single, mscorlib, Version=2.0.0.0, Culture=neutral,
        PublicKeyToken=b77a5c561934e089
    attributes: []
  m_Direction: 0
  m_LinkedSlots: []
--- !u!114 &114525458568279438
MonoBehaviour:
  m_ObjectHideFlags: 1
  m_CorrespondingSourceObject: {fileID: 0}
  m_PrefabInternal: {fileID: 0}
  m_GameObject: {fileID: 0}
  m_Enabled: 1
  m_EditorHideFlags: 0
  m_Script: {fileID: 11500000, guid: 87c154e0feeee864da39ba7591cf27e7, type: 3}
  m_Name: VFXSlotFloatN
  m_EditorClassIdentifier: 
  m_Parent: {fileID: 0}
  m_Children: []
  m_UIPosition: {x: 0, y: 0}
  m_UICollapsed: 1
  m_UISuperCollapsed: 0
  m_MasterSlot: {fileID: 114525458568279438}
  m_MasterData:
    m_Owner: {fileID: 114647256529599658}
    m_Value:
      m_Type:
        m_SerializableType: UnityEditor.VFX.FloatN, Assembly-CSharp-Editor-testable,
          Version=0.0.0.0, Culture=neutral, PublicKeyToken=null
      m_SerializableObject: '{"m_Components":[0.0]}'
  m_Property:
    name: min
    m_serializedType:
      m_SerializableType: UnityEditor.VFX.FloatN, Assembly-CSharp-Editor-testable,
        Version=0.0.0.0, Culture=neutral, PublicKeyToken=null
    attributes:
    - m_Type: 3
      m_Min: -Infinity
      m_Max: Infinity
      m_Tooltip: The minimum value to be generated.
  m_Direction: 0
  m_LinkedSlots: []
--- !u!114 &114536254170934970
MonoBehaviour:
  m_ObjectHideFlags: 1
  m_CorrespondingSourceObject: {fileID: 0}
  m_PrefabInternal: {fileID: 0}
  m_GameObject: {fileID: 0}
  m_Enabled: 1
  m_EditorHideFlags: 0
  m_Script: {fileID: 11500000, guid: c52d920e7fff73b498050a6b3c4404ca, type: 3}
  m_Name: VFXSlotUint
  m_EditorClassIdentifier: 
  m_Parent: {fileID: 0}
  m_Children: []
  m_UIPosition: {x: 0, y: 0}
  m_UICollapsed: 1
  m_UISuperCollapsed: 0
  m_MasterSlot: {fileID: 114536254170934970}
  m_MasterData:
    m_Owner: {fileID: 114616033668644914}
    m_Value:
      m_Type:
        m_SerializableType: System.UInt32, mscorlib, Version=2.0.0.0, Culture=neutral,
          PublicKeyToken=b77a5c561934e089
      m_SerializableObject: 2
  m_Property:
    name: hash
    m_serializedType:
      m_SerializableType: System.UInt32, mscorlib, Version=2.0.0.0, Culture=neutral,
        PublicKeyToken=b77a5c561934e089
    attributes:
    - m_Type: 3
      m_Min: -Infinity
      m_Max: Infinity
      m_Tooltip: An optional additional hash.
  m_Direction: 0
  m_LinkedSlots: []
--- !u!114 &114552771254788820
MonoBehaviour:
  m_ObjectHideFlags: 1
  m_CorrespondingSourceObject: {fileID: 0}
  m_PrefabInternal: {fileID: 0}
  m_GameObject: {fileID: 0}
  m_Enabled: 1
  m_EditorHideFlags: 0
  m_Script: {fileID: 11500000, guid: f780aa281814f9842a7c076d436932e7, type: 3}
  m_Name: VFXSlotFloat
  m_EditorClassIdentifier: 
  m_Parent: {fileID: 114850673920943566}
  m_Children: []
  m_UIPosition: {x: 0, y: 0}
  m_UICollapsed: 1
  m_UISuperCollapsed: 0
  m_MasterSlot: {fileID: 114850673920943566}
  m_MasterData:
    m_Owner: {fileID: 0}
    m_Value:
      m_Type:
        m_SerializableType: 
      m_SerializableObject: 
  m_Property:
    name: z
    m_serializedType:
      m_SerializableType: System.Single, mscorlib, Version=2.0.0.0, Culture=neutral,
        PublicKeyToken=b77a5c561934e089
    attributes: []
  m_Direction: 0
  m_LinkedSlots: []
--- !u!114 &114559468295946172
MonoBehaviour:
  m_ObjectHideFlags: 1
  m_CorrespondingSourceObject: {fileID: 0}
  m_PrefabInternal: {fileID: 0}
  m_GameObject: {fileID: 0}
  m_Enabled: 1
  m_EditorHideFlags: 0
  m_Script: {fileID: 11500000, guid: c499060cea9bbb24b8d723eafa343303, type: 3}
  m_Name: VFXSlotFloat4
  m_EditorClassIdentifier: 
  m_Parent: {fileID: 0}
  m_Children:
  - {fileID: 114443705085104674}
  - {fileID: 114097051935242724}
  - {fileID: 114032893624721438}
  - {fileID: 114816307712231346}
  m_UIPosition: {x: 0, y: 0}
  m_UICollapsed: 0
  m_UISuperCollapsed: 0
  m_MasterSlot: {fileID: 114559468295946172}
  m_MasterData:
    m_Owner: {fileID: 114875043527088574}
    m_Value:
      m_Type:
        m_SerializableType: UnityEngine.Vector4, UnityEngine.CoreModule, Version=0.0.0.0,
          Culture=neutral, PublicKeyToken=null
      m_SerializableObject: '{"x":0.0,"y":0.0,"z":0.0,"w":0.0}'
  m_Property:
    name: rgb
    m_serializedType:
      m_SerializableType: UnityEngine.Vector4, UnityEngine.CoreModule, Version=0.0.0.0,
        Culture=neutral, PublicKeyToken=null
    attributes: []
  m_Direction: 1
  m_LinkedSlots:
  - {fileID: 114578844751569022}
--- !u!114 &114560439451129262
MonoBehaviour:
  m_ObjectHideFlags: 1
  m_CorrespondingSourceObject: {fileID: 0}
  m_PrefabInternal: {fileID: 0}
  m_GameObject: {fileID: 0}
  m_Enabled: 1
  m_EditorHideFlags: 0
  m_Script: {fileID: 11500000, guid: f780aa281814f9842a7c076d436932e7, type: 3}
  m_Name: VFXSlotFloat
  m_EditorClassIdentifier: 
  m_Parent: {fileID: 114578844751569022}
  m_Children: []
  m_UIPosition: {x: 0, y: 0}
  m_UICollapsed: 1
  m_UISuperCollapsed: 0
  m_MasterSlot: {fileID: 114578844751569022}
  m_MasterData:
    m_Owner: {fileID: 0}
    m_Value:
      m_Type:
        m_SerializableType: 
      m_SerializableObject: 
  m_Property:
    name: z
    m_serializedType:
      m_SerializableType: System.Single, mscorlib, Version=2.0.0.0, Culture=neutral,
        PublicKeyToken=b77a5c561934e089
    attributes: []
  m_Direction: 0
  m_LinkedSlots: []
--- !u!114 &114567660958482924
MonoBehaviour:
  m_ObjectHideFlags: 1
  m_CorrespondingSourceObject: {fileID: 0}
  m_PrefabInternal: {fileID: 0}
  m_GameObject: {fileID: 0}
  m_Enabled: 1
  m_EditorHideFlags: 0
  m_Script: {fileID: 11500000, guid: ac39bd03fca81b849929b9c966f1836a, type: 3}
  m_Name: VFXSlotFloat3
  m_EditorClassIdentifier: 
  m_Parent: {fileID: 114040158055856948}
  m_Children:
  - {fileID: 114474769383934804}
  - {fileID: 114238316278941324}
  - {fileID: 114770962630698374}
  m_UIPosition: {x: 0, y: 0}
  m_UICollapsed: 1
  m_UISuperCollapsed: 0
  m_MasterSlot: {fileID: 114040158055856948}
  m_MasterData:
    m_Owner: {fileID: 0}
    m_Value:
      m_Type:
        m_SerializableType: 
      m_SerializableObject: 
  m_Property:
    name: direction
    m_serializedType:
      m_SerializableType: UnityEngine.Vector3, UnityEngine.CoreModule, Version=0.0.0.0,
        Culture=neutral, PublicKeyToken=null
    attributes:
    - m_Type: 3
      m_Min: -Infinity
      m_Max: Infinity
      m_Tooltip: The normalized direction.
  m_Direction: 0
  m_LinkedSlots: []
--- !u!114 &114574021825654330
MonoBehaviour:
  m_ObjectHideFlags: 1
  m_CorrespondingSourceObject: {fileID: 0}
  m_PrefabInternal: {fileID: 0}
  m_GameObject: {fileID: 0}
  m_Enabled: 1
  m_EditorHideFlags: 0
  m_Script: {fileID: 11500000, guid: f780aa281814f9842a7c076d436932e7, type: 3}
  m_Name: VFXSlotFloat
  m_EditorClassIdentifier: 
  m_Parent: {fileID: 114850673920943566}
  m_Children: []
  m_UIPosition: {x: 0, y: 0}
  m_UICollapsed: 1
  m_UISuperCollapsed: 0
  m_MasterSlot: {fileID: 114850673920943566}
  m_MasterData:
    m_Owner: {fileID: 0}
    m_Value:
      m_Type:
        m_SerializableType: 
      m_SerializableObject: 
  m_Property:
    name: y
    m_serializedType:
      m_SerializableType: System.Single, mscorlib, Version=2.0.0.0, Culture=neutral,
        PublicKeyToken=b77a5c561934e089
    attributes: []
  m_Direction: 0
  m_LinkedSlots: []
--- !u!114 &114578844751569022
MonoBehaviour:
  m_ObjectHideFlags: 1
  m_CorrespondingSourceObject: {fileID: 0}
  m_PrefabInternal: {fileID: 0}
  m_GameObject: {fileID: 0}
  m_Enabled: 1
  m_EditorHideFlags: 0
  m_Script: {fileID: 11500000, guid: ac39bd03fca81b849929b9c966f1836a, type: 3}
  m_Name: VFXSlotFloat3
  m_EditorClassIdentifier: 
  m_Parent: {fileID: 0}
  m_Children:
  - {fileID: 114428056762435826}
  - {fileID: 114500194458422566}
  - {fileID: 114560439451129262}
  m_UIPosition: {x: 0, y: 0}
  m_UICollapsed: 1
  m_UISuperCollapsed: 0
  m_MasterSlot: {fileID: 114578844751569022}
  m_MasterData:
    m_Owner: {fileID: 114077158269611242}
    m_Value:
      m_Type:
        m_SerializableType: UnityEngine.Vector3, UnityEngine.CoreModule, Version=0.0.0.0,
          Culture=neutral, PublicKeyToken=null
      m_SerializableObject: '{"x":1.0,"y":0.0,"z":0.0}'
  m_Property:
    name: Color
    m_serializedType:
      m_SerializableType: UnityEngine.Vector3, UnityEngine.CoreModule, Version=0.0.0.0,
        Culture=neutral, PublicKeyToken=null
    attributes:
    - m_Type: 5
      m_Min: -Infinity
      m_Max: Infinity
      m_Tooltip: 
  m_Direction: 0
  m_LinkedSlots:
  - {fileID: 114559468295946172}
--- !u!114 &114594378946256154
MonoBehaviour:
  m_ObjectHideFlags: 1
  m_CorrespondingSourceObject: {fileID: 0}
  m_PrefabInternal: {fileID: 0}
  m_GameObject: {fileID: 0}
  m_Enabled: 1
  m_EditorHideFlags: 0
  m_Script: {fileID: 11500000, guid: f780aa281814f9842a7c076d436932e7, type: 3}
  m_Name: VFXSlotFloat
  m_EditorClassIdentifier: 
  m_Parent: {fileID: 0}
  m_Children: []
  m_UIPosition: {x: 0, y: 0}
  m_UICollapsed: 1
  m_UISuperCollapsed: 0
  m_MasterSlot: {fileID: 114594378946256154}
  m_MasterData:
    m_Owner: {fileID: 114647256529599658}
    m_Value:
      m_Type:
        m_SerializableType: System.Single, mscorlib, Version=2.0.0.0, Culture=neutral,
          PublicKeyToken=b77a5c561934e089
      m_SerializableObject: 0
  m_Property:
    name: r
    m_serializedType:
      m_SerializableType: System.Single, mscorlib, Version=2.0.0.0, Culture=neutral,
        PublicKeyToken=b77a5c561934e089
    attributes:
    - m_Type: 3
      m_Min: -Infinity
      m_Max: Infinity
      m_Tooltip: A random number between 0 and 1.
  m_Direction: 1
  m_LinkedSlots:
  - {fileID: 114087171882539502}
  - {fileID: 114004282584513614}
--- !u!114 &114602781375557382
MonoBehaviour:
  m_ObjectHideFlags: 1
  m_CorrespondingSourceObject: {fileID: 0}
  m_PrefabInternal: {fileID: 0}
  m_GameObject: {fileID: 0}
  m_Enabled: 1
  m_EditorHideFlags: 0
  m_Script: {fileID: 11500000, guid: f780aa281814f9842a7c076d436932e7, type: 3}
  m_Name: VFXSlotFloat
  m_EditorClassIdentifier: 
  m_Parent: {fileID: 114976240096296726}
  m_Children: []
  m_UIPosition: {x: 0, y: 0}
  m_UICollapsed: 1
  m_UISuperCollapsed: 0
  m_MasterSlot: {fileID: 114147748268126260}
  m_MasterData:
    m_Owner: {fileID: 0}
    m_Value:
      m_Type:
        m_SerializableType: 
      m_SerializableObject: 
  m_Property:
    name: z
    m_serializedType:
      m_SerializableType: System.Single, mscorlib, Version=2.0.0.0, Culture=neutral,
        PublicKeyToken=b77a5c561934e089
    attributes: []
  m_Direction: 0
  m_LinkedSlots: []
--- !u!114 &114611449998612666
MonoBehaviour:
  m_ObjectHideFlags: 1
  m_CorrespondingSourceObject: {fileID: 0}
  m_PrefabInternal: {fileID: 0}
  m_GameObject: {fileID: 0}
  m_Enabled: 1
  m_EditorHideFlags: 0
  m_Script: {fileID: 11500000, guid: f780aa281814f9842a7c076d436932e7, type: 3}
  m_Name: VFXSlotFloat
  m_EditorClassIdentifier: 
  m_Parent: {fileID: 114857860633617506}
  m_Children: []
  m_UIPosition: {x: 0, y: 0}
  m_UICollapsed: 1
  m_UISuperCollapsed: 0
  m_MasterSlot: {fileID: 114147748268126260}
  m_MasterData:
    m_Owner: {fileID: 0}
    m_Value:
      m_Type:
        m_SerializableType: 
      m_SerializableObject: 
  m_Property:
    name: z
    m_serializedType:
      m_SerializableType: System.Single, mscorlib, Version=2.0.0.0, Culture=neutral,
        PublicKeyToken=b77a5c561934e089
    attributes: []
  m_Direction: 0
  m_LinkedSlots: []
--- !u!114 &114616033668644914
MonoBehaviour:
  m_ObjectHideFlags: 1
  m_CorrespondingSourceObject: {fileID: 0}
  m_PrefabInternal: {fileID: 0}
  m_GameObject: {fileID: 0}
  m_Enabled: 1
  m_EditorHideFlags: 0
  m_Script: {fileID: 11500000, guid: c42128e17c583714a909b4997c80c916, type: 3}
  m_Name: VFXOperatorRandom
  m_EditorClassIdentifier: 
  m_Parent: {fileID: 114860976365752148}
  m_Children: []
  m_UIPosition: {x: 671.58057, y: 670.73785}
  m_UICollapsed: 0
  m_UISuperCollapsed: 0
  m_InputSlots:
  - {fileID: 114438916103597936}
  - {fileID: 114268506196348502}
  - {fileID: 114536254170934970}
  m_OutputSlots:
  - {fileID: 114152796109532948}
  seed: 1
  constant: 1
--- !u!114 &114633406712383378
MonoBehaviour:
  m_ObjectHideFlags: 1
  m_CorrespondingSourceObject: {fileID: 0}
  m_PrefabInternal: {fileID: 0}
  m_GameObject: {fileID: 0}
  m_Enabled: 1
  m_EditorHideFlags: 0
  m_Script: {fileID: 11500000, guid: f780aa281814f9842a7c076d436932e7, type: 3}
  m_Name: VFXSlotFloat
  m_EditorClassIdentifier: 
  m_Parent: {fileID: 0}
  m_Children: []
  m_UIPosition: {x: 0, y: 0}
  m_UICollapsed: 1
  m_UISuperCollapsed: 0
  m_MasterSlot: {fileID: 114633406712383378}
  m_MasterData:
    m_Owner: {fileID: 114978939162786976}
    m_Value:
      m_Type:
        m_SerializableType: System.Single, mscorlib, Version=2.0.0.0, Culture=neutral,
          PublicKeyToken=b77a5c561934e089
      m_SerializableObject: 0.01
  m_Property:
    name: SizeX
    m_serializedType:
      m_SerializableType: System.Single, mscorlib, Version=2.0.0.0, Culture=neutral,
        PublicKeyToken=b77a5c561934e089
    attributes: []
  m_Direction: 0
  m_LinkedSlots: []
--- !u!114 &114647256529599658
MonoBehaviour:
  m_ObjectHideFlags: 1
  m_CorrespondingSourceObject: {fileID: 0}
  m_PrefabInternal: {fileID: 0}
  m_GameObject: {fileID: 0}
  m_Enabled: 1
  m_EditorHideFlags: 0
  m_Script: {fileID: 11500000, guid: c42128e17c583714a909b4997c80c916, type: 3}
  m_Name: VFXOperatorRandom
  m_EditorClassIdentifier: 
  m_Parent: {fileID: 114860976365752148}
  m_Children: []
  m_UIPosition: {x: 905.1459, y: 46.378067}
  m_UICollapsed: 0
  m_UISuperCollapsed: 0
  m_InputSlots:
  - {fileID: 114525458568279438}
  - {fileID: 114030431747322730}
  - {fileID: 114772155971813490}
  m_OutputSlots:
  - {fileID: 114594378946256154}
  seed: 0
  constant: 1
--- !u!114 &114660480484297762
MonoBehaviour:
  m_ObjectHideFlags: 1
  m_CorrespondingSourceObject: {fileID: 0}
  m_PrefabInternal: {fileID: 0}
  m_GameObject: {fileID: 0}
  m_Enabled: 1
  m_EditorHideFlags: 0
  m_Script: {fileID: 11500000, guid: f780aa281814f9842a7c076d436932e7, type: 3}
  m_Name: VFXSlotFloat
  m_EditorClassIdentifier: 
  m_Parent: {fileID: 114203311425161946}
  m_Children: []
  m_UIPosition: {x: 0, y: 0}
  m_UICollapsed: 1
  m_UISuperCollapsed: 0
  m_MasterSlot: {fileID: 114833589730317984}
  m_MasterData:
    m_Owner: {fileID: 0}
    m_Value:
      m_Type:
        m_SerializableType: 
      m_SerializableObject: 
  m_Property:
    name: y
    m_serializedType:
      m_SerializableType: System.Single, mscorlib, Version=2.0.0.0, Culture=neutral,
        PublicKeyToken=b77a5c561934e089
    attributes: []
  m_Direction: 0
  m_LinkedSlots: []
--- !u!114 &114731095946555038
MonoBehaviour:
  m_ObjectHideFlags: 1
  m_CorrespondingSourceObject: {fileID: 0}
  m_PrefabInternal: {fileID: 0}
  m_GameObject: {fileID: 0}
  m_Enabled: 1
  m_EditorHideFlags: 0
  m_Script: {fileID: 11500000, guid: ac39bd03fca81b849929b9c966f1836a, type: 3}
  m_Name: VFXSlotFloat3
  m_EditorClassIdentifier: 
  m_Parent: {fileID: 0}
  m_Children:
  - {fileID: 114265592091538792}
  - {fileID: 114190167496724820}
  - {fileID: 114004282584513614}
  m_UIPosition: {x: 0, y: 0}
  m_UICollapsed: 0
  m_UISuperCollapsed: 0
  m_MasterSlot: {fileID: 114731095946555038}
  m_MasterData:
    m_Owner: {fileID: 114219034095486146}
    m_Value:
      m_Type:
        m_SerializableType: UnityEngine.Vector3, UnityEngine.CoreModule, Version=0.0.0.0,
          Culture=neutral, PublicKeyToken=null
      m_SerializableObject: '{"x":0.0,"y":0.0,"z":0.0}'
  m_Property:
    name: Position
    m_serializedType:
      m_SerializableType: UnityEngine.Vector3, UnityEngine.CoreModule, Version=0.0.0.0,
        Culture=neutral, PublicKeyToken=null
    attributes: []
  m_Direction: 0
  m_LinkedSlots: []
--- !u!114 &114770962630698374
MonoBehaviour:
  m_ObjectHideFlags: 1
  m_CorrespondingSourceObject: {fileID: 0}
  m_PrefabInternal: {fileID: 0}
  m_GameObject: {fileID: 0}
  m_Enabled: 1
  m_EditorHideFlags: 0
  m_Script: {fileID: 11500000, guid: f780aa281814f9842a7c076d436932e7, type: 3}
  m_Name: VFXSlotFloat
  m_EditorClassIdentifier: 
  m_Parent: {fileID: 114567660958482924}
  m_Children: []
  m_UIPosition: {x: 0, y: 0}
  m_UICollapsed: 1
  m_UISuperCollapsed: 0
  m_MasterSlot: {fileID: 114040158055856948}
  m_MasterData:
    m_Owner: {fileID: 0}
    m_Value:
      m_Type:
        m_SerializableType: 
      m_SerializableObject: 
  m_Property:
    name: z
    m_serializedType:
      m_SerializableType: System.Single, mscorlib, Version=2.0.0.0, Culture=neutral,
        PublicKeyToken=b77a5c561934e089
    attributes: []
  m_Direction: 0
  m_LinkedSlots: []
--- !u!114 &114772058259636226
MonoBehaviour:
  m_ObjectHideFlags: 1
  m_CorrespondingSourceObject: {fileID: 0}
  m_PrefabInternal: {fileID: 0}
  m_GameObject: {fileID: 0}
  m_Enabled: 1
  m_EditorHideFlags: 0
  m_Script: {fileID: 11500000, guid: f780aa281814f9842a7c076d436932e7, type: 3}
  m_Name: VFXSlotFloat
  m_EditorClassIdentifier: 
  m_Parent: {fileID: 114203311425161946}
  m_Children: []
  m_UIPosition: {x: 0, y: 0}
  m_UICollapsed: 1
  m_UISuperCollapsed: 0
  m_MasterSlot: {fileID: 114833589730317984}
  m_MasterData:
    m_Owner: {fileID: 0}
    m_Value:
      m_Type:
        m_SerializableType: 
      m_SerializableObject: 
  m_Property:
    name: x
    m_serializedType:
      m_SerializableType: System.Single, mscorlib, Version=2.0.0.0, Culture=neutral,
        PublicKeyToken=b77a5c561934e089
    attributes: []
  m_Direction: 0
  m_LinkedSlots: []
--- !u!114 &114772155971813490
MonoBehaviour:
  m_ObjectHideFlags: 1
  m_CorrespondingSourceObject: {fileID: 0}
  m_PrefabInternal: {fileID: 0}
  m_GameObject: {fileID: 0}
  m_Enabled: 1
  m_EditorHideFlags: 0
  m_Script: {fileID: 11500000, guid: c52d920e7fff73b498050a6b3c4404ca, type: 3}
  m_Name: VFXSlotUint
  m_EditorClassIdentifier: 
  m_Parent: {fileID: 0}
  m_Children: []
  m_UIPosition: {x: 0, y: 0}
  m_UICollapsed: 1
  m_UISuperCollapsed: 0
  m_MasterSlot: {fileID: 114772155971813490}
  m_MasterData:
    m_Owner: {fileID: 114647256529599658}
    m_Value:
      m_Type:
        m_SerializableType: System.UInt32, mscorlib, Version=2.0.0.0, Culture=neutral,
          PublicKeyToken=b77a5c561934e089
      m_SerializableObject: 0
  m_Property:
    name: hash
    m_serializedType:
      m_SerializableType: System.UInt32, mscorlib, Version=2.0.0.0, Culture=neutral,
        PublicKeyToken=b77a5c561934e089
    attributes:
    - m_Type: 3
      m_Min: -Infinity
      m_Max: Infinity
      m_Tooltip: An optional additional hash.
  m_Direction: 0
  m_LinkedSlots: []
--- !u!114 &114781538385368542
MonoBehaviour:
  m_ObjectHideFlags: 1
  m_CorrespondingSourceObject: {fileID: 0}
  m_PrefabInternal: {fileID: 0}
  m_GameObject: {fileID: 0}
  m_Enabled: 1
  m_EditorHideFlags: 0
  m_Script: {fileID: 11500000, guid: f780aa281814f9842a7c076d436932e7, type: 3}
  m_Name: VFXSlotFloat
  m_EditorClassIdentifier: 
  m_Parent: {fileID: 114322414316268068}
  m_Children: []
  m_UIPosition: {x: 0, y: 0}
  m_UICollapsed: 1
  m_UISuperCollapsed: 0
  m_MasterSlot: {fileID: 114833589730317984}
  m_MasterData:
    m_Owner: {fileID: 0}
    m_Value:
      m_Type:
        m_SerializableType: 
      m_SerializableObject: 
  m_Property:
    name: x
    m_serializedType:
      m_SerializableType: System.Single, mscorlib, Version=2.0.0.0, Culture=neutral,
        PublicKeyToken=b77a5c561934e089
    attributes: []
  m_Direction: 0
  m_LinkedSlots: []
--- !u!114 &114785568892851430
MonoBehaviour:
  m_ObjectHideFlags: 1
  m_CorrespondingSourceObject: {fileID: 0}
  m_PrefabInternal: {fileID: 0}
  m_GameObject: {fileID: 0}
  m_Enabled: 1
  m_EditorHideFlags: 0
  m_Script: {fileID: 11500000, guid: b47b8679b468b7347a00cdd50589bc9f, type: 3}
  m_Name: VFXSlotMesh
  m_EditorClassIdentifier: 
  m_Parent: {fileID: 0}
  m_Children: []
  m_UIPosition: {x: 0, y: 0}
  m_UICollapsed: 1
  m_UISuperCollapsed: 0
  m_MasterSlot: {fileID: 114785568892851430}
  m_MasterData:
    m_Owner: {fileID: 114086217117080280}
    m_Value:
      m_Type:
        m_SerializableType: UnityEngine.Mesh, UnityEngine.CoreModule, Version=0.0.0.0,
          Culture=neutral, PublicKeyToken=null
      m_SerializableObject: '{"obj":{"fileID":10207,"guid":"0000000000000000e000000000000000","type":0}}'
  m_Property:
    name: mesh
    m_serializedType:
      m_SerializableType: UnityEngine.Mesh, UnityEngine.CoreModule, Version=0.0.0.0,
        Culture=neutral, PublicKeyToken=null
    attributes: []
  m_Direction: 0
  m_LinkedSlots: []
--- !u!114 &114787350257501494
MonoBehaviour:
  m_ObjectHideFlags: 1
  m_CorrespondingSourceObject: {fileID: 0}
  m_PrefabInternal: {fileID: 0}
  m_GameObject: {fileID: 0}
  m_Enabled: 1
  m_EditorHideFlags: 0
  m_Script: {fileID: 11500000, guid: f780aa281814f9842a7c076d436932e7, type: 3}
  m_Name: VFXSlotFloat
  m_EditorClassIdentifier: 
  m_Parent: {fileID: 114355646307886528}
  m_Children: []
  m_UIPosition: {x: 0, y: 0}
  m_UICollapsed: 1
  m_UISuperCollapsed: 0
  m_MasterSlot: {fileID: 114516048903986308}
  m_MasterData:
    m_Owner: {fileID: 0}
    m_Value:
      m_Type:
        m_SerializableType: 
      m_SerializableObject: 
  m_Property:
    name: z
    m_serializedType:
      m_SerializableType: System.Single, mscorlib, Version=2.0.0.0, Culture=neutral,
        PublicKeyToken=b77a5c561934e089
    attributes: []
  m_Direction: 0
  m_LinkedSlots: []
--- !u!114 &114802044266678658
MonoBehaviour:
  m_ObjectHideFlags: 1
  m_CorrespondingSourceObject: {fileID: 0}
  m_PrefabInternal: {fileID: 0}
  m_GameObject: {fileID: 0}
  m_Enabled: 1
  m_EditorHideFlags: 0
  m_Script: {fileID: 11500000, guid: f780aa281814f9842a7c076d436932e7, type: 3}
  m_Name: VFXSlotFloat
  m_EditorClassIdentifier: 
  m_Parent: {fileID: 114355646307886528}
  m_Children: []
  m_UIPosition: {x: 0, y: 0}
  m_UICollapsed: 1
  m_UISuperCollapsed: 0
  m_MasterSlot: {fileID: 114516048903986308}
  m_MasterData:
    m_Owner: {fileID: 0}
    m_Value:
      m_Type:
        m_SerializableType: 
      m_SerializableObject: 
  m_Property:
    name: x
    m_serializedType:
      m_SerializableType: System.Single, mscorlib, Version=2.0.0.0, Culture=neutral,
        PublicKeyToken=b77a5c561934e089
    attributes: []
  m_Direction: 0
  m_LinkedSlots: []
--- !u!114 &114816307712231346
MonoBehaviour:
  m_ObjectHideFlags: 1
  m_CorrespondingSourceObject: {fileID: 0}
  m_PrefabInternal: {fileID: 0}
  m_GameObject: {fileID: 0}
  m_Enabled: 1
  m_EditorHideFlags: 0
  m_Script: {fileID: 11500000, guid: f780aa281814f9842a7c076d436932e7, type: 3}
  m_Name: VFXSlotFloat
  m_EditorClassIdentifier: 
  m_Parent: {fileID: 114559468295946172}
  m_Children: []
  m_UIPosition: {x: 0, y: 0}
  m_UICollapsed: 1
  m_UISuperCollapsed: 0
  m_MasterSlot: {fileID: 114559468295946172}
  m_MasterData:
    m_Owner: {fileID: 0}
    m_Value:
      m_Type:
        m_SerializableType: 
      m_SerializableObject: 
  m_Property:
    name: w
    m_serializedType:
      m_SerializableType: System.Single, mscorlib, Version=2.0.0.0, Culture=neutral,
        PublicKeyToken=b77a5c561934e089
    attributes: []
  m_Direction: 1
  m_LinkedSlots: []
--- !u!114 &114816325671295602
MonoBehaviour:
  m_ObjectHideFlags: 1
  m_CorrespondingSourceObject: {fileID: 0}
  m_PrefabInternal: {fileID: 0}
  m_GameObject: {fileID: 0}
  m_Enabled: 1
  m_EditorHideFlags: 0
  m_Script: {fileID: 11500000, guid: f780aa281814f9842a7c076d436932e7, type: 3}
  m_Name: VFXSlotFloat
  m_EditorClassIdentifier: 
  m_Parent: {fileID: 114976240096296726}
  m_Children: []
  m_UIPosition: {x: 0, y: 0}
  m_UICollapsed: 1
  m_UISuperCollapsed: 0
  m_MasterSlot: {fileID: 114147748268126260}
  m_MasterData:
    m_Owner: {fileID: 0}
    m_Value:
      m_Type:
        m_SerializableType: 
      m_SerializableObject: 
  m_Property:
    name: x
    m_serializedType:
      m_SerializableType: System.Single, mscorlib, Version=2.0.0.0, Culture=neutral,
        PublicKeyToken=b77a5c561934e089
    attributes: []
  m_Direction: 0
  m_LinkedSlots: []
--- !u!114 &114819490465690742
MonoBehaviour:
  m_ObjectHideFlags: 1
  m_CorrespondingSourceObject: {fileID: 0}
  m_PrefabInternal: {fileID: 0}
  m_GameObject: {fileID: 0}
  m_Enabled: 1
  m_EditorHideFlags: 0
  m_Script: {fileID: 11500000, guid: 87c154e0feeee864da39ba7591cf27e7, type: 3}
  m_Name: VFXSlotFloatN
  m_EditorClassIdentifier: 
  m_Parent: {fileID: 0}
  m_Children: []
  m_UIPosition: {x: 0, y: 0}
  m_UICollapsed: 1
  m_UISuperCollapsed: 0
  m_MasterSlot: {fileID: 114819490465690742}
  m_MasterData:
    m_Owner: {fileID: 114202074989874694}
    m_Value:
      m_Type:
        m_SerializableType: UnityEditor.VFX.FloatN, Assembly-CSharp-Editor-testable,
          Version=0.0.0.0, Culture=neutral, PublicKeyToken=null
      m_SerializableObject: '{"m_Components":[1.0]}'
  m_Property:
    name: max
    m_serializedType:
      m_SerializableType: UnityEditor.VFX.FloatN, Assembly-CSharp-Editor-testable,
        Version=0.0.0.0, Culture=neutral, PublicKeyToken=null
    attributes:
    - m_Type: 3
      m_Min: -Infinity
      m_Max: Infinity
      m_Tooltip: The maximum value to be generated.
  m_Direction: 0
  m_LinkedSlots: []
--- !u!114 &114823909028336932
MonoBehaviour:
  m_ObjectHideFlags: 1
  m_CorrespondingSourceObject: {fileID: 0}
  m_PrefabInternal: {fileID: 0}
  m_GameObject: {fileID: 0}
  m_Enabled: 1
  m_EditorHideFlags: 0
  m_Script: {fileID: 11500000, guid: d01270efd3285ea4a9d6c555cb0a8027, type: 3}
  m_Name: VFXUI
  m_EditorClassIdentifier: 
  groupInfos: []
--- !u!114 &114833589730317984
MonoBehaviour:
  m_ObjectHideFlags: 1
  m_CorrespondingSourceObject: {fileID: 0}
  m_PrefabInternal: {fileID: 0}
  m_GameObject: {fileID: 0}
  m_Enabled: 1
  m_EditorHideFlags: 0
  m_Script: {fileID: 11500000, guid: 3e3f628d80ffceb489beac74258f9cf7, type: 3}
  m_Name: VFXSlotTransform
  m_EditorClassIdentifier: 
  m_Parent: {fileID: 0}
  m_Children:
  - {fileID: 114260787415671912}
  - {fileID: 114203311425161946}
  - {fileID: 114322414316268068}
  m_UIPosition: {x: 0, y: 0}
  m_UICollapsed: 0
  m_UISuperCollapsed: 0
  m_MasterSlot: {fileID: 114833589730317984}
  m_MasterData:
    m_Owner: {fileID: 114086217117080280}
    m_Value:
      m_Type:
        m_SerializableType: UnityEditor.VFX.Transform, Assembly-CSharp-Editor-testable,
          Version=0.0.0.0, Culture=neutral, PublicKeyToken=null
      m_SerializableObject: '{"space":0,"position":{"x":1.0,"y":0.0,"z":0.0},"angles":{"x":0.0,"y":0.0,"z":0.0},"scale":{"x":0.10000000149011612,"y":0.10000000149011612,"z":0.10000000149011612}}'
  m_Property:
    name: transform
    m_serializedType:
      m_SerializableType: UnityEditor.VFX.Transform, Assembly-CSharp-Editor-testable,
        Version=0.0.0.0, Culture=neutral, PublicKeyToken=null
    attributes: []
  m_Direction: 0
  m_LinkedSlots: []
--- !u!114 &114850673920943566
MonoBehaviour:
  m_ObjectHideFlags: 1
  m_CorrespondingSourceObject: {fileID: 0}
  m_PrefabInternal: {fileID: 0}
  m_GameObject: {fileID: 0}
  m_Enabled: 1
  m_EditorHideFlags: 0
  m_Script: {fileID: 11500000, guid: ac39bd03fca81b849929b9c966f1836a, type: 3}
  m_Name: VFXSlotFloat3
  m_EditorClassIdentifier: 
  m_Parent: {fileID: 0}
  m_Children:
  - {fileID: 114087171882539502}
  - {fileID: 114574021825654330}
  - {fileID: 114552771254788820}
  m_UIPosition: {x: 0, y: 0}
  m_UICollapsed: 0
  m_UISuperCollapsed: 0
  m_MasterSlot: {fileID: 114850673920943566}
  m_MasterData:
    m_Owner: {fileID: 114875043527088574}
    m_Value:
      m_Type:
        m_SerializableType: UnityEngine.Vector3, UnityEngine.CoreModule, Version=0.0.0.0,
          Culture=neutral, PublicKeyToken=null
      m_SerializableObject: '{"x":1.0,"y":1.0,"z":1.0}'
  m_Property:
    name: hsv
    m_serializedType:
      m_SerializableType: UnityEngine.Vector3, UnityEngine.CoreModule, Version=0.0.0.0,
        Culture=neutral, PublicKeyToken=null
    attributes:
    - m_Type: 3
      m_Min: -Infinity
      m_Max: Infinity
      m_Tooltip: The Hue, Saturation and Value parameters.
  m_Direction: 0
  m_LinkedSlots: []
--- !u!114 &114857860633617506
MonoBehaviour:
  m_ObjectHideFlags: 1
  m_CorrespondingSourceObject: {fileID: 0}
  m_PrefabInternal: {fileID: 0}
  m_GameObject: {fileID: 0}
  m_Enabled: 1
  m_EditorHideFlags: 0
  m_Script: {fileID: 11500000, guid: ac39bd03fca81b849929b9c966f1836a, type: 3}
  m_Name: VFXSlotFloat3
  m_EditorClassIdentifier: 
  m_Parent: {fileID: 114147748268126260}
  m_Children:
  - {fileID: 114523269366936666}
  - {fileID: 114306459418205222}
  - {fileID: 114611449998612666}
  m_UIPosition: {x: 0, y: 0}
  m_UICollapsed: 1
  m_UISuperCollapsed: 0
  m_MasterSlot: {fileID: 114147748268126260}
  m_MasterData:
    m_Owner: {fileID: 0}
    m_Value:
      m_Type:
        m_SerializableType: 
      m_SerializableObject: 
  m_Property:
    name: size
    m_serializedType:
      m_SerializableType: UnityEngine.Vector3, UnityEngine.CoreModule, Version=0.0.0.0,
        Culture=neutral, PublicKeyToken=null
    attributes:
    - m_Type: 3
      m_Min: -Infinity
      m_Max: Infinity
      m_Tooltip: The size of the box along each axis.
  m_Direction: 0
  m_LinkedSlots: []
--- !u!114 &114860565901847902
MonoBehaviour:
  m_ObjectHideFlags: 1
  m_CorrespondingSourceObject: {fileID: 0}
  m_PrefabInternal: {fileID: 0}
  m_GameObject: {fileID: 0}
  m_Enabled: 1
  m_EditorHideFlags: 0
  m_Script: {fileID: 11500000, guid: d16c6aeaef944094b9a1633041804207, type: 3}
  m_Name: Orient
  m_EditorClassIdentifier: 
  m_Parent: {fileID: 114000160793542438}
  m_Children: []
  m_UIPosition: {x: 0, y: 0}
  m_UICollapsed: 0
  m_UISuperCollapsed: 0
  m_InputSlots:
  - {fileID: 114040158055856948}
  - {fileID: 114516048903986308}
  m_OutputSlots: []
  m_Disabled: 0
  mode: 4
--- !u!114 &114860976365752148
MonoBehaviour:
  m_ObjectHideFlags: 1
  m_CorrespondingSourceObject: {fileID: 0}
  m_PrefabInternal: {fileID: 0}
  m_GameObject: {fileID: 0}
  m_Enabled: 1
  m_EditorHideFlags: 0
  m_Script: {fileID: 11500000, guid: 7d4c867f6b72b714dbb5fd1780afe208, type: 3}
  m_Name: VFXGraph
  m_EditorClassIdentifier: 
  m_Parent: {fileID: 0}
  m_Children:
  - {fileID: 114026261984290688}
  - {fileID: 114216688817213668}
  - {fileID: 114242354540783132}
  - {fileID: 114647256529599658}
  - {fileID: 114875043527088574}
  - {fileID: 114985235925502318}
  - {fileID: 114197684020777404}
  - {fileID: 114086217117080280}
  - {fileID: 114616033668644914}
  - {fileID: 114202074989874694}
  - {fileID: 114000160793542438}
  m_UIPosition: {x: 0, y: 0}
  m_UICollapsed: 1
  m_UISuperCollapsed: 0
  m_UIInfos: {fileID: 114823909028336932}
  m_saved: 1
--- !u!114 &114875043527088574
MonoBehaviour:
  m_ObjectHideFlags: 1
  m_CorrespondingSourceObject: {fileID: 0}
  m_PrefabInternal: {fileID: 0}
  m_GameObject: {fileID: 0}
  m_Enabled: 1
  m_EditorHideFlags: 0
  m_Script: {fileID: 11500000, guid: 997b3d8a71b0cd441b68e9a8d00dc6c4, type: 3}
  m_Name: VFXOperatorHSVtoRGB
  m_EditorClassIdentifier: 
  m_Parent: {fileID: 114860976365752148}
  m_Children: []
  m_UIPosition: {x: 1274.1233, y: 295.62894}
  m_UICollapsed: 0
  m_UISuperCollapsed: 0
  m_InputSlots:
  - {fileID: 114850673920943566}
  m_OutputSlots:
  - {fileID: 114559468295946172}
--- !u!114 &114888890146707038
MonoBehaviour:
  m_ObjectHideFlags: 1
  m_CorrespondingSourceObject: {fileID: 0}
  m_PrefabInternal: {fileID: 0}
  m_GameObject: {fileID: 0}
  m_Enabled: 1
  m_EditorHideFlags: 0
  m_Script: {fileID: 11500000, guid: 87c154e0feeee864da39ba7591cf27e7, type: 3}
  m_Name: VFXSlotFloatN
  m_EditorClassIdentifier: 
  m_Parent: {fileID: 0}
  m_Children: []
  m_UIPosition: {x: 0, y: 0}
  m_UICollapsed: 1
  m_UISuperCollapsed: 0
  m_MasterSlot: {fileID: 114888890146707038}
  m_MasterData:
    m_Owner: {fileID: 114197684020777404}
    m_Value:
      m_Type:
        m_SerializableType: UnityEditor.VFX.FloatN, Assembly-CSharp-Editor-testable,
          Version=0.0.0.0, Culture=neutral, PublicKeyToken=null
      m_SerializableObject: '{"m_Components":[0.0]}'
  m_Property:
    name: min
    m_serializedType:
      m_SerializableType: UnityEditor.VFX.FloatN, Assembly-CSharp-Editor-testable,
        Version=0.0.0.0, Culture=neutral, PublicKeyToken=null
    attributes:
    - m_Type: 3
      m_Min: -Infinity
      m_Max: Infinity
      m_Tooltip: The minimum value to be generated.
  m_Direction: 0
  m_LinkedSlots: []
--- !u!114 &114891937085233552
MonoBehaviour:
  m_ObjectHideFlags: 1
  m_CorrespondingSourceObject: {fileID: 0}
  m_PrefabInternal: {fileID: 0}
  m_GameObject: {fileID: 0}
  m_Enabled: 1
  m_EditorHideFlags: 0
  m_Script: {fileID: 11500000, guid: f780aa281814f9842a7c076d436932e7, type: 3}
  m_Name: VFXSlotFloat
  m_EditorClassIdentifier: 
  m_Parent: {fileID: 0}
  m_Children: []
  m_UIPosition: {x: 0, y: 0}
  m_UICollapsed: 1
  m_UISuperCollapsed: 0
  m_MasterSlot: {fileID: 114891937085233552}
  m_MasterData:
    m_Owner: {fileID: 114237406238677060}
    m_Value:
      m_Type:
        m_SerializableType: System.Single, mscorlib, Version=2.0.0.0, Culture=neutral,
          PublicKeyToken=b77a5c561934e089
      m_SerializableObject: 1
  m_Property:
    name: Lifetime
    m_serializedType:
      m_SerializableType: System.Single, mscorlib, Version=2.0.0.0, Culture=neutral,
        PublicKeyToken=b77a5c561934e089
    attributes: []
  m_Direction: 0
  m_LinkedSlots: []
--- !u!114 &114913032055927298
MonoBehaviour:
  m_ObjectHideFlags: 1
  m_CorrespondingSourceObject: {fileID: 0}
  m_PrefabInternal: {fileID: 0}
  m_GameObject: {fileID: 0}
  m_Enabled: 1
  m_EditorHideFlags: 0
  m_Script: {fileID: 11500000, guid: f780aa281814f9842a7c076d436932e7, type: 3}
  m_Name: VFXSlotFloat
  m_EditorClassIdentifier: 
  m_Parent: {fileID: 114335074170087518}
  m_Children: []
  m_UIPosition: {x: 0, y: 0}
  m_UICollapsed: 1
  m_UISuperCollapsed: 0
  m_MasterSlot: {fileID: 114335074170087518}
  m_MasterData:
    m_Owner: {fileID: 0}
    m_Value:
      m_Type:
        m_SerializableType: 
      m_SerializableObject: 
  m_Property:
    name: a
    m_serializedType:
      m_SerializableType: System.Single, mscorlib, Version=2.0.0.0, Culture=neutral,
        PublicKeyToken=b77a5c561934e089
    attributes: []
  m_Direction: 0
  m_LinkedSlots: []
--- !u!114 &114930875402990258
MonoBehaviour:
  m_ObjectHideFlags: 1
  m_CorrespondingSourceObject: {fileID: 0}
  m_PrefabInternal: {fileID: 0}
  m_GameObject: {fileID: 0}
  m_Enabled: 1
  m_EditorHideFlags: 0
  m_Script: {fileID: 11500000, guid: f780aa281814f9842a7c076d436932e7, type: 3}
  m_Name: VFXSlotFloat
  m_EditorClassIdentifier: 
  m_Parent: {fileID: 114335074170087518}
  m_Children: []
  m_UIPosition: {x: 0, y: 0}
  m_UICollapsed: 1
  m_UISuperCollapsed: 0
  m_MasterSlot: {fileID: 114335074170087518}
  m_MasterData:
    m_Owner: {fileID: 0}
    m_Value:
      m_Type:
        m_SerializableType: 
      m_SerializableObject: 
  m_Property:
    name: r
    m_serializedType:
      m_SerializableType: System.Single, mscorlib, Version=2.0.0.0, Culture=neutral,
        PublicKeyToken=b77a5c561934e089
    attributes: []
  m_Direction: 0
  m_LinkedSlots:
  - {fileID: 114964563188439966}
--- !u!114 &114934009844304924
MonoBehaviour:
  m_ObjectHideFlags: 1
  m_CorrespondingSourceObject: {fileID: 0}
  m_PrefabInternal: {fileID: 0}
  m_GameObject: {fileID: 0}
  m_Enabled: 1
  m_EditorHideFlags: 0
  m_Script: {fileID: 11500000, guid: f780aa281814f9842a7c076d436932e7, type: 3}
  m_Name: VFXSlotFloat
  m_EditorClassIdentifier: 
  m_Parent: {fileID: 114322414316268068}
  m_Children: []
  m_UIPosition: {x: 0, y: 0}
  m_UICollapsed: 1
  m_UISuperCollapsed: 0
  m_MasterSlot: {fileID: 114833589730317984}
  m_MasterData:
    m_Owner: {fileID: 0}
    m_Value:
      m_Type:
        m_SerializableType: 
      m_SerializableObject: 
  m_Property:
    name: z
    m_serializedType:
      m_SerializableType: System.Single, mscorlib, Version=2.0.0.0, Culture=neutral,
        PublicKeyToken=b77a5c561934e089
    attributes: []
  m_Direction: 0
  m_LinkedSlots: []
--- !u!114 &114964563188439966
MonoBehaviour:
  m_ObjectHideFlags: 1
  m_CorrespondingSourceObject: {fileID: 0}
  m_PrefabInternal: {fileID: 0}
  m_GameObject: {fileID: 0}
  m_Enabled: 1
  m_EditorHideFlags: 0
  m_Script: {fileID: 11500000, guid: f780aa281814f9842a7c076d436932e7, type: 3}
  m_Name: VFXSlotFloat
  m_EditorClassIdentifier: 
  m_Parent: {fileID: 0}
  m_Children: []
  m_UIPosition: {x: 0, y: 0}
  m_UICollapsed: 1
  m_UISuperCollapsed: 0
  m_MasterSlot: {fileID: 114964563188439966}
  m_MasterData:
    m_Owner: {fileID: 114202074989874694}
    m_Value:
      m_Type:
        m_SerializableType: System.Single, mscorlib, Version=2.0.0.0, Culture=neutral,
          PublicKeyToken=b77a5c561934e089
      m_SerializableObject: 0
  m_Property:
    name: r
    m_serializedType:
      m_SerializableType: System.Single, mscorlib, Version=2.0.0.0, Culture=neutral,
        PublicKeyToken=b77a5c561934e089
    attributes:
    - m_Type: 3
      m_Min: -Infinity
      m_Max: Infinity
      m_Tooltip: A random number between 0 and 1.
  m_Direction: 1
  m_LinkedSlots:
  - {fileID: 114327610474825230}
  - {fileID: 114930875402990258}
--- !u!114 &114976240096296726
MonoBehaviour:
  m_ObjectHideFlags: 1
  m_CorrespondingSourceObject: {fileID: 0}
  m_PrefabInternal: {fileID: 0}
  m_GameObject: {fileID: 0}
  m_Enabled: 1
  m_EditorHideFlags: 0
  m_Script: {fileID: 11500000, guid: ac39bd03fca81b849929b9c966f1836a, type: 3}
  m_Name: VFXSlotFloat3
  m_EditorClassIdentifier: 
  m_Parent: {fileID: 114147748268126260}
  m_Children:
  - {fileID: 114816325671295602}
  - {fileID: 114157464803812506}
  - {fileID: 114602781375557382}
  m_UIPosition: {x: 0, y: 0}
  m_UICollapsed: 1
  m_UISuperCollapsed: 0
  m_MasterSlot: {fileID: 114147748268126260}
  m_MasterData:
    m_Owner: {fileID: 0}
    m_Value:
      m_Type:
        m_SerializableType: 
      m_SerializableObject: 
  m_Property:
    name: center
    m_serializedType:
      m_SerializableType: UnityEngine.Vector3, UnityEngine.CoreModule, Version=0.0.0.0,
        Culture=neutral, PublicKeyToken=null
    attributes:
    - m_Type: 3
      m_Min: -Infinity
      m_Max: Infinity
      m_Tooltip: The centre of the box.
  m_Direction: 0
  m_LinkedSlots: []
--- !u!114 &114978939162786976
MonoBehaviour:
  m_ObjectHideFlags: 1
  m_CorrespondingSourceObject: {fileID: 0}
  m_PrefabInternal: {fileID: 0}
  m_GameObject: {fileID: 0}
  m_Enabled: 1
  m_EditorHideFlags: 0
  m_Script: {fileID: 11500000, guid: a971fa2e110a0ac42ac1d8dae408704b, type: 3}
  m_Name: SetAttribute
  m_EditorClassIdentifier: 
  m_Parent: {fileID: 114000160793542438}
  m_Children: []
  m_UIPosition: {x: 0, y: 0}
  m_UICollapsed: 0
  m_UISuperCollapsed: 0
  m_InputSlots:
  - {fileID: 114633406712383378}
  m_OutputSlots: []
  m_Disabled: 0
  attribute: sizeX
  Composition: 0
  Random: 0
--- !u!114 &114985235925502318
MonoBehaviour:
  m_ObjectHideFlags: 1
  m_CorrespondingSourceObject: {fileID: 0}
  m_PrefabInternal: {fileID: 0}
  m_GameObject: {fileID: 0}
  m_Enabled: 1
  m_EditorHideFlags: 0
  m_Script: {fileID: 11500000, guid: c42128e17c583714a909b4997c80c916, type: 3}
  m_Name: VFXOperatorRandom
  m_EditorClassIdentifier: 
  m_Parent: {fileID: 114860976365752148}
  m_Children: []
  m_UIPosition: {x: 906.3152, y: -135.21031}
  m_UICollapsed: 0
  m_UISuperCollapsed: 0
  m_InputSlots:
  - {fileID: 114452578331692224}
  - {fileID: 114368794217369164}
  - {fileID: 114418470293028250}
  m_OutputSlots:
  - {fileID: 114418448733725326}
  seed: 0
  constant: 1
--- !u!2058629509 &8926484042661614526
VisualEffectAsset:
  m_ObjectHideFlags: 0
  m_CorrespondingSourceObject: {fileID: 0}
  m_PrefabInternal: {fileID: 0}
  m_Name: 19_Random
  m_Graph: {fileID: 114860976365752148}
  m_ShaderSources:
  - compute: 1
    name: Temp_compute_b_initialize_Runtime.compute
    source: "#pragma kernel CSMain\r\n#include \"HLSLSupport.cginc\"\r\n#define NB_THREADS_PER_GROUP
      64\r\n#define VFX_USE_LIFETIME_CURRENT 1\r\n#define VFX_USE_POSITION_CURRENT
      1\r\n#define VFX_USE_SEED_CURRENT 1\r\n#define VFX_USE_PARTICLEID_CURRENT 1\r\n#define
      VFX_USE_ALIVE_CURRENT 1\r\n#define VFX_USE_AGE_CURRENT 1\r\n\r\n#include \"Assets/VFXShaders/Common/VFXCommonCompute.cginc\"\r\n#define
      VFX_LOCAL_SPACE 1\r\n#include \"Assets/VFXShaders/VFXCommon.cginc\"\r\n\r\n\r\nCBUFFER_START(parameters)\r\n
      \   float Lifetime_b;\r\n    float uniform_c;\r\n    float uniform_d;\r\n    float
      uniform_e;\r\n    float uniform_f;\r\n    float uniform_g;\r\n    float uniform_h;\r\n
      \   float uniform_i;\r\n    float uniform_j;\r\n    uint3 PADDING_0;\r\nCBUFFER_END\r\n\r\n\r\n\r\nRWByteAddressBuffer
      attributeBuffer;\r\nByteAddressBuffer sourceAttributeBuffer;\r\n\r\nCBUFFER_START(initParams)\r\n
      \   uint nbSpawned;\t\t// Numbers of particle spawned\r\n    uint spawnIndex;\t//
      Index of the first particle spawned\r\n\tuint systemSeed;\r\nCBUFFER_END\r\n\r\n#if
      VFX_USE_ALIVE_CURRENT \r\nConsumeStructuredBuffer<uint> deadListIn;\r\nByteAddressBuffer
      deadListCount; // This is bad to use a SRV to fetch deadList count but Unity
      API currently prevent from copying to CB\r\n#endif\r\n\r\nvoid SetAttribute_48F87EB1(inout
      float lifetime, float Lifetime) /*attribute:lifetime Composition:Overwrite Random:Off
      */\r\n{\r\n    lifetime = Lifetime;\r\n}\r\nvoid SetAttribute_9AB89B11(inout
      float3 position, float3 Position) /*attribute:position Composition:Overwrite
      Random:Off */\r\n{\r\n    position = Position;\r\n}\r\n\r\n\r\n\r\n[numthreads(NB_THREADS_PER_GROUP,1,1)]\r\nvoid
      CSMain(uint3 id : SV_DispatchThreadID)\r\n{\r\n\tuint maxThreadId = nbSpawned;\r\n#if
      VFX_USE_ALIVE_CURRENT\r\n\tmaxThreadId = min(maxThreadId, deadListCount.Load(0x0));\r\n#endif\r\n\r\n
      \   if (id.x < maxThreadId)\r\n    {\r\n\t\tuint particleIndex = id.x + spawnIndex;\r\n\t\tint
      sourceIndex = 0;\r\n\t\t/*//Loop with 1 iteration generate a wrong IL Assembly
      (and actually, useless code)\r\n\t\tuint currentSumSpawnCount = 0u;\r\n\t\tfor
      (sourceIndex=0; sourceIndex<1; sourceIndex++)\r\n\t\t{\r\n\t\t    currentSumSpawnCount
      += uint(asfloat(sourceAttributeBuffer.Load((sourceIndex * 0x1 + 0x0) << 2)));\r\n\t\t
      \   if (id.x < currentSumSpawnCount)\r\n\t\t    {\r\n\t\t        break;\r\n\t\t
      \   }\r\n\t\t}\r\n\t\t*/\r\n\t\t\r\n\r\n        float lifetime = (float)0;\r\n
      \       float3 position = float3(0,0,0);\r\n        uint seed = (uint)0;\r\n
      \       uint particleId = (uint)0;\r\n        bool alive = (bool)true;\r\n        float
      age = (float)0;\r\n        \r\n\r\n\t\t\t\t\r\n#if VFX_USE_PARTICLEID_CURRENT\r\n\t\tparticleId
      = particleIndex;\r\n#endif\r\n#if VFX_USE_SEED_CURRENT\r\n\t\tseed = WangHash(particleIndex
      ^ systemSeed);\r\n#endif\r\n\t\t\r\n        SetAttribute_48F87EB1(/*inout*/lifetime,
      Lifetime_b);\r\n        {\r\n            float tmp_ba = RAND;\r\n            float
      tmp_bb = tmp_ba * uniform_d;\r\n            float tmp_bc = uniform_c + tmp_bb;\r\n
      \           float tmp_bd = FixedRand(particleId ^ asuint(uniform_f));\r\n            float
      tmp_be = tmp_bd * uniform_g;\r\n            float tmp_bf = uniform_e + tmp_be;\r\n
      \           float tmp_bg = FixedRand(particleId ^ asuint(uniform_i));\r\n            float
      tmp_bh = tmp_bg * uniform_j;\r\n            float tmp_bi = uniform_h + tmp_bh;\r\n
      \           float3 tmp_bj = float3(tmp_bc, tmp_bf, tmp_bi);\r\n            SetAttribute_9AB89B11(/*inout*/position,
      tmp_bj);\r\n        }\r\n        \r\n\r\n\r\n#if VFX_USE_ALIVE_CURRENT\t\t\r\n
      \       if (alive)\r\n        {\t\r\n            uint index = deadListIn.Consume();\r\n
      \           attributeBuffer.Store((index * 0x1 + 0x0) << 2,asuint(lifetime));\r\n
      \           attributeBuffer.Store3((index * 0x4 + 0x4E40) << 2,asuint(position));\r\n
      \           attributeBuffer.Store((index * 0x4 + 0x4E43) << 2,asuint(particleId));\r\n
      \           attributeBuffer.Store((index * 0x1 + 0x18740) << 2,uint(alive));\r\n
      \           attributeBuffer.Store((index * 0x1 + 0x1D580) << 2,asuint(age));\r\n
      \           \r\n\r\n        }\r\n#else\r\n\t\tuint index = particleIndex;\r\n\t\tattributeBuffer.Store((index
      * 0x1 + 0x0) << 2,asuint(lifetime));\r\n\t\tattributeBuffer.Store3((index *
      0x4 + 0x4E40) << 2,asuint(position));\r\n\t\tattributeBuffer.Store((index *
      0x4 + 0x4E43) << 2,asuint(particleId));\r\n\t\tattributeBuffer.Store((index
      * 0x1 + 0x18740) << 2,uint(alive));\r\n\t\tattributeBuffer.Store((index * 0x1
      + 0x1D580) << 2,asuint(age));\r\n\t\t\r\n\r\n#endif\t\t\r\n    }\r\n}"
    shader: {fileID: 7200000, guid: 5b941ea7665f8f34d9d0cc8189f91653, type: 3}
  - compute: 1
    name: Temp_compute_c_update_Runtime.compute
    source: "#pragma kernel CSMain\r\n#include \"HLSLSupport.cginc\"\r\n#define NB_THREADS_PER_GROUP
      64\r\n#define VFX_USE_LIFETIME_CURRENT 1\r\n#define VFX_USE_ALIVE_CURRENT 1\r\n#define
      VFX_USE_AGE_CURRENT 1\r\n\r\n#include \"Assets/VFXShaders/Common/VFXCommonCompute.cginc\"\r\n#define
      VFX_LOCAL_SPACE 1\r\n#include \"Assets/VFXShaders/VFXCommon.cginc\"\r\n\r\n\r\nCBUFFER_START(parameters)\r\n
      \   float deltaTime_b;\r\n    uint3 PADDING_0;\r\nCBUFFER_END\r\n\r\n\r\nvoid
      AgeAndDie(inout float age, float lifetime, inout bool alive, float deltaTime)\r\n{\r\n
      \   age += deltaTime;\r\n    if(age > lifetime)\r\n    {\r\n        alive =
      false;\r\n    }\r\n}\r\n\r\n\r\n\r\nRWByteAddressBuffer attributeBuffer;\r\n\r\n#if
      VFX_USE_ALIVE_CURRENT\r\nAppendStructuredBuffer<uint> deadListOut;\r\n#endif\r\n\r\n#if
      VFX_HAS_INDIRECT_DRAW\r\nAppendStructuredBuffer<uint> indirectBuffer;\r\n#endif\r\n\r\nCBUFFER_START(updateParams)\r\n
      \   uint nbMax;\r\n\tuint systemSeed;\r\nCBUFFER_END\r\n\r\n[numthreads(NB_THREADS_PER_GROUP,1,1)]\r\nvoid
      CSMain(uint3 id : SV_DispatchThreadID, uint3 groupId : SV_GroupThreadID)\r\n{\r\n
      \   uint index = id.x;\r\n\tif (id.x < nbMax)\r\n\t{\r\n#if VFX_USE_ALIVE_CURRENT\r\n\t\tbool
      alive = (attributeBuffer.Load((index * 0x1 + 0x18740) << 2));\r\n\t\t\r\n\r\n\t\tif
      (alive)\r\n\t\t{\r\n\t\t\tfloat lifetime = asfloat(attributeBuffer.Load((index
      * 0x1 + 0x0) << 2));\r\n\t\t\tfloat age = asfloat(attributeBuffer.Load((index
      * 0x1 + 0x1D580) << 2));\r\n\t\t\t\r\n\r\n\t\t\t\r\n#if VFX_USE_OLDPOSITION_CURRENT\r\n\t\t\toldPosition
      = position;\r\n#endif\r\n\t\t\t\r\n\t\t\tAgeAndDie(/*inout*/age, lifetime, /*inout*/alive,
      deltaTime_b);\r\n\t\t\t\r\n\r\n\t\t\tif (alive)\r\n\t\t\t{\r\n\t\t\t\tattributeBuffer.Store((index
      * 0x1 + 0x1D580) << 2,asuint(age));\r\n\t\t\t\t\r\n\r\n#if VFX_HAS_INDIRECT_DRAW\r\n\t\t\t\tindirectBuffer.Append(index);\r\n#endif\r\n\t\t\t}\r\n\t\t\telse\r\n\t\t\t{\t\r\n\t\t\t\tattributeBuffer.Store((index
      * 0x1 + 0x18740) << 2,uint(alive));\r\n\t\t\t\t\r\n\r\n\t\t\t\tdeadListOut.Append(index);\r\n\t\t\t}\r\n\t\t}\r\n#else\r\n\t\tfloat
      lifetime = asfloat(attributeBuffer.Load((index * 0x1 + 0x0) << 2));\r\n\t\tbool
      alive = (attributeBuffer.Load((index * 0x1 + 0x18740) << 2));\r\n\t\tfloat age
      = asfloat(attributeBuffer.Load((index * 0x1 + 0x1D580) << 2));\r\n\t\t\r\n\r\n\t\t\r\n#if
      VFX_USE_OLDPOSITION_CURRENT\r\n\t\toldPosition = position;\r\n#endif\r\n\t\t\r\n\t\tAgeAndDie(/*inout*/age,
      lifetime, /*inout*/alive, deltaTime_b);\r\n\t\t\r\n\r\n\t\tattributeBuffer.Store((index
      * 0x1 + 0x18740) << 2,uint(alive));\r\n\t\tattributeBuffer.Store((index * 0x1
      + 0x1D580) << 2,asuint(age));\r\n\t\t\r\n\r\n#endif\r\n\t}\r\n}"
    shader: {fileID: 7200002, guid: 5b941ea7665f8f34d9d0cc8189f91653, type: 3}
  - compute: 0
    name: Temp_shader_d_quad output_Runtime.shader
    source: "Shader \"Hidden/VFX/ParticleQuads\"\r\n{\r\n\tSubShader\r\n\t{\t\r\n\t\tCull
      Off\r\n\t\t\r\n\t\tTags { \"Queue\"=\"Geometry\" \"IgnoreProjector\"=\"False\"
      \"RenderType\"=\"Opaque\" }\r\n\t\t\r\n\t\t\r\n\t\t\r\n\t\t\r\n\t\t\r\n\t\t\r\n\t\t\r\n\t\t\r\n\t\tZTest
      LEqual\r\n\t\tZWrite On\r\n\t\t\r\n\t\r\n\t\t\t\r\n\t\tHLSLINCLUDE\r\n\t\t#if
      !defined(VFX_WORLD_SPACE) && !defined(VFX_LOCAL_SPACE)\r\n\t\t#define VFX_LOCAL_SPACE
      1\r\n\t\t#endif\r\n\t\t\r\n\t\t#include \"HLSLSupport.cginc\"\r\n\t\t#define
      NB_THREADS_PER_GROUP 64\r\n\t\t#define VFX_USE_POSITION_CURRENT 1\r\n\t\t#define
      VFX_USE_PARTICLEID_CURRENT 1\r\n\t\t#define VFX_USE_COLOR_CURRENT 1\r\n\t\t#define
      VFX_USE_ALPHA_CURRENT 1\r\n\t\t#define VFX_USE_ALIVE_CURRENT 1\r\n\t\t#define
      VFX_USE_AXISX_CURRENT 1\r\n\t\t#define VFX_USE_AXISY_CURRENT 1\r\n\t\t#define
      VFX_USE_AXISZ_CURRENT 1\r\n\t\t#define VFX_USE_ANGLEX_CURRENT 1\r\n\t\t#define
      VFX_USE_ANGLEY_CURRENT 1\r\n\t\t#define VFX_USE_ANGLEZ_CURRENT 1\r\n\t\t#define
      VFX_USE_PIVOT_CURRENT 1\r\n\t\t#define VFX_USE_SIZEX_CURRENT 1\r\n\t\t\r\n\t\t\r\n\t\t\r\n\t\t#include
      \"Assets/VFXShaders/RenderPipeline/Legacy/VFXCommon.cginc\"\r\n\t\t#define VFX_LOCAL_SPACE
      1\r\n\t\t#include \"Assets/VFXShaders/VFXCommon.cginc\"\r\n\t\t\r\n\r\n\t\tCBUFFER_START(parameters)\r\n\t\t
      \   float3 Front_d;\r\n\t\t    float uniform_b;\r\n\t\t    float3 Up_d;\r\n\t\t
      \   float uniform_c;\r\n\t\t    float uniform_d;\r\n\t\t    float uniform_e;\r\n\t\t
      \   float uniform_f;\r\n\t\t    float SizeX_c;\r\n\t\tCBUFFER_END\r\n\t\tTexture2D
      mainTexture;\r\n\t\tSamplerState samplermainTexture;\r\n\t\t\r\n\r\n\t\tvoid
      SetAttribute_5E351D5B(inout float3 color, float3 Color) /*attribute:color Composition:Overwrite
      Random:Off */\r\n\t\t{\r\n\t\t    color = Color;\r\n\t\t}\r\n\t\tvoid SetAttribute_86894F8F(inout
      float sizeX, float SizeX) /*attribute:sizeX Composition:Overwrite Random:Off
      */\r\n\t\t{\r\n\t\t    sizeX = SizeX;\r\n\t\t}\r\n\t\tvoid Orient_4(inout float3
      axisX, inout float3 axisY, inout float3 axisZ, float3 Front, float3 Up) /*mode:FixedOrientation
      */\r\n\t\t{\r\n\t\t    \r\n\t\t    axisZ = Front;\r\n\t\t    axisX = normalize(cross(Up,axisZ));\r\n\t\t
      \   axisY = cross(axisZ,axisX);\r\n\t\t    \r\n\t\t}\r\n\t\t\r\n\r\n\t\t\r\n\t\t#define
      VFX_NEEDS_COLOR_INTERPOLATOR (VFX_USE_COLOR_CURRENT || VFX_USE_ALPHA_CURRENT)\r\n\t\t#define
      IS_TRANSPARENT_PARTICLE (!IS_OPAQUE_PARTICLE)\r\n\t\t\r\n\t\tByteAddressBuffer
      attributeBuffer;\t\r\n\t\t\r\n\t\t#if VFX_HAS_INDIRECT_DRAW\r\n\t\tStructuredBuffer<uint>
      indirectBuffer;\t\r\n\t\t#endif\t\r\n\t\t\r\n\t\tCBUFFER_START(outputParams)\r\n\t\t\tfloat
      nbMax;\r\n\t\t\tfloat systemSeed;\r\n\t\tCBUFFER_END\r\n\t\t\r\n\t\tENDHLSL\r\n\t\t\r\n\r\n\t\t//
      Forward pass\r\n\t\tPass\r\n\t\t{\t\t\r\n\t\t\tTags { \"LightMode\"=\"ForwardBase\"
      }\r\n\t\t\t\r\n\t\t\tHLSLPROGRAM\r\n\t\t\t#pragma target 4.5\r\n\t\t\t\r\n\t\t\tstruct
      ps_input\r\n\t\t\t{\r\n\t\t\t\tfloat4 pos : SV_POSITION;\r\n\t\t\t\t#if USE_FLIPBOOK_INTERPOLATION\r\n\t\t\t\tfloat4
      uv : TEXCOORD0;\r\n\t\t\t\t#else\r\n\t\t\t\tfloat2 uv : TEXCOORD0;\t\r\n\t\t\t\t#endif\r\n\t\t\t\t#if
      VFX_NEEDS_COLOR_INTERPOLATOR\r\n\t\t\t\tnointerpolation float4 color : COLOR0;\r\n\t\t\t\t#endif\r\n\t\t\t\t#if
      USE_SOFT_PARTICLE || USE_ALPHA_TEST || USE_FLIPBOOK_INTERPOLATION\r\n\t\t\t\t//
      x: inverse soft particles fade distance\r\n\t\t\t\t// y: alpha threshold\r\n\t\t\t\t//
      z: frame blending factor\r\n\t\t\t\tnointerpolation float3 builtInInterpolants
      : TEXCOORD1;\r\n\t\t\t\t#endif\r\n\t\t\t\t#if USE_SOFT_PARTICLE\r\n\t\t\t\tfloat4
      projPos : TEXCOORD2;\t\t\r\n\t\t\t\t#endif\r\n\t\t\t};\r\n\t\t\t\r\n\t\t\tstruct
      ps_output\r\n\t\t\t{\r\n\t\t\t\tfloat4 color : SV_Target0;\r\n\t\t\t};\r\n\t\t\r\n\t\t#define
      VFX_VARYING_PS_INPUTS ps_input\r\n\t\t#define VFX_VARYING_POSCS pos\r\n\t\t#define
      VFX_VARYING_POSSS projPos\r\n\t\t#define VFX_VARYING_COLOR color.rgb\r\n\t\t#define
      VFX_VARYING_ALPHA color.a\r\n\t\t#define VFX_VARYING_INVSOFTPARTICLEFADEDISTANCE
      builtInInterpolants.x\r\n\t\t#define VFX_VARYING_ALPHATHRESHOLD builtInInterpolants.y\r\n\t\t#define
      VFX_VARYING_FRAMEBLEND builtInInterpolants.z\r\n\t\t#define VFX_VARYING_UV uv\r\n\t\t\t\t\r\n\t\t\t#if
      !(defined(VFX_VARYING_PS_INPUTS) && defined(VFX_VARYING_POSCS))\r\n\t\t\t#error
      VFX_VARYING_PS_INPUTS, VFX_VARYING_POSCS and VFX_VARYING_UV must be defined.\r\n\t\t\t#endif\r\n\t\t\t\r\n\t\t\t#pragma
      vertex vert\r\n\t\t\tVFX_VARYING_PS_INPUTS vert(uint id : SV_VertexID, uint
      instanceID : SV_InstanceID)\r\n\t\t\t{\r\n\t\t\t\tuint index = (id >> 2) + instanceID
      * 2048;\r\n\t\t\t\tVFX_VARYING_PS_INPUTS o = (VFX_VARYING_PS_INPUTS)0;\r\n\t\t\t\tif
      (index < asuint(nbMax))\r\n\t\t\t\t{\r\n\t\t\t\t\t#if VFX_HAS_INDIRECT_DRAW\r\n\t\t\t\t\tindex
      = indirectBuffer[index];\r\n\t\t\t\t\t#endif\r\n\t\t\t\t\tbool alive = (attributeBuffer.Load((index
      * 0x1 + 0x18740) << 2));\r\n\t\t\t\t\t\r\n\r\n\t\t\t\t\tif (alive)\r\n\t\t\t\t\t{\r\n\t\t\t\t\t\tfloat3
      position = asfloat(attributeBuffer.Load3((index * 0x4 + 0x4E40) << 2));\r\n\t\t\t\t\t\tuint
      particleId = (attributeBuffer.Load((index * 0x4 + 0x4E43) << 2));\r\n\t\t\t\t\t\tfloat3
      color = float3(1,1,1);\r\n\t\t\t\t\t\tfloat alpha = (float)1;\r\n\t\t\t\t\t\tfloat3
      axisX = float3(1,0,0);\r\n\t\t\t\t\t\tfloat3 axisY = float3(0,1,0);\r\n\t\t\t\t\t\tfloat3
      axisZ = float3(0,0,1);\r\n\t\t\t\t\t\tfloat angleX = (float)0;\r\n\t\t\t\t\t\tfloat
      angleY = (float)0;\r\n\t\t\t\t\t\tfloat angleZ = (float)0;\r\n\t\t\t\t\t\tfloat3
      pivot = float3(0,0,0);\r\n\t\t\t\t\t\tfloat sizeX = (float)0.1;\r\n\t\t\t\t\t\t\r\n\r\n\t\t\t\t\t\t{\r\n\t\t\t\t\t\t
      \   float tmp_ba = FixedRand(particleId ^ asuint(uniform_c));\r\n\t\t\t\t\t\t
      \   float tmp_bb = tmp_ba * uniform_d;\r\n\t\t\t\t\t\t    float tmp_bc = uniform_b
      + tmp_bb;\r\n\t\t\t\t\t\t    float3 tmp_bd = float3(tmp_bc, uniform_e, uniform_f);\r\n\t\t\t\t\t\t
      \   float3 tmp_be = HSVtoRGB(tmp_bd);\r\n\t\t\t\t\t\t    float tmp_bf = tmp_be[0];\r\n\t\t\t\t\t\t
      \   float tmp_bg = tmp_be[1];\r\n\t\t\t\t\t\t    float tmp_bh = tmp_be[2];\r\n\t\t\t\t\t\t
      \   float3 tmp_bi = float3(tmp_bf, tmp_bg, tmp_bh);\r\n\t\t\t\t\t\t    SetAttribute_5E351D5B(/*inout*/color,
      tmp_bi);\r\n\t\t\t\t\t\t}\r\n\t\t\t\t\t\tSetAttribute_86894F8F(/*inout*/sizeX,
      SizeX_c);\r\n\t\t\t\t\t\tOrient_4(/*inout*/axisX, /*inout*/axisY, /*inout*/axisZ,
      Front_d, Up_d);\r\n\t\t\t\t\t\t\r\n\r\n\t\t\t\t\t\t\r\n\t\t\t\t\t\tif (!alive)\r\n\t\t\t\t\t\t\treturn
      o;\r\n\t\t\t\t\t\t\r\n\t\t\t\t\t\to.VFX_VARYING_UV.x = float(id & 1);\r\n\t\t\t\t\t\to.VFX_VARYING_UV.y
      = float((id & 2) >> 1);\r\n\t\t\t\t\t\t\r\n\t\t\t\t\t\t\r\n\t\t\t\t\t\t\t\tfloat3
      size = float3(sizeX,sizeX,sizeX);\r\n\t\t\t\t\t\t\t\t#if VFX_USE_SIZEY_CURRENT\r\n\t\t\t\t\t\t\t\tsize.y
      = sizeY;\r\n\t\t\t\t\t\t\t\t#endif\r\n\t\t\t\t\t\t\t\t#if VFX_USE_SIZEZ_CURRENT\r\n\t\t\t\t\t\t\t\tsize.z
      = sizeZ;\r\n\t\t\t\t\t\t\t\t#else\r\n\t\t\t\t\t\t\t\tsize.z = min(size.x,size.y);\r\n\t\t\t\t\t\t\t\t#endif\r\n\t\t\t\t\t\t\t\t\r\n\t\t\t\t\t\t\r\n\t\t\t\t\t\tfloat4x4
      elementToVFX = GetElementToVFXMatrix(axisX,axisY,axisZ,float3(angleX,angleY,angleZ),pivot,size,position);\r\n\t\t\t\t\t\tfloat3
      vPos = mul(elementToVFX,float4(o.VFX_VARYING_UV.xy * 2.0f - 1.0f,0.0f,1.0f)).xyz;\r\n\t\t\t\r\n\t\t\t\t\t\to.VFX_VARYING_POSCS
      = TransformPositionVFXToClip(vPos);\r\n\t\t\t\r\n\t\t\t\t\t\t\r\n\t\t\t\t\t\t\t\t#if
      VFX_USE_COLOR_CURRENT && defined(VFX_VARYING_COLOR)\r\n\t\t\t\t\t\t\t\to.VFX_VARYING_COLOR
      = color;\r\n\t\t\t\t\t\t\t\t#endif\r\n\t\t\t\t\t\t\t\t#if VFX_USE_ALPHA_CURRENT
      && defined(VFX_VARYING_ALPHA) \r\n\t\t\t\t\t\t\t\to.VFX_VARYING_ALPHA = alpha;\r\n\t\t\t\t\t\t\t\t#endif\r\n\t\t\t\t\t\t\t\t\r\n\t\t\t\t\t\t\t\t\r\n\t\t\t\t\t\t\t\t#if
      USE_SOFT_PARTICLE && defined(VFX_VARYING_INVSOFTPARTICLEFADEDISTANCE)\r\n\t\t\t\t\t\t\t\t\r\n\t\t\t\t\t\t\t\to.VFX_VARYING_INVSOFTPARTICLEFADEDISTANCE
      = invSoftParticlesFadeDistance;\r\n\t\t\t\t\t\t\t\t#endif\r\n\t\t\t\t\t\t\t\t\r\n\t\t\t\t\t\t\t\t#if
      (VFX_NEEDS_POSSS || USE_SOFT_PARTICLE) && defined(VFX_VARYING_POSSS)\r\n\t\t\t\t\t\t\t\to.VFX_VARYING_POSSS
      = VFXGetPOSSS(o.pos);\r\n\t\t\t\t\t\t\t\t#endif\r\n\t\t\t\t\t\t\t\t\r\n\t\t\t\t\t\t\t\t#if
      USE_ALPHA_TEST && defined(VFX_VARYING_ALPHATHRESHOLD)\r\n\t\t\t\t\t\t\t\t\r\n\t\t\t\t\t\t\t\to.VFX_VARYING_ALPHATHRESHOLD
      = alphaThreshold;\r\n\t\t\t\t\t\t\t\t#endif\r\n\t\t\t\t\t\t\t\t\r\n\t\t\t\t\t\t\r\n\t\t\t\t\t\t#if
      USE_FLIPBOOK\r\n\t\t\t\t\t\t\r\n\t\t\t\t\t\t\r\n\t\t\t\t\t\t#if USE_FLIPBOOK_INTERPOLATION\r\n\t\t\t\t\t\tProcessFlipBookUV(flipBookSize,
      invFlipBookSize, texIndex, o.VFX_VARYING_UV, o.VFX_VARYING_FRAMEBLEND);\r\n\t\t\t\t\t\t#else\r\n\t\t\t\t\t\tProcessFlipBookUV(flipBookSize,
      invFlipBookSize, texIndex, o.VFX_VARYING_UV);\r\n\t\t\t\t\t\t#endif\r\n\t\t\t\t\t\t#endif\r\n\t\t\t\r\n\t\t\t\t\t\t\r\n\t\t\t\t\t}\r\n\t\t\t\t}\r\n\t\t\t\treturn
      o;\r\n\t\t\t}\r\n\t\t\t\r\n\t\t\t\r\n\t\t\t\r\n\t\t\t\r\n\t\t\t#include \"Assets/VFXShaders/VFXCommonOutput.cginc\"\r\n\t\t\t\r\n\t\t\t\r\n\t\t\t\t\r\n\t\t\t#pragma
      fragment frag\r\n\t\t\tps_output frag(ps_input i)\r\n\t\t\t{\r\n\t\t\t\tps_output
      o = (ps_output)0;\r\n\t\t\t\to.color = VFXGetFragmentColor(i);\r\n\t\t\t\to.color
      *= VFXGetTextureColor(VFX_SAMPLER(mainTexture),i);\t\t\r\n\t\t\t\tVFXClipFragmentColor(o.color.a,i);\r\n\t\t\t\treturn
      o;\r\n\t\t\t}\r\n\t\t\tENDHLSL\r\n\t\t}\r\n\t\t\r\n\r\n\t\t\r\n\t}\r\n}\r\n"
    shader: {fileID: 4800000, guid: 5b941ea7665f8f34d9d0cc8189f91653, type: 3}
  m_Expressions:
    m_Expressions:
    - op: 1
      valueIndex: 0
      data[0]: -1
      data[1]: -1
      data[2]: -1
      data[3]: 1
    - op: 1
      valueIndex: 1
      data[0]: -1
      data[1]: -1
      data[2]: -1
      data[3]: 1
    - op: 1
      valueIndex: 2
      data[0]: -1
      data[1]: -1
      data[2]: -1
      data[3]: 1
    - op: 1
      valueIndex: 3
      data[0]: -1
      data[1]: -1
      data[2]: -1
      data[3]: 1
    - op: 1
      valueIndex: 4
      data[0]: -1
      data[1]: -1
      data[2]: -1
      data[3]: 1
    - op: 1
      valueIndex: 5
      data[0]: -1
      data[1]: -1
      data[2]: -1
      data[3]: 1
    - op: 3
      valueIndex: 6
      data[0]: 3
      data[1]: 0
      data[2]: 1
      data[3]: -1
    - op: 3
      valueIndex: 9
      data[0]: 4
      data[1]: 5
      data[2]: 2
      data[3]: -1
    - op: 1
      valueIndex: 12
      data[0]: -1
      data[1]: -1
      data[2]: -1
      data[3]: 6
    - op: 8
      valueIndex: 13
      data[0]: -1
      data[1]: -1
      data[2]: -1
      data[3]: -1
    - op: 21
      valueIndex: 14
      data[0]: 7
      data[1]: 7
      data[2]: -1
      data[3]: 3
    - op: 1
      valueIndex: 17
      data[0]: -1
      data[1]: -1
      data[2]: -1
      data[3]: 1
    - op: 1
      valueIndex: 18
      data[0]: -1
      data[1]: -1
      data[2]: -1
      data[3]: 1
    - op: 21
      valueIndex: 19
      data[0]: 6
      data[1]: 6
      data[2]: -1
      data[3]: 3
    - op: 46
      valueIndex: 22
      data[0]: 8
      data[1]: 9
      data[2]: -1
      data[3]: 1
    - op: 1
      valueIndex: 23
      data[0]: -1
      data[1]: -1
      data[2]: -1
      data[3]: 6
    - op: 5
      valueIndex: 24
      data[0]: 13
      data[1]: -1
      data[2]: 1
      data[3]: 3
    - op: 24
      valueIndex: 25
      data[0]: 12
      data[1]: 11
      data[2]: -1
      data[3]: 1
    - op: 5
      valueIndex: 26
      data[0]: 13
      data[1]: -1
      data[2]: 2
      data[3]: 3
    - op: 5
      valueIndex: 27
      data[0]: 10
      data[1]: -1
      data[2]: 2
      data[3]: 3
    - op: 5
      valueIndex: 28
      data[0]: 10
      data[1]: -1
      data[2]: 1
      data[3]: 3
    - op: 1
      valueIndex: 29
      data[0]: -1
      data[1]: -1
      data[2]: -1
      data[3]: 6
    - op: 1
      valueIndex: 30
      data[0]: -1
      data[1]: -1
      data[2]: -1
      data[3]: 1
    - op: 1
      valueIndex: 31
      data[0]: -1
      data[1]: -1
      data[2]: -1
      data[3]: 1
    - op: 23
      valueIndex: 32
      data[0]: 19
      data[1]: 20
      data[2]: -1
      data[3]: 1
    - op: 1
      valueIndex: 33
      data[0]: -1
      data[1]: -1
      data[2]: -1
      data[3]: 1
    - op: 5
      valueIndex: 34
      data[0]: 10
      data[1]: -1
      data[2]: 0
      data[3]: 3
    - op: 5
      valueIndex: 35
      data[0]: 13
      data[1]: -1
      data[2]: 0
      data[3]: 3
    - op: 23
      valueIndex: 36
      data[0]: 18
      data[1]: 16
      data[2]: -1
      data[3]: 1
    - op: 46
      valueIndex: 37
      data[0]: 15
      data[1]: 9
      data[2]: -1
      data[3]: 1
    - op: 1
      valueIndex: 38
      data[0]: -1
      data[1]: -1
      data[2]: -1
      data[3]: 1
    - op: 46
      valueIndex: 39
      data[0]: 21
      data[1]: 9
      data[2]: -1
      data[3]: 1
    - op: 1
      valueIndex: 40
      data[0]: -1
      data[1]: -1
      data[2]: -1
      data[3]: 1
    - op: 1
      valueIndex: 41
      data[0]: -1
      data[1]: -1
      data[2]: -1
      data[3]: 1
    - op: 1
      valueIndex: 42
      data[0]: -1
      data[1]: -1
      data[2]: -1
      data[3]: 1
    - op: 1
      valueIndex: 43
      data[0]: -1
      data[1]: -1
      data[2]: -1
      data[3]: 1
    - op: 1
      valueIndex: 44
      data[0]: -1
      data[1]: -1
      data[2]: -1
      data[3]: 1
    - op: 23
      valueIndex: 45
      data[0]: 24
      data[1]: 26
      data[2]: -1
      data[3]: 1
    - op: 1
      valueIndex: 46
      data[0]: -1
      data[1]: -1
      data[2]: -1
      data[3]: 1
    - op: 23
      valueIndex: 47
      data[0]: 28
      data[1]: 27
      data[2]: -1
      data[3]: 1
    - op: 58
      valueIndex: 48
      data[0]: -1
      data[1]: -1
      data[2]: -1
      data[3]: -1
    - op: 24
      valueIndex: 49
      data[0]: 22
      data[1]: 23
      data[2]: -1
      data[3]: 1
    - op: 59
      valueIndex: 50
      data[0]: 29
      data[1]: -1
      data[2]: -1
      data[3]: -1
    - op: 24
      valueIndex: 51
      data[0]: 30
      data[1]: 25
      data[2]: -1
      data[3]: 1
    - op: 1
      valueIndex: 52
      data[0]: -1
      data[1]: -1
      data[2]: -1
      data[3]: 1
    - op: 27
      valueIndex: 53
      data[0]: 39
      data[1]: 36
      data[2]: -1
      data[3]: 1
    - op: 27
      valueIndex: 54
      data[0]: 37
      data[1]: 36
      data[2]: -1
      data[3]: 1
    - op: 21
      valueIndex: 55
      data[0]: 42
      data[1]: 43
      data[2]: -1
      data[3]: 1
    - op: 21
      valueIndex: 56
      data[0]: 40
      data[1]: 41
      data[2]: -1
      data[3]: 1
    - op: 24
      valueIndex: 57
      data[0]: 33
      data[1]: 44
      data[2]: -1
      data[3]: 1
    - op: 1
      valueIndex: 58
      data[0]: -1
      data[1]: -1
      data[2]: -1
      data[3]: 1
    - op: 24
      valueIndex: 59
      data[0]: 35
      data[1]: 34
      data[2]: -1
      data[3]: 1
    - op: 1
      valueIndex: 60
      data[0]: -1
      data[1]: -1
      data[2]: -1
      data[3]: 1
    - op: 1
      valueIndex: 61
      data[0]: -1
      data[1]: -1
      data[2]: -1
      data[3]: 1
    - op: 22
      valueIndex: 62
      data[0]: 50
      data[1]: 46
      data[2]: -1
      data[3]: 1
    - op: 23
      valueIndex: 63
      data[0]: 23
      data[1]: 48
      data[2]: -1
      data[3]: 1
    - op: 1
      valueIndex: 64
      data[0]: -1
      data[1]: -1
      data[2]: -1
      data[3]: 1
    - op: 1
      valueIndex: 65
      data[0]: -1
      data[1]: -1
      data[2]: -1
      data[3]: 1
    - op: 1
      valueIndex: 66
      data[0]: -1
      data[1]: -1
      data[2]: -1
      data[3]: 1
    - op: 1
      valueIndex: 67
      data[0]: -1
      data[1]: -1
      data[2]: -1
      data[3]: 1
    - op: 1
      valueIndex: 68
      data[0]: -1
      data[1]: -1
      data[2]: -1
      data[3]: 1
    - op: 23
      valueIndex: 69
      data[0]: 25
      data[1]: 47
      data[2]: -1
      data[3]: 1
    - op: 1
      valueIndex: 70
      data[0]: -1
      data[1]: -1
      data[2]: -1
      data[3]: 1
    - op: 22
      valueIndex: 71
      data[0]: 50
      data[1]: 45
      data[2]: -1
      data[3]: 1
    - op: 1
      valueIndex: 72
      data[0]: -1
      data[1]: -1
      data[2]: -1
      data[3]: 1
    - op: 3
      valueIndex: 73
      data[0]: 62
      data[1]: 61
      data[2]: 55
      data[3]: -1
    - op: 1
      valueIndex: 76
      data[0]: -1
      data[1]: -1
      data[2]: -1
      data[3]: 1
    - op: 1
      valueIndex: 77
      data[0]: -1
      data[1]: -1
      data[2]: -1
      data[3]: 1
    - op: 1
      valueIndex: 78
      data[0]: -1
      data[1]: -1
      data[2]: -1
      data[3]: 1
    - op: 1
      valueIndex: 79
      data[0]: -1
      data[1]: -1
      data[2]: -1
      data[3]: 1
    - op: 3
      valueIndex: 80
      data[0]: 63
      data[1]: 63
      data[2]: 63
      data[3]: -1
    - op: 1
      valueIndex: 83
      data[0]: -1
      data[1]: -1
      data[2]: -1
      data[3]: 1
    - op: 1
      valueIndex: 84
      data[0]: -1
      data[1]: -1
      data[2]: -1
      data[3]: 1
    - op: 1
      valueIndex: 85
      data[0]: -1
      data[1]: -1
      data[2]: -1
      data[3]: 1
    - op: 1
      valueIndex: 86
      data[0]: -1
      data[1]: -1
      data[2]: -1
      data[3]: 1
    - op: 27
      valueIndex: 87
      data[0]: 61
      data[1]: 64
      data[2]: -1
      data[3]: 1
    - op: 27
      valueIndex: 88
      data[0]: 53
      data[1]: 64
      data[2]: -1
      data[3]: 1
    - op: 1
      valueIndex: 89
      data[0]: -1
      data[1]: -1
      data[2]: -1
      data[3]: 1
    - op: 3
      valueIndex: 90
      data[0]: 57
      data[1]: 56
      data[2]: 52
      data[3]: -1
    - op: 3
      valueIndex: 93
      data[0]: 60
      data[1]: 59
      data[2]: 58
      data[3]: -1
    - op: 27
      valueIndex: 96
      data[0]: 55
      data[1]: 64
      data[2]: -1
      data[3]: 1
    - op: 3
      valueIndex: 97
      data[0]: 54
      data[1]: 54
      data[2]: 54
      data[3]: -1
    - op: 3
      valueIndex: 100
      data[0]: 66
      data[1]: 67
      data[2]: 73
      data[3]: -1
    - op: 6
      valueIndex: 103
      data[0]: -1
      data[1]: -1
      data[2]: -1
      data[3]: -1
    - op: 29
      valueIndex: 104
      data[0]: 65
      data[1]: 79
      data[2]: 78
      data[3]: -1
    - op: 26
      valueIndex: 120
      data[0]: 68
      data[1]: 69
      data[2]: -1
      data[3]: 1
    - op: 1
      valueIndex: 121
      data[0]: -1
      data[1]: -1
      data[2]: -1
      data[3]: 7
    - op: 4
      valueIndex: 123
      data[0]: 80
      data[1]: 75
      data[2]: 76
      data[3]: 77
    - op: 1
      valueIndex: 127
      data[0]: -1
      data[1]: -1
      data[2]: -1
      data[3]: 1
    - op: 3
      valueIndex: 128
      data[0]: 74
      data[1]: 71
      data[2]: 72
      data[3]: -1
    - op: 1
      valueIndex: 131
      data[0]: -1
      data[1]: -1
      data[2]: -1
      data[3]: 1
    - op: 1
      valueIndex: 132
      data[0]: -1
      data[1]: -1
      data[2]: -1
      data[3]: 15
    - op: 21
      valueIndex: 134
      data[0]: 7
      data[1]: 81
      data[2]: -1
      data[3]: 3
    - op: 21
      valueIndex: 137
      data[0]: 6
      data[1]: 70
      data[2]: -1
      data[3]: 3
    m_NeedsLocalToWorld: 0
    m_NeedsWorldToLocal: 0
  m_ExposedExpressions: []
  m_PropertySheet:
    m_Float:
      m_Array:
      - m_ExpressionIndex: 0
        m_Value: 1
      - m_ExpressionIndex: 1
        m_Value: 0
      - m_ExpressionIndex: 2
        m_Value: 1
      - m_ExpressionIndex: 3
        m_Value: 0
      - m_ExpressionIndex: 4
        m_Value: 1
      - m_ExpressionIndex: 5
        m_Value: 0
      - m_ExpressionIndex: 11
        m_Value: 0
      - m_ExpressionIndex: 12
        m_Value: 1
      - m_ExpressionIndex: 22
        m_Value: 1
      - m_ExpressionIndex: 23
        m_Value: 0
      - m_ExpressionIndex: 25
        m_Value: 0
      - m_ExpressionIndex: 30
        m_Value: 1
      - m_ExpressionIndex: 32
        m_Value: 1
      - m_ExpressionIndex: 33
        m_Value: 1
      - m_ExpressionIndex: 34
        m_Value: 0
      - m_ExpressionIndex: 35
        m_Value: 1
      - m_ExpressionIndex: 36
        m_Value: 0.5
      - m_ExpressionIndex: 38
        m_Value: 1
      - m_ExpressionIndex: 44
        m_Value: 0
      - m_ExpressionIndex: 50
        m_Value: 1
      - m_ExpressionIndex: 52
        m_Value: 0.1
      - m_ExpressionIndex: 53
        m_Value: 0
      - m_ExpressionIndex: 56
        m_Value: 0.1
      - m_ExpressionIndex: 57
        m_Value: 0.1
      - m_ExpressionIndex: 58
        m_Value: 0
      - m_ExpressionIndex: 59
        m_Value: 0
      - m_ExpressionIndex: 60
        m_Value: 0
      - m_ExpressionIndex: 62
        m_Value: 1
      - m_ExpressionIndex: 64
        m_Value: 0.45454544
      - m_ExpressionIndex: 66
        m_Value: 0.5
      - m_ExpressionIndex: 67
        m_Value: 0.5
      - m_ExpressionIndex: 68
        m_Value: 20000
      - m_ExpressionIndex: 69
        m_Value: 0
      - m_ExpressionIndex: 71
        m_Value: 1
      - m_ExpressionIndex: 72
        m_Value: 1
      - m_ExpressionIndex: 73
        m_Value: 0.5
      - m_ExpressionIndex: 74
        m_Value: 1
      - m_ExpressionIndex: 77
        m_Value: 0
      - m_ExpressionIndex: 88
        m_Value: 0.01
      - m_ExpressionIndex: 90
        m_Value: 1
    m_Vector2f:
      m_Array: []
    m_Vector3f:
      m_Array: []
    m_Vector4f:
      m_Array: []
    m_Uint:
      m_Array:
      - m_ExpressionIndex: 8
        m_Value: 0
      - m_ExpressionIndex: 15
        m_Value: 2
      - m_ExpressionIndex: 21
        m_Value: 1
    m_Int:
      m_Array: []
    m_Matrix4x4f:
      m_Array: []
    m_AnimationCurve:
      m_Array: []
    m_Gradient:
      m_Array: []
    m_NamedObject:
      m_Array:
      - m_ExpressionIndex: 86
        m_Value: {fileID: 0}
      - m_ExpressionIndex: 91
        m_Value: {fileID: 10207, guid: 0000000000000000e000000000000000, type: 0}
    m_Bool:
      m_Array: []
  m_Buffers:
  - type: 1
    size: 140224
    capacity: 20032
    layout:
    - name: lifetime
      type: 1
      offset:
        bucket: 0
        structure: 1
        element: 0
    - name: position
      type: 3
      offset:
        bucket: 20032
        structure: 4
        element: 0
    - name: particleId
      type: 6
      offset:
        bucket: 20032
        structure: 4
        element: 3
    - name: alive
      type: 17
      offset:
        bucket: 100160
        structure: 1
        element: 0
    - name: age
      type: 1
      offset:
        bucket: 120192
        structure: 1
        element: 0
  - type: 1
    size: 1
    capacity: 1
    layout:
    - name: spawnCount
      type: 1
      offset:
        bucket: 0
        structure: 1
        element: 0
  - type: 2
    size: 20032
    capacity: 0
    layout: []
  - type: 1
    size: 1
    capacity: 0
    layout: []
  m_CPUBuffers:
  - capacity: 1
    stride: 1
    layout:
    - name: spawnCount
      type: 1
      offset:
        bucket: 0
        structure: 1
        element: 0
    initialData:
      data: 00000000
  - capacity: 1
    stride: 1
    layout:
    - name: spawnCount
      type: 1
      offset:
        bucket: 0
        structure: 1
        element: 0
    initialData:
      data: 00000000
  m_Systems:
  - type: 0
    flags: 0
    capacity: 0
    buffers:
    - nameId: spawner_output
      index: 1
    values: []
    tasks:
    - type: 268435456
      buffers: []
      values:
      - nameId: Rate
        index: 85
      params: []
      processor: {fileID: 0}
  - type: 1
    flags: 1
    capacity: 20032
    buffers:
    - nameId: attributeBuffer
      index: 0
    - nameId: sourceAttributeBuffer
      index: 1
    - nameId: deadList
      index: 2
    - nameId: deadListCount
      index: 3
    - nameId: spawner_input
      index: 1
    values:
    - nameId: bounds_center
      index: 82
    - nameId: bounds_size
      index: 89
    tasks:
    - type: 536870912
      buffers:
      - nameId: attributeBuffer
        index: 0
      - nameId: deadListIn
        index: 2
      - nameId: deadListCount
        index: 3
      - nameId: sourceAttributeBuffer
        index: 1
      values:
      - nameId: Lifetime_b
        index: 90
      - nameId: uniform_c
        index: 44
      - nameId: uniform_d
        index: 49
      - nameId: uniform_e
        index: 34
      - nameId: uniform_f
        index: 31
      - nameId: uniform_g
        index: 51
      - nameId: uniform_h
        index: 11
      - nameId: uniform_i
        index: 14
      - nameId: uniform_j
        index: 17
      params:
<<<<<<< HEAD
      - index: 82
        nameId: bounds_center
      - index: 89
        nameId: bounds_size
      processor: {fileID: 7200000, guid: 5b941ea7665f8f34d9d0cc8189f91653, type: 3}
=======
      - nameId: bounds_center
        index: 82
      - nameId: bounds_size
        index: 89
      processor: {fileID: 7200000, guid: 738b0831787e62d4a936085510469cb9, type: 3}
>>>>>>> aabee49d
    - type: 805306368
      buffers:
      - nameId: attributeBuffer
        index: 0
      - nameId: deadListOut
        index: 2
      values:
      - nameId: deltaTime_b
        index: 83
      params: []
      processor: {fileID: 7200002, guid: 5b941ea7665f8f34d9d0cc8189f91653, type: 3}
    - type: 1073741826
      buffers:
      - nameId: attributeBuffer
        index: 0
      values:
      - nameId: uniform_b
        index: 11
      - nameId: uniform_c
        index: 14
      - nameId: uniform_d
        index: 17
      - nameId: uniform_e
        index: 32
      - nameId: uniform_f
        index: 38
      - nameId: SizeX_c
        index: 88
      - nameId: Front_d
        index: 92
      - nameId: Up_d
        index: 93
      - nameId: mainTexture
        index: 86
      params:
<<<<<<< HEAD
      - index: 0
        nameId: sortPriority
      processor: {fileID: 4800000, guid: 5b941ea7665f8f34d9d0cc8189f91653, type: 3}
=======
      - nameId: sortPriority
        index: 0
      processor: {fileID: 4800000, guid: 5e58eb1c725eeef4cbfb7b145c821bfd, type: 3}
>>>>>>> aabee49d
  - type: 2
    flags: 0
    capacity: 0
    buffers: []
    values:
    - nameId: mesh
      index: 91
    - nameId: transform
      index: 84
    tasks:
    - type: 1073741824
      buffers: []
      values:
      - nameId: _Color
        index: 87
      params: []
      processor: {fileID: 10755, guid: 0000000000000000f000000000000000, type: 0}
  m_Events:
  - name: OnPlay
    playSystems: 00000000
    stopSystems: 
  - name: OnStop
    playSystems: 
    stopSystems: 00000000
  m_RendererSettings:
    motionVectorGenerationMode: 0
    shadowCastingMode: 0
    receiveShadows: 0
    reflectionProbeUsage: 0
    lightProbeUsage: 0
  m_CullingFlags: 3
  m_RuntimeVersion: 2<|MERGE_RESOLUTION|>--- conflicted
+++ resolved
@@ -3106,192 +3106,6 @@
   m_PrefabInternal: {fileID: 0}
   m_Name: 19_Random
   m_Graph: {fileID: 114860976365752148}
-  m_ShaderSources:
-  - compute: 1
-    name: Temp_compute_b_initialize_Runtime.compute
-    source: "#pragma kernel CSMain\r\n#include \"HLSLSupport.cginc\"\r\n#define NB_THREADS_PER_GROUP
-      64\r\n#define VFX_USE_LIFETIME_CURRENT 1\r\n#define VFX_USE_POSITION_CURRENT
-      1\r\n#define VFX_USE_SEED_CURRENT 1\r\n#define VFX_USE_PARTICLEID_CURRENT 1\r\n#define
-      VFX_USE_ALIVE_CURRENT 1\r\n#define VFX_USE_AGE_CURRENT 1\r\n\r\n#include \"Assets/VFXShaders/Common/VFXCommonCompute.cginc\"\r\n#define
-      VFX_LOCAL_SPACE 1\r\n#include \"Assets/VFXShaders/VFXCommon.cginc\"\r\n\r\n\r\nCBUFFER_START(parameters)\r\n
-      \   float Lifetime_b;\r\n    float uniform_c;\r\n    float uniform_d;\r\n    float
-      uniform_e;\r\n    float uniform_f;\r\n    float uniform_g;\r\n    float uniform_h;\r\n
-      \   float uniform_i;\r\n    float uniform_j;\r\n    uint3 PADDING_0;\r\nCBUFFER_END\r\n\r\n\r\n\r\nRWByteAddressBuffer
-      attributeBuffer;\r\nByteAddressBuffer sourceAttributeBuffer;\r\n\r\nCBUFFER_START(initParams)\r\n
-      \   uint nbSpawned;\t\t// Numbers of particle spawned\r\n    uint spawnIndex;\t//
-      Index of the first particle spawned\r\n\tuint systemSeed;\r\nCBUFFER_END\r\n\r\n#if
-      VFX_USE_ALIVE_CURRENT \r\nConsumeStructuredBuffer<uint> deadListIn;\r\nByteAddressBuffer
-      deadListCount; // This is bad to use a SRV to fetch deadList count but Unity
-      API currently prevent from copying to CB\r\n#endif\r\n\r\nvoid SetAttribute_48F87EB1(inout
-      float lifetime, float Lifetime) /*attribute:lifetime Composition:Overwrite Random:Off
-      */\r\n{\r\n    lifetime = Lifetime;\r\n}\r\nvoid SetAttribute_9AB89B11(inout
-      float3 position, float3 Position) /*attribute:position Composition:Overwrite
-      Random:Off */\r\n{\r\n    position = Position;\r\n}\r\n\r\n\r\n\r\n[numthreads(NB_THREADS_PER_GROUP,1,1)]\r\nvoid
-      CSMain(uint3 id : SV_DispatchThreadID)\r\n{\r\n\tuint maxThreadId = nbSpawned;\r\n#if
-      VFX_USE_ALIVE_CURRENT\r\n\tmaxThreadId = min(maxThreadId, deadListCount.Load(0x0));\r\n#endif\r\n\r\n
-      \   if (id.x < maxThreadId)\r\n    {\r\n\t\tuint particleIndex = id.x + spawnIndex;\r\n\t\tint
-      sourceIndex = 0;\r\n\t\t/*//Loop with 1 iteration generate a wrong IL Assembly
-      (and actually, useless code)\r\n\t\tuint currentSumSpawnCount = 0u;\r\n\t\tfor
-      (sourceIndex=0; sourceIndex<1; sourceIndex++)\r\n\t\t{\r\n\t\t    currentSumSpawnCount
-      += uint(asfloat(sourceAttributeBuffer.Load((sourceIndex * 0x1 + 0x0) << 2)));\r\n\t\t
-      \   if (id.x < currentSumSpawnCount)\r\n\t\t    {\r\n\t\t        break;\r\n\t\t
-      \   }\r\n\t\t}\r\n\t\t*/\r\n\t\t\r\n\r\n        float lifetime = (float)0;\r\n
-      \       float3 position = float3(0,0,0);\r\n        uint seed = (uint)0;\r\n
-      \       uint particleId = (uint)0;\r\n        bool alive = (bool)true;\r\n        float
-      age = (float)0;\r\n        \r\n\r\n\t\t\t\t\r\n#if VFX_USE_PARTICLEID_CURRENT\r\n\t\tparticleId
-      = particleIndex;\r\n#endif\r\n#if VFX_USE_SEED_CURRENT\r\n\t\tseed = WangHash(particleIndex
-      ^ systemSeed);\r\n#endif\r\n\t\t\r\n        SetAttribute_48F87EB1(/*inout*/lifetime,
-      Lifetime_b);\r\n        {\r\n            float tmp_ba = RAND;\r\n            float
-      tmp_bb = tmp_ba * uniform_d;\r\n            float tmp_bc = uniform_c + tmp_bb;\r\n
-      \           float tmp_bd = FixedRand(particleId ^ asuint(uniform_f));\r\n            float
-      tmp_be = tmp_bd * uniform_g;\r\n            float tmp_bf = uniform_e + tmp_be;\r\n
-      \           float tmp_bg = FixedRand(particleId ^ asuint(uniform_i));\r\n            float
-      tmp_bh = tmp_bg * uniform_j;\r\n            float tmp_bi = uniform_h + tmp_bh;\r\n
-      \           float3 tmp_bj = float3(tmp_bc, tmp_bf, tmp_bi);\r\n            SetAttribute_9AB89B11(/*inout*/position,
-      tmp_bj);\r\n        }\r\n        \r\n\r\n\r\n#if VFX_USE_ALIVE_CURRENT\t\t\r\n
-      \       if (alive)\r\n        {\t\r\n            uint index = deadListIn.Consume();\r\n
-      \           attributeBuffer.Store((index * 0x1 + 0x0) << 2,asuint(lifetime));\r\n
-      \           attributeBuffer.Store3((index * 0x4 + 0x4E40) << 2,asuint(position));\r\n
-      \           attributeBuffer.Store((index * 0x4 + 0x4E43) << 2,asuint(particleId));\r\n
-      \           attributeBuffer.Store((index * 0x1 + 0x18740) << 2,uint(alive));\r\n
-      \           attributeBuffer.Store((index * 0x1 + 0x1D580) << 2,asuint(age));\r\n
-      \           \r\n\r\n        }\r\n#else\r\n\t\tuint index = particleIndex;\r\n\t\tattributeBuffer.Store((index
-      * 0x1 + 0x0) << 2,asuint(lifetime));\r\n\t\tattributeBuffer.Store3((index *
-      0x4 + 0x4E40) << 2,asuint(position));\r\n\t\tattributeBuffer.Store((index *
-      0x4 + 0x4E43) << 2,asuint(particleId));\r\n\t\tattributeBuffer.Store((index
-      * 0x1 + 0x18740) << 2,uint(alive));\r\n\t\tattributeBuffer.Store((index * 0x1
-      + 0x1D580) << 2,asuint(age));\r\n\t\t\r\n\r\n#endif\t\t\r\n    }\r\n}"
-    shader: {fileID: 7200000, guid: 5b941ea7665f8f34d9d0cc8189f91653, type: 3}
-  - compute: 1
-    name: Temp_compute_c_update_Runtime.compute
-    source: "#pragma kernel CSMain\r\n#include \"HLSLSupport.cginc\"\r\n#define NB_THREADS_PER_GROUP
-      64\r\n#define VFX_USE_LIFETIME_CURRENT 1\r\n#define VFX_USE_ALIVE_CURRENT 1\r\n#define
-      VFX_USE_AGE_CURRENT 1\r\n\r\n#include \"Assets/VFXShaders/Common/VFXCommonCompute.cginc\"\r\n#define
-      VFX_LOCAL_SPACE 1\r\n#include \"Assets/VFXShaders/VFXCommon.cginc\"\r\n\r\n\r\nCBUFFER_START(parameters)\r\n
-      \   float deltaTime_b;\r\n    uint3 PADDING_0;\r\nCBUFFER_END\r\n\r\n\r\nvoid
-      AgeAndDie(inout float age, float lifetime, inout bool alive, float deltaTime)\r\n{\r\n
-      \   age += deltaTime;\r\n    if(age > lifetime)\r\n    {\r\n        alive =
-      false;\r\n    }\r\n}\r\n\r\n\r\n\r\nRWByteAddressBuffer attributeBuffer;\r\n\r\n#if
-      VFX_USE_ALIVE_CURRENT\r\nAppendStructuredBuffer<uint> deadListOut;\r\n#endif\r\n\r\n#if
-      VFX_HAS_INDIRECT_DRAW\r\nAppendStructuredBuffer<uint> indirectBuffer;\r\n#endif\r\n\r\nCBUFFER_START(updateParams)\r\n
-      \   uint nbMax;\r\n\tuint systemSeed;\r\nCBUFFER_END\r\n\r\n[numthreads(NB_THREADS_PER_GROUP,1,1)]\r\nvoid
-      CSMain(uint3 id : SV_DispatchThreadID, uint3 groupId : SV_GroupThreadID)\r\n{\r\n
-      \   uint index = id.x;\r\n\tif (id.x < nbMax)\r\n\t{\r\n#if VFX_USE_ALIVE_CURRENT\r\n\t\tbool
-      alive = (attributeBuffer.Load((index * 0x1 + 0x18740) << 2));\r\n\t\t\r\n\r\n\t\tif
-      (alive)\r\n\t\t{\r\n\t\t\tfloat lifetime = asfloat(attributeBuffer.Load((index
-      * 0x1 + 0x0) << 2));\r\n\t\t\tfloat age = asfloat(attributeBuffer.Load((index
-      * 0x1 + 0x1D580) << 2));\r\n\t\t\t\r\n\r\n\t\t\t\r\n#if VFX_USE_OLDPOSITION_CURRENT\r\n\t\t\toldPosition
-      = position;\r\n#endif\r\n\t\t\t\r\n\t\t\tAgeAndDie(/*inout*/age, lifetime, /*inout*/alive,
-      deltaTime_b);\r\n\t\t\t\r\n\r\n\t\t\tif (alive)\r\n\t\t\t{\r\n\t\t\t\tattributeBuffer.Store((index
-      * 0x1 + 0x1D580) << 2,asuint(age));\r\n\t\t\t\t\r\n\r\n#if VFX_HAS_INDIRECT_DRAW\r\n\t\t\t\tindirectBuffer.Append(index);\r\n#endif\r\n\t\t\t}\r\n\t\t\telse\r\n\t\t\t{\t\r\n\t\t\t\tattributeBuffer.Store((index
-      * 0x1 + 0x18740) << 2,uint(alive));\r\n\t\t\t\t\r\n\r\n\t\t\t\tdeadListOut.Append(index);\r\n\t\t\t}\r\n\t\t}\r\n#else\r\n\t\tfloat
-      lifetime = asfloat(attributeBuffer.Load((index * 0x1 + 0x0) << 2));\r\n\t\tbool
-      alive = (attributeBuffer.Load((index * 0x1 + 0x18740) << 2));\r\n\t\tfloat age
-      = asfloat(attributeBuffer.Load((index * 0x1 + 0x1D580) << 2));\r\n\t\t\r\n\r\n\t\t\r\n#if
-      VFX_USE_OLDPOSITION_CURRENT\r\n\t\toldPosition = position;\r\n#endif\r\n\t\t\r\n\t\tAgeAndDie(/*inout*/age,
-      lifetime, /*inout*/alive, deltaTime_b);\r\n\t\t\r\n\r\n\t\tattributeBuffer.Store((index
-      * 0x1 + 0x18740) << 2,uint(alive));\r\n\t\tattributeBuffer.Store((index * 0x1
-      + 0x1D580) << 2,asuint(age));\r\n\t\t\r\n\r\n#endif\r\n\t}\r\n}"
-    shader: {fileID: 7200002, guid: 5b941ea7665f8f34d9d0cc8189f91653, type: 3}
-  - compute: 0
-    name: Temp_shader_d_quad output_Runtime.shader
-    source: "Shader \"Hidden/VFX/ParticleQuads\"\r\n{\r\n\tSubShader\r\n\t{\t\r\n\t\tCull
-      Off\r\n\t\t\r\n\t\tTags { \"Queue\"=\"Geometry\" \"IgnoreProjector\"=\"False\"
-      \"RenderType\"=\"Opaque\" }\r\n\t\t\r\n\t\t\r\n\t\t\r\n\t\t\r\n\t\t\r\n\t\t\r\n\t\t\r\n\t\t\r\n\t\tZTest
-      LEqual\r\n\t\tZWrite On\r\n\t\t\r\n\t\r\n\t\t\t\r\n\t\tHLSLINCLUDE\r\n\t\t#if
-      !defined(VFX_WORLD_SPACE) && !defined(VFX_LOCAL_SPACE)\r\n\t\t#define VFX_LOCAL_SPACE
-      1\r\n\t\t#endif\r\n\t\t\r\n\t\t#include \"HLSLSupport.cginc\"\r\n\t\t#define
-      NB_THREADS_PER_GROUP 64\r\n\t\t#define VFX_USE_POSITION_CURRENT 1\r\n\t\t#define
-      VFX_USE_PARTICLEID_CURRENT 1\r\n\t\t#define VFX_USE_COLOR_CURRENT 1\r\n\t\t#define
-      VFX_USE_ALPHA_CURRENT 1\r\n\t\t#define VFX_USE_ALIVE_CURRENT 1\r\n\t\t#define
-      VFX_USE_AXISX_CURRENT 1\r\n\t\t#define VFX_USE_AXISY_CURRENT 1\r\n\t\t#define
-      VFX_USE_AXISZ_CURRENT 1\r\n\t\t#define VFX_USE_ANGLEX_CURRENT 1\r\n\t\t#define
-      VFX_USE_ANGLEY_CURRENT 1\r\n\t\t#define VFX_USE_ANGLEZ_CURRENT 1\r\n\t\t#define
-      VFX_USE_PIVOT_CURRENT 1\r\n\t\t#define VFX_USE_SIZEX_CURRENT 1\r\n\t\t\r\n\t\t\r\n\t\t\r\n\t\t#include
-      \"Assets/VFXShaders/RenderPipeline/Legacy/VFXCommon.cginc\"\r\n\t\t#define VFX_LOCAL_SPACE
-      1\r\n\t\t#include \"Assets/VFXShaders/VFXCommon.cginc\"\r\n\t\t\r\n\r\n\t\tCBUFFER_START(parameters)\r\n\t\t
-      \   float3 Front_d;\r\n\t\t    float uniform_b;\r\n\t\t    float3 Up_d;\r\n\t\t
-      \   float uniform_c;\r\n\t\t    float uniform_d;\r\n\t\t    float uniform_e;\r\n\t\t
-      \   float uniform_f;\r\n\t\t    float SizeX_c;\r\n\t\tCBUFFER_END\r\n\t\tTexture2D
-      mainTexture;\r\n\t\tSamplerState samplermainTexture;\r\n\t\t\r\n\r\n\t\tvoid
-      SetAttribute_5E351D5B(inout float3 color, float3 Color) /*attribute:color Composition:Overwrite
-      Random:Off */\r\n\t\t{\r\n\t\t    color = Color;\r\n\t\t}\r\n\t\tvoid SetAttribute_86894F8F(inout
-      float sizeX, float SizeX) /*attribute:sizeX Composition:Overwrite Random:Off
-      */\r\n\t\t{\r\n\t\t    sizeX = SizeX;\r\n\t\t}\r\n\t\tvoid Orient_4(inout float3
-      axisX, inout float3 axisY, inout float3 axisZ, float3 Front, float3 Up) /*mode:FixedOrientation
-      */\r\n\t\t{\r\n\t\t    \r\n\t\t    axisZ = Front;\r\n\t\t    axisX = normalize(cross(Up,axisZ));\r\n\t\t
-      \   axisY = cross(axisZ,axisX);\r\n\t\t    \r\n\t\t}\r\n\t\t\r\n\r\n\t\t\r\n\t\t#define
-      VFX_NEEDS_COLOR_INTERPOLATOR (VFX_USE_COLOR_CURRENT || VFX_USE_ALPHA_CURRENT)\r\n\t\t#define
-      IS_TRANSPARENT_PARTICLE (!IS_OPAQUE_PARTICLE)\r\n\t\t\r\n\t\tByteAddressBuffer
-      attributeBuffer;\t\r\n\t\t\r\n\t\t#if VFX_HAS_INDIRECT_DRAW\r\n\t\tStructuredBuffer<uint>
-      indirectBuffer;\t\r\n\t\t#endif\t\r\n\t\t\r\n\t\tCBUFFER_START(outputParams)\r\n\t\t\tfloat
-      nbMax;\r\n\t\t\tfloat systemSeed;\r\n\t\tCBUFFER_END\r\n\t\t\r\n\t\tENDHLSL\r\n\t\t\r\n\r\n\t\t//
-      Forward pass\r\n\t\tPass\r\n\t\t{\t\t\r\n\t\t\tTags { \"LightMode\"=\"ForwardBase\"
-      }\r\n\t\t\t\r\n\t\t\tHLSLPROGRAM\r\n\t\t\t#pragma target 4.5\r\n\t\t\t\r\n\t\t\tstruct
-      ps_input\r\n\t\t\t{\r\n\t\t\t\tfloat4 pos : SV_POSITION;\r\n\t\t\t\t#if USE_FLIPBOOK_INTERPOLATION\r\n\t\t\t\tfloat4
-      uv : TEXCOORD0;\r\n\t\t\t\t#else\r\n\t\t\t\tfloat2 uv : TEXCOORD0;\t\r\n\t\t\t\t#endif\r\n\t\t\t\t#if
-      VFX_NEEDS_COLOR_INTERPOLATOR\r\n\t\t\t\tnointerpolation float4 color : COLOR0;\r\n\t\t\t\t#endif\r\n\t\t\t\t#if
-      USE_SOFT_PARTICLE || USE_ALPHA_TEST || USE_FLIPBOOK_INTERPOLATION\r\n\t\t\t\t//
-      x: inverse soft particles fade distance\r\n\t\t\t\t// y: alpha threshold\r\n\t\t\t\t//
-      z: frame blending factor\r\n\t\t\t\tnointerpolation float3 builtInInterpolants
-      : TEXCOORD1;\r\n\t\t\t\t#endif\r\n\t\t\t\t#if USE_SOFT_PARTICLE\r\n\t\t\t\tfloat4
-      projPos : TEXCOORD2;\t\t\r\n\t\t\t\t#endif\r\n\t\t\t};\r\n\t\t\t\r\n\t\t\tstruct
-      ps_output\r\n\t\t\t{\r\n\t\t\t\tfloat4 color : SV_Target0;\r\n\t\t\t};\r\n\t\t\r\n\t\t#define
-      VFX_VARYING_PS_INPUTS ps_input\r\n\t\t#define VFX_VARYING_POSCS pos\r\n\t\t#define
-      VFX_VARYING_POSSS projPos\r\n\t\t#define VFX_VARYING_COLOR color.rgb\r\n\t\t#define
-      VFX_VARYING_ALPHA color.a\r\n\t\t#define VFX_VARYING_INVSOFTPARTICLEFADEDISTANCE
-      builtInInterpolants.x\r\n\t\t#define VFX_VARYING_ALPHATHRESHOLD builtInInterpolants.y\r\n\t\t#define
-      VFX_VARYING_FRAMEBLEND builtInInterpolants.z\r\n\t\t#define VFX_VARYING_UV uv\r\n\t\t\t\t\r\n\t\t\t#if
-      !(defined(VFX_VARYING_PS_INPUTS) && defined(VFX_VARYING_POSCS))\r\n\t\t\t#error
-      VFX_VARYING_PS_INPUTS, VFX_VARYING_POSCS and VFX_VARYING_UV must be defined.\r\n\t\t\t#endif\r\n\t\t\t\r\n\t\t\t#pragma
-      vertex vert\r\n\t\t\tVFX_VARYING_PS_INPUTS vert(uint id : SV_VertexID, uint
-      instanceID : SV_InstanceID)\r\n\t\t\t{\r\n\t\t\t\tuint index = (id >> 2) + instanceID
-      * 2048;\r\n\t\t\t\tVFX_VARYING_PS_INPUTS o = (VFX_VARYING_PS_INPUTS)0;\r\n\t\t\t\tif
-      (index < asuint(nbMax))\r\n\t\t\t\t{\r\n\t\t\t\t\t#if VFX_HAS_INDIRECT_DRAW\r\n\t\t\t\t\tindex
-      = indirectBuffer[index];\r\n\t\t\t\t\t#endif\r\n\t\t\t\t\tbool alive = (attributeBuffer.Load((index
-      * 0x1 + 0x18740) << 2));\r\n\t\t\t\t\t\r\n\r\n\t\t\t\t\tif (alive)\r\n\t\t\t\t\t{\r\n\t\t\t\t\t\tfloat3
-      position = asfloat(attributeBuffer.Load3((index * 0x4 + 0x4E40) << 2));\r\n\t\t\t\t\t\tuint
-      particleId = (attributeBuffer.Load((index * 0x4 + 0x4E43) << 2));\r\n\t\t\t\t\t\tfloat3
-      color = float3(1,1,1);\r\n\t\t\t\t\t\tfloat alpha = (float)1;\r\n\t\t\t\t\t\tfloat3
-      axisX = float3(1,0,0);\r\n\t\t\t\t\t\tfloat3 axisY = float3(0,1,0);\r\n\t\t\t\t\t\tfloat3
-      axisZ = float3(0,0,1);\r\n\t\t\t\t\t\tfloat angleX = (float)0;\r\n\t\t\t\t\t\tfloat
-      angleY = (float)0;\r\n\t\t\t\t\t\tfloat angleZ = (float)0;\r\n\t\t\t\t\t\tfloat3
-      pivot = float3(0,0,0);\r\n\t\t\t\t\t\tfloat sizeX = (float)0.1;\r\n\t\t\t\t\t\t\r\n\r\n\t\t\t\t\t\t{\r\n\t\t\t\t\t\t
-      \   float tmp_ba = FixedRand(particleId ^ asuint(uniform_c));\r\n\t\t\t\t\t\t
-      \   float tmp_bb = tmp_ba * uniform_d;\r\n\t\t\t\t\t\t    float tmp_bc = uniform_b
-      + tmp_bb;\r\n\t\t\t\t\t\t    float3 tmp_bd = float3(tmp_bc, uniform_e, uniform_f);\r\n\t\t\t\t\t\t
-      \   float3 tmp_be = HSVtoRGB(tmp_bd);\r\n\t\t\t\t\t\t    float tmp_bf = tmp_be[0];\r\n\t\t\t\t\t\t
-      \   float tmp_bg = tmp_be[1];\r\n\t\t\t\t\t\t    float tmp_bh = tmp_be[2];\r\n\t\t\t\t\t\t
-      \   float3 tmp_bi = float3(tmp_bf, tmp_bg, tmp_bh);\r\n\t\t\t\t\t\t    SetAttribute_5E351D5B(/*inout*/color,
-      tmp_bi);\r\n\t\t\t\t\t\t}\r\n\t\t\t\t\t\tSetAttribute_86894F8F(/*inout*/sizeX,
-      SizeX_c);\r\n\t\t\t\t\t\tOrient_4(/*inout*/axisX, /*inout*/axisY, /*inout*/axisZ,
-      Front_d, Up_d);\r\n\t\t\t\t\t\t\r\n\r\n\t\t\t\t\t\t\r\n\t\t\t\t\t\tif (!alive)\r\n\t\t\t\t\t\t\treturn
-      o;\r\n\t\t\t\t\t\t\r\n\t\t\t\t\t\to.VFX_VARYING_UV.x = float(id & 1);\r\n\t\t\t\t\t\to.VFX_VARYING_UV.y
-      = float((id & 2) >> 1);\r\n\t\t\t\t\t\t\r\n\t\t\t\t\t\t\r\n\t\t\t\t\t\t\t\tfloat3
-      size = float3(sizeX,sizeX,sizeX);\r\n\t\t\t\t\t\t\t\t#if VFX_USE_SIZEY_CURRENT\r\n\t\t\t\t\t\t\t\tsize.y
-      = sizeY;\r\n\t\t\t\t\t\t\t\t#endif\r\n\t\t\t\t\t\t\t\t#if VFX_USE_SIZEZ_CURRENT\r\n\t\t\t\t\t\t\t\tsize.z
-      = sizeZ;\r\n\t\t\t\t\t\t\t\t#else\r\n\t\t\t\t\t\t\t\tsize.z = min(size.x,size.y);\r\n\t\t\t\t\t\t\t\t#endif\r\n\t\t\t\t\t\t\t\t\r\n\t\t\t\t\t\t\r\n\t\t\t\t\t\tfloat4x4
-      elementToVFX = GetElementToVFXMatrix(axisX,axisY,axisZ,float3(angleX,angleY,angleZ),pivot,size,position);\r\n\t\t\t\t\t\tfloat3
-      vPos = mul(elementToVFX,float4(o.VFX_VARYING_UV.xy * 2.0f - 1.0f,0.0f,1.0f)).xyz;\r\n\t\t\t\r\n\t\t\t\t\t\to.VFX_VARYING_POSCS
-      = TransformPositionVFXToClip(vPos);\r\n\t\t\t\r\n\t\t\t\t\t\t\r\n\t\t\t\t\t\t\t\t#if
-      VFX_USE_COLOR_CURRENT && defined(VFX_VARYING_COLOR)\r\n\t\t\t\t\t\t\t\to.VFX_VARYING_COLOR
-      = color;\r\n\t\t\t\t\t\t\t\t#endif\r\n\t\t\t\t\t\t\t\t#if VFX_USE_ALPHA_CURRENT
-      && defined(VFX_VARYING_ALPHA) \r\n\t\t\t\t\t\t\t\to.VFX_VARYING_ALPHA = alpha;\r\n\t\t\t\t\t\t\t\t#endif\r\n\t\t\t\t\t\t\t\t\r\n\t\t\t\t\t\t\t\t\r\n\t\t\t\t\t\t\t\t#if
-      USE_SOFT_PARTICLE && defined(VFX_VARYING_INVSOFTPARTICLEFADEDISTANCE)\r\n\t\t\t\t\t\t\t\t\r\n\t\t\t\t\t\t\t\to.VFX_VARYING_INVSOFTPARTICLEFADEDISTANCE
-      = invSoftParticlesFadeDistance;\r\n\t\t\t\t\t\t\t\t#endif\r\n\t\t\t\t\t\t\t\t\r\n\t\t\t\t\t\t\t\t#if
-      (VFX_NEEDS_POSSS || USE_SOFT_PARTICLE) && defined(VFX_VARYING_POSSS)\r\n\t\t\t\t\t\t\t\to.VFX_VARYING_POSSS
-      = VFXGetPOSSS(o.pos);\r\n\t\t\t\t\t\t\t\t#endif\r\n\t\t\t\t\t\t\t\t\r\n\t\t\t\t\t\t\t\t#if
-      USE_ALPHA_TEST && defined(VFX_VARYING_ALPHATHRESHOLD)\r\n\t\t\t\t\t\t\t\t\r\n\t\t\t\t\t\t\t\to.VFX_VARYING_ALPHATHRESHOLD
-      = alphaThreshold;\r\n\t\t\t\t\t\t\t\t#endif\r\n\t\t\t\t\t\t\t\t\r\n\t\t\t\t\t\t\r\n\t\t\t\t\t\t#if
-      USE_FLIPBOOK\r\n\t\t\t\t\t\t\r\n\t\t\t\t\t\t\r\n\t\t\t\t\t\t#if USE_FLIPBOOK_INTERPOLATION\r\n\t\t\t\t\t\tProcessFlipBookUV(flipBookSize,
-      invFlipBookSize, texIndex, o.VFX_VARYING_UV, o.VFX_VARYING_FRAMEBLEND);\r\n\t\t\t\t\t\t#else\r\n\t\t\t\t\t\tProcessFlipBookUV(flipBookSize,
-      invFlipBookSize, texIndex, o.VFX_VARYING_UV);\r\n\t\t\t\t\t\t#endif\r\n\t\t\t\t\t\t#endif\r\n\t\t\t\r\n\t\t\t\t\t\t\r\n\t\t\t\t\t}\r\n\t\t\t\t}\r\n\t\t\t\treturn
-      o;\r\n\t\t\t}\r\n\t\t\t\r\n\t\t\t\r\n\t\t\t\r\n\t\t\t\r\n\t\t\t#include \"Assets/VFXShaders/VFXCommonOutput.cginc\"\r\n\t\t\t\r\n\t\t\t\r\n\t\t\t\t\r\n\t\t\t#pragma
-      fragment frag\r\n\t\t\tps_output frag(ps_input i)\r\n\t\t\t{\r\n\t\t\t\tps_output
-      o = (ps_output)0;\r\n\t\t\t\to.color = VFXGetFragmentColor(i);\r\n\t\t\t\to.color
-      *= VFXGetTextureColor(VFX_SAMPLER(mainTexture),i);\t\t\r\n\t\t\t\tVFXClipFragmentColor(o.color.a,i);\r\n\t\t\t\treturn
-      o;\r\n\t\t\t}\r\n\t\t\tENDHLSL\r\n\t\t}\r\n\t\t\r\n\r\n\t\t\r\n\t}\r\n}\r\n"
-    shader: {fileID: 4800000, guid: 5b941ea7665f8f34d9d0cc8189f91653, type: 3}
   m_Expressions:
     m_Expressions:
     - op: 1
@@ -4116,19 +3930,11 @@
       - nameId: uniform_j
         index: 17
       params:
-<<<<<<< HEAD
-      - index: 82
-        nameId: bounds_center
-      - index: 89
-        nameId: bounds_size
-      processor: {fileID: 7200000, guid: 5b941ea7665f8f34d9d0cc8189f91653, type: 3}
-=======
       - nameId: bounds_center
         index: 82
       - nameId: bounds_size
         index: 89
       processor: {fileID: 7200000, guid: 738b0831787e62d4a936085510469cb9, type: 3}
->>>>>>> aabee49d
     - type: 805306368
       buffers:
       - nameId: attributeBuffer
@@ -4139,7 +3945,7 @@
       - nameId: deltaTime_b
         index: 83
       params: []
-      processor: {fileID: 7200002, guid: 5b941ea7665f8f34d9d0cc8189f91653, type: 3}
+      processor: {fileID: 7200000, guid: ff1a2abbbbbb4ba4aaf2c35e7332370e, type: 3}
     - type: 1073741826
       buffers:
       - nameId: attributeBuffer
@@ -4164,15 +3970,9 @@
       - nameId: mainTexture
         index: 86
       params:
-<<<<<<< HEAD
-      - index: 0
-        nameId: sortPriority
-      processor: {fileID: 4800000, guid: 5b941ea7665f8f34d9d0cc8189f91653, type: 3}
-=======
       - nameId: sortPriority
         index: 0
       processor: {fileID: 4800000, guid: 5e58eb1c725eeef4cbfb7b145c821bfd, type: 3}
->>>>>>> aabee49d
   - type: 2
     flags: 0
     capacity: 0
