%YAML 1.1
%TAG !u! tag:unity3d.com,2011:
--- !u!114 &114023846229194376
MonoBehaviour:
  m_ObjectHideFlags: 1
  m_CorrespondingSourceObject: {fileID: 0}
  m_PrefabInstance: {fileID: 0}
  m_PrefabAsset: {fileID: 0}
  m_GameObject: {fileID: 0}
  m_Enabled: 1
  m_EditorHideFlags: 0
  m_Script: {fileID: 11500000, guid: 73a13919d81fb7444849bae8b5c812a2, type: 3}
  m_Name: VFXBasicSpawner
  m_EditorClassIdentifier: 
  m_Parent: {fileID: 114350483966674976}
  m_Children:
  - {fileID: 8926484042661614575}
  m_UIPosition: {x: 1000, y: -191}
  m_UICollapsed: 0
  m_UISuperCollapsed: 0
  m_InputSlots: []
  m_OutputSlots: []
  m_Label: 
  m_Data: {fileID: 0}
  m_InputFlowSlot:
  - link:
    - context: {fileID: 8926484042661614578}
      slotIndex: 0
  - link: []
  m_OutputFlowSlot:
  - link:
    - context: {fileID: 114946465509916290}
      slotIndex: 0
--- !u!114 &114063133802684794
MonoBehaviour:
  m_ObjectHideFlags: 1
  m_CorrespondingSourceObject: {fileID: 0}
  m_PrefabInstance: {fileID: 0}
  m_PrefabAsset: {fileID: 0}
  m_GameObject: {fileID: 0}
  m_Enabled: 1
  m_EditorHideFlags: 0
  m_Script: {fileID: 11500000, guid: a0b9e6b9139e58d4c957ec54595da7d3, type: 3}
  m_Name: VFXQuadOutput
  m_EditorClassIdentifier: 
  m_Parent: {fileID: 114350483966674976}
  m_Children:
  - {fileID: 114580989189733782}
  - {fileID: 114596491906001080}
  - {fileID: 8926484042661614592}
  m_UIPosition: {x: 707, y: 1018}
  m_UICollapsed: 0
  m_UISuperCollapsed: 0
  m_InputSlots:
  - {fileID: 114158099937248418}
  m_OutputSlots: []
  m_Label: 
  m_Data: {fileID: 114428730288789306}
  m_InputFlowSlot:
  - link:
    - context: {fileID: 114780028408030698}
      slotIndex: 0
  m_OutputFlowSlot:
  - link: []
  blendMode: 1
  m_SubOutputs:
  - {fileID: 8926484042661614667}
  cullMode: 0
  zWriteMode: 0
  zTestMode: 0
  colorMappingMode: 0
  uvMode: 0
  useSoftParticle: 0
  sortPriority: 0
  sort: 0
  indirectDraw: 0
  castShadows: 0
  preRefraction: 0
  primitiveType: 1
  useGeometryShader: 0
--- !u!114 &114131763552434164
MonoBehaviour:
  m_ObjectHideFlags: 1
  m_CorrespondingSourceObject: {fileID: 0}
  m_PrefabInstance: {fileID: 0}
  m_PrefabAsset: {fileID: 0}
  m_GameObject: {fileID: 0}
  m_Enabled: 1
  m_EditorHideFlags: 0
  m_Script: {fileID: 11500000, guid: a971fa2e110a0ac42ac1d8dae408704b, type: 3}
  m_Name: SetAttribute
  m_EditorClassIdentifier: 
  m_Parent: {fileID: 114946465509916290}
  m_Children: []
  m_UIPosition: {x: 0, y: 0}
  m_UICollapsed: 0
  m_UISuperCollapsed: 0
  m_InputSlots:
  - {fileID: 8926484042661614551}
  m_OutputSlots: []
  m_Disabled: 0
  attribute: lifetime
  Composition: 0
  Source: 0
  Random: 0
  channels: 6
--- !u!114 &114158099937248418
MonoBehaviour:
  m_ObjectHideFlags: 1
  m_CorrespondingSourceObject: {fileID: 0}
  m_PrefabInstance: {fileID: 0}
  m_PrefabAsset: {fileID: 0}
  m_GameObject: {fileID: 0}
  m_Enabled: 1
  m_EditorHideFlags: 0
  m_Script: {fileID: 11500000, guid: 70a331b1d86cc8d4aa106ccbe0da5852, type: 3}
  m_Name: VFXSlotTexture2D
  m_EditorClassIdentifier: 
  m_Parent: {fileID: 0}
  m_Children: []
  m_UIPosition: {x: 0, y: 0}
  m_UICollapsed: 1
  m_UISuperCollapsed: 0
  m_MasterSlot: {fileID: 114158099937248418}
  m_MasterData:
    m_Owner: {fileID: 114063133802684794}
    m_Value:
      m_Type:
        m_SerializableType: UnityEngine.Texture2D, UnityEngine.CoreModule, Version=0.0.0.0,
          Culture=neutral, PublicKeyToken=null
      m_SerializableObject: '{"obj":{"fileID":2800000,"guid":"866ee67044a1b47ae9b73411759b789d","type":3}}'
    m_Space: 2147483647
  m_Property:
    name: mainTexture
    m_serializedType:
      m_SerializableType: UnityEngine.Texture2D, UnityEngine.CoreModule, Version=0.0.0.0,
        Culture=neutral, PublicKeyToken=null
    attributes: []
  m_Direction: 0
  m_LinkedSlots: []
--- !u!114 &114206037049139666
MonoBehaviour:
  m_ObjectHideFlags: 1
  m_CorrespondingSourceObject: {fileID: 0}
  m_PrefabInstance: {fileID: 0}
  m_PrefabAsset: {fileID: 0}
  m_GameObject: {fileID: 0}
  m_Enabled: 1
  m_EditorHideFlags: 0
  m_Script: {fileID: 11500000, guid: a971fa2e110a0ac42ac1d8dae408704b, type: 3}
  m_Name: SetAttribute
  m_EditorClassIdentifier: 
  m_Parent: {fileID: 114946465509916290}
  m_Children: []
  m_UIPosition: {x: 0, y: 0}
  m_UICollapsed: 0
  m_UISuperCollapsed: 0
  m_InputSlots:
  - {fileID: 8926484042661614662}
  m_OutputSlots: []
  m_Disabled: 0
  attribute: velocity
  Composition: 0
  Source: 0
  Random: 0
  channels: 6
--- !u!114 &114307113894698210
MonoBehaviour:
  m_ObjectHideFlags: 1
  m_CorrespondingSourceObject: {fileID: 0}
  m_PrefabInstance: {fileID: 0}
  m_PrefabAsset: {fileID: 0}
  m_GameObject: {fileID: 0}
  m_Enabled: 1
  m_EditorHideFlags: 0
  m_Script: {fileID: 11500000, guid: 1b605c022ee79394a8a776c0869b3f9a, type: 3}
  m_Name: VFXSlot
  m_EditorClassIdentifier: 
  m_Parent: {fileID: 0}
  m_Children:
  - {fileID: 114986932069951040}
  - {fileID: 114963171269329408}
  m_UIPosition: {x: 0, y: 0}
  m_UICollapsed: 0
  m_UISuperCollapsed: 0
  m_MasterSlot: {fileID: 114307113894698210}
  m_MasterData:
    m_Owner: {fileID: 114946465509916290}
    m_Value:
      m_Type:
        m_SerializableType: UnityEditor.VFX.AABox, Unity.VisualEffectGraph.Editor,
          Version=0.0.0.0, Culture=neutral, PublicKeyToken=null
      m_SerializableObject: '{"center":{"x":0.0,"y":7.0,"z":0.0},"size":{"x":2.0,"y":20.0,"z":2.0}}'
    m_Space: 0
  m_Property:
    name: bounds
    m_serializedType:
      m_SerializableType: UnityEditor.VFX.AABox, Unity.VisualEffectGraph.Editor,
        Version=0.0.0.0, Culture=neutral, PublicKeyToken=null
    attributes: []
  m_Direction: 0
  m_LinkedSlots: []
--- !u!114 &114340500867371532
MonoBehaviour:
  m_ObjectHideFlags: 1
  m_CorrespondingSourceObject: {fileID: 0}
  m_PrefabInstance: {fileID: 0}
  m_PrefabAsset: {fileID: 0}
  m_GameObject: {fileID: 0}
  m_Enabled: 1
  m_EditorHideFlags: 0
  m_Script: {fileID: 11500000, guid: d01270efd3285ea4a9d6c555cb0a8027, type: 3}
  m_Name: VFXUI
  m_EditorClassIdentifier: 
  groupInfos: []
  stickyNoteInfos: []
  systemInfos: []
  categories: []
  uiBounds:
    serializedVersion: 2
    x: 67
    y: -363
    width: 1309
    height: 1874
--- !u!114 &114350483966674976
MonoBehaviour:
  m_ObjectHideFlags: 1
  m_CorrespondingSourceObject: {fileID: 0}
  m_PrefabInstance: {fileID: 0}
  m_PrefabAsset: {fileID: 0}
  m_GameObject: {fileID: 0}
  m_Enabled: 1
  m_EditorHideFlags: 0
  m_Script: {fileID: 11500000, guid: 7d4c867f6b72b714dbb5fd1780afe208, type: 3}
  m_Name: SimpleGraph
  m_EditorClassIdentifier: 
  m_Parent: {fileID: 0}
  m_Children:
  - {fileID: 114023846229194376}
  - {fileID: 114946465509916290}
  - {fileID: 114780028408030698}
  - {fileID: 114063133802684794}
  - {fileID: 8926484042661614530}
  - {fileID: 8926484042661614546}
  - {fileID: 8926484042661614552}
  - {fileID: 8926484042661614570}
  - {fileID: 8926484042661614578}
  - {fileID: 8926484042661614579}
  - {fileID: 8926484042661614607}
  - {fileID: 8926484042661614629}
  - {fileID: 8926484042661614658}
  m_UIPosition: {x: 0, y: 0}
  m_UICollapsed: 1
  m_UISuperCollapsed: 0
  m_UIInfos: {fileID: 114340500867371532}
  m_ParameterInfo:
  - name: Col
    path: Col
    tooltip: 
    sheetType: m_Vector4f
    realType: Color
    defaultValue:
      m_Type:
        m_SerializableType: UnityEngine.Color, UnityEngine.CoreModule, Version=0.0.0.0,
          Culture=neutral, PublicKeyToken=null
      m_SerializableObject: '{"r":0.19788303971290589,"g":0.5377358198165894,"b":0.1547258496284485,"a":1.0}'
    min: -Infinity
    max: Infinity
    descendantCount: 0
  - name: pos
    path: pos
    tooltip: 
    sheetType: m_Vector3f
    realType: Vector3
    defaultValue:
      m_Type:
        m_SerializableType: UnityEngine.Vector3, UnityEngine.CoreModule, Version=0.0.0.0,
          Culture=neutral, PublicKeyToken=null
      m_SerializableObject: '{"x":0.0,"y":0.0,"z":0.0}'
    min: -Infinity
    max: Infinity
    descendantCount: 0
  - name: alpha
    path: alpha
    tooltip: 
    sheetType: m_Float
    realType: Single
    defaultValue:
      m_Type:
        m_SerializableType: System.Single, mscorlib, Version=4.0.0.0, Culture=neutral,
          PublicKeyToken=b77a5c561934e089
      m_SerializableObject: 1
    min: -Infinity
    max: Infinity
    descendantCount: 0
  m_GraphVersion: 2
  m_saved: 1
  m_SubgraphDependencies: []
  m_CategoryPath: 
--- !u!114 &114380859405582094
MonoBehaviour:
  m_ObjectHideFlags: 1
  m_CorrespondingSourceObject: {fileID: 0}
  m_PrefabInstance: {fileID: 0}
  m_PrefabAsset: {fileID: 0}
  m_GameObject: {fileID: 0}
  m_Enabled: 1
  m_EditorHideFlags: 0
  m_Script: {fileID: 11500000, guid: f780aa281814f9842a7c076d436932e7, type: 3}
  m_Name: VFXSlotFloat
  m_EditorClassIdentifier: 
  m_Parent: {fileID: 114963171269329408}
  m_Children: []
  m_UIPosition: {x: 0, y: 0}
  m_UICollapsed: 1
  m_UISuperCollapsed: 0
  m_MasterSlot: {fileID: 114307113894698210}
  m_MasterData:
    m_Owner: {fileID: 0}
    m_Value:
      m_Type:
        m_SerializableType: 
      m_SerializableObject: 
    m_Space: 2147483647
  m_Property:
    name: z
    m_serializedType:
      m_SerializableType: System.Single, mscorlib, Version=4.0.0.0, Culture=neutral,
        PublicKeyToken=b77a5c561934e089
    attributes: []
  m_Direction: 0
  m_LinkedSlots: []
--- !u!114 &114428730288789306
MonoBehaviour:
  m_ObjectHideFlags: 1
  m_CorrespondingSourceObject: {fileID: 0}
  m_PrefabInstance: {fileID: 0}
  m_PrefabAsset: {fileID: 0}
  m_GameObject: {fileID: 0}
  m_Enabled: 1
  m_EditorHideFlags: 0
  m_Script: {fileID: 11500000, guid: d78581a96eae8bf4398c282eb0b098bd, type: 3}
  m_Name: VFXDataParticle
  m_EditorClassIdentifier: 
  m_Parent: {fileID: 114350483966674976}
  m_Children: []
  m_UIPosition: {x: 0, y: 0}
  m_UICollapsed: 1
  m_UISuperCollapsed: 0
  title: 
  m_Owners:
  - {fileID: 114946465509916290}
  - {fileID: 114780028408030698}
  - {fileID: 114063133802684794}
  m_Capacity: 320
  m_Space: 0
--- !u!114 &114512514798047786
MonoBehaviour:
  m_ObjectHideFlags: 1
  m_CorrespondingSourceObject: {fileID: 0}
  m_PrefabInstance: {fileID: 0}
  m_PrefabAsset: {fileID: 0}
  m_GameObject: {fileID: 0}
  m_Enabled: 1
  m_EditorHideFlags: 0
  m_Script: {fileID: 11500000, guid: f780aa281814f9842a7c076d436932e7, type: 3}
  m_Name: VFXSlotFloat
  m_EditorClassIdentifier: 
  m_Parent: {fileID: 114963171269329408}
  m_Children: []
  m_UIPosition: {x: 0, y: 0}
  m_UICollapsed: 1
  m_UISuperCollapsed: 0
  m_MasterSlot: {fileID: 114307113894698210}
  m_MasterData:
    m_Owner: {fileID: 0}
    m_Value:
      m_Type:
        m_SerializableType: 
      m_SerializableObject: 
    m_Space: 2147483647
  m_Property:
    name: x
    m_serializedType:
      m_SerializableType: System.Single, mscorlib, Version=4.0.0.0, Culture=neutral,
        PublicKeyToken=b77a5c561934e089
    attributes: []
  m_Direction: 0
  m_LinkedSlots: []
--- !u!114 &114538391275492396
MonoBehaviour:
  m_ObjectHideFlags: 1
  m_CorrespondingSourceObject: {fileID: 0}
  m_PrefabInstance: {fileID: 0}
  m_PrefabAsset: {fileID: 0}
  m_GameObject: {fileID: 0}
  m_Enabled: 1
  m_EditorHideFlags: 0
  m_Script: {fileID: 11500000, guid: f780aa281814f9842a7c076d436932e7, type: 3}
  m_Name: VFXSlotFloat
  m_EditorClassIdentifier: 
  m_Parent: {fileID: 114986932069951040}
  m_Children: []
  m_UIPosition: {x: 0, y: 0}
  m_UICollapsed: 1
  m_UISuperCollapsed: 0
  m_MasterSlot: {fileID: 114307113894698210}
  m_MasterData:
    m_Owner: {fileID: 0}
    m_Value:
      m_Type:
        m_SerializableType: 
      m_SerializableObject: 
    m_Space: 2147483647
  m_Property:
    name: z
    m_serializedType:
      m_SerializableType: System.Single, mscorlib, Version=4.0.0.0, Culture=neutral,
        PublicKeyToken=b77a5c561934e089
    attributes: []
  m_Direction: 0
  m_LinkedSlots: []
--- !u!114 &114580989189733782
MonoBehaviour:
  m_ObjectHideFlags: 1
  m_CorrespondingSourceObject: {fileID: 0}
  m_PrefabInstance: {fileID: 0}
  m_PrefabAsset: {fileID: 0}
  m_GameObject: {fileID: 0}
  m_Enabled: 1
  m_EditorHideFlags: 0
  m_Script: {fileID: 11500000, guid: d16c6aeaef944094b9a1633041804207, type: 3}
  m_Name: Orient
  m_EditorClassIdentifier: 
  m_Parent: {fileID: 114063133802684794}
  m_Children: []
  m_UIPosition: {x: 0, y: 0}
  m_UICollapsed: 0
  m_UISuperCollapsed: 0
  m_InputSlots: []
  m_OutputSlots: []
  m_Disabled: 0
  mode: 0
--- !u!114 &114596491906001080
MonoBehaviour:
  m_ObjectHideFlags: 1
  m_CorrespondingSourceObject: {fileID: 0}
  m_PrefabInstance: {fileID: 0}
  m_PrefabAsset: {fileID: 0}
  m_GameObject: {fileID: 0}
  m_Enabled: 1
  m_EditorHideFlags: 0
  m_Script: {fileID: 11500000, guid: 956b68870e880b144bab17e5aa6e7e94, type: 3}
  m_Name: ColorOverLife
  m_EditorClassIdentifier: 
  m_Parent: {fileID: 114063133802684794}
  m_Children: []
  m_UIPosition: {x: 0, y: 0}
  m_UICollapsed: 0
  m_UISuperCollapsed: 0
  m_InputSlots:
  - {fileID: 114888496708539098}
  m_OutputSlots: []
  m_Disabled: 0
  mode: 3
  ColorComposition: 2
  AlphaComposition: 2
--- !u!114 &114739294351936256
MonoBehaviour:
  m_ObjectHideFlags: 1
  m_CorrespondingSourceObject: {fileID: 0}
  m_PrefabInstance: {fileID: 0}
  m_PrefabAsset: {fileID: 0}
  m_GameObject: {fileID: 0}
  m_Enabled: 1
  m_EditorHideFlags: 0
  m_Script: {fileID: 11500000, guid: f780aa281814f9842a7c076d436932e7, type: 3}
  m_Name: VFXSlotFloat
  m_EditorClassIdentifier: 
  m_Parent: {fileID: 114986932069951040}
  m_Children: []
  m_UIPosition: {x: 0, y: 0}
  m_UICollapsed: 1
  m_UISuperCollapsed: 0
  m_MasterSlot: {fileID: 114307113894698210}
  m_MasterData:
    m_Owner: {fileID: 0}
    m_Value:
      m_Type:
        m_SerializableType: 
      m_SerializableObject: 
    m_Space: 2147483647
  m_Property:
    name: x
    m_serializedType:
      m_SerializableType: System.Single, mscorlib, Version=4.0.0.0, Culture=neutral,
        PublicKeyToken=b77a5c561934e089
    attributes: []
  m_Direction: 0
  m_LinkedSlots: []
--- !u!114 &114780028408030698
MonoBehaviour:
  m_ObjectHideFlags: 1
  m_CorrespondingSourceObject: {fileID: 0}
  m_PrefabInstance: {fileID: 0}
  m_PrefabAsset: {fileID: 0}
  m_GameObject: {fileID: 0}
  m_Enabled: 1
  m_EditorHideFlags: 0
  m_Script: {fileID: 11500000, guid: 2dc095764ededfa4bb32fa602511ea4b, type: 3}
  m_Name: VFXBasicUpdate
  m_EditorClassIdentifier: 
  m_Parent: {fileID: 114350483966674976}
  m_Children: []
  m_UIPosition: {x: 709, y: 860}
  m_UICollapsed: 0
  m_UISuperCollapsed: 0
  m_InputSlots: []
  m_OutputSlots: []
  m_Label: 
  m_Data: {fileID: 114428730288789306}
  m_InputFlowSlot:
  - link:
    - context: {fileID: 114946465509916290}
      slotIndex: 0
  m_OutputFlowSlot:
  - link:
    - context: {fileID: 114063133802684794}
      slotIndex: 0
  integration: 0
  angularIntegration: 0
  ageParticles: 1
  reapParticles: 1
--- !u!114 &114888496708539098
MonoBehaviour:
  m_ObjectHideFlags: 1
  m_CorrespondingSourceObject: {fileID: 0}
  m_PrefabInstance: {fileID: 0}
  m_PrefabAsset: {fileID: 0}
  m_GameObject: {fileID: 0}
  m_Enabled: 1
  m_EditorHideFlags: 0
  m_Script: {fileID: 11500000, guid: 76f778ff57c4e8145b9681fe3268d8e9, type: 3}
  m_Name: VFXSlotGradient
  m_EditorClassIdentifier: 
  m_Parent: {fileID: 0}
  m_Children: []
  m_UIPosition: {x: 0, y: 0}
  m_UICollapsed: 1
  m_UISuperCollapsed: 0
  m_MasterSlot: {fileID: 114888496708539098}
  m_MasterData:
    m_Owner: {fileID: 114596491906001080}
    m_Value:
      m_Type:
        m_SerializableType: UnityEngine.Gradient, UnityEngine.CoreModule, Version=0.0.0.0,
          Culture=neutral, PublicKeyToken=null
      m_SerializableObject: '{"colorKeys":[{"color":{"r":1.0,"g":1.0,"b":1.0,"a":1.0},"time":0.0},{"color":{"r":1.0,"g":1.0,"b":1.0,"a":1.0},"time":1.0}],"alphaKeys":[{"alpha":0.0,"time":0.0},{"alpha":1.0,"time":0.09117265790700913},{"alpha":0.9577465057373047,"time":0.7764706015586853},{"alpha":0.0,"time":1.0}],"gradientMode":0}'
    m_Space: 2147483647
  m_Property:
    name: gradient
    m_serializedType:
      m_SerializableType: UnityEngine.Gradient, UnityEngine.CoreModule, Version=0.0.0.0,
        Culture=neutral, PublicKeyToken=null
    attributes:
    - m_Type: 3
      m_Min: -Infinity
      m_Max: Infinity
      m_Tooltip: The over-life Gradient
      m_Regex: 
      m_RegexMaxLength: 0
  m_Direction: 0
  m_LinkedSlots: []
--- !u!114 &114920711487922656
MonoBehaviour:
  m_ObjectHideFlags: 1
  m_CorrespondingSourceObject: {fileID: 0}
  m_PrefabInstance: {fileID: 0}
  m_PrefabAsset: {fileID: 0}
  m_GameObject: {fileID: 0}
  m_Enabled: 1
  m_EditorHideFlags: 0
  m_Script: {fileID: 11500000, guid: f780aa281814f9842a7c076d436932e7, type: 3}
  m_Name: VFXSlotFloat
  m_EditorClassIdentifier: 
  m_Parent: {fileID: 114963171269329408}
  m_Children: []
  m_UIPosition: {x: 0, y: 0}
  m_UICollapsed: 1
  m_UISuperCollapsed: 0
  m_MasterSlot: {fileID: 114307113894698210}
  m_MasterData:
    m_Owner: {fileID: 0}
    m_Value:
      m_Type:
        m_SerializableType: 
      m_SerializableObject: 
    m_Space: 2147483647
  m_Property:
    name: y
    m_serializedType:
      m_SerializableType: System.Single, mscorlib, Version=4.0.0.0, Culture=neutral,
        PublicKeyToken=b77a5c561934e089
    attributes: []
  m_Direction: 0
  m_LinkedSlots:
  - {fileID: 8926484042661614661}
--- !u!114 &114935892456706286
MonoBehaviour:
  m_ObjectHideFlags: 1
  m_CorrespondingSourceObject: {fileID: 0}
  m_PrefabInstance: {fileID: 0}
  m_PrefabAsset: {fileID: 0}
  m_GameObject: {fileID: 0}
  m_Enabled: 1
  m_EditorHideFlags: 0
  m_Script: {fileID: 11500000, guid: f780aa281814f9842a7c076d436932e7, type: 3}
  m_Name: VFXSlotFloat
  m_EditorClassIdentifier: 
  m_Parent: {fileID: 114986932069951040}
  m_Children: []
  m_UIPosition: {x: 0, y: 0}
  m_UICollapsed: 1
  m_UISuperCollapsed: 0
  m_MasterSlot: {fileID: 114307113894698210}
  m_MasterData:
    m_Owner: {fileID: 0}
    m_Value:
      m_Type:
        m_SerializableType: 
      m_SerializableObject: 
    m_Space: 2147483647
  m_Property:
    name: y
    m_serializedType:
      m_SerializableType: System.Single, mscorlib, Version=4.0.0.0, Culture=neutral,
        PublicKeyToken=b77a5c561934e089
    attributes: []
  m_Direction: 0
  m_LinkedSlots: []
--- !u!114 &114946465509916290
MonoBehaviour:
  m_ObjectHideFlags: 1
  m_CorrespondingSourceObject: {fileID: 0}
  m_PrefabInstance: {fileID: 0}
  m_PrefabAsset: {fileID: 0}
  m_GameObject: {fileID: 0}
  m_Enabled: 1
  m_EditorHideFlags: 0
  m_Script: {fileID: 11500000, guid: 9dfea48843f53fc438eabc12a3a30abc, type: 3}
  m_Name: VFXBasicInitialize
  m_EditorClassIdentifier: 
  m_Parent: {fileID: 114350483966674976}
  m_Children:
  - {fileID: 114206037049139666}
  - {fileID: 114131763552434164}
  - {fileID: 8926484042661614573}
  - {fileID: 8926484042661614582}
  - {fileID: 8926484042661614587}
  - {fileID: 8926484042661614594}
  m_UIPosition: {x: 704, y: 139}
  m_UICollapsed: 0
  m_UISuperCollapsed: 0
  m_InputSlots:
  - {fileID: 114307113894698210}
  m_OutputSlots: []
  m_Label: 
  m_Data: {fileID: 114428730288789306}
  m_InputFlowSlot:
  - link:
    - context: {fileID: 114023846229194376}
      slotIndex: 0
    - context: {fileID: 8926484042661614579}
      slotIndex: 0
  m_OutputFlowSlot:
  - link:
    - context: {fileID: 114780028408030698}
      slotIndex: 0
--- !u!114 &114963171269329408
MonoBehaviour:
  m_ObjectHideFlags: 1
  m_CorrespondingSourceObject: {fileID: 0}
  m_PrefabInstance: {fileID: 0}
  m_PrefabAsset: {fileID: 0}
  m_GameObject: {fileID: 0}
  m_Enabled: 1
  m_EditorHideFlags: 0
  m_Script: {fileID: 11500000, guid: ac39bd03fca81b849929b9c966f1836a, type: 3}
  m_Name: VFXSlotFloat3
  m_EditorClassIdentifier: 
  m_Parent: {fileID: 114307113894698210}
  m_Children:
  - {fileID: 114512514798047786}
  - {fileID: 114920711487922656}
  - {fileID: 114380859405582094}
  m_UIPosition: {x: 0, y: 0}
  m_UICollapsed: 0
  m_UISuperCollapsed: 0
  m_MasterSlot: {fileID: 114307113894698210}
  m_MasterData:
    m_Owner: {fileID: 0}
    m_Value:
      m_Type:
        m_SerializableType: 
      m_SerializableObject: 
    m_Space: 2147483647
  m_Property:
    name: size
    m_serializedType:
      m_SerializableType: UnityEngine.Vector3, UnityEngine.CoreModule, Version=0.0.0.0,
        Culture=neutral, PublicKeyToken=null
    attributes:
    - m_Type: 3
      m_Min: -Infinity
      m_Max: Infinity
      m_Tooltip: The size of the box along each axis.
      m_Regex: 
      m_RegexMaxLength: 0
  m_Direction: 0
  m_LinkedSlots: []
--- !u!114 &114986932069951040
MonoBehaviour:
  m_ObjectHideFlags: 1
  m_CorrespondingSourceObject: {fileID: 0}
  m_PrefabInstance: {fileID: 0}
  m_PrefabAsset: {fileID: 0}
  m_GameObject: {fileID: 0}
  m_Enabled: 1
  m_EditorHideFlags: 0
  m_Script: {fileID: 11500000, guid: ac39bd03fca81b849929b9c966f1836a, type: 3}
  m_Name: VFXSlotFloat3
  m_EditorClassIdentifier: 
  m_Parent: {fileID: 114307113894698210}
  m_Children:
  - {fileID: 114739294351936256}
  - {fileID: 114935892456706286}
  - {fileID: 114538391275492396}
  m_UIPosition: {x: 0, y: 0}
  m_UICollapsed: 1
  m_UISuperCollapsed: 0
  m_MasterSlot: {fileID: 114307113894698210}
  m_MasterData:
    m_Owner: {fileID: 0}
    m_Value:
      m_Type:
        m_SerializableType: 
      m_SerializableObject: 
    m_Space: 2147483647
  m_Property:
    name: center
    m_serializedType:
      m_SerializableType: UnityEngine.Vector3, UnityEngine.CoreModule, Version=0.0.0.0,
        Culture=neutral, PublicKeyToken=null
    attributes:
    - m_Type: 3
      m_Min: -Infinity
      m_Max: Infinity
      m_Tooltip: The centre of the box.
      m_Regex: 
      m_RegexMaxLength: 0
  m_Direction: 0
  m_LinkedSlots:
  - {fileID: 8926484042661614654}
--- !u!2058629511 &8926484042661614527
VisualEffectResource:
  m_ObjectHideFlags: 0
  m_CorrespondingSourceObject: {fileID: 0}
  m_PrefabInstance: {fileID: 0}
  m_PrefabAsset: {fileID: 0}
  m_Name: SimpleGraph
  m_Graph: {fileID: 114350483966674976}
  m_ShaderSources:
  - compute: 1
    name: '[System 1]Initialize'
    source: "#pragma kernel CSMain\n#define NB_THREADS_PER_GROUP 64\n#define VFX_USE_VELOCITY_CURRENT
      1\n#define VFX_USE_LIFETIME_CURRENT 1\n#define VFX_USE_SIZE_CURRENT 1\n#define
      VFX_USE_AGE_CURRENT 1\n#define VFX_USE_COLOR_CURRENT 1\n#define VFX_USE_POSITION_CURRENT
      1\n#define VFX_USE_ALPHA_CURRENT 1\n#define VFX_USE_ALIVE_CURRENT 1\n#define
      VFX_LOCAL_SPACE 1\n#include \"Packages/com.unity.visualeffectgraph/Shaders/RenderPipeline/HDRP/VFXDefines.hlsl\"\n\n\nCBUFFER_START(parameters)\n   
      float4 Size_c;\n    float3 Color_d;\n    float Alpha_f;\n    float3 Position_e;\n   
      uint PADDING_0;\nCBUFFER_END\n\n\n#include \"Packages/com.unity.visualeffectgraph/Shaders/Common/VFXCommonCompute.cginc\"\n#include
      \"Packages/com.unity.visualeffectgraph/Shaders/VFXCommon.cginc\"\n\n\n\nRWByteAddressBuffer
      attributeBuffer;\nByteAddressBuffer sourceAttributeBuffer;\n\nCBUFFER_START(initParams)\n#if
      !VFX_USE_SPAWNER_FROM_GPU\n    uint nbSpawned;\t\t\t\t\t// Numbers of particle
      spawned\n    uint spawnIndex;\t\t\t\t// Index of the first particle spawned\n   
      uint dispatchWidth;\n#else\n    uint offsetInAdditionalOutput;\n\tuint nbMax;\n#endif\n\tuint
      systemSeed;\nCBUFFER_END\n\n#if VFX_USE_ALIVE_CURRENT\nRWStructuredBuffer<uint>
      deadListIn;\nByteAddressBuffer deadListCount; // This is bad to use a SRV to
      fetch deadList count but Unity API currently prevent from copying to CB\n#endif\n\n#if
      VFX_USE_SPAWNER_FROM_GPU\nStructuredBuffer<uint> eventList;\nByteAddressBuffer
      inputAdditional;\n#endif\n\nvoid SetAttribute_E629755(inout float3 velocity,
      float3 Velocity) /*attribute:velocity Composition:Overwrite Source:Slot Random:Off
      channels:XYZ */\n{\n    velocity = Velocity;\n}\nvoid SetAttribute_F0142CB9(inout
      float lifetime, float Lifetime) /*attribute:lifetime Composition:Overwrite
      Source:Slot Random:Off channels:XYZ */\n{\n    lifetime = Lifetime;\n}\nvoid
      AttributeFromCurve_45ABB90F(inout float size, float age, float lifetime, float4
      Size) /*attribute:size Composition:Overwrite AlphaComposition:Overwrite SampleMode:OverLife
      Mode:PerComponent ColorMode:ColorAndAlpha channels:X */\n{\n    float t = age
      / lifetime;\n    float value = 0.0f;\n    value = SampleCurve(Size, t);\n   
      size = value;\n}\nvoid SetAttribute_FDD06EC7(inout float3 color, float3 Color)
      /*attribute:color Composition:Overwrite Source:Slot Random:Off channels:XYZ
      */\n{\n    color = Color;\n}\nvoid SetAttribute_CAC29747(inout float3 position,
      float3 Position) /*attribute:position Composition:Overwrite Source:Slot Random:Off
      channels:XYZ */\n{\n    position = Position;\n}\nvoid SetAttribute_CEEAF35C(inout
      float alpha, float Alpha) /*attribute:alpha Composition:Overwrite Source:Slot
      Random:Off channels:XYZ */\n{\n    alpha = Alpha;\n}\n\n\n\n[numthreads(NB_THREADS_PER_GROUP,1,1)]\nvoid
      CSMain(uint3 groupId          : SV_GroupID,\n            uint3 groupThreadId   
      : SV_GroupThreadID)\n{\n    uint id = groupThreadId.x + groupId.x * NB_THREADS_PER_GROUP;\n#if
      !VFX_USE_SPAWNER_FROM_GPU\n    id += groupId.y * dispatchWidth * NB_THREADS_PER_GROUP;\n#endif\n\n#if
      VFX_USE_SPAWNER_FROM_GPU\n    uint maxThreadId = inputAdditional.Load((offsetInAdditionalOutput
      * 2 + 0) << 2);\n    uint currentSpawnIndex = inputAdditional.Load((offsetInAdditionalOutput
      * 2 + 1) << 2) - maxThreadId;\n#else\n    uint maxThreadId = nbSpawned;\n   
      uint currentSpawnIndex = spawnIndex;\n#endif\n\n#if VFX_USE_ALIVE_CURRENT\n   
      maxThreadId = min(maxThreadId, deadListCount.Load(0x0));\n#elif VFX_USE_SPAWNER_FROM_GPU\n   
      maxThreadId = min(maxThreadId, nbMax); //otherwise, nbSpawned already clamped
      on CPU\n#endif\n\n    if (id < maxThreadId)\n    {\n#if VFX_USE_SPAWNER_FROM_GPU\n       
      int sourceIndex = eventList[id];\n#endif\n        uint particleIndex = id +
      currentSpawnIndex;\n\t\t\n#if !VFX_USE_SPAWNER_FROM_GPU\n        int sourceIndex
      = 0;\n        uint currentSumSpawnCount = 0u;\n        for (sourceIndex=0;
      sourceIndex<2; sourceIndex++)\n        {\n            currentSumSpawnCount
      += uint(asfloat(sourceAttributeBuffer.Load((sourceIndex * 0x1 + 0x0) << 2)));\n           
      if (id < currentSumSpawnCount)\n            {\n                break;\n           
      }\n        }\n        \n\n#endif\n        float3 velocity = float3(0,0,0);\n       
      float lifetime = (float)1;\n        float size = (float)0.1;\n        float
      age = (float)0;\n        float3 color = float3(1,1,1);\n        float3 position
      = float3(0,0,0);\n        float alpha = (float)1;\n        bool alive = (bool)true;\n       
      \n\n#if VFX_USE_PARTICLEID_CURRENT\n         particleId = particleIndex;\n#endif\n#if
      VFX_USE_SEED_CURRENT\n        seed = WangHash(particleIndex ^ systemSeed);\n#endif\n       
      \n        {\n            SetAttribute_E629755( /*inout */velocity, float3(0,1,0));\n       
      }\n        {\n            SetAttribute_F0142CB9( /*inout */lifetime, (float)16.67);\n       
      }\n        AttributeFromCurve_45ABB90F( /*inout */size, age, lifetime, Size_c);\n       
      SetAttribute_FDD06EC7( /*inout */color, Color_d);\n        SetAttribute_CAC29747(
      /*inout */position, Position_e);\n        SetAttribute_CEEAF35C( /*inout */alpha,
      Alpha_f);\n        \n\n\n#if VFX_USE_ALIVE_CURRENT\n        if (alive)\n       
      {\n\t\t\tuint deadIndex = deadListIn.DecrementCounter();\n            uint
      index = deadListIn[deadIndex];\n            attributeBuffer.Store3((index *
      0x4 + 0x0) << 2,asuint(velocity));\n            attributeBuffer.Store((index
      * 0x1 + 0x500) << 2,asuint(lifetime));\n            attributeBuffer.Store((index
      * 0x8 + 0x643) << 2,asuint(size));\n            attributeBuffer.Store((index
      * 0x2 + 0x1040) << 2,asuint(age));\n            attributeBuffer.Store3((index
      * 0x8 + 0x640) << 2,asuint(color));\n            attributeBuffer.Store3((index
      * 0x4 + 0x12C0) << 2,asuint(position));\n            attributeBuffer.Store((index
      * 0x8 + 0x644) << 2,asuint(alpha));\n            attributeBuffer.Store((index
      * 0x2 + 0x1041) << 2,uint(alive));\n            \n\n        }\n#else\n       
      uint index = particleIndex;\n        attributeBuffer.Store3((index * 0x4 +
      0x0) << 2,asuint(velocity));\n        attributeBuffer.Store((index * 0x1 +
      0x500) << 2,asuint(lifetime));\n        attributeBuffer.Store((index * 0x8
      + 0x643) << 2,asuint(size));\n        attributeBuffer.Store((index * 0x2 +
      0x1040) << 2,asuint(age));\n        attributeBuffer.Store3((index * 0x8 + 0x640)
      << 2,asuint(color));\n        attributeBuffer.Store3((index * 0x4 + 0x12C0)
      << 2,asuint(position));\n        attributeBuffer.Store((index * 0x8 + 0x644)
      << 2,asuint(alpha));\n        attributeBuffer.Store((index * 0x2 + 0x1041)
      << 2,uint(alive));\n        \n\n#endif\n    }\n}\n"
  - compute: 1
    name: '[System 1]Update'
    source: "#pragma kernel CSMain\n#define NB_THREADS_PER_GROUP 64\n#define VFX_USE_VELOCITY_CURRENT
      1\n#define VFX_USE_LIFETIME_CURRENT 1\n#define VFX_USE_AGE_CURRENT 1\n#define
      VFX_USE_POSITION_CURRENT 1\n#define VFX_USE_ALIVE_CURRENT 1\n#define VFX_HAS_INDIRECT_DRAW
      1\n#define VFX_LOCAL_SPACE 1\n#include \"Packages/com.unity.visualeffectgraph/Shaders/RenderPipeline/HDRP/VFXDefines.hlsl\"\n\n\nCBUFFER_START(parameters)\n   
      float deltaTime_a;\n    uint3 PADDING_0;\nCBUFFER_END\n\n\n#include \"Packages/com.unity.visualeffectgraph/Shaders/Common/VFXCommonCompute.cginc\"\n#include
      \"Packages/com.unity.visualeffectgraph/Shaders/VFXCommon.cginc\"\n\n\n\nRWByteAddressBuffer
      attributeBuffer;\n\n#if VFX_USE_ALIVE_CURRENT\nRWStructuredBuffer<uint> deadListOut;\n#endif\n\n#if
      VFX_HAS_INDIRECT_DRAW\nRWStructuredBuffer<uint> indirectBuffer;\n#endif\n\nCBUFFER_START(updateParams)\n   
      uint nbMax;\n\tuint dispatchWidth;\n\tuint systemSeed;\nCBUFFER_END\n\nvoid
      EulerIntegration(inout float3 position, float3 velocity, float deltaTime)\n{\n   
      position += velocity * deltaTime;\n}\nvoid Age(inout float age, float deltaTime)\n{\n   
      age += deltaTime;\n}\nvoid Reap(float age, float lifetime, inout bool alive)\n{\n   
      if(age > lifetime) { alive = false; }\n}\n\n\n\n[numthreads(NB_THREADS_PER_GROUP,1,1)]\nvoid
      CSMain(uint3 groupId          : SV_GroupID,\n            uint3 groupThreadId   
      : SV_GroupThreadID)\n{\n\tuint id = groupThreadId.x + groupId.x * NB_THREADS_PER_GROUP
      + groupId.y * dispatchWidth * NB_THREADS_PER_GROUP;\n\tuint index = id;\n\tif
      (id < nbMax)\n\t{\n#if VFX_USE_ALIVE_CURRENT\n\t\tbool alive = (attributeBuffer.Load((index
      * 0x2 + 0x1041) << 2));\n\t\t\n\n\t\tif (alive)\n\t\t{\n\t\t\tfloat3 velocity
      = asfloat(attributeBuffer.Load3((index * 0x4 + 0x0) << 2));\n\t\t\tfloat lifetime
      = asfloat(attributeBuffer.Load((index * 0x1 + 0x500) << 2));\n\t\t\tfloat age
      = asfloat(attributeBuffer.Load((index * 0x2 + 0x1040) << 2));\n\t\t\tfloat3
      position = asfloat(attributeBuffer.Load3((index * 0x4 + 0x12C0) << 2));\n\t\t\t\n\n\t\t\t\n#if
      VFX_USE_OLDPOSITION_CURRENT\n\t\t\toldPosition = position;\n#endif\n\t\t\t\n\t\t\tEulerIntegration(
      /*inout */position, velocity, deltaTime_a);\n\t\t\tAge( /*inout */age, deltaTime_a);\n\t\t\tReap(age,
      lifetime,  /*inout */alive);\n\t\t\t\n\n\t\t\tif (alive)\n\t\t\t{\n\t\t\t\tattributeBuffer.Store((index
      * 0x2 + 0x1040) << 2,asuint(age));\n\t\t\t\tattributeBuffer.Store3((index *
      0x4 + 0x12C0) << 2,asuint(position));\n\t\t\t\t\n\n#if VFX_HAS_INDIRECT_DRAW\n               
      uint indirectIndex = indirectBuffer.IncrementCounter();\n\t\t\t\tindirectBuffer[indirectIndex]
      = index;\n#endif\n\t\t\t}\n\t\t\telse\n\t\t\t{\n\t\t\t\tattributeBuffer.Store((index
      * 0x2 + 0x1041) << 2,uint(alive));\n\t\t\t\t\n\n\t\t\t\tuint deadIndex = deadListOut.IncrementCounter();\n\t\t\t\tdeadListOut[deadIndex]
      = index;\n\t\t\t}\n\t\t}\n#else\n\t\tfloat3 velocity = asfloat(attributeBuffer.Load3((index
      * 0x4 + 0x0) << 2));\n\t\tfloat lifetime = asfloat(attributeBuffer.Load((index
      * 0x1 + 0x500) << 2));\n\t\tfloat age = asfloat(attributeBuffer.Load((index
      * 0x2 + 0x1040) << 2));\n\t\tfloat3 position = asfloat(attributeBuffer.Load3((index
      * 0x4 + 0x12C0) << 2));\n\t\tbool alive = (attributeBuffer.Load((index * 0x2
      + 0x1041) << 2));\n\t\t\n\n\t\t\n#if VFX_USE_OLDPOSITION_CURRENT\n\t\toldPosition
      = position;\n#endif\n\t\t\n\t\tEulerIntegration( /*inout */position, velocity,
      deltaTime_a);\n\t\tAge( /*inout */age, deltaTime_a);\n\t\tReap(age, lifetime, 
      /*inout */alive);\n\t\t\n\n\t\tattributeBuffer.Store((index * 0x2 + 0x1040)
      << 2,asuint(age));\n\t\tattributeBuffer.Store3((index * 0x4 + 0x12C0) << 2,asuint(position));\n\t\tattributeBuffer.Store((index
      * 0x2 + 0x1041) << 2,uint(alive));\n\t\t\n\n#if VFX_HAS_INDIRECT_DRAW\n       
      uint indirectIndex = indirectBuffer.IncrementCounter();\n\t\tindirectBuffer[indirectIndex]
      = index;\n#endif\n#endif\n\t}\n}\n"
  - compute: 0
    name: '[System 1]Quad Output'
    source: "Shader \"Hidden/VFX/SimpleGraph/System 1/Quad Output\"\n{\n\tSubShader\n\t{\t\n\t\tCull
<<<<<<< HEAD
      Off\n\t\t\n\t\tTags { \"Queue\"=\"Transparent\" \"IgnoreProjector\"=\"True\"
      \"RenderType\"=\"Transparent\" }\n\t\t\n\t\t\n\t\t\n\t\t\n\t\t\n\t\t\n\t\t\n\t\t\n\t\t\n\t\t\n\t\t\n\t\t\n\t\t\n\t\t\n\t\tBlend
      SrcAlpha OneMinusSrcAlpha\n\t\tZTest LEqual\n\t\tZWrite Off\n\t\tCull Off\n\t\t\n\t\n\t\t\t\n\t\tHLSLINCLUDE\n\t\t#if
=======
      Off\n\t\t\n\t\tTags { \"Queue\"=\"Transparent+0\" \"IgnoreProjector\"=\"True\"
      \"RenderType\"=\"Transparent\" }\n\t\t\n\t\t\n\t\t\n\t\t\n\t\t\n\t\t\n\t\t\n\t\t\n\t\t\n\t\t\n\t\t\n\t\t\n\t\t\n\t\t\n\t\tBlend
      SrcAlpha OneMinusSrcAlpha \n\t\tZTest LEqual\n\t\tZWrite Off\n\t\tCull Off\n\t\t\n\t\n\t\t\t\n\t\tHLSLINCLUDE\n\t\t#if
>>>>>>> 4ae4efbc
      !defined(VFX_WORLD_SPACE) && !defined(VFX_LOCAL_SPACE)\n\t\t#define VFX_LOCAL_SPACE
      1\n\t\t#endif\n\t\t\n\t\t#define NB_THREADS_PER_GROUP 64\n\t\t#define VFX_USE_LIFETIME_CURRENT
      1\n\t\t#define VFX_USE_SIZE_CURRENT 1\n\t\t#define VFX_USE_AGE_CURRENT 1\n\t\t#define
      VFX_USE_COLOR_CURRENT 1\n\t\t#define VFX_USE_POSITION_CURRENT 1\n\t\t#define
      VFX_USE_ALPHA_CURRENT 1\n\t\t#define VFX_USE_ALIVE_CURRENT 1\n\t\t#define VFX_USE_AXISX_CURRENT
      1\n\t\t#define VFX_USE_AXISY_CURRENT 1\n\t\t#define VFX_USE_AXISZ_CURRENT 1\n\t\t#define
      VFX_USE_ANGLEX_CURRENT 1\n\t\t#define VFX_USE_ANGLEY_CURRENT 1\n\t\t#define
      VFX_USE_ANGLEZ_CURRENT 1\n\t\t#define VFX_USE_PIVOTX_CURRENT 1\n\t\t#define
      VFX_USE_PIVOTY_CURRENT 1\n\t\t#define VFX_USE_PIVOTZ_CURRENT 1\n\t\t#define
      VFX_USE_SCALEX_CURRENT 1\n\t\t#define VFX_USE_SCALEY_CURRENT 1\n\t\t#define
      VFX_USE_SCALEZ_CURRENT 1\n\t\t#define VFX_COLORMAPPING_DEFAULT 1\n\t\t#define
      IS_TRANSPARENT_PARTICLE 1\n\t\t#define VFX_BLENDMODE_ALPHA 1\n\t\t#define VFX_HAS_INDIRECT_DRAW
      1\n\t\t#define USE_DEAD_LIST_COUNT 1\n\t\t#define VFX_PRIMITIVE_QUAD 1\n\t\t\n\t\t\n\t\t\n\t\t#define
      VFX_LOCAL_SPACE 1\n\t\t#include \"Packages/com.unity.visualeffectgraph/Shaders/RenderPipeline/HDRP/VFXDefines.hlsl\"\n\t\t\n\n\t\tCBUFFER_START(parameters)\n\t\t   
      float gradient_b;\n\t\t    uint3 PADDING_0;\n\t\tCBUFFER_END\n\t\tTexture2D
      mainTexture;\n\t\tSamplerState samplermainTexture;\n\t\t\n\n\t\t\n\t\t#define
      VFX_NEEDS_COLOR_INTERPOLATOR (VFX_USE_COLOR_CURRENT || VFX_USE_ALPHA_CURRENT)\n\t\t\n\t\tByteAddressBuffer
      attributeBuffer;\t\n\t\t\n\t\t#if VFX_HAS_INDIRECT_DRAW\n\t\tStructuredBuffer<uint>
      indirectBuffer;\t\n\t\t#endif\t\n\t\t\n\t\t#if USE_DEAD_LIST_COUNT\n\t\tByteAddressBuffer
      deadListCount;\n\t\t#endif\n\t\t\n\t\tCBUFFER_START(outputParams)\n\t\t\tfloat
      nbMax;\n\t\t\tfloat systemSeed;\n\t\tCBUFFER_END\n\t\t\n\t\tENDHLSL\n\t\t\n\n\t\t\n\t\t//
      Forward pass\n\t\tPass\n\t\t{\t\t\n\t\t\tTags { \"LightMode\"=\"ForwardOnly\"
      }\n\t\t\t\n\t\t\tHLSLPROGRAM\n\t\t\t#pragma target 4.5\n\t\t\t\n\t\t\n\t\t\tstruct
      ps_input\n\t\t\t{\n\t\t\t\tfloat4 pos : SV_POSITION;\n\t\t\t\t#if USE_FLIPBOOK_INTERPOLATION\n\t\t\t\tfloat4
      uv : TEXCOORD0;\n\t\t\t\t#else\n\t\t\t\tfloat2 uv : TEXCOORD0;\t\n\t\t\t\t#endif\n\t\t\t\t#if
      VFX_NEEDS_COLOR_INTERPOLATOR\n\t\t\t\tnointerpolation float4 color : COLOR0;\n\t\t\t\t#endif\n\t\t\t\t#if
      USE_SOFT_PARTICLE || USE_ALPHA_TEST || USE_FLIPBOOK_INTERPOLATION\n\t\t\t\t//
      x: inverse soft particles fade distance\n\t\t\t\t// y: alpha threshold\n\t\t\t\t//
      z: frame blending factor\n\t\t\t\tnointerpolation float3 builtInInterpolants
      : TEXCOORD1;\n\t\t\t\t#endif\n\t\t\t\t#if USE_FLIPBOOK_MOTIONVECTORS\n\t\t\t\t//
      x: motion vectors scale X\n\t\t\t\t// y: motion vectors scale Y\n\t\t\t\tnointerpolation
      float2 builtInInterpolants2 : TEXCOORD2;\n\t\t\t\t#endif\n\t\t\t\t#if VFX_NEEDS_POSWS_INTERPOLATOR\n\t\t\t\tfloat3
      posWS : TEXCOORD3;\n\t\t\t\t#endif\n\t\t\t};\n\t\t\t\n\t\t\tstruct ps_output\n\t\t\t{\n\t\t\t\tfloat4
      color : SV_Target0;\n\t\t\t};\n\t\t\n\t\t#define VFX_VARYING_PS_INPUTS ps_input\n\t\t#define
      VFX_VARYING_POSCS pos\n\t\t#define VFX_VARYING_COLOR color.rgb\n\t\t#define
      VFX_VARYING_ALPHA color.a\n\t\t#define VFX_VARYING_INVSOFTPARTICLEFADEDISTANCE
      builtInInterpolants.x\n\t\t#define VFX_VARYING_ALPHATHRESHOLD builtInInterpolants.y\n\t\t#define
      VFX_VARYING_FRAMEBLEND builtInInterpolants.z\n\t\t#define VFX_VARYING_MOTIONVECTORSCALE
      builtInInterpolants2.xy\n\t\t#define VFX_VARYING_UV uv\n\t\t#if VFX_NEEDS_POSWS_INTERPOLATOR\n\t\t#define
      VFX_VARYING_POSWS posWS\n\t\t#endif\n\t\t\t\t\n\t\t\t#if !(defined(VFX_VARYING_PS_INPUTS)
      && defined(VFX_VARYING_POSCS))\n\t\t\t#error VFX_VARYING_PS_INPUTS, VFX_VARYING_POSCS
      and VFX_VARYING_UV must be defined.\n\t\t\t#endif\n\t\t\t\n\t\t\t#include \"Packages/com.unity.visualeffectgraph/Shaders/RenderPipeline/HDRP/VFXCommon.cginc\"\n\t\t\t#include
      \"Packages/com.unity.visualeffectgraph/Shaders/VFXCommon.cginc\"\n\t\t\t\n\n\t\t\tvoid
      Orient_0(inout float3 axisX, inout float3 axisY, inout float3 axisZ) /*mode:FaceCameraPlane
      */\n\t\t\t{\n\t\t\t    \n\t\t\t    float3x3 viewRot = GetVFXToViewRotMatrix();\n\t\t\t   
      axisX = viewRot[0].xyz;\n\t\t\t    axisY = viewRot[1].xyz;\n\t\t\t    #if VFX_LOCAL_SPACE
      // Need to remove potential scale in local transform\n\t\t\t    axisX = normalize(axisX);\n\t\t\t   
      axisY = normalize(axisY);\n\t\t\t    axisZ = cross(axisX,axisY);\n\t\t\t   
      #else\n\t\t\t    axisZ = -viewRot[2].xyz;\n\t\t\t    #endif\n\t\t\t    \n\t\t\t}\n\t\t\tvoid
      ColorOverLife_733E3(float age, float lifetime, inout float3 color, inout float
      alpha, float gradient) /*mode:ColorAndAlpha ColorComposition:Multiply AlphaComposition:Multiply
      */\n\t\t\t{\n\t\t\t    \n\t\t\t    float4 sampledColor = SampleGradient(gradient,
      age/lifetime);\n\t\t\t    color *= sampledColor.rgb;\n\t\t\t    alpha *= sampledColor.a;\n\t\t\t   
      \n\t\t\t}\n\t\t\tvoid SetAttribute_3278B22F(inout float size, float Size) /*attribute:size
      Composition:Overwrite Source:Slot Random:Off channels:XYZ */\n\t\t\t{\n\t\t\t   
      size = Size;\n\t\t\t}\n\t\t\t\n\n\t\t\t\n\t\t\t#pragma vertex vert\n\t\t\tVFX_VARYING_PS_INPUTS
      vert(uint id : SV_VertexID, uint instanceID : SV_InstanceID)\n\t\t\t{\n\t\t\t#if
      VFX_PRIMITIVE_TRIANGLE\n\t\t\t\tuint index = id / 3;\n\t\t\t#elif VFX_PRIMITIVE_QUAD\n\t\t\t\tuint
      index = (id >> 2) + instanceID * 2048;\n\t\t\t#elif VFX_PRIMITIVE_OCTAGON\n\t\t\t\tuint
      index = (id >> 3) + instanceID * 1024;\n\t\t\t#endif\n\t\t\t\n\t\t\t\tVFX_VARYING_PS_INPUTS
      o = (VFX_VARYING_PS_INPUTS)0;\n\t\t\t\n\t\t\t\t\n\t\t\t\t\t\tuint deadCount
      = 0;\n\t\t\t\t\t\t#if USE_DEAD_LIST_COUNT\n\t\t\t\t\t\tdeadCount = deadListCount.Load(0);\n\t\t\t\t\t\t#endif\t\n\t\t\t\t\t\tif
      (index >= asuint(nbMax) - deadCount)\n\t\t\t\t\t\t#if USE_GEOMETRY_SHADER\n\t\t\t\t\t\t\treturn;
      // cull\n\t\t\t\t\t\t#else\n\t\t\t\t\t\t\treturn o; // cull\n\t\t\t\t\t\t#endif\n\t\t\t\t\t\t\n\t\t\t\t\t\t#if
      VFX_HAS_INDIRECT_DRAW\n\t\t\t\t\t\tindex = indirectBuffer[index];\n\t\t\t\t\t\tfloat
      lifetime = asfloat(attributeBuffer.Load((index * 0x1 + 0x500) << 2));\n\t\t\t\t\t\tfloat
      size = asfloat(attributeBuffer.Load((index * 0x8 + 0x643) << 2));\n\t\t\t\t\t\tfloat
      age = asfloat(attributeBuffer.Load((index * 0x2 + 0x1040) << 2));\n\t\t\t\t\t\tfloat3
      color = asfloat(attributeBuffer.Load3((index * 0x8 + 0x640) << 2));\n\t\t\t\t\t\tfloat3
      position = asfloat(attributeBuffer.Load3((index * 0x4 + 0x12C0) << 2));\n\t\t\t\t\t\tfloat
      alpha = asfloat(attributeBuffer.Load((index * 0x8 + 0x644) << 2));\n\t\t\t\t\t\tbool
      alive = (attributeBuffer.Load((index * 0x2 + 0x1041) << 2));\n\t\t\t\t\t\tfloat3
      axisX = float3(1,0,0);\n\t\t\t\t\t\tfloat3 axisY = float3(0,1,0);\n\t\t\t\t\t\tfloat3
      axisZ = float3(0,0,1);\n\t\t\t\t\t\tfloat angleX = (float)0;\n\t\t\t\t\t\tfloat
      angleY = (float)0;\n\t\t\t\t\t\tfloat angleZ = (float)0;\n\t\t\t\t\t\tfloat
      pivotX = (float)0;\n\t\t\t\t\t\tfloat pivotY = (float)0;\n\t\t\t\t\t\tfloat
      pivotZ = (float)0;\n\t\t\t\t\t\tfloat scaleX = (float)1;\n\t\t\t\t\t\tfloat
      scaleY = (float)1;\n\t\t\t\t\t\tfloat scaleZ = (float)1;\n\t\t\t\t\t\t\n\t\t\t\t\n\t\t\t\t\t\t#else\n\t\t\t\t\t\tbool
      alive = (attributeBuffer.Load((index * 0x2 + 0x1041) << 2));\n\t\t\t\t\t\t\n\t\t\t\t\n\t\t\t\t\t\tif
      (!alive)\n\t\t\t\t\t\t\treturn o;\n\t\t\t\t\t\t\t\n\t\t\t\t\t\tfloat lifetime
      = asfloat(attributeBuffer.Load((index * 0x1 + 0x500) << 2));\n\t\t\t\t\t\tfloat
      size = asfloat(attributeBuffer.Load((index * 0x8 + 0x643) << 2));\n\t\t\t\t\t\tfloat
      age = asfloat(attributeBuffer.Load((index * 0x2 + 0x1040) << 2));\n\t\t\t\t\t\tfloat3
      color = asfloat(attributeBuffer.Load3((index * 0x8 + 0x640) << 2));\n\t\t\t\t\t\tfloat3
      position = asfloat(attributeBuffer.Load3((index * 0x4 + 0x12C0) << 2));\n\t\t\t\t\t\tfloat
      alpha = asfloat(attributeBuffer.Load((index * 0x8 + 0x644) << 2));\n\t\t\t\t\t\tfloat3
      axisX = float3(1,0,0);\n\t\t\t\t\t\tfloat3 axisY = float3(0,1,0);\n\t\t\t\t\t\tfloat3
      axisZ = float3(0,0,1);\n\t\t\t\t\t\tfloat angleX = (float)0;\n\t\t\t\t\t\tfloat
      angleY = (float)0;\n\t\t\t\t\t\tfloat angleZ = (float)0;\n\t\t\t\t\t\tfloat
      pivotX = (float)0;\n\t\t\t\t\t\tfloat pivotY = (float)0;\n\t\t\t\t\t\tfloat
      pivotZ = (float)0;\n\t\t\t\t\t\tfloat scaleX = (float)1;\n\t\t\t\t\t\tfloat
      scaleY = (float)1;\n\t\t\t\t\t\tfloat scaleZ = (float)1;\n\t\t\t\t\t\t\n\t\t\t\t\n\t\t\t\t\t\t#endif\n\t\t\t\t\t\t\n\t\t\t\tOrient_0(
      /*inout */axisX,  /*inout */axisY,  /*inout */axisZ);\n\t\t\t\tColorOverLife_733E3(age,
      lifetime,  /*inout */color,  /*inout */alpha, gradient_b);\n\t\t\t\t{\n\t\t\t\t   
      SetAttribute_3278B22F( /*inout */size, (float)2);\n\t\t\t\t}\n\t\t\t\t\n\n\t\t\t\t\n\t\t\t\tif
      (!alive)\n\t\t\t\t\treturn o;\n\t\t\t\t\n\t\t\t#if VFX_PRIMITIVE_QUAD\n\t\t\t\n\t\t\t\to.VFX_VARYING_UV.x
      = float(id & 1);\n\t\t\t\to.VFX_VARYING_UV.y = float((id & 2) >> 1);\n\t\t\t\tconst
      float2 vOffsets = o.VFX_VARYING_UV.xy - 0.5f;\n\t\t\t\t\n\t\t\t#elif VFX_PRIMITIVE_TRIANGLE\n\t\t\t\n\t\t\t\tconst
      float2 kOffsets[] = {\n\t\t\t\t\tfloat2(-0.5f, \t-0.288675129413604736328125f),\n\t\t\t\t\tfloat2(0.0f,
      \t0.57735025882720947265625f),\n\t\t\t\t\tfloat2(0.5f,\t-0.288675129413604736328125f),\n\t\t\t\t};\n\t\t\t\t\n\t\t\t\tconst
      float kUVScale = 0.866025388240814208984375f;\n\t\t\t\t\n\t\t\t\tconst float2
      vOffsets = kOffsets[id % 3];\n\t\t\t\to.VFX_VARYING_UV.xy = (vOffsets * kUVScale)
      + 0.5f;\n\t\t\t\t\n\t\t\t#elif VFX_PRIMITIVE_OCTAGON\t\n\t\t\t\t\n\t\t\t\tconst
      float2 kUvs[8] = \n\t\t\t\t{\n\t\t\t\t\tfloat2(-0.5f,\t0.0f),\n\t\t\t\t\tfloat2(-0.5f,\t0.5f),\n\t\t\t\t\tfloat2(0.0f,\t0.5f),\n\t\t\t\t\tfloat2(0.5f,\t0.5f),\n\t\t\t\t\tfloat2(0.5f,\t0.0f),\n\t\t\t\t\tfloat2(0.5f,\t-0.5f),\n\t\t\t\t\tfloat2(0.0f,\t-0.5f),\n\t\t\t\t\tfloat2(-0.5f,\t-0.5f),\n\t\t\t\t};\n\t\t\t\t\n\t\t\t\t\n\t\t\t\tcropFactor
      = id & 1 ? 1.0f - cropFactor : 1.0f;\n\t\t\t\tconst float2 vOffsets = kUvs[id
      & 7] * cropFactor;\n\t\t\t\to.VFX_VARYING_UV.xy = vOffsets + 0.5f;\n\t\t\t\t\n\t\t\t#endif\n\t\t\t\t\n\t\t\t\t\n\t\t\t\t\t\tfloat3
      size3 = float3(size,size,size);\n\t\t\t\t\t\t#if VFX_USE_SCALEX_CURRENT\n\t\t\t\t\t\tsize3.x
      *= scaleX;\n\t\t\t\t\t\t#endif\n\t\t\t\t\t\t#if VFX_USE_SCALEY_CURRENT\n\t\t\t\t\t\tsize3.y
      *= scaleY;\n\t\t\t\t\t\t#endif\n\t\t\t\t\t\t#if VFX_USE_SCALEZ_CURRENT\n\t\t\t\t\t\tsize3.z
      *= scaleZ;\n\t\t\t\t\t\t#endif\n\t\t\t\t\t\t\n\t\t\t\t\n\t\t\t\tconst float4x4
      elementToVFX = GetElementToVFXMatrix(axisX,axisY,axisZ,float3(angleX,angleY,angleZ),float3(pivotX,pivotY,pivotZ),size3,position);\n\t\t\t\t\t 
      float3 vPos = mul(elementToVFX,float4(vOffsets,0.0f,1.0f)).xyz;\n\t\t\t\n\t\t\t\to.VFX_VARYING_POSCS
      = TransformPositionVFXToClip(vPos);\n\t\t\t\n\t\t\t\tfloat3 normalWS = normalize(TransformDirectionVFXToWorld(normalize(-transpose(elementToVFX)[2].xyz)));\n\t\t\t\t#ifdef
      VFX_VARYING_NORMAL\n\t\t\t\tfloat normalFlip = (size3.x * size3.y * size3.z)
      < 0 ? -1 : 1;\n\t\t\t\to.VFX_VARYING_NORMAL = normalFlip * normalWS;\n\t\t\t\t#endif\n\t\t\t\t#ifdef
      VFX_VARYING_TANGENT\n\t\t\t\to.VFX_VARYING_TANGENT = normalize(TransformDirectionVFXToWorld(normalize(transpose(elementToVFX)[0].xyz)));\n\t\t\t\t#endif\n\t\t\t\t#ifdef
      VFX_VARYING_BENTFACTORS\n\t\t\t\t\n\t\t\t\to.VFX_VARYING_BENTFACTORS = vOffsets
      * bentNormalFactor;\n\t\t\t\t#endif\n\t\t\t\n\t\t\t\t\n\t\t\t\t\t\t#if VFX_USE_COLOR_CURRENT
      && defined(VFX_VARYING_COLOR)\n\t\t\t\t\t\to.VFX_VARYING_COLOR = color;\n\t\t\t\t\t\t#endif\n\t\t\t\t\t\t#if
      VFX_USE_ALPHA_CURRENT && defined(VFX_VARYING_ALPHA) \n\t\t\t\t\t\to.VFX_VARYING_ALPHA
      = alpha;\n\t\t\t\t\t\t#endif\n\t\t\t\t\t\t\n\t\t\t\t\t\t\n\t\t\t\t\t\t#if USE_SOFT_PARTICLE
      && defined(VFX_VARYING_INVSOFTPARTICLEFADEDISTANCE)\n\t\t\t\t\t\t\n\t\t\t\t\t\to.VFX_VARYING_INVSOFTPARTICLEFADEDISTANCE
      = invSoftParticlesFadeDistance;\n\t\t\t\t\t\t#endif\n\t\t\t\t\t\t\n\t\t\t\t\t\t#if
      USE_ALPHA_TEST && defined(VFX_VARYING_ALPHATHRESHOLD)\n\t\t\t\t\t\t\n\t\t\t\t\t\to.VFX_VARYING_ALPHATHRESHOLD
      = alphaThreshold;\n\t\t\t\t\t\t#endif\n\t\t\t\t\t\t\n\t\t\t\t\t\t#if USE_UV_SCALE_BIAS\n\t\t\t\t\t\t\n\t\t\t\t\t\t\n\t\t\t\t\t\to.VFX_VARYING_UV.xy
      = o.VFX_VARYING_UV.xy * uvScale + uvBias;\n\t\t\t\t\t\t#endif\n\t\t\t\t\t\t\n\t\t\t\t\t\t#if
      defined(VFX_VARYING_POSWS)\n\t\t\t\t\t\to.VFX_VARYING_POSWS = TransformPositionVFXToWorld(vPos);\n\t\t\t\t\t\t#endif\n\t\t\t\t\t\t\n\t\t\t\t\t\t\n\t\t\t\t\n\t\t\t\t\n\t\t\t\t\t\t#if
      USE_FLIPBOOK\n\t\t\t\t\t\t\n\t\t\t\t\t\t\n\t\t\t\t\t\tVFXUVData uvData = GetUVData(flipBookSize,
      invFlipBookSize, o.VFX_VARYING_UV.xy, texIndex);\n\t\t\t\t\t\to.VFX_VARYING_UV.xy
      = uvData.uvs.xy;\n\t\t\t\t\t\t#if USE_FLIPBOOK_INTERPOLATION\n\t\t\t\t\t\to.VFX_VARYING_UV.zw
      = uvData.uvs.zw;\n\t\t\t\t\t\to.VFX_VARYING_FRAMEBLEND = uvData.blend;\n\t\t\t\t\t\t#if
      USE_FLIPBOOK_MOTIONVECTORS\n\t\t\t\t\t\t\n\t\t\t\t\t\to.VFX_VARYING_MOTIONVECTORSCALE
      = motionVectorScale * invFlipBookSize;\n\t\t\t\t\t\t#endif\n\t\t\t\t\t\t#endif\n\t\t\t\t\t\t#endif\n\t\t\t\t\t\t\n\t\t\t\n\t\t\t\t\n\t\t\t\n\t\t\t\treturn
      o;\n\t\t\t}\n\t\t\t\n\t\t\t\n\t\t\t\n\t\t\t\n\t\t\t\n\t\t\t\n\t\t\t#include
      \"Packages/com.unity.visualeffectgraph/Shaders/VFXCommonOutput.cginc\"\n\t\t\t\n\t\t\t\n\t\t\t\n\t\t\t\t\n\t\t\t#pragma
      fragment frag\n\t\t\tps_output frag(ps_input i)\n\t\t\t{\n\t\t\t\tps_output
<<<<<<< HEAD
      o = (ps_output)0;\n\t\t\t\t\n\t\t\t\t#define VFX_TEXTURE_COLOR VFXGetTextureColor(VFX_SAMPLER(mainTexture),i)\n\t\t\t\t\n\t\t\t\t\t\t\n\t\t\t\t\t\tfloat4
=======
      o = (ps_output)0;\n\t\t\t\tVFXTransformPSInputs(i);\n\t\t\t\n\t\t\t\t#define
      VFX_TEXTURE_COLOR VFXGetTextureColor(VFX_SAMPLER(mainTexture),i)\n\t\t\t\t\n\t\t\t\t\t\t\n\t\t\t\t\t\tfloat4
>>>>>>> 4ae4efbc
      color = VFXGetFragmentColor(i);\n\t\t\t\t\t\t\n\t\t\t\t\t\t#ifndef VFX_TEXTURE_COLOR\n\t\t\t\t\t\t\t#define
      VFX_TEXTURE_COLOR float4(1.0,1.0,1.0,1.0)\n\t\t\t\t\t\t#endif\n\t\t\t\t\t\t\n\t\t\t\t\t\t#if
      VFX_COLORMAPPING_DEFAULT\n\t\t\t\t\t\t\to.color = color * VFX_TEXTURE_COLOR;\n\t\t\t\t\t\t#endif\n\t\t\t\t\t\t\n\t\t\t\t\t\t#if
      VFX_COLORMAPPING_GRADIENTMAPPED\n\t\t\t\t\t\t\t\n\t\t\t\t\t\t\to.color = SampleGradient(gradient,
      VFX_TEXTURE_COLOR.a * color.a) * float4(color.rgb,1.0);\n\t\t\t\t\t\t#endif\n\t\t\t\t\t\t\n\t\t\t\t\t\t\n\t\t\n\t\t\t\to.color
      = VFXApplyPreExposure(o.color);\n\t\t\t\to.color = VFXApplyFog(o.color,i);\n\t\t\t\tVFXClipFragmentColor(o.color.a,i);\n\t\t\t\to.color.a
      = saturate(o.color.a);\n\t\t\t\treturn o;\n\t\t\t}\n\t\t\tENDHLSL\n\t\t}\n\t\t\n\n\t\t\n\t}\n}\n"
  - compute: 1
    name: '[System 1]CameraSort'
    source: "#pragma kernel CSMain\n#define NB_THREADS_PER_GROUP 64\n#define VFX_USE_POSITION_CURRENT
      1\n#define USE_DEAD_LIST_COUNT 1\n#define VFX_LOCAL_SPACE 1\n#include \"Packages/com.unity.visualeffectgraph/Shaders/RenderPipeline/HDRP/VFXDefines.hlsl\"\n\n\nCBUFFER_START(parameters)\n   
      float4x4 localToWorld;\nCBUFFER_END\n\n\n#include \"Packages/com.unity.visualeffectgraph/Shaders/Common/VFXCommonCompute.cginc\"\n#include
      \"Packages/com.unity.visualeffectgraph/Shaders/VFXCommon.cginc\"\n\n\n\nCBUFFER_START(params)\n   
      uint nbMax;\n    uint dispatchWidth;\nCBUFFER_END\n\nCBUFFER_START(cameraParams)\n   
      float3 cameraPosition;\nCBUFFER_END\n\nByteAddressBuffer attributeBuffer;\nStructuredBuffer<uint>
      inputBuffer;\n\n#if USE_DEAD_LIST_COUNT\nByteAddressBuffer deadListCount;\n#endif\n\nstruct
      Kvp\n{\n\tfloat sortKey;\n\tuint index;\n};\n\nRWStructuredBuffer<Kvp> outputBuffer;\n\n[numthreads(NB_THREADS_PER_GROUP,1,1)]\nvoid
      CSMain(uint3 groupId          : SV_GroupID,\n            uint3 groupThreadId   
      : SV_GroupThreadID)\n{\n\tuint threshold = nbMax;\n#if USE_DEAD_LIST_COUNT\n\tthreshold
      -= deadListCount.Load(0);\n#endif\n\tuint id = groupThreadId.x + groupId.x
      * NB_THREADS_PER_GROUP + groupId.y * dispatchWidth * NB_THREADS_PER_GROUP;\n\tif
      (id < threshold)\n\t{\n\t\tuint index = inputBuffer[id];\n\t\tfloat3 position
      = asfloat(attributeBuffer.Load3((index * 0x4 + 0x12C0) << 2));\n\t\t\n\n\t\t\n#if
      VFX_LOCAL_SPACE\n\t\tfloat3 wPos = mul(localToWorld,float4(position,1.0f)).xyz;\n#else\n\t\tfloat3
      wPos = position;\n#endif\n\t\tfloat3 camToPos = wPos - cameraPosition;\n\t\t\n\t\tKvp
      kvp;\n\t\tkvp.sortKey = dot(camToPos,camToPos); // sqr distance to the camera\n\t\tkvp.index
      = index;\n\n\t\toutputBuffer[id] = kvp;\n\t}\n}\n"
  m_Infos:
    m_Expressions:
      m_Expressions:
      - op: 1
        valueIndex: 0
        data[0]: -1
        data[1]: -1
        data[2]: -1
        data[3]: 4
      - op: 1
        valueIndex: 4
        data[0]: -1
        data[1]: -1
        data[2]: -1
        data[3]: 14
      - op: 1
        valueIndex: 5
        data[0]: -1
        data[1]: -1
        data[2]: -1
        data[3]: 3
      - op: 1
        valueIndex: 8
        data[0]: -1
        data[1]: -1
        data[2]: -1
        data[3]: 3
      - op: 5
        valueIndex: 11
        data[0]: 0
        data[1]: -1
        data[2]: 2
        data[3]: 4
      - op: 5
        valueIndex: 12
        data[0]: 0
        data[1]: -1
        data[2]: 1
        data[3]: 4
      - op: 5
        valueIndex: 13
        data[0]: 0
        data[1]: -1
        data[2]: 0
        data[3]: 4
      - op: 1
        valueIndex: 14
        data[0]: -1
        data[1]: -1
        data[2]: -1
        data[3]: 13
      - op: 1
        valueIndex: 15
        data[0]: -1
        data[1]: -1
        data[2]: -1
        data[3]: 2
      - op: 1
        valueIndex: 17
        data[0]: -1
        data[1]: -1
        data[2]: -1
        data[3]: 1
      - op: 57
        valueIndex: 18
        data[0]: 1
        data[1]: -1
        data[2]: -1
        data[3]: 0
      - op: 6
        valueIndex: 19
        data[0]: -1
        data[1]: -1
        data[2]: -1
        data[3]: -1
      - op: 3
        valueIndex: 20
        data[0]: 6
        data[1]: 5
        data[2]: 4
        data[3]: -1
      - op: 56
        valueIndex: 23
        data[0]: 7
        data[1]: -1
        data[2]: -1
        data[3]: 0
      - op: 1
        valueIndex: 27
        data[0]: -1
        data[1]: -1
        data[2]: -1
        data[3]: 1
      - op: 1
        valueIndex: 28
        data[0]: -1
        data[1]: -1
        data[2]: -1
        data[3]: 3
      - op: 1
        valueIndex: 31
        data[0]: -1
        data[1]: -1
        data[2]: -1
        data[3]: 1
      - op: 1
        valueIndex: 32
        data[0]: -1
        data[1]: -1
        data[2]: -1
        data[3]: 1
      - op: 1
        valueIndex: 33
        data[0]: -1
        data[1]: -1
        data[2]: -1
        data[3]: 3
      - op: 28
        valueIndex: 36
        data[0]: 2
        data[1]: 3
        data[2]: -1
        data[3]: 3
      - op: 1
        valueIndex: 39
        data[0]: -1
        data[1]: -1
        data[2]: -1
        data[3]: 2
      - op: 1
        valueIndex: 41
        data[0]: -1
        data[1]: -1
        data[2]: -1
        data[3]: 7
      - op: 9
        valueIndex: 42
        data[0]: -1
        data[1]: -1
        data[2]: -1
        data[3]: -1
      m_NeedsLocalToWorld: 1
      m_NeedsWorldToLocal: 0
      m_NeededMainCameraBuffers: 0
    m_PropertySheet:
      m_Float:
        m_Array:
        - m_ExpressionIndex: 9
          m_Value: 2
        - m_ExpressionIndex: 14
          m_Value: 16.67
        - m_ExpressionIndex: 16
          m_Value: 1
        - m_ExpressionIndex: 17
          m_Value: 10
      m_Vector2f:
        m_Array:
        - m_ExpressionIndex: 8
          m_Value: {x: 10, y: 10}
        - m_ExpressionIndex: 20
          m_Value: {x: 0, y: 0}
      m_Vector3f:
        m_Array:
        - m_ExpressionIndex: 2
          m_Value: {x: 0, y: 0, z: 0}
        - m_ExpressionIndex: 3
          m_Value: {x: 0, y: 10, z: 0}
        - m_ExpressionIndex: 15
          m_Value: {x: 0, y: 1, z: 0}
        - m_ExpressionIndex: 18
          m_Value: {x: 2, y: 20, z: 2}
      m_Vector4f:
        m_Array:
        - m_ExpressionIndex: 0
          m_Value: {x: 0.19788304, y: 0.5377358, z: 0.15472585, w: 1}
      m_Uint:
        m_Array: []
      m_Int:
        m_Array: []
      m_Matrix4x4f:
        m_Array: []
      m_AnimationCurve:
        m_Array:
        - m_ExpressionIndex: 7
          m_Value:
            serializedVersion: 2
            m_Curve:
            - serializedVersion: 3
              time: 0
              value: 0.08673096
              inSlope: 0.9649883
              outSlope: 0.9649883
              tangentMode: 34
              weightedMode: 0
              inWeight: 0
              outWeight: 0
            - serializedVersion: 3
              time: 0.99279785
              value: 1.0447693
              inSlope: 0.9649883
              outSlope: 0.9649883
              tangentMode: 34
              weightedMode: 0
              inWeight: 0
              outWeight: 0
            m_PreInfinity: 2
            m_PostInfinity: 2
            m_RotationOrder: 4
      m_Gradient:
        m_Array:
        - m_ExpressionIndex: 1
          m_Value:
            serializedVersion: 2
            key0: {r: 1, g: 1, b: 1, a: 0}
            key1: {r: 1, g: 1, b: 1, a: 1}
            key2: {r: 0, g: 0, b: 0, a: 0.9577465}
            key3: {r: 0, g: 0, b: 0, a: 0}
            key4: {r: 0, g: 0, b: 0, a: 0}
            key5: {r: 0, g: 0, b: 0, a: 0}
            key6: {r: 0, g: 0, b: 0, a: 0}
            key7: {r: 0, g: 0, b: 0, a: 0}
            ctime0: 0
            ctime1: 65535
            ctime2: 0
            ctime3: 0
            ctime4: 0
            ctime5: 0
            ctime6: 0
            ctime7: 0
            atime0: 0
            atime1: 5975
            atime2: 50886
            atime3: 65535
            atime4: 0
            atime5: 0
            atime6: 0
            atime7: 0
            m_Mode: 0
            m_NumColorKeys: 2
            m_NumAlphaKeys: 4
      m_NamedObject:
        m_Array:
        - m_ExpressionIndex: 21
          m_Value: {fileID: 0}
      m_Bool:
        m_Array: []
    m_ExposedExpressions:
    - nameId: alpha
      index: 16
    - nameId: Col
      index: 0
    - nameId: pos
      index: 2
    m_Buffers:
    - type: 1
      size: 6080
      layout:
      - name: velocity
        type: 3
        offset:
          bucket: 0
          structure: 4
          element: 0
      - name: lifetime
        type: 1
        offset:
          bucket: 1280
          structure: 1
          element: 0
      - name: color
        type: 3
        offset:
          bucket: 1600
          structure: 8
          element: 0
      - name: size
        type: 1
        offset:
          bucket: 1600
          structure: 8
          element: 3
      - name: alpha
        type: 1
        offset:
          bucket: 1600
          structure: 8
          element: 4
      - name: age
        type: 1
        offset:
          bucket: 4160
          structure: 2
          element: 0
      - name: alive
        type: 17
        offset:
          bucket: 4160
          structure: 2
          element: 1
      - name: position
        type: 3
        offset:
          bucket: 4800
          structure: 4
          element: 0
      capacity: 320
      stride: 4
    - type: 1
      size: 6080
      layout:
      - name: velocity
        type: 3
        offset:
          bucket: 0
          structure: 4
          element: 0
      - name: lifetime
        type: 1
        offset:
          bucket: 1280
          structure: 1
          element: 0
      - name: color
        type: 3
        offset:
          bucket: 1600
          structure: 8
          element: 0
      - name: size
        type: 1
        offset:
          bucket: 1600
          structure: 8
          element: 3
      - name: alpha
        type: 1
        offset:
          bucket: 1600
          structure: 8
          element: 4
      - name: age
        type: 1
        offset:
          bucket: 4160
          structure: 2
          element: 0
      - name: alive
        type: 17
        offset:
          bucket: 4160
          structure: 2
          element: 1
      - name: position
        type: 3
        offset:
          bucket: 4800
          structure: 4
          element: 0
      capacity: 320
      stride: 4
    - type: 1
      size: 2
      layout:
      - name: spawnCount
        type: 1
        offset:
          bucket: 0
          structure: 1
          element: 0
      capacity: 2
      stride: 4
    - type: 4
      size: 320
      layout: []
      capacity: 0
      stride: 4
    - type: 1
      size: 1
      layout: []
      capacity: 0
      stride: 4
    - type: 4
      size: 320
      layout: []
      capacity: 0
      stride: 4
    - type: 0
      size: 320
      layout: []
      capacity: 0
      stride: 8
    - type: 0
      size: 320
      layout: []
      capacity: 0
      stride: 8
    m_TemporaryBuffers: []
    m_CPUBuffers:
    - capacity: 1
      stride: 1
      layout:
      - name: spawnCount
        type: 1
        offset:
          bucket: 0
          structure: 1
          element: 0
      initialData:
        data: 00000000
    - capacity: 1
      stride: 1
      layout:
      - name: spawnCount
        type: 1
        offset:
          bucket: 0
          structure: 1
          element: 0
      initialData:
        data: 00000000
    - capacity: 1
      stride: 1
      layout:
      - name: spawnCount
        type: 1
        offset:
          bucket: 0
          structure: 1
          element: 0
      initialData:
        data: 00000000
    m_Events:
    - name: OnPlay
      playSystems: 00000000
      stopSystems: 
    - name: OnStop
      playSystems: 
      stopSystems: 0000000001000000
    - name: Miaou
      playSystems: 01000000
      stopSystems: 
    m_RuntimeVersion: 10
    m_RendererSettings:
      motionVectorGenerationMode: 0
      shadowCastingMode: 0
      receiveShadows: 0
      reflectionProbeUsage: 0
      lightProbeUsage: 0
    m_CullingFlags: 3
    m_UpdateMode: 0
    m_PreWarmDeltaTime: 0.05
    m_PreWarmStepCount: 0
  m_Systems:
  - type: 0
    flags: 0
    capacity: 0
    layer: 4294967295
    buffers:
    - nameId: spawner_output
      index: 1
    values: []
    tasks:
    - type: 268435456
      buffers: []
      temporaryBuffers: []
      values:
      - nameId: Rate
        index: 17
      params: []
      processor: {fileID: 0}
      shaderSourceIndex: -1
  - type: 0
    flags: 0
    capacity: 0
    layer: 4294967295
    buffers:
    - nameId: spawner_output
      index: 2
    values: []
    tasks:
    - type: 268435457
      buffers: []
      temporaryBuffers: []
      values:
      - nameId: Count
        index: 8
      - nameId: Delay
        index: 20
      params: []
      processor: {fileID: 0}
      shaderSourceIndex: -1
  - type: 1
    flags: 3
    capacity: 320
    layer: 4294967295
    buffers:
    - nameId: attributeBuffer
      index: 0
    - nameId: sourceAttributeBuffer
      index: 2
    - nameId: deadList
      index: 3
    - nameId: deadListCount
      index: 4
    - nameId: spawner_input
      index: 2
    - nameId: spawner_input
      index: 1
    - nameId: indirectBuffer
      index: 5
    - nameId: sortBufferA
      index: 6
    - nameId: sortBufferB
      index: 7
    values:
    - nameId: bounds_center
      index: 19
    - nameId: bounds_size
      index: 18
    tasks:
    - type: 536870912
      buffers:
      - nameId: attributeBuffer
        index: 0
      - nameId: deadListIn
        index: 3
      - nameId: deadListCount
        index: 4
      - nameId: sourceAttributeBuffer
        index: 2
      temporaryBuffers: []
      values:
      - nameId: Size_c
        index: 13
      - nameId: Color_d
        index: 12
      - nameId: Position_e
        index: 2
      - nameId: Alpha_f
        index: 16
      params:
      - nameId: bounds_center
        index: 19
      - nameId: bounds_size
        index: 18
      processor: {fileID: 0}
      shaderSourceIndex: 0
    - type: 805306368
      buffers:
      - nameId: attributeBuffer
        index: 0
      - nameId: deadListOut
        index: 3
      - nameId: indirectBuffer
        index: 5
      temporaryBuffers: []
      values:
      - nameId: deltaTime_a
        index: 11
      params: []
      processor: {fileID: 0}
      shaderSourceIndex: 1
    - type: 805306369
      buffers:
      - nameId: attributeBuffer
        index: 0
      - nameId: inputBuffer
        index: 5
      - nameId: outputBuffer
        index: 6
      - nameId: deadListCount
        index: 4
      temporaryBuffers: []
      values:
      - nameId: localToWorld
        index: 22
      params: []
      processor: {fileID: 0}
      shaderSourceIndex: 3
    - type: 1073741826
      buffers:
      - nameId: attributeBuffer
        index: 0
      - nameId: indirectBuffer
        index: 5
      - nameId: deadListCount
        index: 4
      temporaryBuffers: []
      values:
      - nameId: gradient_b
        index: 10
      - nameId: mainTexture
        index: 21
      params:
      - nameId: sortPriority
        index: 0
      - nameId: indirectDraw
        index: 1
      processor: {fileID: 0}
      shaderSourceIndex: 2
--- !u!114 &8926484042661614530
MonoBehaviour:
  m_ObjectHideFlags: 0
  m_CorrespondingSourceObject: {fileID: 0}
  m_PrefabInstance: {fileID: 0}
  m_PrefabAsset: {fileID: 0}
  m_GameObject: {fileID: 0}
  m_Enabled: 1
  m_EditorHideFlags: 0
  m_Script: {fileID: 11500000, guid: 330e0fca1717dde4aaa144f48232aa64, type: 3}
  m_Name: 
  m_EditorClassIdentifier: 
  m_Parent: {fileID: 114350483966674976}
  m_Children: []
  m_UIPosition: {x: 0, y: 0}
  m_UICollapsed: 0
  m_UISuperCollapsed: 0
  m_InputSlots: []
  m_OutputSlots:
  - {fileID: 8926484042661614531}
  m_ExposedName: Col
  m_Exposed: 1
  m_Order: 0
  m_Category: 
  m_Min:
    m_Type:
      m_SerializableType: 
    m_SerializableObject: 
  m_Max:
    m_Type:
      m_SerializableType: 
    m_SerializableObject: 
  m_IsOutput: 0
  m_Tooltip: 
  m_Nodes:
  - m_Id: 0
    linkedSlots:
    - outputSlot: {fileID: 8926484042661614531}
      inputSlot: {fileID: 8926484042661614583}
    position: {x: 479, y: 572}
    expandedSlots: []
    expanded: 0
--- !u!114 &8926484042661614531
MonoBehaviour:
  m_ObjectHideFlags: 0
  m_CorrespondingSourceObject: {fileID: 0}
  m_PrefabInstance: {fileID: 0}
  m_PrefabAsset: {fileID: 0}
  m_GameObject: {fileID: 0}
  m_Enabled: 1
  m_EditorHideFlags: 0
  m_Script: {fileID: 11500000, guid: c82227d5759e296488798b1554a72a15, type: 3}
  m_Name: 
  m_EditorClassIdentifier: 
  m_Parent: {fileID: 0}
  m_Children:
  - {fileID: 8926484042661614532}
  - {fileID: 8926484042661614533}
  - {fileID: 8926484042661614534}
  - {fileID: 8926484042661614535}
  m_UIPosition: {x: 0, y: 0}
  m_UICollapsed: 1
  m_UISuperCollapsed: 0
  m_MasterSlot: {fileID: 8926484042661614531}
  m_MasterData:
    m_Owner: {fileID: 8926484042661614530}
    m_Value:
      m_Type:
        m_SerializableType: UnityEngine.Color, UnityEngine.CoreModule, Version=0.0.0.0,
          Culture=neutral, PublicKeyToken=null
      m_SerializableObject: '{"r":0.19788303971290589,"g":0.5377358198165894,"b":0.1547258496284485,"a":1.0}'
    m_Space: 2147483647
  m_Property:
    name: o
    m_serializedType:
      m_SerializableType: UnityEngine.Color, UnityEngine.CoreModule, Version=0.0.0.0,
        Culture=neutral, PublicKeyToken=null
    attributes: []
  m_Direction: 1
  m_LinkedSlots:
  - {fileID: 8926484042661614583}
--- !u!114 &8926484042661614532
MonoBehaviour:
  m_ObjectHideFlags: 0
  m_CorrespondingSourceObject: {fileID: 0}
  m_PrefabInstance: {fileID: 0}
  m_PrefabAsset: {fileID: 0}
  m_GameObject: {fileID: 0}
  m_Enabled: 1
  m_EditorHideFlags: 0
  m_Script: {fileID: 11500000, guid: f780aa281814f9842a7c076d436932e7, type: 3}
  m_Name: 
  m_EditorClassIdentifier: 
  m_Parent: {fileID: 8926484042661614531}
  m_Children: []
  m_UIPosition: {x: 0, y: 0}
  m_UICollapsed: 1
  m_UISuperCollapsed: 0
  m_MasterSlot: {fileID: 8926484042661614531}
  m_MasterData:
    m_Owner: {fileID: 0}
    m_Value:
      m_Type:
        m_SerializableType: 
      m_SerializableObject: 
    m_Space: 2147483647
  m_Property:
    name: r
    m_serializedType:
      m_SerializableType: System.Single, mscorlib, Version=4.0.0.0, Culture=neutral,
        PublicKeyToken=b77a5c561934e089
    attributes: []
  m_Direction: 1
  m_LinkedSlots: []
--- !u!114 &8926484042661614533
MonoBehaviour:
  m_ObjectHideFlags: 0
  m_CorrespondingSourceObject: {fileID: 0}
  m_PrefabInstance: {fileID: 0}
  m_PrefabAsset: {fileID: 0}
  m_GameObject: {fileID: 0}
  m_Enabled: 1
  m_EditorHideFlags: 0
  m_Script: {fileID: 11500000, guid: f780aa281814f9842a7c076d436932e7, type: 3}
  m_Name: 
  m_EditorClassIdentifier: 
  m_Parent: {fileID: 8926484042661614531}
  m_Children: []
  m_UIPosition: {x: 0, y: 0}
  m_UICollapsed: 1
  m_UISuperCollapsed: 0
  m_MasterSlot: {fileID: 8926484042661614531}
  m_MasterData:
    m_Owner: {fileID: 0}
    m_Value:
      m_Type:
        m_SerializableType: 
      m_SerializableObject: 
    m_Space: 2147483647
  m_Property:
    name: g
    m_serializedType:
      m_SerializableType: System.Single, mscorlib, Version=4.0.0.0, Culture=neutral,
        PublicKeyToken=b77a5c561934e089
    attributes: []
  m_Direction: 1
  m_LinkedSlots: []
--- !u!114 &8926484042661614534
MonoBehaviour:
  m_ObjectHideFlags: 0
  m_CorrespondingSourceObject: {fileID: 0}
  m_PrefabInstance: {fileID: 0}
  m_PrefabAsset: {fileID: 0}
  m_GameObject: {fileID: 0}
  m_Enabled: 1
  m_EditorHideFlags: 0
  m_Script: {fileID: 11500000, guid: f780aa281814f9842a7c076d436932e7, type: 3}
  m_Name: 
  m_EditorClassIdentifier: 
  m_Parent: {fileID: 8926484042661614531}
  m_Children: []
  m_UIPosition: {x: 0, y: 0}
  m_UICollapsed: 1
  m_UISuperCollapsed: 0
  m_MasterSlot: {fileID: 8926484042661614531}
  m_MasterData:
    m_Owner: {fileID: 0}
    m_Value:
      m_Type:
        m_SerializableType: 
      m_SerializableObject: 
    m_Space: 2147483647
  m_Property:
    name: b
    m_serializedType:
      m_SerializableType: System.Single, mscorlib, Version=4.0.0.0, Culture=neutral,
        PublicKeyToken=b77a5c561934e089
    attributes: []
  m_Direction: 1
  m_LinkedSlots: []
--- !u!114 &8926484042661614535
MonoBehaviour:
  m_ObjectHideFlags: 0
  m_CorrespondingSourceObject: {fileID: 0}
  m_PrefabInstance: {fileID: 0}
  m_PrefabAsset: {fileID: 0}
  m_GameObject: {fileID: 0}
  m_Enabled: 1
  m_EditorHideFlags: 0
  m_Script: {fileID: 11500000, guid: f780aa281814f9842a7c076d436932e7, type: 3}
  m_Name: 
  m_EditorClassIdentifier: 
  m_Parent: {fileID: 8926484042661614531}
  m_Children: []
  m_UIPosition: {x: 0, y: 0}
  m_UICollapsed: 1
  m_UISuperCollapsed: 0
  m_MasterSlot: {fileID: 8926484042661614531}
  m_MasterData:
    m_Owner: {fileID: 0}
    m_Value:
      m_Type:
        m_SerializableType: 
      m_SerializableObject: 
    m_Space: 2147483647
  m_Property:
    name: a
    m_serializedType:
      m_SerializableType: System.Single, mscorlib, Version=4.0.0.0, Culture=neutral,
        PublicKeyToken=b77a5c561934e089
    attributes: []
  m_Direction: 1
  m_LinkedSlots: []
--- !u!114 &8926484042661614546
MonoBehaviour:
  m_ObjectHideFlags: 0
  m_CorrespondingSourceObject: {fileID: 0}
  m_PrefabInstance: {fileID: 0}
  m_PrefabAsset: {fileID: 0}
  m_GameObject: {fileID: 0}
  m_Enabled: 1
  m_EditorHideFlags: 0
  m_Script: {fileID: 11500000, guid: 330e0fca1717dde4aaa144f48232aa64, type: 3}
  m_Name: 
  m_EditorClassIdentifier: 
  m_Parent: {fileID: 114350483966674976}
  m_Children: []
  m_UIPosition: {x: 0, y: 0}
  m_UICollapsed: 0
  m_UISuperCollapsed: 0
  m_InputSlots: []
  m_OutputSlots:
  - {fileID: 8926484042661614547}
  m_ExposedName: pos
  m_Exposed: 1
  m_Order: 1
  m_Category: 
  m_Min:
    m_Type:
      m_SerializableType: 
    m_SerializableObject: 
  m_Max:
    m_Type:
      m_SerializableType: 
    m_SerializableObject: 
  m_IsOutput: 0
  m_Tooltip: 
  m_Nodes:
  - m_Id: 0
    linkedSlots:
    - outputSlot: {fileID: 8926484042661614547}
<<<<<<< HEAD
      inputSlot: {fileID: 8926484042661614667}
=======
      inputSlot: {fileID: 8926484042661614668}
>>>>>>> 4ae4efbc
    position: {x: 516, y: 655}
    expandedSlots: []
    expanded: 0
  - m_Id: 1
    linkedSlots:
    - outputSlot: {fileID: 8926484042661614547}
      inputSlot: {fileID: 8926484042661614611}
    position: {x: 161, y: 33}
    expandedSlots: []
    expanded: 0
--- !u!114 &8926484042661614547
MonoBehaviour:
  m_ObjectHideFlags: 0
  m_CorrespondingSourceObject: {fileID: 0}
  m_PrefabInstance: {fileID: 0}
  m_PrefabAsset: {fileID: 0}
  m_GameObject: {fileID: 0}
  m_Enabled: 1
  m_EditorHideFlags: 0
  m_Script: {fileID: 11500000, guid: ac39bd03fca81b849929b9c966f1836a, type: 3}
  m_Name: 
  m_EditorClassIdentifier: 
  m_Parent: {fileID: 0}
  m_Children:
  - {fileID: 8926484042661614548}
  - {fileID: 8926484042661614549}
  - {fileID: 8926484042661614550}
  m_UIPosition: {x: 0, y: 0}
  m_UICollapsed: 1
  m_UISuperCollapsed: 0
  m_MasterSlot: {fileID: 8926484042661614547}
  m_MasterData:
    m_Owner: {fileID: 8926484042661614546}
    m_Value:
      m_Type:
        m_SerializableType: UnityEngine.Vector3, UnityEngine.CoreModule, Version=0.0.0.0,
          Culture=neutral, PublicKeyToken=null
      m_SerializableObject: 
    m_Space: 2147483647
  m_Property:
    name: o
    m_serializedType:
      m_SerializableType: UnityEngine.Vector3, UnityEngine.CoreModule, Version=0.0.0.0,
        Culture=neutral, PublicKeyToken=null
    attributes: []
  m_Direction: 1
  m_LinkedSlots:
  - {fileID: 8926484042661614611}
<<<<<<< HEAD
  - {fileID: 8926484042661614667}
=======
  - {fileID: 8926484042661614668}
>>>>>>> 4ae4efbc
--- !u!114 &8926484042661614548
MonoBehaviour:
  m_ObjectHideFlags: 0
  m_CorrespondingSourceObject: {fileID: 0}
  m_PrefabInstance: {fileID: 0}
  m_PrefabAsset: {fileID: 0}
  m_GameObject: {fileID: 0}
  m_Enabled: 1
  m_EditorHideFlags: 0
  m_Script: {fileID: 11500000, guid: f780aa281814f9842a7c076d436932e7, type: 3}
  m_Name: 
  m_EditorClassIdentifier: 
  m_Parent: {fileID: 8926484042661614547}
  m_Children: []
  m_UIPosition: {x: 0, y: 0}
  m_UICollapsed: 1
  m_UISuperCollapsed: 0
  m_MasterSlot: {fileID: 8926484042661614547}
  m_MasterData:
    m_Owner: {fileID: 0}
    m_Value:
      m_Type:
        m_SerializableType: 
      m_SerializableObject: 
    m_Space: 2147483647
  m_Property:
    name: x
    m_serializedType:
      m_SerializableType: System.Single, mscorlib, Version=4.0.0.0, Culture=neutral,
        PublicKeyToken=b77a5c561934e089
    attributes: []
  m_Direction: 1
  m_LinkedSlots: []
--- !u!114 &8926484042661614549
MonoBehaviour:
  m_ObjectHideFlags: 0
  m_CorrespondingSourceObject: {fileID: 0}
  m_PrefabInstance: {fileID: 0}
  m_PrefabAsset: {fileID: 0}
  m_GameObject: {fileID: 0}
  m_Enabled: 1
  m_EditorHideFlags: 0
  m_Script: {fileID: 11500000, guid: f780aa281814f9842a7c076d436932e7, type: 3}
  m_Name: 
  m_EditorClassIdentifier: 
  m_Parent: {fileID: 8926484042661614547}
  m_Children: []
  m_UIPosition: {x: 0, y: 0}
  m_UICollapsed: 1
  m_UISuperCollapsed: 0
  m_MasterSlot: {fileID: 8926484042661614547}
  m_MasterData:
    m_Owner: {fileID: 0}
    m_Value:
      m_Type:
        m_SerializableType: 
      m_SerializableObject: 
    m_Space: 2147483647
  m_Property:
    name: y
    m_serializedType:
      m_SerializableType: System.Single, mscorlib, Version=4.0.0.0, Culture=neutral,
        PublicKeyToken=b77a5c561934e089
    attributes: []
  m_Direction: 1
  m_LinkedSlots: []
--- !u!114 &8926484042661614550
MonoBehaviour:
  m_ObjectHideFlags: 0
  m_CorrespondingSourceObject: {fileID: 0}
  m_PrefabInstance: {fileID: 0}
  m_PrefabAsset: {fileID: 0}
  m_GameObject: {fileID: 0}
  m_Enabled: 1
  m_EditorHideFlags: 0
  m_Script: {fileID: 11500000, guid: f780aa281814f9842a7c076d436932e7, type: 3}
  m_Name: 
  m_EditorClassIdentifier: 
  m_Parent: {fileID: 8926484042661614547}
  m_Children: []
  m_UIPosition: {x: 0, y: 0}
  m_UICollapsed: 1
  m_UISuperCollapsed: 0
  m_MasterSlot: {fileID: 8926484042661614547}
  m_MasterData:
    m_Owner: {fileID: 0}
    m_Value:
      m_Type:
        m_SerializableType: 
      m_SerializableObject: 
    m_Space: 2147483647
  m_Property:
    name: z
    m_serializedType:
      m_SerializableType: System.Single, mscorlib, Version=4.0.0.0, Culture=neutral,
        PublicKeyToken=b77a5c561934e089
    attributes: []
  m_Direction: 1
  m_LinkedSlots: []
--- !u!114 &8926484042661614551
MonoBehaviour:
  m_ObjectHideFlags: 0
  m_CorrespondingSourceObject: {fileID: 0}
  m_PrefabInstance: {fileID: 0}
  m_PrefabAsset: {fileID: 0}
  m_GameObject: {fileID: 0}
  m_Enabled: 1
  m_EditorHideFlags: 0
  m_Script: {fileID: 11500000, guid: f780aa281814f9842a7c076d436932e7, type: 3}
  m_Name: 
  m_EditorClassIdentifier: 
  m_Parent: {fileID: 0}
  m_Children: []
  m_UIPosition: {x: 0, y: 0}
  m_UICollapsed: 1
  m_UISuperCollapsed: 0
  m_MasterSlot: {fileID: 8926484042661614551}
  m_MasterData:
    m_Owner: {fileID: 114131763552434164}
    m_Value:
      m_Type:
        m_SerializableType: System.Single, mscorlib, Version=4.0.0.0, Culture=neutral,
          PublicKeyToken=b77a5c561934e089
      m_SerializableObject: 16.67
    m_Space: 2147483647
  m_Property:
    name: Lifetime
    m_serializedType:
      m_SerializableType: System.Single, mscorlib, Version=4.0.0.0, Culture=neutral,
        PublicKeyToken=b77a5c561934e089
    attributes: []
  m_Direction: 0
  m_LinkedSlots: []
--- !u!114 &8926484042661614552
MonoBehaviour:
  m_ObjectHideFlags: 0
  m_CorrespondingSourceObject: {fileID: 0}
  m_PrefabInstance: {fileID: 0}
  m_PrefabAsset: {fileID: 0}
  m_GameObject: {fileID: 0}
  m_Enabled: 1
  m_EditorHideFlags: 0
  m_Script: {fileID: 11500000, guid: 330e0fca1717dde4aaa144f48232aa64, type: 3}
  m_Name: 
  m_EditorClassIdentifier: 
  m_Parent: {fileID: 114350483966674976}
  m_Children: []
  m_UIPosition: {x: 0, y: 0}
  m_UICollapsed: 0
  m_UISuperCollapsed: 0
  m_InputSlots: []
  m_OutputSlots:
  - {fileID: 8926484042661614553}
  m_ExposedName: alpha
  m_Exposed: 1
  m_Order: 2
  m_Category: 
  m_Min:
    m_Type:
      m_SerializableType: 
    m_SerializableObject: 
  m_Max:
    m_Type:
      m_SerializableType: 
    m_SerializableObject: 
  m_IsOutput: 0
  m_Tooltip: 
  m_Nodes:
  - m_Id: 0
    linkedSlots:
    - outputSlot: {fileID: 8926484042661614553}
      inputSlot: {fileID: 8926484042661614595}
    position: {x: 522, y: 730}
    expandedSlots: []
    expanded: 0
--- !u!114 &8926484042661614553
MonoBehaviour:
  m_ObjectHideFlags: 0
  m_CorrespondingSourceObject: {fileID: 0}
  m_PrefabInstance: {fileID: 0}
  m_PrefabAsset: {fileID: 0}
  m_GameObject: {fileID: 0}
  m_Enabled: 1
  m_EditorHideFlags: 0
  m_Script: {fileID: 11500000, guid: f780aa281814f9842a7c076d436932e7, type: 3}
  m_Name: 
  m_EditorClassIdentifier: 
  m_Parent: {fileID: 0}
  m_Children: []
  m_UIPosition: {x: 0, y: 0}
  m_UICollapsed: 1
  m_UISuperCollapsed: 0
  m_MasterSlot: {fileID: 8926484042661614553}
  m_MasterData:
    m_Owner: {fileID: 8926484042661614552}
    m_Value:
      m_Type:
        m_SerializableType: System.Single, mscorlib, Version=4.0.0.0, Culture=neutral,
          PublicKeyToken=b77a5c561934e089
      m_SerializableObject: 1
    m_Space: 2147483647
  m_Property:
    name: o
    m_serializedType:
      m_SerializableType: System.Single, mscorlib, Version=4.0.0.0, Culture=neutral,
        PublicKeyToken=b77a5c561934e089
    attributes: []
  m_Direction: 1
  m_LinkedSlots:
  - {fileID: 8926484042661614595}
--- !u!114 &8926484042661614570
MonoBehaviour:
  m_ObjectHideFlags: 0
  m_CorrespondingSourceObject: {fileID: 0}
  m_PrefabInstance: {fileID: 0}
  m_PrefabAsset: {fileID: 0}
  m_GameObject: {fileID: 0}
  m_Enabled: 1
  m_EditorHideFlags: 0
  m_Script: {fileID: 11500000, guid: 955b0c175a6f3bb4582e92f3de8f0626, type: 3}
  m_Name: 
  m_EditorClassIdentifier: 
  m_Parent: {fileID: 114350483966674976}
  m_Children: []
  m_UIPosition: {x: 438, y: 456}
  m_UICollapsed: 0
  m_UISuperCollapsed: 0
  m_InputSlots:
  - {fileID: 8926484042661614571}
  m_OutputSlots:
  - {fileID: 8926484042661614572}
  m_Type:
    m_SerializableType: UnityEngine.AnimationCurve, UnityEngine.CoreModule, Version=0.0.0.0,
      Culture=neutral, PublicKeyToken=null
--- !u!114 &8926484042661614571
MonoBehaviour:
  m_ObjectHideFlags: 0
  m_CorrespondingSourceObject: {fileID: 0}
  m_PrefabInstance: {fileID: 0}
  m_PrefabAsset: {fileID: 0}
  m_GameObject: {fileID: 0}
  m_Enabled: 1
  m_EditorHideFlags: 0
  m_Script: {fileID: 11500000, guid: c117b74c5c58db542bffe25c78fe92db, type: 3}
  m_Name: 
  m_EditorClassIdentifier: 
  m_Parent: {fileID: 0}
  m_Children: []
  m_UIPosition: {x: 0, y: 0}
  m_UICollapsed: 1
  m_UISuperCollapsed: 0
  m_MasterSlot: {fileID: 8926484042661614571}
  m_MasterData:
    m_Owner: {fileID: 8926484042661614570}
    m_Value:
      m_Type:
        m_SerializableType: UnityEngine.AnimationCurve, UnityEngine.CoreModule, Version=0.0.0.0,
          Culture=neutral, PublicKeyToken=null
      m_SerializableObject: '{"frames":[{"time":0.0,"value":0.08673095703125,"inTangent":0.9649882912635803,"outTangent":0.9649882912635803,"tangentMode":0,"leftTangentMode":1,"rightTangentMode":1,"broken":false},{"time":0.9927978515625,"value":1.044769287109375,"inTangent":0.9649882912635803,"outTangent":0.9649882912635803,"tangentMode":0,"leftTangentMode":1,"rightTangentMode":1,"broken":false}],"preWrapMode":8,"postWrapMode":8,"version":1}'
    m_Space: 2147483647
  m_Property:
    name: 
    m_serializedType:
      m_SerializableType: UnityEngine.AnimationCurve, UnityEngine.CoreModule, Version=0.0.0.0,
        Culture=neutral, PublicKeyToken=null
    attributes: []
  m_Direction: 0
  m_LinkedSlots: []
--- !u!114 &8926484042661614572
MonoBehaviour:
  m_ObjectHideFlags: 0
  m_CorrespondingSourceObject: {fileID: 0}
  m_PrefabInstance: {fileID: 0}
  m_PrefabAsset: {fileID: 0}
  m_GameObject: {fileID: 0}
  m_Enabled: 1
  m_EditorHideFlags: 0
  m_Script: {fileID: 11500000, guid: c117b74c5c58db542bffe25c78fe92db, type: 3}
  m_Name: 
  m_EditorClassIdentifier: 
  m_Parent: {fileID: 0}
  m_Children: []
  m_UIPosition: {x: 0, y: 0}
  m_UICollapsed: 1
  m_UISuperCollapsed: 0
  m_MasterSlot: {fileID: 8926484042661614572}
  m_MasterData:
    m_Owner: {fileID: 8926484042661614570}
    m_Value:
      m_Type:
        m_SerializableType: UnityEngine.AnimationCurve, UnityEngine.CoreModule, Version=0.0.0.0,
          Culture=neutral, PublicKeyToken=null
      m_SerializableObject: '{"frames":[{"time":0.0,"value":0.0,"inTangent":0.0,"outTangent":0.0,"tangentMode":0,"leftTangentMode":0,"rightTangentMode":0,"broken":false},{"time":0.25,"value":0.25,"inTangent":0.0,"outTangent":0.0,"tangentMode":0,"leftTangentMode":0,"rightTangentMode":0,"broken":false},{"time":1.0,"value":0.0,"inTangent":0.0,"outTangent":0.0,"tangentMode":0,"leftTangentMode":0,"rightTangentMode":0,"broken":false}],"preWrapMode":8,"postWrapMode":8,"version":1}'
    m_Space: 2147483647
  m_Property:
    name: 
    m_serializedType:
      m_SerializableType: UnityEngine.AnimationCurve, UnityEngine.CoreModule, Version=0.0.0.0,
        Culture=neutral, PublicKeyToken=null
    attributes: []
  m_Direction: 1
  m_LinkedSlots:
  - {fileID: 8926484042661614574}
--- !u!114 &8926484042661614573
MonoBehaviour:
  m_ObjectHideFlags: 0
  m_CorrespondingSourceObject: {fileID: 0}
  m_PrefabInstance: {fileID: 0}
  m_PrefabAsset: {fileID: 0}
  m_GameObject: {fileID: 0}
  m_Enabled: 1
  m_EditorHideFlags: 0
  m_Script: {fileID: 11500000, guid: 01ec2c1930009b04ea08905b47262415, type: 3}
  m_Name: 
  m_EditorClassIdentifier: 
  m_Parent: {fileID: 114946465509916290}
  m_Children: []
  m_UIPosition: {x: 0, y: 76}
  m_UICollapsed: 0
  m_UISuperCollapsed: 0
  m_InputSlots:
  - {fileID: 8926484042661614574}
  m_OutputSlots: []
  m_Disabled: 0
  attribute: size
  Composition: 0
  AlphaComposition: 0
  SampleMode: 0
  Mode: 1
  ColorMode: 3
  channels: 0
--- !u!114 &8926484042661614574
MonoBehaviour:
  m_ObjectHideFlags: 0
  m_CorrespondingSourceObject: {fileID: 0}
  m_PrefabInstance: {fileID: 0}
  m_PrefabAsset: {fileID: 0}
  m_GameObject: {fileID: 0}
  m_Enabled: 1
  m_EditorHideFlags: 0
  m_Script: {fileID: 11500000, guid: c117b74c5c58db542bffe25c78fe92db, type: 3}
  m_Name: 
  m_EditorClassIdentifier: 
  m_Parent: {fileID: 0}
  m_Children: []
  m_UIPosition: {x: 0, y: 0}
  m_UICollapsed: 1
  m_UISuperCollapsed: 0
  m_MasterSlot: {fileID: 8926484042661614574}
  m_MasterData:
    m_Owner: {fileID: 8926484042661614573}
    m_Value:
      m_Type:
        m_SerializableType: UnityEngine.AnimationCurve, UnityEngine.CoreModule, Version=0.0.0.0,
          Culture=neutral, PublicKeyToken=null
      m_SerializableObject: '{"frames":[{"time":0.0,"value":0.08673095703125,"inTangent":0.9649882912635803,"outTangent":0.9649882912635803,"tangentMode":0,"leftTangentMode":1,"rightTangentMode":1,"broken":false},{"time":0.9927978515625,"value":1.044769287109375,"inTangent":0.9649882912635803,"outTangent":0.9649882912635803,"tangentMode":0,"leftTangentMode":1,"rightTangentMode":1,"broken":false}],"preWrapMode":8,"postWrapMode":8,"version":1}'
    m_Space: 2147483647
  m_Property:
    name: Size
    m_serializedType:
      m_SerializableType: UnityEngine.AnimationCurve, UnityEngine.CoreModule, Version=0.0.0.0,
        Culture=neutral, PublicKeyToken=null
    attributes: []
  m_Direction: 0
  m_LinkedSlots:
  - {fileID: 8926484042661614572}
--- !u!114 &8926484042661614575
MonoBehaviour:
  m_ObjectHideFlags: 0
  m_CorrespondingSourceObject: {fileID: 0}
  m_PrefabInstance: {fileID: 0}
  m_PrefabAsset: {fileID: 0}
  m_GameObject: {fileID: 0}
  m_Enabled: 1
  m_EditorHideFlags: 0
  m_Script: {fileID: 11500000, guid: 5e382412bb691334bb79457a6c127924, type: 3}
  m_Name: 
  m_EditorClassIdentifier: 
  m_Parent: {fileID: 114023846229194376}
  m_Children: []
  m_UIPosition: {x: 0, y: 2}
  m_UICollapsed: 0
  m_UISuperCollapsed: 0
  m_InputSlots:
  - {fileID: 8926484042661614576}
  - {fileID: 8926484042661614577}
  m_OutputSlots: []
  m_Disabled: 0
  repeat: 0
  spawnMode: 0
  delayMode: 0
--- !u!114 &8926484042661614576
MonoBehaviour:
  m_ObjectHideFlags: 0
  m_CorrespondingSourceObject: {fileID: 0}
  m_PrefabInstance: {fileID: 0}
  m_PrefabAsset: {fileID: 0}
  m_GameObject: {fileID: 0}
  m_Enabled: 1
  m_EditorHideFlags: 0
  m_Script: {fileID: 11500000, guid: f780aa281814f9842a7c076d436932e7, type: 3}
  m_Name: 
  m_EditorClassIdentifier: 
  m_Parent: {fileID: 0}
  m_Children: []
  m_UIPosition: {x: 0, y: 0}
  m_UICollapsed: 1
  m_UISuperCollapsed: 0
  m_MasterSlot: {fileID: 8926484042661614576}
  m_MasterData:
    m_Owner: {fileID: 8926484042661614575}
    m_Value:
      m_Type:
        m_SerializableType: System.Single, mscorlib, Version=4.0.0.0, Culture=neutral,
          PublicKeyToken=b77a5c561934e089
      m_SerializableObject: 10
    m_Space: 2147483647
  m_Property:
    name: Count
    m_serializedType:
      m_SerializableType: System.Single, mscorlib, Version=4.0.0.0, Culture=neutral,
        PublicKeyToken=b77a5c561934e089
    attributes:
    - m_Type: 3
      m_Min: -Infinity
      m_Max: Infinity
      m_Tooltip: Count for each burst
      m_Regex: 
      m_RegexMaxLength: 0
    - m_Type: 1
      m_Min: 0
      m_Max: Infinity
      m_Tooltip: 
      m_Regex: 
      m_RegexMaxLength: 0
  m_Direction: 0
  m_LinkedSlots: []
--- !u!114 &8926484042661614577
MonoBehaviour:
  m_ObjectHideFlags: 0
  m_CorrespondingSourceObject: {fileID: 0}
  m_PrefabInstance: {fileID: 0}
  m_PrefabAsset: {fileID: 0}
  m_GameObject: {fileID: 0}
  m_Enabled: 1
  m_EditorHideFlags: 0
  m_Script: {fileID: 11500000, guid: f780aa281814f9842a7c076d436932e7, type: 3}
  m_Name: 
  m_EditorClassIdentifier: 
  m_Parent: {fileID: 0}
  m_Children: []
  m_UIPosition: {x: 0, y: 0}
  m_UICollapsed: 1
  m_UISuperCollapsed: 0
  m_MasterSlot: {fileID: 8926484042661614577}
  m_MasterData:
    m_Owner: {fileID: 8926484042661614575}
    m_Value:
      m_Type:
        m_SerializableType: System.Single, mscorlib, Version=4.0.0.0, Culture=neutral,
          PublicKeyToken=b77a5c561934e089
      m_SerializableObject: 0
    m_Space: 2147483647
  m_Property:
    name: Delay
    m_serializedType:
      m_SerializableType: System.Single, mscorlib, Version=4.0.0.0, Culture=neutral,
        PublicKeyToken=b77a5c561934e089
    attributes:
    - m_Type: 3
      m_Min: -Infinity
      m_Max: Infinity
      m_Tooltip: Delay between each burst
      m_Regex: 
      m_RegexMaxLength: 0
    - m_Type: 1
      m_Min: 0
      m_Max: Infinity
      m_Tooltip: 
      m_Regex: 
      m_RegexMaxLength: 0
  m_Direction: 0
  m_LinkedSlots: []
--- !u!114 &8926484042661614578
MonoBehaviour:
  m_ObjectHideFlags: 0
  m_CorrespondingSourceObject: {fileID: 0}
  m_PrefabInstance: {fileID: 0}
  m_PrefabAsset: {fileID: 0}
  m_GameObject: {fileID: 0}
  m_Enabled: 1
  m_EditorHideFlags: 0
  m_Script: {fileID: 11500000, guid: 2461f61b3c026d54db1951a4e17ab20e, type: 3}
  m_Name: 
  m_EditorClassIdentifier: 
  m_Parent: {fileID: 114350483966674976}
  m_Children: []
  m_UIPosition: {x: 937, y: -363}
  m_UICollapsed: 0
  m_UISuperCollapsed: 0
  m_InputSlots: []
  m_OutputSlots: []
  m_Label: 
  m_Data: {fileID: 0}
  m_InputFlowSlot:
  - link: []
  m_OutputFlowSlot:
  - link:
    - context: {fileID: 114023846229194376}
      slotIndex: 0
  eventName: Miaou
--- !u!114 &8926484042661614579
MonoBehaviour:
  m_ObjectHideFlags: 0
  m_CorrespondingSourceObject: {fileID: 0}
  m_PrefabInstance: {fileID: 0}
  m_PrefabAsset: {fileID: 0}
  m_GameObject: {fileID: 0}
  m_Enabled: 1
  m_EditorHideFlags: 0
  m_Script: {fileID: 11500000, guid: 73a13919d81fb7444849bae8b5c812a2, type: 3}
  m_Name: 
  m_EditorClassIdentifier: 
  m_Parent: {fileID: 114350483966674976}
  m_Children:
  - {fileID: 8926484042661614580}
  m_UIPosition: {x: 529, y: -145}
  m_UICollapsed: 0
  m_UISuperCollapsed: 0
  m_InputSlots: []
  m_OutputSlots: []
  m_Label: 
  m_Data: {fileID: 0}
  m_InputFlowSlot:
  - link: []
  - link: []
  m_OutputFlowSlot:
  - link:
    - context: {fileID: 114946465509916290}
      slotIndex: 0
--- !u!114 &8926484042661614580
MonoBehaviour:
  m_ObjectHideFlags: 0
  m_CorrespondingSourceObject: {fileID: 0}
  m_PrefabInstance: {fileID: 0}
  m_PrefabAsset: {fileID: 0}
  m_GameObject: {fileID: 0}
  m_Enabled: 1
  m_EditorHideFlags: 0
  m_Script: {fileID: 11500000, guid: f05c6884b705ce14d82ae720f0ec209f, type: 3}
  m_Name: 
  m_EditorClassIdentifier: 
  m_Parent: {fileID: 8926484042661614579}
  m_Children: []
  m_UIPosition: {x: 0, y: 2}
  m_UICollapsed: 0
  m_UISuperCollapsed: 0
  m_InputSlots:
  - {fileID: 8926484042661614581}
  m_OutputSlots: []
  m_Disabled: 0
--- !u!114 &8926484042661614581
MonoBehaviour:
  m_ObjectHideFlags: 0
  m_CorrespondingSourceObject: {fileID: 0}
  m_PrefabInstance: {fileID: 0}
  m_PrefabAsset: {fileID: 0}
  m_GameObject: {fileID: 0}
  m_Enabled: 1
  m_EditorHideFlags: 0
  m_Script: {fileID: 11500000, guid: f780aa281814f9842a7c076d436932e7, type: 3}
  m_Name: 
  m_EditorClassIdentifier: 
  m_Parent: {fileID: 0}
  m_Children: []
  m_UIPosition: {x: 0, y: 0}
  m_UICollapsed: 1
  m_UISuperCollapsed: 0
  m_MasterSlot: {fileID: 8926484042661614581}
  m_MasterData:
    m_Owner: {fileID: 8926484042661614580}
    m_Value:
      m_Type:
        m_SerializableType: System.Single, mscorlib, Version=4.0.0.0, Culture=neutral,
          PublicKeyToken=b77a5c561934e089
      m_SerializableObject: 10
    m_Space: 2147483647
  m_Property:
    name: Rate
    m_serializedType:
      m_SerializableType: System.Single, mscorlib, Version=4.0.0.0, Culture=neutral,
        PublicKeyToken=b77a5c561934e089
    attributes:
    - m_Type: 1
      m_Min: 0
      m_Max: Infinity
      m_Tooltip: 
      m_Regex: 
      m_RegexMaxLength: 0
    - m_Type: 3
      m_Min: -Infinity
      m_Max: Infinity
      m_Tooltip: Spawn Rate (in number per seconds)
      m_Regex: 
      m_RegexMaxLength: 0
  m_Direction: 0
  m_LinkedSlots: []
--- !u!114 &8926484042661614582
MonoBehaviour:
  m_ObjectHideFlags: 0
  m_CorrespondingSourceObject: {fileID: 0}
  m_PrefabInstance: {fileID: 0}
  m_PrefabAsset: {fileID: 0}
  m_GameObject: {fileID: 0}
  m_Enabled: 1
  m_EditorHideFlags: 0
  m_Script: {fileID: 11500000, guid: a971fa2e110a0ac42ac1d8dae408704b, type: 3}
  m_Name: 
  m_EditorClassIdentifier: 
  m_Parent: {fileID: 114946465509916290}
  m_Children: []
  m_UIPosition: {x: 0, y: 0}
  m_UICollapsed: 0
  m_UISuperCollapsed: 0
  m_InputSlots:
  - {fileID: 8926484042661614583}
  m_OutputSlots: []
  m_Disabled: 0
  attribute: color
  Composition: 0
  Source: 0
  Random: 0
  channels: 6
--- !u!114 &8926484042661614583
MonoBehaviour:
  m_ObjectHideFlags: 0
  m_CorrespondingSourceObject: {fileID: 0}
  m_PrefabInstance: {fileID: 0}
  m_PrefabAsset: {fileID: 0}
  m_GameObject: {fileID: 0}
  m_Enabled: 1
  m_EditorHideFlags: 0
  m_Script: {fileID: 11500000, guid: ac39bd03fca81b849929b9c966f1836a, type: 3}
  m_Name: 
  m_EditorClassIdentifier: 
  m_Parent: {fileID: 0}
  m_Children:
  - {fileID: 8926484042661614584}
  - {fileID: 8926484042661614585}
  - {fileID: 8926484042661614586}
  m_UIPosition: {x: 0, y: 0}
  m_UICollapsed: 1
  m_UISuperCollapsed: 0
  m_MasterSlot: {fileID: 8926484042661614583}
  m_MasterData:
    m_Owner: {fileID: 8926484042661614582}
    m_Value:
      m_Type:
        m_SerializableType: UnityEngine.Vector3, UnityEngine.CoreModule, Version=0.0.0.0,
          Culture=neutral, PublicKeyToken=null
      m_SerializableObject: '{"x":1.0,"y":1.0,"z":1.0}'
    m_Space: 2147483647
  m_Property:
    name: Color
    m_serializedType:
      m_SerializableType: UnityEngine.Vector3, UnityEngine.CoreModule, Version=0.0.0.0,
        Culture=neutral, PublicKeyToken=null
    attributes:
    - m_Type: 5
      m_Min: -Infinity
      m_Max: Infinity
      m_Tooltip: 
      m_Regex: 
      m_RegexMaxLength: 0
  m_Direction: 0
  m_LinkedSlots:
  - {fileID: 8926484042661614531}
--- !u!114 &8926484042661614584
MonoBehaviour:
  m_ObjectHideFlags: 0
  m_CorrespondingSourceObject: {fileID: 0}
  m_PrefabInstance: {fileID: 0}
  m_PrefabAsset: {fileID: 0}
  m_GameObject: {fileID: 0}
  m_Enabled: 1
  m_EditorHideFlags: 0
  m_Script: {fileID: 11500000, guid: f780aa281814f9842a7c076d436932e7, type: 3}
  m_Name: 
  m_EditorClassIdentifier: 
  m_Parent: {fileID: 8926484042661614583}
  m_Children: []
  m_UIPosition: {x: 0, y: 0}
  m_UICollapsed: 1
  m_UISuperCollapsed: 0
  m_MasterSlot: {fileID: 8926484042661614583}
  m_MasterData:
    m_Owner: {fileID: 0}
    m_Value:
      m_Type:
        m_SerializableType: 
      m_SerializableObject: 
    m_Space: 2147483647
  m_Property:
    name: x
    m_serializedType:
      m_SerializableType: System.Single, mscorlib, Version=4.0.0.0, Culture=neutral,
        PublicKeyToken=b77a5c561934e089
    attributes: []
  m_Direction: 0
  m_LinkedSlots: []
--- !u!114 &8926484042661614585
MonoBehaviour:
  m_ObjectHideFlags: 0
  m_CorrespondingSourceObject: {fileID: 0}
  m_PrefabInstance: {fileID: 0}
  m_PrefabAsset: {fileID: 0}
  m_GameObject: {fileID: 0}
  m_Enabled: 1
  m_EditorHideFlags: 0
  m_Script: {fileID: 11500000, guid: f780aa281814f9842a7c076d436932e7, type: 3}
  m_Name: 
  m_EditorClassIdentifier: 
  m_Parent: {fileID: 8926484042661614583}
  m_Children: []
  m_UIPosition: {x: 0, y: 0}
  m_UICollapsed: 1
  m_UISuperCollapsed: 0
  m_MasterSlot: {fileID: 8926484042661614583}
  m_MasterData:
    m_Owner: {fileID: 0}
    m_Value:
      m_Type:
        m_SerializableType: 
      m_SerializableObject: 
    m_Space: 2147483647
  m_Property:
    name: y
    m_serializedType:
      m_SerializableType: System.Single, mscorlib, Version=4.0.0.0, Culture=neutral,
        PublicKeyToken=b77a5c561934e089
    attributes: []
  m_Direction: 0
  m_LinkedSlots: []
--- !u!114 &8926484042661614586
MonoBehaviour:
  m_ObjectHideFlags: 0
  m_CorrespondingSourceObject: {fileID: 0}
  m_PrefabInstance: {fileID: 0}
  m_PrefabAsset: {fileID: 0}
  m_GameObject: {fileID: 0}
  m_Enabled: 1
  m_EditorHideFlags: 0
  m_Script: {fileID: 11500000, guid: f780aa281814f9842a7c076d436932e7, type: 3}
  m_Name: 
  m_EditorClassIdentifier: 
  m_Parent: {fileID: 8926484042661614583}
  m_Children: []
  m_UIPosition: {x: 0, y: 0}
  m_UICollapsed: 1
  m_UISuperCollapsed: 0
  m_MasterSlot: {fileID: 8926484042661614583}
  m_MasterData:
    m_Owner: {fileID: 0}
    m_Value:
      m_Type:
        m_SerializableType: 
      m_SerializableObject: 
    m_Space: 2147483647
  m_Property:
    name: z
    m_serializedType:
      m_SerializableType: System.Single, mscorlib, Version=4.0.0.0, Culture=neutral,
        PublicKeyToken=b77a5c561934e089
    attributes: []
  m_Direction: 0
  m_LinkedSlots: []
--- !u!114 &8926484042661614587
MonoBehaviour:
  m_ObjectHideFlags: 0
  m_CorrespondingSourceObject: {fileID: 0}
  m_PrefabInstance: {fileID: 0}
  m_PrefabAsset: {fileID: 0}
  m_GameObject: {fileID: 0}
  m_Enabled: 1
  m_EditorHideFlags: 0
  m_Script: {fileID: 11500000, guid: a971fa2e110a0ac42ac1d8dae408704b, type: 3}
  m_Name: 
  m_EditorClassIdentifier: 
  m_Parent: {fileID: 114946465509916290}
  m_Children: []
  m_UIPosition: {x: 0, y: 0}
  m_UICollapsed: 0
  m_UISuperCollapsed: 0
  m_InputSlots:
<<<<<<< HEAD
  - {fileID: 8926484042661614667}
=======
  - {fileID: 8926484042661614668}
>>>>>>> 4ae4efbc
  m_OutputSlots: []
  m_Disabled: 0
  attribute: position
  Composition: 0
  Source: 0
  Random: 0
  channels: 6
--- !u!114 &8926484042661614592
MonoBehaviour:
  m_ObjectHideFlags: 0
  m_CorrespondingSourceObject: {fileID: 0}
  m_PrefabInstance: {fileID: 0}
  m_PrefabAsset: {fileID: 0}
  m_GameObject: {fileID: 0}
  m_Enabled: 1
  m_EditorHideFlags: 0
  m_Script: {fileID: 11500000, guid: a971fa2e110a0ac42ac1d8dae408704b, type: 3}
  m_Name: 
  m_EditorClassIdentifier: 
  m_Parent: {fileID: 114063133802684794}
  m_Children: []
  m_UIPosition: {x: 0, y: 0}
  m_UICollapsed: 0
  m_UISuperCollapsed: 0
  m_InputSlots:
  - {fileID: 8926484042661614593}
  m_OutputSlots: []
  m_Disabled: 0
  attribute: size
  Composition: 0
  Source: 0
  Random: 0
  channels: 6
--- !u!114 &8926484042661614593
MonoBehaviour:
  m_ObjectHideFlags: 0
  m_CorrespondingSourceObject: {fileID: 0}
  m_PrefabInstance: {fileID: 0}
  m_PrefabAsset: {fileID: 0}
  m_GameObject: {fileID: 0}
  m_Enabled: 1
  m_EditorHideFlags: 0
  m_Script: {fileID: 11500000, guid: f780aa281814f9842a7c076d436932e7, type: 3}
  m_Name: 
  m_EditorClassIdentifier: 
  m_Parent: {fileID: 0}
  m_Children: []
  m_UIPosition: {x: 0, y: 0}
  m_UICollapsed: 1
  m_UISuperCollapsed: 0
  m_MasterSlot: {fileID: 8926484042661614593}
  m_MasterData:
    m_Owner: {fileID: 8926484042661614592}
    m_Value:
      m_Type:
        m_SerializableType: System.Single, mscorlib, Version=4.0.0.0, Culture=neutral,
          PublicKeyToken=b77a5c561934e089
      m_SerializableObject: 2
    m_Space: 2147483647
  m_Property:
    name: Size
    m_serializedType:
      m_SerializableType: System.Single, mscorlib, Version=4.0.0.0, Culture=neutral,
        PublicKeyToken=b77a5c561934e089
    attributes: []
  m_Direction: 0
  m_LinkedSlots: []
--- !u!114 &8926484042661614594
MonoBehaviour:
  m_ObjectHideFlags: 0
  m_CorrespondingSourceObject: {fileID: 0}
  m_PrefabInstance: {fileID: 0}
  m_PrefabAsset: {fileID: 0}
  m_GameObject: {fileID: 0}
  m_Enabled: 1
  m_EditorHideFlags: 0
  m_Script: {fileID: 11500000, guid: a971fa2e110a0ac42ac1d8dae408704b, type: 3}
  m_Name: 
  m_EditorClassIdentifier: 
  m_Parent: {fileID: 114946465509916290}
  m_Children: []
  m_UIPosition: {x: 0, y: 0}
  m_UICollapsed: 0
  m_UISuperCollapsed: 0
  m_InputSlots:
  - {fileID: 8926484042661614595}
  m_OutputSlots: []
  m_Disabled: 0
  attribute: alpha
  Composition: 0
  Source: 0
  Random: 0
  channels: 6
--- !u!114 &8926484042661614595
MonoBehaviour:
  m_ObjectHideFlags: 0
  m_CorrespondingSourceObject: {fileID: 0}
  m_PrefabInstance: {fileID: 0}
  m_PrefabAsset: {fileID: 0}
  m_GameObject: {fileID: 0}
  m_Enabled: 1
  m_EditorHideFlags: 0
  m_Script: {fileID: 11500000, guid: f780aa281814f9842a7c076d436932e7, type: 3}
  m_Name: 
  m_EditorClassIdentifier: 
  m_Parent: {fileID: 0}
  m_Children: []
  m_UIPosition: {x: 0, y: 0}
  m_UICollapsed: 1
  m_UISuperCollapsed: 0
  m_MasterSlot: {fileID: 8926484042661614595}
  m_MasterData:
    m_Owner: {fileID: 8926484042661614594}
    m_Value:
      m_Type:
        m_SerializableType: System.Single, mscorlib, Version=4.0.0.0, Culture=neutral,
          PublicKeyToken=b77a5c561934e089
      m_SerializableObject: 0
    m_Space: 2147483647
  m_Property:
    name: Alpha
    m_serializedType:
      m_SerializableType: System.Single, mscorlib, Version=4.0.0.0, Culture=neutral,
        PublicKeyToken=b77a5c561934e089
    attributes: []
  m_Direction: 0
  m_LinkedSlots:
  - {fileID: 8926484042661614553}
--- !u!114 &8926484042661614607
MonoBehaviour:
  m_ObjectHideFlags: 0
  m_CorrespondingSourceObject: {fileID: 0}
  m_PrefabInstance: {fileID: 0}
  m_PrefabAsset: {fileID: 0}
  m_GameObject: {fileID: 0}
  m_Enabled: 1
  m_EditorHideFlags: 0
  m_Script: {fileID: 11500000, guid: c7acf5424f3655744af4b8f63298fa0f, type: 3}
  m_Name: 
  m_EditorClassIdentifier: 
  m_Parent: {fileID: 114350483966674976}
  m_Children: []
  m_UIPosition: {x: 380, y: 75}
  m_UICollapsed: 0
  m_UISuperCollapsed: 0
  m_InputSlots:
  - {fileID: 8926484042661614611}
  - {fileID: 8926484042661614650}
  m_OutputSlots:
  - {fileID: 8926484042661614654}
  m_Operands:
  - name: a
    type:
      m_SerializableType: UnityEngine.Vector3, UnityEngine.CoreModule, Version=0.0.0.0,
        Culture=neutral, PublicKeyToken=null
  - name: b
    type:
      m_SerializableType: UnityEngine.Vector3, UnityEngine.CoreModule, Version=0.0.0.0,
        Culture=neutral, PublicKeyToken=null
--- !u!114 &8926484042661614611
MonoBehaviour:
  m_ObjectHideFlags: 0
  m_CorrespondingSourceObject: {fileID: 0}
  m_PrefabInstance: {fileID: 0}
  m_PrefabAsset: {fileID: 0}
  m_GameObject: {fileID: 0}
  m_Enabled: 1
  m_EditorHideFlags: 0
  m_Script: {fileID: 11500000, guid: ac39bd03fca81b849929b9c966f1836a, type: 3}
  m_Name: 
  m_EditorClassIdentifier: 
  m_Parent: {fileID: 0}
  m_Children:
  - {fileID: 8926484042661614612}
  - {fileID: 8926484042661614613}
  - {fileID: 8926484042661614614}
  m_UIPosition: {x: 0, y: 0}
  m_UICollapsed: 1
  m_UISuperCollapsed: 0
  m_MasterSlot: {fileID: 8926484042661614611}
  m_MasterData:
    m_Owner: {fileID: 8926484042661614607}
    m_Value:
      m_Type:
        m_SerializableType: UnityEngine.Vector3, UnityEngine.CoreModule, Version=0.0.0.0,
          Culture=neutral, PublicKeyToken=null
      m_SerializableObject: '{"x":0.0,"y":0.0,"z":0.0}'
    m_Space: 2147483647
  m_Property:
    name: a
    m_serializedType:
      m_SerializableType: UnityEngine.Vector3, UnityEngine.CoreModule, Version=0.0.0.0,
        Culture=neutral, PublicKeyToken=null
    attributes: []
  m_Direction: 0
  m_LinkedSlots:
  - {fileID: 8926484042661614547}
--- !u!114 &8926484042661614612
MonoBehaviour:
  m_ObjectHideFlags: 0
  m_CorrespondingSourceObject: {fileID: 0}
  m_PrefabInstance: {fileID: 0}
  m_PrefabAsset: {fileID: 0}
  m_GameObject: {fileID: 0}
  m_Enabled: 1
  m_EditorHideFlags: 0
  m_Script: {fileID: 11500000, guid: f780aa281814f9842a7c076d436932e7, type: 3}
  m_Name: 
  m_EditorClassIdentifier: 
  m_Parent: {fileID: 8926484042661614611}
  m_Children: []
  m_UIPosition: {x: 0, y: 0}
  m_UICollapsed: 1
  m_UISuperCollapsed: 0
  m_MasterSlot: {fileID: 8926484042661614611}
  m_MasterData:
    m_Owner: {fileID: 0}
    m_Value:
      m_Type:
        m_SerializableType: 
      m_SerializableObject: 
    m_Space: 2147483647
  m_Property:
    name: x
    m_serializedType:
      m_SerializableType: System.Single, mscorlib, Version=4.0.0.0, Culture=neutral,
        PublicKeyToken=b77a5c561934e089
    attributes: []
  m_Direction: 0
  m_LinkedSlots: []
--- !u!114 &8926484042661614613
MonoBehaviour:
  m_ObjectHideFlags: 0
  m_CorrespondingSourceObject: {fileID: 0}
  m_PrefabInstance: {fileID: 0}
  m_PrefabAsset: {fileID: 0}
  m_GameObject: {fileID: 0}
  m_Enabled: 1
  m_EditorHideFlags: 0
  m_Script: {fileID: 11500000, guid: f780aa281814f9842a7c076d436932e7, type: 3}
  m_Name: 
  m_EditorClassIdentifier: 
  m_Parent: {fileID: 8926484042661614611}
  m_Children: []
  m_UIPosition: {x: 0, y: 0}
  m_UICollapsed: 1
  m_UISuperCollapsed: 0
  m_MasterSlot: {fileID: 8926484042661614611}
  m_MasterData:
    m_Owner: {fileID: 0}
    m_Value:
      m_Type:
        m_SerializableType: 
      m_SerializableObject: 
    m_Space: 2147483647
  m_Property:
    name: y
    m_serializedType:
      m_SerializableType: System.Single, mscorlib, Version=4.0.0.0, Culture=neutral,
        PublicKeyToken=b77a5c561934e089
    attributes: []
  m_Direction: 0
  m_LinkedSlots: []
--- !u!114 &8926484042661614614
MonoBehaviour:
  m_ObjectHideFlags: 0
  m_CorrespondingSourceObject: {fileID: 0}
  m_PrefabInstance: {fileID: 0}
  m_PrefabAsset: {fileID: 0}
  m_GameObject: {fileID: 0}
  m_Enabled: 1
  m_EditorHideFlags: 0
  m_Script: {fileID: 11500000, guid: f780aa281814f9842a7c076d436932e7, type: 3}
  m_Name: 
  m_EditorClassIdentifier: 
  m_Parent: {fileID: 8926484042661614611}
  m_Children: []
  m_UIPosition: {x: 0, y: 0}
  m_UICollapsed: 1
  m_UISuperCollapsed: 0
  m_MasterSlot: {fileID: 8926484042661614611}
  m_MasterData:
    m_Owner: {fileID: 0}
    m_Value:
      m_Type:
        m_SerializableType: 
      m_SerializableObject: 
    m_Space: 2147483647
  m_Property:
    name: z
    m_serializedType:
      m_SerializableType: System.Single, mscorlib, Version=4.0.0.0, Culture=neutral,
        PublicKeyToken=b77a5c561934e089
    attributes: []
  m_Direction: 0
  m_LinkedSlots: []
--- !u!114 &8926484042661614629
MonoBehaviour:
  m_ObjectHideFlags: 0
  m_CorrespondingSourceObject: {fileID: 0}
  m_PrefabInstance: {fileID: 0}
  m_PrefabAsset: {fileID: 0}
  m_GameObject: {fileID: 0}
  m_Enabled: 1
  m_EditorHideFlags: 0
  m_Script: {fileID: 11500000, guid: 955b0c175a6f3bb4582e92f3de8f0626, type: 3}
  m_Name: 
  m_EditorClassIdentifier: 
  m_Parent: {fileID: 114350483966674976}
  m_Children: []
  m_UIPosition: {x: 67, y: 100}
  m_UICollapsed: 0
  m_UISuperCollapsed: 0
  m_InputSlots:
  - {fileID: 8926484042661614630}
  m_OutputSlots:
  - {fileID: 8926484042661614635}
  m_Type:
    m_SerializableType: UnityEditor.VFX.Vector, Unity.VisualEffectGraph.Editor, Version=0.0.0.0,
      Culture=neutral, PublicKeyToken=null
--- !u!114 &8926484042661614630
MonoBehaviour:
  m_ObjectHideFlags: 0
  m_CorrespondingSourceObject: {fileID: 0}
  m_PrefabInstance: {fileID: 0}
  m_PrefabAsset: {fileID: 0}
  m_GameObject: {fileID: 0}
  m_Enabled: 1
  m_EditorHideFlags: 0
  m_Script: {fileID: 11500000, guid: a9f9544b71b7dab44a4644b6807e8bf6, type: 3}
  m_Name: 
  m_EditorClassIdentifier: 
  m_Parent: {fileID: 0}
  m_Children:
  - {fileID: 8926484042661614631}
  m_UIPosition: {x: 0, y: 0}
  m_UICollapsed: 1
  m_UISuperCollapsed: 0
  m_MasterSlot: {fileID: 8926484042661614630}
  m_MasterData:
    m_Owner: {fileID: 8926484042661614629}
    m_Value:
      m_Type:
        m_SerializableType: UnityEditor.VFX.Vector, Unity.VisualEffectGraph.Editor,
          Version=0.0.0.0, Culture=neutral, PublicKeyToken=null
      m_SerializableObject: '{"vector":{"x":0.0,"y":10.0,"z":0.0}}'
    m_Space: 1
  m_Property:
    name: 
    m_serializedType:
      m_SerializableType: UnityEditor.VFX.Vector, Unity.VisualEffectGraph.Editor,
        Version=0.0.0.0, Culture=neutral, PublicKeyToken=null
    attributes: []
  m_Direction: 0
  m_LinkedSlots: []
--- !u!114 &8926484042661614631
MonoBehaviour:
  m_ObjectHideFlags: 0
  m_CorrespondingSourceObject: {fileID: 0}
  m_PrefabInstance: {fileID: 0}
  m_PrefabAsset: {fileID: 0}
  m_GameObject: {fileID: 0}
  m_Enabled: 1
  m_EditorHideFlags: 0
  m_Script: {fileID: 11500000, guid: ac39bd03fca81b849929b9c966f1836a, type: 3}
  m_Name: 
  m_EditorClassIdentifier: 
  m_Parent: {fileID: 8926484042661614630}
  m_Children:
  - {fileID: 8926484042661614632}
  - {fileID: 8926484042661614633}
  - {fileID: 8926484042661614634}
  m_UIPosition: {x: 0, y: 0}
  m_UICollapsed: 1
  m_UISuperCollapsed: 0
  m_MasterSlot: {fileID: 8926484042661614630}
  m_MasterData:
    m_Owner: {fileID: 0}
    m_Value:
      m_Type:
        m_SerializableType: 
      m_SerializableObject: 
    m_Space: 2147483647
  m_Property:
    name: vector
    m_serializedType:
      m_SerializableType: UnityEngine.Vector3, UnityEngine.CoreModule, Version=0.0.0.0,
        Culture=neutral, PublicKeyToken=null
    attributes:
    - m_Type: 3
      m_Min: -Infinity
      m_Max: Infinity
      m_Tooltip: The vector.
      m_Regex: 
      m_RegexMaxLength: 0
  m_Direction: 0
  m_LinkedSlots: []
--- !u!114 &8926484042661614632
MonoBehaviour:
  m_ObjectHideFlags: 0
  m_CorrespondingSourceObject: {fileID: 0}
  m_PrefabInstance: {fileID: 0}
  m_PrefabAsset: {fileID: 0}
  m_GameObject: {fileID: 0}
  m_Enabled: 1
  m_EditorHideFlags: 0
  m_Script: {fileID: 11500000, guid: f780aa281814f9842a7c076d436932e7, type: 3}
  m_Name: 
  m_EditorClassIdentifier: 
  m_Parent: {fileID: 8926484042661614631}
  m_Children: []
  m_UIPosition: {x: 0, y: 0}
  m_UICollapsed: 1
  m_UISuperCollapsed: 0
  m_MasterSlot: {fileID: 8926484042661614630}
  m_MasterData:
    m_Owner: {fileID: 0}
    m_Value:
      m_Type:
        m_SerializableType: 
      m_SerializableObject: 
    m_Space: 2147483647
  m_Property:
    name: x
    m_serializedType:
      m_SerializableType: System.Single, mscorlib, Version=4.0.0.0, Culture=neutral,
        PublicKeyToken=b77a5c561934e089
    attributes: []
  m_Direction: 0
  m_LinkedSlots: []
--- !u!114 &8926484042661614633
MonoBehaviour:
  m_ObjectHideFlags: 0
  m_CorrespondingSourceObject: {fileID: 0}
  m_PrefabInstance: {fileID: 0}
  m_PrefabAsset: {fileID: 0}
  m_GameObject: {fileID: 0}
  m_Enabled: 1
  m_EditorHideFlags: 0
  m_Script: {fileID: 11500000, guid: f780aa281814f9842a7c076d436932e7, type: 3}
  m_Name: 
  m_EditorClassIdentifier: 
  m_Parent: {fileID: 8926484042661614631}
  m_Children: []
  m_UIPosition: {x: 0, y: 0}
  m_UICollapsed: 1
  m_UISuperCollapsed: 0
  m_MasterSlot: {fileID: 8926484042661614630}
  m_MasterData:
    m_Owner: {fileID: 0}
    m_Value:
      m_Type:
        m_SerializableType: 
      m_SerializableObject: 
    m_Space: 2147483647
  m_Property:
    name: y
    m_serializedType:
      m_SerializableType: System.Single, mscorlib, Version=4.0.0.0, Culture=neutral,
        PublicKeyToken=b77a5c561934e089
    attributes: []
  m_Direction: 0
  m_LinkedSlots: []
--- !u!114 &8926484042661614634
MonoBehaviour:
  m_ObjectHideFlags: 0
  m_CorrespondingSourceObject: {fileID: 0}
  m_PrefabInstance: {fileID: 0}
  m_PrefabAsset: {fileID: 0}
  m_GameObject: {fileID: 0}
  m_Enabled: 1
  m_EditorHideFlags: 0
  m_Script: {fileID: 11500000, guid: f780aa281814f9842a7c076d436932e7, type: 3}
  m_Name: 
  m_EditorClassIdentifier: 
  m_Parent: {fileID: 8926484042661614631}
  m_Children: []
  m_UIPosition: {x: 0, y: 0}
  m_UICollapsed: 1
  m_UISuperCollapsed: 0
  m_MasterSlot: {fileID: 8926484042661614630}
  m_MasterData:
    m_Owner: {fileID: 0}
    m_Value:
      m_Type:
        m_SerializableType: 
      m_SerializableObject: 
    m_Space: 2147483647
  m_Property:
    name: z
    m_serializedType:
      m_SerializableType: System.Single, mscorlib, Version=4.0.0.0, Culture=neutral,
        PublicKeyToken=b77a5c561934e089
    attributes: []
  m_Direction: 0
  m_LinkedSlots: []
--- !u!114 &8926484042661614635
MonoBehaviour:
  m_ObjectHideFlags: 0
  m_CorrespondingSourceObject: {fileID: 0}
  m_PrefabInstance: {fileID: 0}
  m_PrefabAsset: {fileID: 0}
  m_GameObject: {fileID: 0}
  m_Enabled: 1
  m_EditorHideFlags: 0
  m_Script: {fileID: 11500000, guid: a9f9544b71b7dab44a4644b6807e8bf6, type: 3}
  m_Name: 
  m_EditorClassIdentifier: 
  m_Parent: {fileID: 0}
  m_Children:
  - {fileID: 8926484042661614636}
  m_UIPosition: {x: 0, y: 0}
  m_UICollapsed: 0
  m_UISuperCollapsed: 0
  m_MasterSlot: {fileID: 8926484042661614635}
  m_MasterData:
    m_Owner: {fileID: 8926484042661614629}
    m_Value:
      m_Type:
        m_SerializableType: UnityEditor.VFX.Vector, Unity.VisualEffectGraph.Editor,
          Version=0.0.0.0, Culture=neutral, PublicKeyToken=null
      m_SerializableObject: '{"vector":{"x":0.0,"y":0.0,"z":0.0}}'
    m_Space: 1
  m_Property:
    name: 
    m_serializedType:
      m_SerializableType: UnityEditor.VFX.Vector, Unity.VisualEffectGraph.Editor,
        Version=0.0.0.0, Culture=neutral, PublicKeyToken=null
    attributes: []
  m_Direction: 1
  m_LinkedSlots:
  - {fileID: 8926484042661614650}
--- !u!114 &8926484042661614636
MonoBehaviour:
  m_ObjectHideFlags: 0
  m_CorrespondingSourceObject: {fileID: 0}
  m_PrefabInstance: {fileID: 0}
  m_PrefabAsset: {fileID: 0}
  m_GameObject: {fileID: 0}
  m_Enabled: 1
  m_EditorHideFlags: 0
  m_Script: {fileID: 11500000, guid: ac39bd03fca81b849929b9c966f1836a, type: 3}
  m_Name: 
  m_EditorClassIdentifier: 
  m_Parent: {fileID: 8926484042661614635}
  m_Children:
  - {fileID: 8926484042661614637}
  - {fileID: 8926484042661614638}
  - {fileID: 8926484042661614639}
  m_UIPosition: {x: 0, y: 0}
  m_UICollapsed: 0
  m_UISuperCollapsed: 0
  m_MasterSlot: {fileID: 8926484042661614635}
  m_MasterData:
    m_Owner: {fileID: 0}
    m_Value:
      m_Type:
        m_SerializableType: 
      m_SerializableObject: 
    m_Space: 2147483647
  m_Property:
    name: vector
    m_serializedType:
      m_SerializableType: UnityEngine.Vector3, UnityEngine.CoreModule, Version=0.0.0.0,
        Culture=neutral, PublicKeyToken=null
    attributes:
    - m_Type: 3
      m_Min: -Infinity
      m_Max: Infinity
      m_Tooltip: The vector.
      m_Regex: 
      m_RegexMaxLength: 0
  m_Direction: 1
  m_LinkedSlots: []
--- !u!114 &8926484042661614637
MonoBehaviour:
  m_ObjectHideFlags: 0
  m_CorrespondingSourceObject: {fileID: 0}
  m_PrefabInstance: {fileID: 0}
  m_PrefabAsset: {fileID: 0}
  m_GameObject: {fileID: 0}
  m_Enabled: 1
  m_EditorHideFlags: 0
  m_Script: {fileID: 11500000, guid: f780aa281814f9842a7c076d436932e7, type: 3}
  m_Name: 
  m_EditorClassIdentifier: 
  m_Parent: {fileID: 8926484042661614636}
  m_Children: []
  m_UIPosition: {x: 0, y: 0}
  m_UICollapsed: 1
  m_UISuperCollapsed: 0
  m_MasterSlot: {fileID: 8926484042661614635}
  m_MasterData:
    m_Owner: {fileID: 0}
    m_Value:
      m_Type:
        m_SerializableType: 
      m_SerializableObject: 
    m_Space: 2147483647
  m_Property:
    name: x
    m_serializedType:
      m_SerializableType: System.Single, mscorlib, Version=4.0.0.0, Culture=neutral,
        PublicKeyToken=b77a5c561934e089
    attributes: []
  m_Direction: 1
  m_LinkedSlots: []
--- !u!114 &8926484042661614638
MonoBehaviour:
  m_ObjectHideFlags: 0
  m_CorrespondingSourceObject: {fileID: 0}
  m_PrefabInstance: {fileID: 0}
  m_PrefabAsset: {fileID: 0}
  m_GameObject: {fileID: 0}
  m_Enabled: 1
  m_EditorHideFlags: 0
  m_Script: {fileID: 11500000, guid: f780aa281814f9842a7c076d436932e7, type: 3}
  m_Name: 
  m_EditorClassIdentifier: 
  m_Parent: {fileID: 8926484042661614636}
  m_Children: []
  m_UIPosition: {x: 0, y: 0}
  m_UICollapsed: 1
  m_UISuperCollapsed: 0
  m_MasterSlot: {fileID: 8926484042661614635}
  m_MasterData:
    m_Owner: {fileID: 0}
    m_Value:
      m_Type:
        m_SerializableType: 
      m_SerializableObject: 
    m_Space: 2147483647
  m_Property:
    name: y
    m_serializedType:
      m_SerializableType: System.Single, mscorlib, Version=4.0.0.0, Culture=neutral,
        PublicKeyToken=b77a5c561934e089
    attributes: []
  m_Direction: 1
  m_LinkedSlots:
  - {fileID: 8926484042661614659}
--- !u!114 &8926484042661614639
MonoBehaviour:
  m_ObjectHideFlags: 0
  m_CorrespondingSourceObject: {fileID: 0}
  m_PrefabInstance: {fileID: 0}
  m_PrefabAsset: {fileID: 0}
  m_GameObject: {fileID: 0}
  m_Enabled: 1
  m_EditorHideFlags: 0
  m_Script: {fileID: 11500000, guid: f780aa281814f9842a7c076d436932e7, type: 3}
  m_Name: 
  m_EditorClassIdentifier: 
  m_Parent: {fileID: 8926484042661614636}
  m_Children: []
  m_UIPosition: {x: 0, y: 0}
  m_UICollapsed: 1
  m_UISuperCollapsed: 0
  m_MasterSlot: {fileID: 8926484042661614635}
  m_MasterData:
    m_Owner: {fileID: 0}
    m_Value:
      m_Type:
        m_SerializableType: 
      m_SerializableObject: 
    m_Space: 2147483647
  m_Property:
    name: z
    m_serializedType:
      m_SerializableType: System.Single, mscorlib, Version=4.0.0.0, Culture=neutral,
        PublicKeyToken=b77a5c561934e089
    attributes: []
  m_Direction: 1
  m_LinkedSlots: []
--- !u!114 &8926484042661614650
MonoBehaviour:
  m_ObjectHideFlags: 0
  m_CorrespondingSourceObject: {fileID: 0}
  m_PrefabInstance: {fileID: 0}
  m_PrefabAsset: {fileID: 0}
  m_GameObject: {fileID: 0}
  m_Enabled: 1
  m_EditorHideFlags: 0
  m_Script: {fileID: 11500000, guid: ac39bd03fca81b849929b9c966f1836a, type: 3}
  m_Name: 
  m_EditorClassIdentifier: 
  m_Parent: {fileID: 0}
  m_Children:
  - {fileID: 8926484042661614651}
  - {fileID: 8926484042661614652}
  - {fileID: 8926484042661614653}
  m_UIPosition: {x: 0, y: 0}
  m_UICollapsed: 1
  m_UISuperCollapsed: 0
  m_MasterSlot: {fileID: 8926484042661614650}
  m_MasterData:
    m_Owner: {fileID: 8926484042661614607}
    m_Value:
      m_Type:
        m_SerializableType: UnityEngine.Vector3, UnityEngine.CoreModule, Version=0.0.0.0,
          Culture=neutral, PublicKeyToken=null
      m_SerializableObject: '{"x":0.0,"y":0.0,"z":0.0}'
    m_Space: 2147483647
  m_Property:
    name: b
    m_serializedType:
      m_SerializableType: UnityEngine.Vector3, UnityEngine.CoreModule, Version=0.0.0.0,
        Culture=neutral, PublicKeyToken=null
    attributes: []
  m_Direction: 0
  m_LinkedSlots:
  - {fileID: 8926484042661614635}
--- !u!114 &8926484042661614651
MonoBehaviour:
  m_ObjectHideFlags: 0
  m_CorrespondingSourceObject: {fileID: 0}
  m_PrefabInstance: {fileID: 0}
  m_PrefabAsset: {fileID: 0}
  m_GameObject: {fileID: 0}
  m_Enabled: 1
  m_EditorHideFlags: 0
  m_Script: {fileID: 11500000, guid: f780aa281814f9842a7c076d436932e7, type: 3}
  m_Name: 
  m_EditorClassIdentifier: 
  m_Parent: {fileID: 8926484042661614650}
  m_Children: []
  m_UIPosition: {x: 0, y: 0}
  m_UICollapsed: 1
  m_UISuperCollapsed: 0
  m_MasterSlot: {fileID: 8926484042661614650}
  m_MasterData:
    m_Owner: {fileID: 0}
    m_Value:
      m_Type:
        m_SerializableType: 
      m_SerializableObject: 
    m_Space: 2147483647
  m_Property:
    name: x
    m_serializedType:
      m_SerializableType: System.Single, mscorlib, Version=4.0.0.0, Culture=neutral,
        PublicKeyToken=b77a5c561934e089
    attributes: []
  m_Direction: 0
  m_LinkedSlots: []
--- !u!114 &8926484042661614652
MonoBehaviour:
  m_ObjectHideFlags: 0
  m_CorrespondingSourceObject: {fileID: 0}
  m_PrefabInstance: {fileID: 0}
  m_PrefabAsset: {fileID: 0}
  m_GameObject: {fileID: 0}
  m_Enabled: 1
  m_EditorHideFlags: 0
  m_Script: {fileID: 11500000, guid: f780aa281814f9842a7c076d436932e7, type: 3}
  m_Name: 
  m_EditorClassIdentifier: 
  m_Parent: {fileID: 8926484042661614650}
  m_Children: []
  m_UIPosition: {x: 0, y: 0}
  m_UICollapsed: 1
  m_UISuperCollapsed: 0
  m_MasterSlot: {fileID: 8926484042661614650}
  m_MasterData:
    m_Owner: {fileID: 0}
    m_Value:
      m_Type:
        m_SerializableType: 
      m_SerializableObject: 
    m_Space: 2147483647
  m_Property:
    name: y
    m_serializedType:
      m_SerializableType: System.Single, mscorlib, Version=4.0.0.0, Culture=neutral,
        PublicKeyToken=b77a5c561934e089
    attributes: []
  m_Direction: 0
  m_LinkedSlots: []
--- !u!114 &8926484042661614653
MonoBehaviour:
  m_ObjectHideFlags: 0
  m_CorrespondingSourceObject: {fileID: 0}
  m_PrefabInstance: {fileID: 0}
  m_PrefabAsset: {fileID: 0}
  m_GameObject: {fileID: 0}
  m_Enabled: 1
  m_EditorHideFlags: 0
  m_Script: {fileID: 11500000, guid: f780aa281814f9842a7c076d436932e7, type: 3}
  m_Name: 
  m_EditorClassIdentifier: 
  m_Parent: {fileID: 8926484042661614650}
  m_Children: []
  m_UIPosition: {x: 0, y: 0}
  m_UICollapsed: 1
  m_UISuperCollapsed: 0
  m_MasterSlot: {fileID: 8926484042661614650}
  m_MasterData:
    m_Owner: {fileID: 0}
    m_Value:
      m_Type:
        m_SerializableType: 
      m_SerializableObject: 
    m_Space: 2147483647
  m_Property:
    name: z
    m_serializedType:
      m_SerializableType: System.Single, mscorlib, Version=4.0.0.0, Culture=neutral,
        PublicKeyToken=b77a5c561934e089
    attributes: []
  m_Direction: 0
  m_LinkedSlots: []
--- !u!114 &8926484042661614654
MonoBehaviour:
  m_ObjectHideFlags: 0
  m_CorrespondingSourceObject: {fileID: 0}
  m_PrefabInstance: {fileID: 0}
  m_PrefabAsset: {fileID: 0}
  m_GameObject: {fileID: 0}
  m_Enabled: 1
  m_EditorHideFlags: 0
  m_Script: {fileID: 11500000, guid: ac39bd03fca81b849929b9c966f1836a, type: 3}
  m_Name: 
  m_EditorClassIdentifier: 
  m_Parent: {fileID: 0}
  m_Children:
  - {fileID: 8926484042661614655}
  - {fileID: 8926484042661614656}
  - {fileID: 8926484042661614657}
  m_UIPosition: {x: 0, y: 0}
  m_UICollapsed: 1
  m_UISuperCollapsed: 0
  m_MasterSlot: {fileID: 8926484042661614654}
  m_MasterData:
    m_Owner: {fileID: 8926484042661614607}
    m_Value:
      m_Type:
        m_SerializableType: UnityEngine.Vector3, UnityEngine.CoreModule, Version=0.0.0.0,
          Culture=neutral, PublicKeyToken=null
      m_SerializableObject: '{"x":0.0,"y":0.0,"z":0.0}'
    m_Space: 2147483647
  m_Property:
    name: 
    m_serializedType:
      m_SerializableType: UnityEngine.Vector3, UnityEngine.CoreModule, Version=0.0.0.0,
        Culture=neutral, PublicKeyToken=null
    attributes: []
  m_Direction: 1
  m_LinkedSlots:
  - {fileID: 114986932069951040}
--- !u!114 &8926484042661614655
MonoBehaviour:
  m_ObjectHideFlags: 0
  m_CorrespondingSourceObject: {fileID: 0}
  m_PrefabInstance: {fileID: 0}
  m_PrefabAsset: {fileID: 0}
  m_GameObject: {fileID: 0}
  m_Enabled: 1
  m_EditorHideFlags: 0
  m_Script: {fileID: 11500000, guid: f780aa281814f9842a7c076d436932e7, type: 3}
  m_Name: 
  m_EditorClassIdentifier: 
  m_Parent: {fileID: 8926484042661614654}
  m_Children: []
  m_UIPosition: {x: 0, y: 0}
  m_UICollapsed: 1
  m_UISuperCollapsed: 0
  m_MasterSlot: {fileID: 8926484042661614654}
  m_MasterData:
    m_Owner: {fileID: 0}
    m_Value:
      m_Type:
        m_SerializableType: 
      m_SerializableObject: 
    m_Space: 2147483647
  m_Property:
    name: x
    m_serializedType:
      m_SerializableType: System.Single, mscorlib, Version=4.0.0.0, Culture=neutral,
        PublicKeyToken=b77a5c561934e089
    attributes: []
  m_Direction: 1
  m_LinkedSlots: []
--- !u!114 &8926484042661614656
MonoBehaviour:
  m_ObjectHideFlags: 0
  m_CorrespondingSourceObject: {fileID: 0}
  m_PrefabInstance: {fileID: 0}
  m_PrefabAsset: {fileID: 0}
  m_GameObject: {fileID: 0}
  m_Enabled: 1
  m_EditorHideFlags: 0
  m_Script: {fileID: 11500000, guid: f780aa281814f9842a7c076d436932e7, type: 3}
  m_Name: 
  m_EditorClassIdentifier: 
  m_Parent: {fileID: 8926484042661614654}
  m_Children: []
  m_UIPosition: {x: 0, y: 0}
  m_UICollapsed: 1
  m_UISuperCollapsed: 0
  m_MasterSlot: {fileID: 8926484042661614654}
  m_MasterData:
    m_Owner: {fileID: 0}
    m_Value:
      m_Type:
        m_SerializableType: 
      m_SerializableObject: 
    m_Space: 2147483647
  m_Property:
    name: y
    m_serializedType:
      m_SerializableType: System.Single, mscorlib, Version=4.0.0.0, Culture=neutral,
        PublicKeyToken=b77a5c561934e089
    attributes: []
  m_Direction: 1
  m_LinkedSlots: []
--- !u!114 &8926484042661614657
MonoBehaviour:
  m_ObjectHideFlags: 0
  m_CorrespondingSourceObject: {fileID: 0}
  m_PrefabInstance: {fileID: 0}
  m_PrefabAsset: {fileID: 0}
  m_GameObject: {fileID: 0}
  m_Enabled: 1
  m_EditorHideFlags: 0
  m_Script: {fileID: 11500000, guid: f780aa281814f9842a7c076d436932e7, type: 3}
  m_Name: 
  m_EditorClassIdentifier: 
  m_Parent: {fileID: 8926484042661614654}
  m_Children: []
  m_UIPosition: {x: 0, y: 0}
  m_UICollapsed: 1
  m_UISuperCollapsed: 0
  m_MasterSlot: {fileID: 8926484042661614654}
  m_MasterData:
    m_Owner: {fileID: 0}
    m_Value:
      m_Type:
        m_SerializableType: 
      m_SerializableObject: 
    m_Space: 2147483647
  m_Property:
    name: z
    m_serializedType:
      m_SerializableType: System.Single, mscorlib, Version=4.0.0.0, Culture=neutral,
        PublicKeyToken=b77a5c561934e089
    attributes: []
  m_Direction: 1
  m_LinkedSlots: []
--- !u!114 &8926484042661614658
MonoBehaviour:
  m_ObjectHideFlags: 0
  m_CorrespondingSourceObject: {fileID: 0}
  m_PrefabInstance: {fileID: 0}
  m_PrefabAsset: {fileID: 0}
  m_GameObject: {fileID: 0}
  m_Enabled: 1
  m_EditorHideFlags: 0
  m_Script: {fileID: 11500000, guid: b8ee8a7543fa09e42a7c8616f60d2ad7, type: 3}
  m_Name: 
  m_EditorClassIdentifier: 
  m_Parent: {fileID: 114350483966674976}
  m_Children: []
  m_UIPosition: {x: 439, y: 256}
  m_UICollapsed: 0
  m_UISuperCollapsed: 0
  m_InputSlots:
  - {fileID: 8926484042661614659}
  - {fileID: 8926484042661614660}
  m_OutputSlots:
  - {fileID: 8926484042661614661}
  m_Operands:
  - name: a
    type:
      m_SerializableType: System.Single, mscorlib, Version=4.0.0.0, Culture=neutral,
        PublicKeyToken=b77a5c561934e089
  - name: b
    type:
      m_SerializableType: System.Single, mscorlib, Version=4.0.0.0, Culture=neutral,
        PublicKeyToken=b77a5c561934e089
--- !u!114 &8926484042661614659
MonoBehaviour:
  m_ObjectHideFlags: 0
  m_CorrespondingSourceObject: {fileID: 0}
  m_PrefabInstance: {fileID: 0}
  m_PrefabAsset: {fileID: 0}
  m_GameObject: {fileID: 0}
  m_Enabled: 1
  m_EditorHideFlags: 0
  m_Script: {fileID: 11500000, guid: f780aa281814f9842a7c076d436932e7, type: 3}
  m_Name: 
  m_EditorClassIdentifier: 
  m_Parent: {fileID: 0}
  m_Children: []
  m_UIPosition: {x: 0, y: 0}
  m_UICollapsed: 1
  m_UISuperCollapsed: 0
  m_MasterSlot: {fileID: 8926484042661614659}
  m_MasterData:
    m_Owner: {fileID: 8926484042661614658}
    m_Value:
      m_Type:
        m_SerializableType: System.Single, mscorlib, Version=4.0.0.0, Culture=neutral,
          PublicKeyToken=b77a5c561934e089
      m_SerializableObject: 1
    m_Space: 2147483647
  m_Property:
    name: a
    m_serializedType:
      m_SerializableType: System.Single, mscorlib, Version=4.0.0.0, Culture=neutral,
        PublicKeyToken=b77a5c561934e089
    attributes: []
  m_Direction: 0
  m_LinkedSlots:
  - {fileID: 8926484042661614638}
--- !u!114 &8926484042661614660
MonoBehaviour:
  m_ObjectHideFlags: 0
  m_CorrespondingSourceObject: {fileID: 0}
  m_PrefabInstance: {fileID: 0}
  m_PrefabAsset: {fileID: 0}
  m_GameObject: {fileID: 0}
  m_Enabled: 1
  m_EditorHideFlags: 0
  m_Script: {fileID: 11500000, guid: f780aa281814f9842a7c076d436932e7, type: 3}
  m_Name: 
  m_EditorClassIdentifier: 
  m_Parent: {fileID: 0}
  m_Children: []
  m_UIPosition: {x: 0, y: 0}
  m_UICollapsed: 1
  m_UISuperCollapsed: 0
  m_MasterSlot: {fileID: 8926484042661614660}
  m_MasterData:
    m_Owner: {fileID: 8926484042661614658}
    m_Value:
      m_Type:
        m_SerializableType: System.Single, mscorlib, Version=4.0.0.0, Culture=neutral,
          PublicKeyToken=b77a5c561934e089
      m_SerializableObject: 2
    m_Space: 2147483647
  m_Property:
    name: b
    m_serializedType:
      m_SerializableType: System.Single, mscorlib, Version=4.0.0.0, Culture=neutral,
        PublicKeyToken=b77a5c561934e089
    attributes: []
  m_Direction: 0
  m_LinkedSlots: []
--- !u!114 &8926484042661614661
MonoBehaviour:
  m_ObjectHideFlags: 0
  m_CorrespondingSourceObject: {fileID: 0}
  m_PrefabInstance: {fileID: 0}
  m_PrefabAsset: {fileID: 0}
  m_GameObject: {fileID: 0}
  m_Enabled: 1
  m_EditorHideFlags: 0
  m_Script: {fileID: 11500000, guid: f780aa281814f9842a7c076d436932e7, type: 3}
  m_Name: 
  m_EditorClassIdentifier: 
  m_Parent: {fileID: 0}
  m_Children: []
  m_UIPosition: {x: 0, y: 0}
  m_UICollapsed: 1
  m_UISuperCollapsed: 0
  m_MasterSlot: {fileID: 8926484042661614661}
  m_MasterData:
    m_Owner: {fileID: 8926484042661614658}
    m_Value:
      m_Type:
        m_SerializableType: System.Single, mscorlib, Version=4.0.0.0, Culture=neutral,
          PublicKeyToken=b77a5c561934e089
      m_SerializableObject: 
    m_Space: 2147483647
  m_Property:
    name: 
    m_serializedType:
      m_SerializableType: System.Single, mscorlib, Version=4.0.0.0, Culture=neutral,
        PublicKeyToken=b77a5c561934e089
    attributes: []
  m_Direction: 1
  m_LinkedSlots:
  - {fileID: 114920711487922656}
--- !u!114 &8926484042661614662
MonoBehaviour:
  m_ObjectHideFlags: 0
  m_CorrespondingSourceObject: {fileID: 0}
  m_PrefabInstance: {fileID: 0}
  m_PrefabAsset: {fileID: 0}
  m_GameObject: {fileID: 0}
  m_Enabled: 1
  m_EditorHideFlags: 0
  m_Script: {fileID: 11500000, guid: a9f9544b71b7dab44a4644b6807e8bf6, type: 3}
  m_Name: 
  m_EditorClassIdentifier: 
  m_Parent: {fileID: 0}
  m_Children:
  - {fileID: 8926484042661614663}
  m_UIPosition: {x: 0, y: 0}
  m_UICollapsed: 1
  m_UISuperCollapsed: 0
  m_MasterSlot: {fileID: 8926484042661614662}
  m_MasterData:
    m_Owner: {fileID: 114206037049139666}
    m_Value:
      m_Type:
        m_SerializableType: UnityEditor.VFX.Vector, Unity.VisualEffectGraph.Editor,
          Version=0.0.0.0, Culture=neutral, PublicKeyToken=null
      m_SerializableObject: '{"vector":{"x":0.0,"y":1.0,"z":0.0}}'
    m_Space: 0
  m_Property:
    name: Velocity
    m_serializedType:
      m_SerializableType: UnityEditor.VFX.Vector, Unity.VisualEffectGraph.Editor,
        Version=0.0.0.0, Culture=neutral, PublicKeyToken=null
    attributes: []
  m_Direction: 0
  m_LinkedSlots: []
--- !u!114 &8926484042661614663
MonoBehaviour:
  m_ObjectHideFlags: 0
  m_CorrespondingSourceObject: {fileID: 0}
  m_PrefabInstance: {fileID: 0}
  m_PrefabAsset: {fileID: 0}
  m_GameObject: {fileID: 0}
  m_Enabled: 1
  m_EditorHideFlags: 0
  m_Script: {fileID: 11500000, guid: ac39bd03fca81b849929b9c966f1836a, type: 3}
  m_Name: 
  m_EditorClassIdentifier: 
  m_Parent: {fileID: 8926484042661614662}
  m_Children:
  - {fileID: 8926484042661614664}
  - {fileID: 8926484042661614665}
  - {fileID: 8926484042661614666}
  m_UIPosition: {x: 0, y: 0}
  m_UICollapsed: 1
  m_UISuperCollapsed: 0
  m_MasterSlot: {fileID: 8926484042661614662}
  m_MasterData:
    m_Owner: {fileID: 0}
    m_Value:
      m_Type:
        m_SerializableType: 
      m_SerializableObject: 
    m_Space: 2147483647
  m_Property:
    name: vector
    m_serializedType:
      m_SerializableType: UnityEngine.Vector3, UnityEngine.CoreModule, Version=0.0.0.0,
        Culture=neutral, PublicKeyToken=null
    attributes:
    - m_Type: 3
      m_Min: -Infinity
      m_Max: Infinity
      m_Tooltip: The vector.
      m_Regex: 
      m_RegexMaxLength: 0
  m_Direction: 0
  m_LinkedSlots: []
--- !u!114 &8926484042661614664
MonoBehaviour:
  m_ObjectHideFlags: 0
  m_CorrespondingSourceObject: {fileID: 0}
  m_PrefabInstance: {fileID: 0}
  m_PrefabAsset: {fileID: 0}
  m_GameObject: {fileID: 0}
  m_Enabled: 1
  m_EditorHideFlags: 0
  m_Script: {fileID: 11500000, guid: f780aa281814f9842a7c076d436932e7, type: 3}
  m_Name: 
  m_EditorClassIdentifier: 
  m_Parent: {fileID: 8926484042661614663}
  m_Children: []
  m_UIPosition: {x: 0, y: 0}
  m_UICollapsed: 1
  m_UISuperCollapsed: 0
  m_MasterSlot: {fileID: 8926484042661614662}
  m_MasterData:
    m_Owner: {fileID: 0}
    m_Value:
      m_Type:
        m_SerializableType: 
      m_SerializableObject: 
    m_Space: 2147483647
  m_Property:
    name: x
    m_serializedType:
      m_SerializableType: System.Single, mscorlib, Version=4.0.0.0, Culture=neutral,
        PublicKeyToken=b77a5c561934e089
    attributes: []
  m_Direction: 0
  m_LinkedSlots: []
--- !u!114 &8926484042661614665
MonoBehaviour:
  m_ObjectHideFlags: 0
  m_CorrespondingSourceObject: {fileID: 0}
  m_PrefabInstance: {fileID: 0}
  m_PrefabAsset: {fileID: 0}
  m_GameObject: {fileID: 0}
  m_Enabled: 1
  m_EditorHideFlags: 0
  m_Script: {fileID: 11500000, guid: f780aa281814f9842a7c076d436932e7, type: 3}
  m_Name: 
  m_EditorClassIdentifier: 
  m_Parent: {fileID: 8926484042661614663}
  m_Children: []
  m_UIPosition: {x: 0, y: 0}
  m_UICollapsed: 1
  m_UISuperCollapsed: 0
  m_MasterSlot: {fileID: 8926484042661614662}
  m_MasterData:
    m_Owner: {fileID: 0}
    m_Value:
      m_Type:
        m_SerializableType: 
      m_SerializableObject: 
    m_Space: 2147483647
  m_Property:
    name: y
    m_serializedType:
      m_SerializableType: System.Single, mscorlib, Version=4.0.0.0, Culture=neutral,
        PublicKeyToken=b77a5c561934e089
    attributes: []
  m_Direction: 0
  m_LinkedSlots: []
--- !u!114 &8926484042661614666
MonoBehaviour:
  m_ObjectHideFlags: 0
  m_CorrespondingSourceObject: {fileID: 0}
  m_PrefabInstance: {fileID: 0}
  m_PrefabAsset: {fileID: 0}
  m_GameObject: {fileID: 0}
  m_Enabled: 1
  m_EditorHideFlags: 0
  m_Script: {fileID: 11500000, guid: f780aa281814f9842a7c076d436932e7, type: 3}
  m_Name: 
  m_EditorClassIdentifier: 
  m_Parent: {fileID: 8926484042661614663}
  m_Children: []
  m_UIPosition: {x: 0, y: 0}
  m_UICollapsed: 1
  m_UISuperCollapsed: 0
  m_MasterSlot: {fileID: 8926484042661614662}
  m_MasterData:
    m_Owner: {fileID: 0}
    m_Value:
      m_Type:
        m_SerializableType: 
      m_SerializableObject: 
    m_Space: 2147483647
  m_Property:
    name: z
    m_serializedType:
      m_SerializableType: System.Single, mscorlib, Version=4.0.0.0, Culture=neutral,
        PublicKeyToken=b77a5c561934e089
    attributes: []
  m_Direction: 0
  m_LinkedSlots: []
--- !u!114 &8926484042661614667
MonoBehaviour:
  m_ObjectHideFlags: 0
  m_CorrespondingSourceObject: {fileID: 0}
  m_PrefabInstance: {fileID: 0}
  m_PrefabAsset: {fileID: 0}
  m_GameObject: {fileID: 0}
  m_Enabled: 1
  m_EditorHideFlags: 0
<<<<<<< HEAD
=======
  m_Script: {fileID: 11500000, guid: 081ffb0090424ba4cb05370a42ead6b9, type: 3}
  m_Name: 
  m_EditorClassIdentifier: 
  m_Parent: {fileID: 0}
  m_Children: []
  m_UIPosition: {x: 0, y: 0}
  m_UICollapsed: 1
  m_UISuperCollapsed: 0
  opaqueRenderQueue: 0
  transparentRenderQueue: 1
--- !u!114 &8926484042661614668
MonoBehaviour:
  m_ObjectHideFlags: 0
  m_CorrespondingSourceObject: {fileID: 0}
  m_PrefabInstance: {fileID: 0}
  m_PrefabAsset: {fileID: 0}
  m_GameObject: {fileID: 0}
  m_Enabled: 1
  m_EditorHideFlags: 0
>>>>>>> 4ae4efbc
  m_Script: {fileID: 11500000, guid: 5265657162cc1a241bba03a3b0476d99, type: 3}
  m_Name: 
  m_EditorClassIdentifier: 
  m_Parent: {fileID: 0}
  m_Children:
<<<<<<< HEAD
  - {fileID: 8926484042661614668}
  m_UIPosition: {x: 0, y: 0}
  m_UICollapsed: 1
  m_UISuperCollapsed: 0
  m_MasterSlot: {fileID: 8926484042661614667}
=======
  - {fileID: 8926484042661614669}
  m_UIPosition: {x: 0, y: 0}
  m_UICollapsed: 1
  m_UISuperCollapsed: 0
  m_MasterSlot: {fileID: 8926484042661614668}
>>>>>>> 4ae4efbc
  m_MasterData:
    m_Owner: {fileID: 8926484042661614587}
    m_Value:
      m_Type:
        m_SerializableType: UnityEditor.VFX.Position, Unity.VisualEffectGraph.Editor,
          Version=0.0.0.0, Culture=neutral, PublicKeyToken=null
      m_SerializableObject: '{"position":{"x":0.0,"y":0.0,"z":0.0}}'
    m_Space: 0
  m_Property:
    name: Position
    m_serializedType:
      m_SerializableType: UnityEditor.VFX.Position, Unity.VisualEffectGraph.Editor,
        Version=0.0.0.0, Culture=neutral, PublicKeyToken=null
    attributes: []
  m_Direction: 0
  m_LinkedSlots:
  - {fileID: 8926484042661614547}
<<<<<<< HEAD
--- !u!114 &8926484042661614668
=======
--- !u!114 &8926484042661614669
>>>>>>> 4ae4efbc
MonoBehaviour:
  m_ObjectHideFlags: 0
  m_CorrespondingSourceObject: {fileID: 0}
  m_PrefabInstance: {fileID: 0}
  m_PrefabAsset: {fileID: 0}
  m_GameObject: {fileID: 0}
  m_Enabled: 1
  m_EditorHideFlags: 0
  m_Script: {fileID: 11500000, guid: ac39bd03fca81b849929b9c966f1836a, type: 3}
  m_Name: 
  m_EditorClassIdentifier: 
<<<<<<< HEAD
  m_Parent: {fileID: 8926484042661614667}
  m_Children:
  - {fileID: 8926484042661614669}
  - {fileID: 8926484042661614670}
  - {fileID: 8926484042661614671}
  m_UIPosition: {x: 0, y: 0}
  m_UICollapsed: 1
  m_UISuperCollapsed: 0
  m_MasterSlot: {fileID: 8926484042661614667}
=======
  m_Parent: {fileID: 8926484042661614668}
  m_Children:
  - {fileID: 8926484042661614670}
  - {fileID: 8926484042661614671}
  - {fileID: 8926484042661614672}
  m_UIPosition: {x: 0, y: 0}
  m_UICollapsed: 1
  m_UISuperCollapsed: 0
  m_MasterSlot: {fileID: 8926484042661614668}
>>>>>>> 4ae4efbc
  m_MasterData:
    m_Owner: {fileID: 0}
    m_Value:
      m_Type:
        m_SerializableType: 
      m_SerializableObject: 
    m_Space: 2147483647
  m_Property:
    name: position
    m_serializedType:
      m_SerializableType: UnityEngine.Vector3, UnityEngine.CoreModule, Version=0.0.0.0,
        Culture=neutral, PublicKeyToken=null
    attributes:
    - m_Type: 3
      m_Min: -Infinity
      m_Max: Infinity
      m_Tooltip: The position.
      m_Regex: 
      m_RegexMaxLength: 0
  m_Direction: 0
  m_LinkedSlots: []
<<<<<<< HEAD
--- !u!114 &8926484042661614669
=======
--- !u!114 &8926484042661614670
>>>>>>> 4ae4efbc
MonoBehaviour:
  m_ObjectHideFlags: 0
  m_CorrespondingSourceObject: {fileID: 0}
  m_PrefabInstance: {fileID: 0}
  m_PrefabAsset: {fileID: 0}
  m_GameObject: {fileID: 0}
  m_Enabled: 1
  m_EditorHideFlags: 0
  m_Script: {fileID: 11500000, guid: f780aa281814f9842a7c076d436932e7, type: 3}
  m_Name: 
  m_EditorClassIdentifier: 
<<<<<<< HEAD
  m_Parent: {fileID: 8926484042661614668}
=======
  m_Parent: {fileID: 8926484042661614669}
>>>>>>> 4ae4efbc
  m_Children: []
  m_UIPosition: {x: 0, y: 0}
  m_UICollapsed: 1
  m_UISuperCollapsed: 0
<<<<<<< HEAD
  m_MasterSlot: {fileID: 8926484042661614667}
=======
  m_MasterSlot: {fileID: 8926484042661614668}
>>>>>>> 4ae4efbc
  m_MasterData:
    m_Owner: {fileID: 0}
    m_Value:
      m_Type:
        m_SerializableType: 
      m_SerializableObject: 
    m_Space: 2147483647
  m_Property:
    name: x
    m_serializedType:
      m_SerializableType: System.Single, mscorlib, Version=4.0.0.0, Culture=neutral,
        PublicKeyToken=b77a5c561934e089
    attributes: []
  m_Direction: 0
  m_LinkedSlots: []
<<<<<<< HEAD
--- !u!114 &8926484042661614670
=======
--- !u!114 &8926484042661614671
>>>>>>> 4ae4efbc
MonoBehaviour:
  m_ObjectHideFlags: 0
  m_CorrespondingSourceObject: {fileID: 0}
  m_PrefabInstance: {fileID: 0}
  m_PrefabAsset: {fileID: 0}
  m_GameObject: {fileID: 0}
  m_Enabled: 1
  m_EditorHideFlags: 0
  m_Script: {fileID: 11500000, guid: f780aa281814f9842a7c076d436932e7, type: 3}
  m_Name: 
  m_EditorClassIdentifier: 
<<<<<<< HEAD
  m_Parent: {fileID: 8926484042661614668}
=======
  m_Parent: {fileID: 8926484042661614669}
>>>>>>> 4ae4efbc
  m_Children: []
  m_UIPosition: {x: 0, y: 0}
  m_UICollapsed: 1
  m_UISuperCollapsed: 0
<<<<<<< HEAD
  m_MasterSlot: {fileID: 8926484042661614667}
=======
  m_MasterSlot: {fileID: 8926484042661614668}
>>>>>>> 4ae4efbc
  m_MasterData:
    m_Owner: {fileID: 0}
    m_Value:
      m_Type:
        m_SerializableType: 
      m_SerializableObject: 
    m_Space: 2147483647
  m_Property:
    name: y
    m_serializedType:
      m_SerializableType: System.Single, mscorlib, Version=4.0.0.0, Culture=neutral,
        PublicKeyToken=b77a5c561934e089
    attributes: []
  m_Direction: 0
  m_LinkedSlots: []
<<<<<<< HEAD
--- !u!114 &8926484042661614671
=======
--- !u!114 &8926484042661614672
>>>>>>> 4ae4efbc
MonoBehaviour:
  m_ObjectHideFlags: 0
  m_CorrespondingSourceObject: {fileID: 0}
  m_PrefabInstance: {fileID: 0}
  m_PrefabAsset: {fileID: 0}
  m_GameObject: {fileID: 0}
  m_Enabled: 1
  m_EditorHideFlags: 0
  m_Script: {fileID: 11500000, guid: f780aa281814f9842a7c076d436932e7, type: 3}
  m_Name: 
  m_EditorClassIdentifier: 
<<<<<<< HEAD
  m_Parent: {fileID: 8926484042661614668}
=======
  m_Parent: {fileID: 8926484042661614669}
>>>>>>> 4ae4efbc
  m_Children: []
  m_UIPosition: {x: 0, y: 0}
  m_UICollapsed: 1
  m_UISuperCollapsed: 0
<<<<<<< HEAD
  m_MasterSlot: {fileID: 8926484042661614667}
=======
  m_MasterSlot: {fileID: 8926484042661614668}
>>>>>>> 4ae4efbc
  m_MasterData:
    m_Owner: {fileID: 0}
    m_Value:
      m_Type:
        m_SerializableType: 
      m_SerializableObject: 
    m_Space: 2147483647
  m_Property:
    name: z
    m_serializedType:
      m_SerializableType: System.Single, mscorlib, Version=4.0.0.0, Culture=neutral,
        PublicKeyToken=b77a5c561934e089
    attributes: []
  m_Direction: 0
  m_LinkedSlots: []<|MERGE_RESOLUTION|>--- conflicted
+++ resolved
@@ -899,15 +899,9 @@
   - compute: 0
     name: '[System 1]Quad Output'
     source: "Shader \"Hidden/VFX/SimpleGraph/System 1/Quad Output\"\n{\n\tSubShader\n\t{\t\n\t\tCull
-<<<<<<< HEAD
-      Off\n\t\t\n\t\tTags { \"Queue\"=\"Transparent\" \"IgnoreProjector\"=\"True\"
-      \"RenderType\"=\"Transparent\" }\n\t\t\n\t\t\n\t\t\n\t\t\n\t\t\n\t\t\n\t\t\n\t\t\n\t\t\n\t\t\n\t\t\n\t\t\n\t\t\n\t\t\n\t\tBlend
-      SrcAlpha OneMinusSrcAlpha\n\t\tZTest LEqual\n\t\tZWrite Off\n\t\tCull Off\n\t\t\n\t\n\t\t\t\n\t\tHLSLINCLUDE\n\t\t#if
-=======
       Off\n\t\t\n\t\tTags { \"Queue\"=\"Transparent+0\" \"IgnoreProjector\"=\"True\"
       \"RenderType\"=\"Transparent\" }\n\t\t\n\t\t\n\t\t\n\t\t\n\t\t\n\t\t\n\t\t\n\t\t\n\t\t\n\t\t\n\t\t\n\t\t\n\t\t\n\t\t\n\t\tBlend
       SrcAlpha OneMinusSrcAlpha \n\t\tZTest LEqual\n\t\tZWrite Off\n\t\tCull Off\n\t\t\n\t\n\t\t\t\n\t\tHLSLINCLUDE\n\t\t#if
->>>>>>> 4ae4efbc
       !defined(VFX_WORLD_SPACE) && !defined(VFX_LOCAL_SPACE)\n\t\t#define VFX_LOCAL_SPACE
       1\n\t\t#endif\n\t\t\n\t\t#define NB_THREADS_PER_GROUP 64\n\t\t#define VFX_USE_LIFETIME_CURRENT
       1\n\t\t#define VFX_USE_SIZE_CURRENT 1\n\t\t#define VFX_USE_AGE_CURRENT 1\n\t\t#define
@@ -1044,12 +1038,8 @@
       o;\n\t\t\t}\n\t\t\t\n\t\t\t\n\t\t\t\n\t\t\t\n\t\t\t\n\t\t\t\n\t\t\t#include
       \"Packages/com.unity.visualeffectgraph/Shaders/VFXCommonOutput.cginc\"\n\t\t\t\n\t\t\t\n\t\t\t\n\t\t\t\t\n\t\t\t#pragma
       fragment frag\n\t\t\tps_output frag(ps_input i)\n\t\t\t{\n\t\t\t\tps_output
-<<<<<<< HEAD
-      o = (ps_output)0;\n\t\t\t\t\n\t\t\t\t#define VFX_TEXTURE_COLOR VFXGetTextureColor(VFX_SAMPLER(mainTexture),i)\n\t\t\t\t\n\t\t\t\t\t\t\n\t\t\t\t\t\tfloat4
-=======
       o = (ps_output)0;\n\t\t\t\tVFXTransformPSInputs(i);\n\t\t\t\n\t\t\t\t#define
       VFX_TEXTURE_COLOR VFXGetTextureColor(VFX_SAMPLER(mainTexture),i)\n\t\t\t\t\n\t\t\t\t\t\t\n\t\t\t\t\t\tfloat4
->>>>>>> 4ae4efbc
       color = VFXGetFragmentColor(i);\n\t\t\t\t\t\t\n\t\t\t\t\t\t#ifndef VFX_TEXTURE_COLOR\n\t\t\t\t\t\t\t#define
       VFX_TEXTURE_COLOR float4(1.0,1.0,1.0,1.0)\n\t\t\t\t\t\t#endif\n\t\t\t\t\t\t\n\t\t\t\t\t\t#if
       VFX_COLORMAPPING_DEFAULT\n\t\t\t\t\t\t\to.color = color * VFX_TEXTURE_COLOR;\n\t\t\t\t\t\t#endif\n\t\t\t\t\t\t\n\t\t\t\t\t\t#if
@@ -1928,11 +1918,7 @@
   - m_Id: 0
     linkedSlots:
     - outputSlot: {fileID: 8926484042661614547}
-<<<<<<< HEAD
-      inputSlot: {fileID: 8926484042661614667}
-=======
       inputSlot: {fileID: 8926484042661614668}
->>>>>>> 4ae4efbc
     position: {x: 516, y: 655}
     expandedSlots: []
     expanded: 0
@@ -1981,11 +1967,7 @@
   m_Direction: 1
   m_LinkedSlots:
   - {fileID: 8926484042661614611}
-<<<<<<< HEAD
-  - {fileID: 8926484042661614667}
-=======
   - {fileID: 8926484042661614668}
->>>>>>> 4ae4efbc
 --- !u!114 &8926484042661614548
 MonoBehaviour:
   m_ObjectHideFlags: 0
@@ -2780,11 +2762,7 @@
   m_UICollapsed: 0
   m_UISuperCollapsed: 0
   m_InputSlots:
-<<<<<<< HEAD
-  - {fileID: 8926484042661614667}
-=======
   - {fileID: 8926484042661614668}
->>>>>>> 4ae4efbc
   m_OutputSlots: []
   m_Disabled: 0
   attribute: position
@@ -4053,8 +4031,6 @@
   m_GameObject: {fileID: 0}
   m_Enabled: 1
   m_EditorHideFlags: 0
-<<<<<<< HEAD
-=======
   m_Script: {fileID: 11500000, guid: 081ffb0090424ba4cb05370a42ead6b9, type: 3}
   m_Name: 
   m_EditorClassIdentifier: 
@@ -4074,25 +4050,16 @@
   m_GameObject: {fileID: 0}
   m_Enabled: 1
   m_EditorHideFlags: 0
->>>>>>> 4ae4efbc
   m_Script: {fileID: 11500000, guid: 5265657162cc1a241bba03a3b0476d99, type: 3}
   m_Name: 
   m_EditorClassIdentifier: 
   m_Parent: {fileID: 0}
   m_Children:
-<<<<<<< HEAD
-  - {fileID: 8926484042661614668}
-  m_UIPosition: {x: 0, y: 0}
-  m_UICollapsed: 1
-  m_UISuperCollapsed: 0
-  m_MasterSlot: {fileID: 8926484042661614667}
-=======
   - {fileID: 8926484042661614669}
   m_UIPosition: {x: 0, y: 0}
   m_UICollapsed: 1
   m_UISuperCollapsed: 0
   m_MasterSlot: {fileID: 8926484042661614668}
->>>>>>> 4ae4efbc
   m_MasterData:
     m_Owner: {fileID: 8926484042661614587}
     m_Value:
@@ -4110,11 +4077,7 @@
   m_Direction: 0
   m_LinkedSlots:
   - {fileID: 8926484042661614547}
-<<<<<<< HEAD
---- !u!114 &8926484042661614668
-=======
 --- !u!114 &8926484042661614669
->>>>>>> 4ae4efbc
 MonoBehaviour:
   m_ObjectHideFlags: 0
   m_CorrespondingSourceObject: {fileID: 0}
@@ -4126,17 +4089,6 @@
   m_Script: {fileID: 11500000, guid: ac39bd03fca81b849929b9c966f1836a, type: 3}
   m_Name: 
   m_EditorClassIdentifier: 
-<<<<<<< HEAD
-  m_Parent: {fileID: 8926484042661614667}
-  m_Children:
-  - {fileID: 8926484042661614669}
-  - {fileID: 8926484042661614670}
-  - {fileID: 8926484042661614671}
-  m_UIPosition: {x: 0, y: 0}
-  m_UICollapsed: 1
-  m_UISuperCollapsed: 0
-  m_MasterSlot: {fileID: 8926484042661614667}
-=======
   m_Parent: {fileID: 8926484042661614668}
   m_Children:
   - {fileID: 8926484042661614670}
@@ -4146,7 +4098,6 @@
   m_UICollapsed: 1
   m_UISuperCollapsed: 0
   m_MasterSlot: {fileID: 8926484042661614668}
->>>>>>> 4ae4efbc
   m_MasterData:
     m_Owner: {fileID: 0}
     m_Value:
@@ -4168,36 +4119,24 @@
       m_RegexMaxLength: 0
   m_Direction: 0
   m_LinkedSlots: []
-<<<<<<< HEAD
---- !u!114 &8926484042661614669
-=======
 --- !u!114 &8926484042661614670
->>>>>>> 4ae4efbc
-MonoBehaviour:
-  m_ObjectHideFlags: 0
-  m_CorrespondingSourceObject: {fileID: 0}
-  m_PrefabInstance: {fileID: 0}
-  m_PrefabAsset: {fileID: 0}
-  m_GameObject: {fileID: 0}
-  m_Enabled: 1
-  m_EditorHideFlags: 0
-  m_Script: {fileID: 11500000, guid: f780aa281814f9842a7c076d436932e7, type: 3}
-  m_Name: 
-  m_EditorClassIdentifier: 
-<<<<<<< HEAD
-  m_Parent: {fileID: 8926484042661614668}
-=======
+MonoBehaviour:
+  m_ObjectHideFlags: 0
+  m_CorrespondingSourceObject: {fileID: 0}
+  m_PrefabInstance: {fileID: 0}
+  m_PrefabAsset: {fileID: 0}
+  m_GameObject: {fileID: 0}
+  m_Enabled: 1
+  m_EditorHideFlags: 0
+  m_Script: {fileID: 11500000, guid: f780aa281814f9842a7c076d436932e7, type: 3}
+  m_Name: 
+  m_EditorClassIdentifier: 
   m_Parent: {fileID: 8926484042661614669}
->>>>>>> 4ae4efbc
-  m_Children: []
-  m_UIPosition: {x: 0, y: 0}
-  m_UICollapsed: 1
-  m_UISuperCollapsed: 0
-<<<<<<< HEAD
-  m_MasterSlot: {fileID: 8926484042661614667}
-=======
+  m_Children: []
+  m_UIPosition: {x: 0, y: 0}
+  m_UICollapsed: 1
+  m_UISuperCollapsed: 0
   m_MasterSlot: {fileID: 8926484042661614668}
->>>>>>> 4ae4efbc
   m_MasterData:
     m_Owner: {fileID: 0}
     m_Value:
@@ -4213,36 +4152,24 @@
     attributes: []
   m_Direction: 0
   m_LinkedSlots: []
-<<<<<<< HEAD
---- !u!114 &8926484042661614670
-=======
 --- !u!114 &8926484042661614671
->>>>>>> 4ae4efbc
-MonoBehaviour:
-  m_ObjectHideFlags: 0
-  m_CorrespondingSourceObject: {fileID: 0}
-  m_PrefabInstance: {fileID: 0}
-  m_PrefabAsset: {fileID: 0}
-  m_GameObject: {fileID: 0}
-  m_Enabled: 1
-  m_EditorHideFlags: 0
-  m_Script: {fileID: 11500000, guid: f780aa281814f9842a7c076d436932e7, type: 3}
-  m_Name: 
-  m_EditorClassIdentifier: 
-<<<<<<< HEAD
-  m_Parent: {fileID: 8926484042661614668}
-=======
+MonoBehaviour:
+  m_ObjectHideFlags: 0
+  m_CorrespondingSourceObject: {fileID: 0}
+  m_PrefabInstance: {fileID: 0}
+  m_PrefabAsset: {fileID: 0}
+  m_GameObject: {fileID: 0}
+  m_Enabled: 1
+  m_EditorHideFlags: 0
+  m_Script: {fileID: 11500000, guid: f780aa281814f9842a7c076d436932e7, type: 3}
+  m_Name: 
+  m_EditorClassIdentifier: 
   m_Parent: {fileID: 8926484042661614669}
->>>>>>> 4ae4efbc
-  m_Children: []
-  m_UIPosition: {x: 0, y: 0}
-  m_UICollapsed: 1
-  m_UISuperCollapsed: 0
-<<<<<<< HEAD
-  m_MasterSlot: {fileID: 8926484042661614667}
-=======
+  m_Children: []
+  m_UIPosition: {x: 0, y: 0}
+  m_UICollapsed: 1
+  m_UISuperCollapsed: 0
   m_MasterSlot: {fileID: 8926484042661614668}
->>>>>>> 4ae4efbc
   m_MasterData:
     m_Owner: {fileID: 0}
     m_Value:
@@ -4258,36 +4185,24 @@
     attributes: []
   m_Direction: 0
   m_LinkedSlots: []
-<<<<<<< HEAD
---- !u!114 &8926484042661614671
-=======
 --- !u!114 &8926484042661614672
->>>>>>> 4ae4efbc
-MonoBehaviour:
-  m_ObjectHideFlags: 0
-  m_CorrespondingSourceObject: {fileID: 0}
-  m_PrefabInstance: {fileID: 0}
-  m_PrefabAsset: {fileID: 0}
-  m_GameObject: {fileID: 0}
-  m_Enabled: 1
-  m_EditorHideFlags: 0
-  m_Script: {fileID: 11500000, guid: f780aa281814f9842a7c076d436932e7, type: 3}
-  m_Name: 
-  m_EditorClassIdentifier: 
-<<<<<<< HEAD
-  m_Parent: {fileID: 8926484042661614668}
-=======
+MonoBehaviour:
+  m_ObjectHideFlags: 0
+  m_CorrespondingSourceObject: {fileID: 0}
+  m_PrefabInstance: {fileID: 0}
+  m_PrefabAsset: {fileID: 0}
+  m_GameObject: {fileID: 0}
+  m_Enabled: 1
+  m_EditorHideFlags: 0
+  m_Script: {fileID: 11500000, guid: f780aa281814f9842a7c076d436932e7, type: 3}
+  m_Name: 
+  m_EditorClassIdentifier: 
   m_Parent: {fileID: 8926484042661614669}
->>>>>>> 4ae4efbc
-  m_Children: []
-  m_UIPosition: {x: 0, y: 0}
-  m_UICollapsed: 1
-  m_UISuperCollapsed: 0
-<<<<<<< HEAD
-  m_MasterSlot: {fileID: 8926484042661614667}
-=======
+  m_Children: []
+  m_UIPosition: {x: 0, y: 0}
+  m_UICollapsed: 1
+  m_UISuperCollapsed: 0
   m_MasterSlot: {fileID: 8926484042661614668}
->>>>>>> 4ae4efbc
   m_MasterData:
     m_Owner: {fileID: 0}
     m_Value:
