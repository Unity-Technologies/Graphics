--- conflicted
+++ resolved
@@ -734,9 +734,6 @@
   m_PrefabAsset: {fileID: 0}
   m_Name: GradientMapped
   m_Graph: {fileID: 114350483966674976}
-<<<<<<< HEAD
-  m_ShaderSources: []
-=======
   m_ShaderSources:
   - compute: 1
     name: '[Smoke]Initialize'
@@ -1978,41 +1975,1376 @@
       wPos = position;\n#endif\n\t\tfloat3 camToPos = wPos - cameraPosition;\n\t\t\n\t\tKvp
       kvp;\n\t\tkvp.sortKey = dot(camToPos,camToPos); // sqr distance to the camera\n\t\tkvp.index
       = index;\n\n\t\toutputBuffer[id] = kvp;\n\t}\n}\n"
->>>>>>> 4ae4efbc
   m_Infos:
     m_Expressions:
-      m_Expressions: []
-      m_NeedsLocalToWorld: 0
+      m_Expressions:
+      - op: 7
+        valueIndex: 0
+        data[0]: -1
+        data[1]: -1
+        data[2]: -1
+        data[3]: -1
+      - op: 1
+        valueIndex: 1
+        data[0]: -1
+        data[1]: -1
+        data[2]: -1
+        data[3]: 1
+      - op: 1
+        valueIndex: 2
+        data[0]: -1
+        data[1]: -1
+        data[2]: -1
+        data[3]: 1
+      - op: 26
+        valueIndex: 3
+        data[0]: 0
+        data[1]: 1
+        data[2]: -1
+        data[3]: 1
+      - op: 26
+        valueIndex: 4
+        data[0]: 3
+        data[1]: 2
+        data[2]: -1
+        data[3]: 1
+      - op: 1
+        valueIndex: 5
+        data[0]: -1
+        data[1]: -1
+        data[2]: -1
+        data[3]: 1
+      - op: 13
+        valueIndex: 6
+        data[0]: 4
+        data[1]: -1
+        data[2]: -1
+        data[3]: 1
+      - op: 29
+        valueIndex: 7
+        data[0]: 5
+        data[1]: 6
+        data[2]: -1
+        data[3]: 1
+      - op: 1
+        valueIndex: 8
+        data[0]: -1
+        data[1]: -1
+        data[2]: -1
+        data[3]: 1
+      - op: 27
+        valueIndex: 9
+        data[0]: 7
+        data[1]: 8
+        data[2]: -1
+        data[3]: 1
+      - op: 1
+        valueIndex: 10
+        data[0]: -1
+        data[1]: -1
+        data[2]: -1
+        data[3]: 1
+      - op: 26
+        valueIndex: 11
+        data[0]: 9
+        data[1]: 10
+        data[2]: -1
+        data[3]: 1
+      - op: 1
+        valueIndex: 12
+        data[0]: -1
+        data[1]: -1
+        data[2]: -1
+        data[3]: 1
+      - op: 1
+        valueIndex: 13
+        data[0]: -1
+        data[1]: -1
+        data[2]: -1
+        data[3]: 14
+      - op: 1
+        valueIndex: 14
+        data[0]: -1
+        data[1]: -1
+        data[2]: -1
+        data[3]: 14
+      - op: 1
+        valueIndex: 15
+        data[0]: -1
+        data[1]: -1
+        data[2]: -1
+        data[3]: 14
+      - op: 1
+        valueIndex: 16
+        data[0]: -1
+        data[1]: -1
+        data[2]: -1
+        data[3]: 13
+      - op: 1
+        valueIndex: 17
+        data[0]: -1
+        data[1]: -1
+        data[2]: -1
+        data[3]: 14
+      - op: 1
+        valueIndex: 18
+        data[0]: -1
+        data[1]: -1
+        data[2]: -1
+        data[3]: 14
+      - op: 1
+        valueIndex: 19
+        data[0]: -1
+        data[1]: -1
+        data[2]: -1
+        data[3]: 1
+      - op: 1
+        valueIndex: 20
+        data[0]: -1
+        data[1]: -1
+        data[2]: -1
+        data[3]: 1
+      - op: 1
+        valueIndex: 21
+        data[0]: -1
+        data[1]: -1
+        data[2]: -1
+        data[3]: 14
+      - op: 1
+        valueIndex: 22
+        data[0]: -1
+        data[1]: -1
+        data[2]: -1
+        data[3]: 14
+      - op: 1
+        valueIndex: 23
+        data[0]: -1
+        data[1]: -1
+        data[2]: -1
+        data[3]: 13
+      - op: 1
+        valueIndex: 24
+        data[0]: -1
+        data[1]: -1
+        data[2]: -1
+        data[3]: 1
+      - op: 1
+        valueIndex: 25
+        data[0]: -1
+        data[1]: -1
+        data[2]: -1
+        data[3]: 14
+      - op: 1
+        valueIndex: 26
+        data[0]: -1
+        data[1]: -1
+        data[2]: -1
+        data[3]: 14
+      - op: 1
+        valueIndex: 27
+        data[0]: -1
+        data[1]: -1
+        data[2]: -1
+        data[3]: 14
+      - op: 28
+        valueIndex: 28
+        data[0]: 12
+        data[1]: 11
+        data[2]: -1
+        data[3]: 1
+      - op: 57
+        valueIndex: 29
+        data[0]: 15
+        data[1]: -1
+        data[2]: -1
+        data[3]: 0
+      - op: 57
+        valueIndex: 30
+        data[0]: 14
+        data[1]: -1
+        data[2]: -1
+        data[3]: 1
+      - op: 1
+        valueIndex: 31
+        data[0]: -1
+        data[1]: -1
+        data[2]: -1
+        data[3]: 3
+      - op: 57
+        valueIndex: 34
+        data[0]: 26
+        data[1]: -1
+        data[2]: -1
+        data[3]: 2
+      - op: 1
+        valueIndex: 35
+        data[0]: -1
+        data[1]: -1
+        data[2]: -1
+        data[3]: 3
+      - op: 1
+        valueIndex: 38
+        data[0]: -1
+        data[1]: -1
+        data[2]: -1
+        data[3]: 3
+      - op: 1
+        valueIndex: 41
+        data[0]: -1
+        data[1]: -1
+        data[2]: -1
+        data[3]: 1
+      - op: 1
+        valueIndex: 42
+        data[0]: -1
+        data[1]: -1
+        data[2]: -1
+        data[3]: 3
+      - op: 57
+        valueIndex: 45
+        data[0]: 18
+        data[1]: -1
+        data[2]: -1
+        data[3]: 3
+      - op: 57
+        valueIndex: 46
+        data[0]: 21
+        data[1]: -1
+        data[2]: -1
+        data[3]: 4
+      - op: 1
+        valueIndex: 47
+        data[0]: -1
+        data[1]: -1
+        data[2]: -1
+        data[3]: 3
+      - op: 57
+        valueIndex: 50
+        data[0]: 22
+        data[1]: -1
+        data[2]: -1
+        data[3]: 5
+      - op: 56
+        valueIndex: 51
+        data[0]: 23
+        data[1]: -1
+        data[2]: -1
+        data[3]: 0
+      - op: 57
+        valueIndex: 55
+        data[0]: 25
+        data[1]: -1
+        data[2]: -1
+        data[3]: 6
+      - op: 1
+        valueIndex: 56
+        data[0]: -1
+        data[1]: -1
+        data[2]: -1
+        data[3]: 3
+      - op: 57
+        valueIndex: 59
+        data[0]: 27
+        data[1]: -1
+        data[2]: -1
+        data[3]: 7
+      - op: 1
+        valueIndex: 60
+        data[0]: -1
+        data[1]: -1
+        data[2]: -1
+        data[3]: 3
+      - op: 1
+        valueIndex: 63
+        data[0]: -1
+        data[1]: -1
+        data[2]: -1
+        data[3]: 1
+      - op: 1
+        valueIndex: 64
+        data[0]: -1
+        data[1]: -1
+        data[2]: -1
+        data[3]: 1
+      - op: 1
+        valueIndex: 65
+        data[0]: -1
+        data[1]: -1
+        data[2]: -1
+        data[3]: 12
+      - op: 1
+        valueIndex: 81
+        data[0]: -1
+        data[1]: -1
+        data[2]: -1
+        data[3]: 3
+      - op: 1
+        valueIndex: 84
+        data[0]: -1
+        data[1]: -1
+        data[2]: -1
+        data[3]: 3
+      - op: 1
+        valueIndex: 87
+        data[0]: -1
+        data[1]: -1
+        data[2]: -1
+        data[3]: 1
+      - op: 1
+        valueIndex: 88
+        data[0]: -1
+        data[1]: -1
+        data[2]: -1
+        data[3]: 3
+      - op: 1
+        valueIndex: 91
+        data[0]: -1
+        data[1]: -1
+        data[2]: -1
+        data[3]: 3
+      - op: 1
+        valueIndex: 94
+        data[0]: -1
+        data[1]: -1
+        data[2]: -1
+        data[3]: 1
+      - op: 1
+        valueIndex: 95
+        data[0]: -1
+        data[1]: -1
+        data[2]: -1
+        data[3]: 15
+      - op: 1
+        valueIndex: 96
+        data[0]: -1
+        data[1]: -1
+        data[2]: -1
+        data[3]: 6
+      - op: 1
+        valueIndex: 97
+        data[0]: -1
+        data[1]: -1
+        data[2]: -1
+        data[3]: 3
+      - op: 1
+        valueIndex: 100
+        data[0]: -1
+        data[1]: -1
+        data[2]: -1
+        data[3]: 3
+      - op: 1
+        valueIndex: 103
+        data[0]: -1
+        data[1]: -1
+        data[2]: -1
+        data[3]: 1
+      - op: 1
+        valueIndex: 104
+        data[0]: -1
+        data[1]: -1
+        data[2]: -1
+        data[3]: 1
+      - op: 6
+        valueIndex: 105
+        data[0]: -1
+        data[1]: -1
+        data[2]: -1
+        data[3]: -1
+      - op: 1
+        valueIndex: 106
+        data[0]: -1
+        data[1]: -1
+        data[2]: -1
+        data[3]: 3
+      - op: 56
+        valueIndex: 109
+        data[0]: 16
+        data[1]: -1
+        data[2]: -1
+        data[3]: 1
+      - op: 1
+        valueIndex: 113
+        data[0]: -1
+        data[1]: -1
+        data[2]: -1
+        data[3]: 1
+      - op: 1
+        valueIndex: 114
+        data[0]: -1
+        data[1]: -1
+        data[2]: -1
+        data[3]: 3
+      - op: 57
+        valueIndex: 117
+        data[0]: 13
+        data[1]: -1
+        data[2]: -1
+        data[3]: 8
+      - op: 57
+        valueIndex: 118
+        data[0]: 17
+        data[1]: -1
+        data[2]: -1
+        data[3]: 9
+      - op: 1
+        valueIndex: 119
+        data[0]: -1
+        data[1]: -1
+        data[2]: -1
+        data[3]: 1
+      - op: 1
+        valueIndex: 120
+        data[0]: -1
+        data[1]: -1
+        data[2]: -1
+        data[3]: 7
+      - op: 3
+        valueIndex: 121
+        data[0]: 19
+        data[1]: 28
+        data[2]: 24
+        data[3]: -1
+      - op: 1
+        valueIndex: 124
+        data[0]: -1
+        data[1]: -1
+        data[2]: -1
+        data[3]: 1
+      - op: 1
+        valueIndex: 125
+        data[0]: -1
+        data[1]: -1
+        data[2]: -1
+        data[3]: 1
+      - op: 1
+        valueIndex: 126
+        data[0]: -1
+        data[1]: -1
+        data[2]: -1
+        data[3]: 9
+      - op: 1
+        valueIndex: 127
+        data[0]: -1
+        data[1]: -1
+        data[2]: -1
+        data[3]: 12
+      - op: 9
+        valueIndex: 143
+        data[0]: -1
+        data[1]: -1
+        data[2]: -1
+        data[3]: -1
+      m_NeedsLocalToWorld: 1
       m_NeedsWorldToLocal: 0
       m_NeededMainCameraBuffers: 0
     m_PropertySheet:
       m_Float:
-        m_Array: []
+        m_Array:
+        - m_ExpressionIndex: 1
+          m_Value: 0.5
+        - m_ExpressionIndex: 2
+          m_Value: 6.2831855
+        - m_ExpressionIndex: 5
+          m_Value: 1
+        - m_ExpressionIndex: 8
+          m_Value: 2
+        - m_ExpressionIndex: 10
+          m_Value: 3.98
+        - m_ExpressionIndex: 12
+          m_Value: -1.98
+        - m_ExpressionIndex: 19
+          m_Value: 0.1
+        - m_ExpressionIndex: 20
+          m_Value: 0
+        - m_ExpressionIndex: 24
+          m_Value: -2.08
+        - m_ExpressionIndex: 35
+          m_Value: 6
+        - m_ExpressionIndex: 46
+          m_Value: 12
+        - m_ExpressionIndex: 47
+          m_Value: 100
+        - m_ExpressionIndex: 51
+          m_Value: 25000
+        - m_ExpressionIndex: 54
+          m_Value: 10
+        - m_ExpressionIndex: 59
+          m_Value: 3
+        - m_ExpressionIndex: 60
+          m_Value: 360
+        - m_ExpressionIndex: 64
+          m_Value: 5
+        - m_ExpressionIndex: 68
+          m_Value: 2.2222223
+        - m_ExpressionIndex: 71
+          m_Value: 0.2
+        - m_ExpressionIndex: 72
+          m_Value: 3.2
       m_Vector2f:
         m_Array: []
       m_Vector3f:
-        m_Array: []
+        m_Array:
+        - m_ExpressionIndex: 31
+          m_Value: {x: -1, y: 0, z: 5}
+        - m_ExpressionIndex: 33
+          m_Value: {x: -4, y: -5, z: -5}
+        - m_ExpressionIndex: 34
+          m_Value: {x: -4, y: 5, z: 5}
+        - m_ExpressionIndex: 36
+          m_Value: {x: -1, y: 0, z: 0}
+        - m_ExpressionIndex: 39
+          m_Value: {x: 0, y: 5, z: 0}
+        - m_ExpressionIndex: 43
+          m_Value: {x: 1, y: -1, z: 1}
+        - m_ExpressionIndex: 45
+          m_Value: {x: 0, y: 0.2, z: 0}
+        - m_ExpressionIndex: 49
+          m_Value: {x: 0, y: 1, z: 0}
+        - m_ExpressionIndex: 50
+          m_Value: {x: 2, y: 3, z: 2}
+        - m_ExpressionIndex: 52
+          m_Value: {x: 0, y: 0, z: 0}
+        - m_ExpressionIndex: 53
+          m_Value: {x: 5, y: 5, z: 5}
+        - m_ExpressionIndex: 57
+          m_Value: {x: -0.333, y: 0.2, z: -0.333}
+        - m_ExpressionIndex: 58
+          m_Value: {x: 0.333, y: 1, z: 0.333}
+        - m_ExpressionIndex: 62
+          m_Value: {x: 0, y: 0, z: 0.5}
+        - m_ExpressionIndex: 65
+          m_Value: {x: 100, y: 100, z: 100}
       m_Vector4f:
         m_Array: []
       m_Uint:
-        m_Array: []
+        m_Array:
+        - m_ExpressionIndex: 56
+          m_Value: 4294967295
       m_Int:
         m_Array: []
       m_Matrix4x4f:
-        m_Array: []
+        m_Array:
+        - m_ExpressionIndex: 48
+          m_Value:
+            e00: 0.5
+            e01: 0
+            e02: 0
+            e03: 0
+            e10: 0
+            e11: 0.5
+            e12: 0
+            e13: 0
+            e20: 0
+            e21: 0
+            e22: 0.5
+            e23: 0
+            e30: 0
+            e31: 0
+            e32: 0
+            e33: 1
+        - m_ExpressionIndex: 74
+          m_Value:
+            e00: 2
+            e01: 0
+            e02: 0
+            e03: 0
+            e10: 0
+            e11: 2
+            e12: 0
+            e13: 0
+            e20: 0
+            e21: 0
+            e22: 2
+            e23: 0
+            e30: 0
+            e31: 0
+            e32: 0
+            e33: 1
       m_AnimationCurve:
-        m_Array: []
+        m_Array:
+        - m_ExpressionIndex: 16
+          m_Value:
+            serializedVersion: 2
+            m_Curve:
+            - serializedVersion: 3
+              time: 0
+              value: 0.08673096
+              inSlope: 0.8750456
+              outSlope: 0.8750456
+              tangentMode: 34
+              weightedMode: 0
+              inWeight: 0
+              outWeight: 0
+            - serializedVersion: 3
+              time: 1
+              value: 0.96177655
+              inSlope: 0.8750456
+              outSlope: 0.8750456
+              tangentMode: 34
+              weightedMode: 0
+              inWeight: 0
+              outWeight: 0
+            m_PreInfinity: 2
+            m_PostInfinity: 2
+            m_RotationOrder: 4
+        - m_ExpressionIndex: 23
+          m_Value:
+            serializedVersion: 2
+            m_Curve:
+            - serializedVersion: 3
+              time: 0
+              value: 0.08673096
+              inSlope: 0.8750456
+              outSlope: 0.8750456
+              tangentMode: 34
+              weightedMode: 0
+              inWeight: 0
+              outWeight: 0
+            - serializedVersion: 3
+              time: 1
+              value: 0.96177655
+              inSlope: 0.8750456
+              outSlope: 0.8750456
+              tangentMode: 34
+              weightedMode: 0
+              inWeight: 0
+              outWeight: 0
+            m_PreInfinity: 2
+            m_PostInfinity: 2
+            m_RotationOrder: 4
       m_Gradient:
-        m_Array: []
+        m_Array:
+        - m_ExpressionIndex: 13
+          m_Value:
+            serializedVersion: 2
+            key0: {r: 1, g: 1, b: 1, a: 0}
+            key1: {r: 1, g: 1, b: 1, a: 1}
+            key2: {r: 0, g: 0, b: 0, a: 0.45140988}
+            key3: {r: 0, g: 0, b: 0, a: 0.16862746}
+            key4: {r: 0, g: 0, b: 0, a: 0.039215688}
+            key5: {r: 0, g: 0, b: 0, a: 0}
+            key6: {r: 0, g: 0, b: 0, a: 0}
+            key7: {r: 0, g: 0, b: 0, a: 0}
+            ctime0: 0
+            ctime1: 65535
+            ctime2: 0
+            ctime3: 0
+            ctime4: 0
+            ctime5: 0
+            ctime6: 0
+            ctime7: 0
+            atime0: 0
+            atime1: 3939
+            atime2: 8799
+            atime3: 25979
+            atime4: 51288
+            atime5: 65535
+            atime6: 0
+            atime7: 0
+            m_Mode: 0
+            m_NumColorKeys: 2
+            m_NumAlphaKeys: 6
+        - m_ExpressionIndex: 14
+          m_Value:
+            serializedVersion: 2
+            key0: {r: 0, g: 0, b: 0, a: 1}
+            key1: {r: 0.38732255, g: 0.20955881, b: 0.83823526, a: 1}
+            key2: {r: 0.56223917, g: 0.111916095, b: 0.8455882, a: 0}
+            key3: {r: 0.9632353, g: 0.035413038, b: 0.32335776, a: 0}
+            key4: {r: 0, g: 0, b: 0, a: 0}
+            key5: {r: 0, g: 0, b: 0, a: 0}
+            key6: {r: 0, g: 0, b: 0, a: 0}
+            key7: {r: 0, g: 0, b: 0, a: 0}
+            ctime0: 0
+            ctime1: 11984
+            ctime2: 40561
+            ctime3: 53970
+            ctime4: 65535
+            ctime5: 0
+            ctime6: 0
+            ctime7: 0
+            atime0: 0
+            atime1: 65535
+            atime2: 0
+            atime3: 0
+            atime4: 0
+            atime5: 0
+            atime6: 0
+            atime7: 0
+            m_Mode: 0
+            m_NumColorKeys: 5
+            m_NumAlphaKeys: 2
+        - m_ExpressionIndex: 15
+          m_Value:
+            serializedVersion: 2
+            key0: {r: 0, g: 0, b: 0, a: 0}
+            key1: {r: 0, g: 0.10836872, b: 0.40392157, a: 0.63529414}
+            key2: {r: 0.13089001, g: 0.5730153, b: 1.25, a: 1}
+            key3: {r: 1.0261779, g: 3.5436847, b: 6.9999995, a: 0}
+            key4: {r: 1.2146596, g: 2.4433053, b: 3.9999995, a: 0}
+            key5: {r: 2.5130885, g: 7.3307886, b: 11.999997, a: 0}
+            key6: {r: 0, g: 0, b: 0, a: 0}
+            key7: {r: 0, g: 0, b: 0, a: 0}
+            ctime0: 3939
+            ctime1: 17850
+            ctime2: 32768
+            ctime3: 45875
+            ctime4: 58982
+            ctime5: 65535
+            ctime6: 0
+            ctime7: 0
+            atime0: 0
+            atime1: 10476
+            atime2: 30672
+            atime3: 0
+            atime4: 0
+            atime5: 0
+            atime6: 0
+            atime7: 0
+            m_Mode: 0
+            m_NumColorKeys: 6
+            m_NumAlphaKeys: 3
+        - m_ExpressionIndex: 17
+          m_Value:
+            serializedVersion: 2
+            key0: {r: 0, g: 0, b: 0, a: 0}
+            key1: {r: 0.01886791, g: 0.01886791, b: 0.01886791, a: 1}
+            key2: {r: 0.4056604, g: 0.025365314, b: 0, a: 0.3882353}
+            key3: {r: 1.25, g: 0.5628272, b: 0.124345556, a: 0.30588236}
+            key4: {r: 6.9999995, g: 2.8167124, b: 1.0261779, a: 0}
+            key5: {r: 3.9999995, g: 2.372064, b: 1.2146596, a: 0}
+            key6: {r: 0, g: 0, b: 0, a: 0}
+            key7: {r: 0, g: 0, b: 0, a: 0}
+            ctime0: 2766
+            ctime1: 15169
+            ctime2: 23465
+            ctime3: 38215
+            ctime4: 45875
+            ctime5: 65535
+            ctime6: 0
+            ctime7: 0
+            atime0: 0
+            atime1: 10057
+            atime2: 32516
+            atime3: 65535
+            atime4: 0
+            atime5: 0
+            atime6: 0
+            atime7: 0
+            m_Mode: 0
+            m_NumColorKeys: 6
+            m_NumAlphaKeys: 4
+        - m_ExpressionIndex: 18
+          m_Value:
+            serializedVersion: 2
+            key0: {r: 1, g: 1, b: 1, a: 1}
+            key1: {r: 0.5, g: 0.5, b: 0.5, a: 0.96646005}
+            key2: {r: 0, g: 0, b: 0, a: 0.4392157}
+            key3: {r: 0, g: 0, b: 0, a: 0}
+            key4: {r: 0, g: 0, b: 0, a: 0}
+            key5: {r: 0, g: 0, b: 0, a: 0}
+            key6: {r: 0, g: 0, b: 0, a: 0}
+            key7: {r: 0, g: 0, b: 0, a: 0}
+            ctime0: 0
+            ctime1: 65535
+            ctime2: 0
+            ctime3: 0
+            ctime4: 0
+            ctime5: 0
+            ctime6: 0
+            ctime7: 0
+            atime0: 0
+            atime1: 6285
+            atime2: 50534
+            atime3: 65535
+            atime4: 0
+            atime5: 0
+            atime6: 0
+            atime7: 0
+            m_Mode: 0
+            m_NumColorKeys: 2
+            m_NumAlphaKeys: 4
+        - m_ExpressionIndex: 21
+          m_Value:
+            serializedVersion: 2
+            key0: {r: 0, g: 0, b: 0, a: 0}
+            key1: {r: 0.75, g: 0.15, b: 0, a: 1}
+            key2: {r: 1.25, g: 0.56, b: 0.12, a: 0}
+            key3: {r: 3.5, g: 2, b: 0.5, a: 0}
+            key4: {r: 12, g: 10, b: 2.5, a: 0}
+            key5: {r: 0, g: 0, b: 0, a: 0}
+            key6: {r: 0, g: 0, b: 0, a: 0}
+            key7: {r: 0, g: 0, b: 0, a: 0}
+            ctime0: 27153
+            ctime1: 44752
+            ctime2: 55227
+            ctime3: 61596
+            ctime4: 65535
+            ctime5: 0
+            ctime6: 0
+            ctime7: 0
+            atime0: 0
+            atime1: 20783
+            atime2: 0
+            atime3: 0
+            atime4: 0
+            atime5: 0
+            atime6: 0
+            atime7: 0
+            m_Mode: 0
+            m_NumColorKeys: 5
+            m_NumAlphaKeys: 2
+        - m_ExpressionIndex: 22
+          m_Value:
+            serializedVersion: 2
+            key0: {r: 1, g: 0.06861055, b: 0, a: 1}
+            key1: {r: 1, g: 0.54480493, b: 0, a: 1}
+            key2: {r: 1, g: 1, b: 0, a: 0}
+            key3: {r: 0.6315848, g: 0.8014706, b: 0.15322232, a: 0}
+            key4: {r: 0, g: 0.7103448, b: 1, a: 0}
+            key5: {r: 0, g: 0.08965492, b: 1, a: 0}
+            key6: {r: 0.786744, g: 0.22229022, b: 0.81970483, a: 0}
+            key7: {r: 1, g: 0, b: 0, a: 0}
+            ctime0: 0
+            ctime1: 6956
+            ctime2: 15001
+            ctime3: 24806
+            ctime4: 35198
+            ctime5: 44835
+            ctime6: 56149
+            ctime7: 65535
+            atime0: 0
+            atime1: 65535
+            atime2: 0
+            atime3: 0
+            atime4: 0
+            atime5: 0
+            atime6: 0
+            atime7: 0
+            m_Mode: 0
+            m_NumColorKeys: 8
+            m_NumAlphaKeys: 2
+        - m_ExpressionIndex: 25
+          m_Value:
+            serializedVersion: 2
+            key0: {r: 1, g: 1, b: 1, a: 0}
+            key1: {r: 1, g: 1, b: 1, a: 1}
+            key2: {r: 0, g: 0, b: 0, a: 0.45140988}
+            key3: {r: 0, g: 0, b: 0, a: 0.16862746}
+            key4: {r: 0, g: 0, b: 0, a: 0.039215688}
+            key5: {r: 0, g: 0, b: 0, a: 0}
+            key6: {r: 0, g: 0, b: 0, a: 0}
+            key7: {r: 0, g: 0, b: 0, a: 0}
+            ctime0: 0
+            ctime1: 65535
+            ctime2: 0
+            ctime3: 0
+            ctime4: 0
+            ctime5: 0
+            ctime6: 0
+            ctime7: 0
+            atime0: 0
+            atime1: 3939
+            atime2: 8799
+            atime3: 25979
+            atime4: 51288
+            atime5: 65535
+            atime6: 0
+            atime7: 0
+            m_Mode: 0
+            m_NumColorKeys: 2
+            m_NumAlphaKeys: 6
+        - m_ExpressionIndex: 26
+          m_Value:
+            serializedVersion: 2
+            key0: {r: 1, g: 1, b: 1, a: 1}
+            key1: {r: 0.5, g: 0.5, b: 0.5, a: 0.43529412}
+            key2: {r: 0, g: 0, b: 0, a: 0}
+            key3: {r: 0, g: 0, b: 0, a: 0}
+            key4: {r: 0, g: 0, b: 0, a: 0}
+            key5: {r: 0, g: 0, b: 0, a: 0}
+            key6: {r: 0, g: 0, b: 0, a: 0}
+            key7: {r: 0, g: 0, b: 0, a: 0}
+            ctime0: 0
+            ctime1: 65535
+            ctime2: 0
+            ctime3: 0
+            ctime4: 0
+            ctime5: 0
+            ctime6: 0
+            ctime7: 0
+            atime0: 0
+            atime1: 3771
+            atime2: 65535
+            atime3: 0
+            atime4: 0
+            atime5: 0
+            atime6: 0
+            atime7: 0
+            m_Mode: 0
+            m_NumColorKeys: 2
+            m_NumAlphaKeys: 3
+        - m_ExpressionIndex: 27
+          m_Value:
+            serializedVersion: 2
+            key0: {r: 0, g: 0, b: 0, a: 0}
+            key1: {r: 0.01886791, g: 0.01886791, b: 0.01886791, a: 1}
+            key2: {r: 0, g: 0.40392157, b: 0.0804101, a: 0.3882353}
+            key3: {r: 0.13089001, g: 1.25, b: 0.4706423, a: 0.30588236}
+            key4: {r: 1.0261779, g: 6.9999995, b: 1.9100541, a: 0}
+            key5: {r: 2.6488855, g: 3.9999995, b: 1.2146596, a: 0}
+            key6: {r: 0, g: 0, b: 0, a: 0}
+            key7: {r: 0, g: 0, b: 0, a: 0}
+            ctime0: 2766
+            ctime1: 15169
+            ctime2: 23465
+            ctime3: 38215
+            ctime4: 45875
+            ctime5: 65535
+            ctime6: 0
+            ctime7: 0
+            atime0: 0
+            atime1: 10057
+            atime2: 32516
+            atime3: 65535
+            atime4: 0
+            atime5: 0
+            atime6: 0
+            atime7: 0
+            m_Mode: 0
+            m_NumColorKeys: 6
+            m_NumAlphaKeys: 4
       m_NamedObject:
-        m_Array: []
+        m_Array:
+        - m_ExpressionIndex: 69
+          m_Value: {fileID: 2800000, guid: de0fae515169ff246a20d58a8a440ed0, type: 3}
+        - m_ExpressionIndex: 73
+          m_Value: {fileID: 11700000, guid: 08937e3134903c5488be506a2dac71e9, type: 2}
+        - m_ExpressionIndex: 55
+          m_Value: {fileID: 10202, guid: 0000000000000000e000000000000000, type: 0}
       m_Bool:
         m_Array: []
     m_ExposedExpressions: []
-    m_Buffers: []
+    m_Buffers:
+    - type: 1
+      size: 3840
+      layout:
+      - name: velocity
+        type: 3
+        offset:
+          bucket: 0
+          structure: 4
+          element: 0
+      - name: lifetime
+        type: 1
+        offset:
+          bucket: 1280
+          structure: 1
+          element: 0
+      - name: angleZ
+        type: 1
+        offset:
+          bucket: 1600
+          structure: 1
+          element: 0
+      - name: position
+        type: 3
+        offset:
+          bucket: 1920
+          structure: 4
+          element: 0
+      - name: alive
+        type: 17
+        offset:
+          bucket: 3200
+          structure: 2
+          element: 0
+      - name: age
+        type: 1
+        offset:
+          bucket: 3200
+          structure: 2
+          element: 1
+      capacity: 320
+      stride: 4
+    - type: 1
+      size: 983040
+      layout:
+      - name: position
+        type: 3
+        offset:
+          bucket: 0
+          structure: 4
+          element: 0
+      - name: lifetime
+        type: 1
+        offset:
+          bucket: 262144
+          structure: 1
+          element: 0
+      - name: velocity
+        type: 3
+        offset:
+          bucket: 327680
+          structure: 4
+          element: 0
+      - name: color
+        type: 3
+        offset:
+          bucket: 589824
+          structure: 4
+          element: 0
+      - name: alpha
+        type: 1
+        offset:
+          bucket: 589824
+          structure: 4
+          element: 3
+      - name: age
+        type: 1
+        offset:
+          bucket: 851968
+          structure: 1
+          element: 0
+      - name: alive
+        type: 17
+        offset:
+          bucket: 917504
+          structure: 1
+          element: 0
+      capacity: 65536
+      stride: 4
+    - type: 1
+      size: 576
+      layout:
+      - name: position
+        type: 3
+        offset:
+          bucket: 0
+          structure: 4
+          element: 0
+      - name: lifetime
+        type: 1
+        offset:
+          bucket: 256
+          structure: 1
+          element: 0
+      - name: size
+        type: 1
+        offset:
+          bucket: 320
+          structure: 2
+          element: 0
+      - name: angleZ
+        type: 1
+        offset:
+          bucket: 320
+          structure: 2
+          element: 1
+      - name: alive
+        type: 17
+        offset:
+          bucket: 448
+          structure: 2
+          element: 0
+      - name: age
+        type: 1
+        offset:
+          bucket: 448
+          structure: 2
+          element: 1
+      capacity: 64
+      stride: 4
+    - type: 1
+      size: 3840
+      layout:
+      - name: velocity
+        type: 3
+        offset:
+          bucket: 0
+          structure: 4
+          element: 0
+      - name: lifetime
+        type: 1
+        offset:
+          bucket: 1280
+          structure: 1
+          element: 0
+      - name: angleZ
+        type: 1
+        offset:
+          bucket: 1600
+          structure: 1
+          element: 0
+      - name: position
+        type: 3
+        offset:
+          bucket: 1920
+          structure: 4
+          element: 0
+      - name: alive
+        type: 17
+        offset:
+          bucket: 3200
+          structure: 2
+          element: 0
+      - name: age
+        type: 1
+        offset:
+          bucket: 3200
+          structure: 2
+          element: 1
+      capacity: 320
+      stride: 4
+    - type: 1
+      size: 1
+      layout:
+      - name: spawnCount
+        type: 1
+        offset:
+          bucket: 0
+          structure: 1
+          element: 0
+      capacity: 1
+      stride: 4
+    - type: 4
+      size: 320
+      layout: []
+      capacity: 0
+      stride: 4
+    - type: 1
+      size: 1
+      layout: []
+      capacity: 0
+      stride: 4
+    - type: 4
+      size: 320
+      layout: []
+      capacity: 0
+      stride: 4
+    - type: 0
+      size: 320
+      layout: []
+      capacity: 0
+      stride: 8
+    - type: 0
+      size: 320
+      layout: []
+      capacity: 0
+      stride: 8
+    - type: 1
+      size: 983040
+      layout:
+      - name: position
+        type: 3
+        offset:
+          bucket: 0
+          structure: 4
+          element: 0
+      - name: lifetime
+        type: 1
+        offset:
+          bucket: 262144
+          structure: 1
+          element: 0
+      - name: velocity
+        type: 3
+        offset:
+          bucket: 327680
+          structure: 4
+          element: 0
+      - name: color
+        type: 3
+        offset:
+          bucket: 589824
+          structure: 4
+          element: 0
+      - name: alpha
+        type: 1
+        offset:
+          bucket: 589824
+          structure: 4
+          element: 3
+      - name: age
+        type: 1
+        offset:
+          bucket: 851968
+          structure: 1
+          element: 0
+      - name: alive
+        type: 17
+        offset:
+          bucket: 917504
+          structure: 1
+          element: 0
+      capacity: 65536
+      stride: 4
+    - type: 1
+      size: 1
+      layout:
+      - name: spawnCount
+        type: 1
+        offset:
+          bucket: 0
+          structure: 1
+          element: 0
+      capacity: 1
+      stride: 4
+    - type: 4
+      size: 65536
+      layout: []
+      capacity: 0
+      stride: 4
+    - type: 1
+      size: 1
+      layout: []
+      capacity: 0
+      stride: 4
+    - type: 4
+      size: 65536
+      layout: []
+      capacity: 0
+      stride: 4
+    - type: 0
+      size: 65536
+      layout: []
+      capacity: 0
+      stride: 8
+    - type: 0
+      size: 65536
+      layout: []
+      capacity: 0
+      stride: 8
+    - type: 1
+      size: 576
+      layout:
+      - name: position
+        type: 3
+        offset:
+          bucket: 0
+          structure: 4
+          element: 0
+      - name: lifetime
+        type: 1
+        offset:
+          bucket: 256
+          structure: 1
+          element: 0
+      - name: size
+        type: 1
+        offset:
+          bucket: 320
+          structure: 2
+          element: 0
+      - name: angleZ
+        type: 1
+        offset:
+          bucket: 320
+          structure: 2
+          element: 1
+      - name: alive
+        type: 17
+        offset:
+          bucket: 448
+          structure: 2
+          element: 0
+      - name: age
+        type: 1
+        offset:
+          bucket: 448
+          structure: 2
+          element: 1
+      capacity: 64
+      stride: 4
+    - type: 1
+      size: 1
+      layout:
+      - name: spawnCount
+        type: 1
+        offset:
+          bucket: 0
+          structure: 1
+          element: 0
+      capacity: 1
+      stride: 4
+    - type: 4
+      size: 64
+      layout: []
+      capacity: 0
+      stride: 4
+    - type: 1
+      size: 1
+      layout: []
+      capacity: 0
+      stride: 4
+    - type: 4
+      size: 64
+      layout: []
+      capacity: 0
+      stride: 4
+    - type: 0
+      size: 64
+      layout: []
+      capacity: 0
+      stride: 8
+    - type: 0
+      size: 64
+      layout: []
+      capacity: 0
+      stride: 8
     m_TemporaryBuffers: []
-    m_CPUBuffers: []
-    m_Events: []
+    m_CPUBuffers:
+    - capacity: 1
+      stride: 1
+      layout:
+      - name: spawnCount
+        type: 1
+        offset:
+          bucket: 0
+          structure: 1
+          element: 0
+      initialData:
+        data: 00000000
+    - capacity: 1
+      stride: 1
+      layout:
+      - name: spawnCount
+        type: 1
+        offset:
+          bucket: 0
+          structure: 1
+          element: 0
+      initialData:
+        data: 00000000
+    - capacity: 1
+      stride: 1
+      layout:
+      - name: spawnCount
+        type: 1
+        offset:
+          bucket: 0
+          structure: 1
+          element: 0
+      initialData:
+        data: 00000000
+    - capacity: 1
+      stride: 1
+      layout:
+      - name: spawnCount
+        type: 1
+        offset:
+          bucket: 0
+          structure: 1
+          element: 0
+      initialData:
+        data: 00000000
+    m_Events:
+    - name: OnPlay
+      playSystems: 000000000100000002000000
+      stopSystems: 
+    - name: OnStop
+      playSystems: 
+      stopSystems: 000000000100000002000000
     m_RuntimeVersion: 10
     m_RendererSettings:
       motionVectorGenerationMode: 0
@@ -2024,7 +3356,429 @@
     m_UpdateMode: 0
     m_PreWarmDeltaTime: 0.05
     m_PreWarmStepCount: 0
-  m_Systems: []
+  m_Systems:
+  - type: 0
+    flags: 0
+    capacity: 0
+    layer: 4294967295
+    buffers:
+    - nameId: spawner_output
+      index: 1
+    values: []
+    tasks:
+    - type: 268435456
+      buffers: []
+      temporaryBuffers: []
+      values:
+      - nameId: Rate
+        index: 54
+      params: []
+      processor: {fileID: 0}
+      shaderSourceIndex: -1
+  - type: 0
+    flags: 0
+    capacity: 0
+    layer: 4294967295
+    buffers:
+    - nameId: spawner_output
+      index: 2
+    values: []
+    tasks:
+    - type: 268435456
+      buffers: []
+      temporaryBuffers: []
+      values:
+      - nameId: Rate
+        index: 51
+      params: []
+      processor: {fileID: 0}
+      shaderSourceIndex: -1
+  - type: 0
+    flags: 0
+    capacity: 0
+    layer: 4294967295
+    buffers:
+    - nameId: spawner_output
+      index: 3
+    values: []
+    tasks:
+    - type: 268435456
+      buffers: []
+      temporaryBuffers: []
+      values:
+      - nameId: Rate
+        index: 47
+      params: []
+      processor: {fileID: 0}
+      shaderSourceIndex: -1
+  - type: 1
+    flags: 3
+    capacity: 320
+    layer: 4294967295
+    buffers:
+    - nameId: attributeBuffer
+      index: 0
+    - nameId: sourceAttributeBuffer
+      index: 4
+    - nameId: deadList
+      index: 5
+    - nameId: deadListCount
+      index: 6
+    - nameId: spawner_input
+      index: 3
+    - nameId: indirectBuffer
+      index: 7
+    - nameId: sortBufferA
+      index: 8
+    - nameId: sortBufferB
+      index: 9
+    values:
+    - nameId: bounds_center
+      index: 49
+    - nameId: bounds_size
+      index: 50
+    tasks:
+    - type: 536870912
+      buffers:
+      - nameId: attributeBuffer
+        index: 0
+      - nameId: deadListIn
+        index: 5
+      - nameId: deadListCount
+        index: 6
+      - nameId: sourceAttributeBuffer
+        index: 4
+      temporaryBuffers: []
+      values: []
+      params:
+      - nameId: bounds_center
+        index: 49
+      - nameId: bounds_size
+        index: 50
+      processor: {fileID: 0}
+      shaderSourceIndex: 0
+    - type: 805306368
+      buffers:
+      - nameId: attributeBuffer
+        index: 0
+      - nameId: deadListOut
+        index: 5
+      - nameId: indirectBuffer
+        index: 7
+      temporaryBuffers: []
+      values:
+      - nameId: deltaTime_a
+        index: 61
+      params: []
+      processor: {fileID: 0}
+      shaderSourceIndex: 1
+    - type: 805306369
+      buffers:
+      - nameId: attributeBuffer
+        index: 0
+      - nameId: inputBuffer
+        index: 7
+      - nameId: outputBuffer
+        index: 8
+      - nameId: deadListCount
+        index: 6
+      temporaryBuffers: []
+      values:
+      - nameId: localToWorld
+        index: 75
+      params: []
+      processor: {fileID: 0}
+      shaderSourceIndex: 12
+    - type: 1073741826
+      buffers:
+      - nameId: attributeBuffer
+        index: 0
+      - nameId: indirectBuffer
+        index: 7
+      - nameId: deadListCount
+        index: 6
+      temporaryBuffers: []
+      values:
+      - nameId: Size_c
+        index: 63
+      - nameId: gradient_f
+        index: 66
+      - nameId: gradient
+        index: 67
+      - nameId: mainTexture
+        index: 69
+      params:
+      - nameId: sortPriority
+        index: 1
+      - nameId: indirectDraw
+        index: 1
+      processor: {fileID: 0}
+      shaderSourceIndex: 2
+    - type: 1073741828
+      buffers:
+      - nameId: attributeBuffer
+        index: 0
+      - nameId: indirectBuffer
+        index: 7
+      temporaryBuffers: []
+      values:
+      - nameId: Size_b
+        index: 41
+      - nameId: gradient_e
+        index: 42
+      - nameId: gradient
+        index: 44
+      - nameId: mainTexture
+        index: 69
+      params:
+      - nameId: mesh
+        index: 55
+      - nameId: subMeshMask
+        index: 56
+      - nameId: sortPriority
+        index: 5
+      - nameId: indirectDraw
+        index: 1
+      processor: {fileID: 0}
+      shaderSourceIndex: 11
+  - type: 1
+    flags: 3
+    capacity: 65536
+    layer: 4294967295
+    buffers:
+    - nameId: attributeBuffer
+      index: 1
+    - nameId: sourceAttributeBuffer
+      index: 11
+    - nameId: deadList
+      index: 12
+    - nameId: deadListCount
+      index: 13
+    - nameId: spawner_input
+      index: 2
+    - nameId: indirectBuffer
+      index: 14
+    - nameId: sortBufferA
+      index: 15
+    - nameId: sortBufferB
+      index: 16
+    values:
+    - nameId: bounds_center
+      index: 52
+    - nameId: bounds_size
+      index: 53
+    tasks:
+    - type: 536870912
+      buffers:
+      - nameId: attributeBuffer
+        index: 1
+      - nameId: deadListIn
+        index: 12
+      - nameId: deadListCount
+        index: 13
+      - nameId: sourceAttributeBuffer
+        index: 11
+      temporaryBuffers: []
+      values:
+      - nameId: ArcSphere_sphere_center_a
+        index: 70
+      params:
+      - nameId: bounds_center
+        index: 52
+      - nameId: bounds_size
+        index: 53
+      processor: {fileID: 0}
+      shaderSourceIndex: 3
+    - type: 805306368
+      buffers:
+      - nameId: attributeBuffer
+        index: 1
+      - nameId: deadListOut
+        index: 12
+      - nameId: indirectBuffer
+        index: 14
+      temporaryBuffers: []
+      values:
+      - nameId: deltaTime_a
+        index: 61
+      - nameId: Color_b
+        index: 32
+      - nameId: VectorField_a
+        index: 73
+      params: []
+      processor: {fileID: 0}
+      shaderSourceIndex: 4
+    - type: 805306369
+      buffers:
+      - nameId: attributeBuffer
+        index: 1
+      - nameId: inputBuffer
+        index: 14
+      - nameId: outputBuffer
+        index: 15
+      - nameId: deadListCount
+        index: 13
+      temporaryBuffers: []
+      values:
+      - nameId: localToWorld
+        index: 75
+      params: []
+      processor: {fileID: 0}
+      shaderSourceIndex: 13
+    - type: 1073741826
+      buffers:
+      - nameId: attributeBuffer
+        index: 1
+      - nameId: indirectBuffer
+        index: 14
+      - nameId: deadListCount
+        index: 13
+      temporaryBuffers: []
+      values:
+      - nameId: gradient
+        index: 29
+      params:
+      - nameId: sortPriority
+        index: 2
+      - nameId: indirectDraw
+        index: 1
+      processor: {fileID: 0}
+      shaderSourceIndex: 5
+    - type: 1073741825
+      buffers:
+      - nameId: attributeBuffer
+        index: 1
+      - nameId: indirectBuffer
+        index: 14
+      temporaryBuffers: []
+      values:
+      - nameId: gradient
+        index: 30
+      params:
+      - nameId: sortPriority
+        index: 3
+      - nameId: indirectDraw
+        index: 1
+      processor: {fileID: 0}
+      shaderSourceIndex: 6
+    - type: 1073741824
+      buffers:
+      - nameId: attributeBuffer
+        index: 1
+      - nameId: indirectBuffer
+        index: 14
+      temporaryBuffers: []
+      values:
+      - nameId: gradient
+        index: 40
+      params:
+      - nameId: sortPriority
+        index: 4
+      - nameId: indirectDraw
+        index: 1
+      processor: {fileID: 0}
+      shaderSourceIndex: 10
+  - type: 1
+    flags: 3
+    capacity: 64
+    layer: 4294967295
+    buffers:
+    - nameId: attributeBuffer
+      index: 2
+    - nameId: sourceAttributeBuffer
+      index: 18
+    - nameId: deadList
+      index: 19
+    - nameId: deadListCount
+      index: 20
+    - nameId: spawner_input
+      index: 1
+    - nameId: indirectBuffer
+      index: 21
+    - nameId: sortBufferA
+      index: 22
+    - nameId: sortBufferB
+      index: 23
+    values:
+    - nameId: bounds_center
+      index: 49
+    - nameId: bounds_size
+      index: 50
+    tasks:
+    - type: 536870912
+      buffers:
+      - nameId: attributeBuffer
+        index: 2
+      - nameId: deadListIn
+        index: 19
+      - nameId: deadListCount
+        index: 20
+      - nameId: sourceAttributeBuffer
+        index: 18
+      temporaryBuffers: []
+      values: []
+      params:
+      - nameId: bounds_center
+        index: 49
+      - nameId: bounds_size
+        index: 50
+      processor: {fileID: 0}
+      shaderSourceIndex: 7
+    - type: 805306368
+      buffers:
+      - nameId: attributeBuffer
+        index: 2
+      - nameId: deadListOut
+        index: 19
+      - nameId: indirectBuffer
+        index: 21
+      temporaryBuffers: []
+      values:
+      - nameId: deltaTime_a
+        index: 61
+      params: []
+      processor: {fileID: 0}
+      shaderSourceIndex: 8
+    - type: 805306369
+      buffers:
+      - nameId: attributeBuffer
+        index: 2
+      - nameId: inputBuffer
+        index: 21
+      - nameId: outputBuffer
+        index: 22
+      - nameId: deadListCount
+        index: 20
+      temporaryBuffers: []
+      values:
+      - nameId: localToWorld
+        index: 75
+      params: []
+      processor: {fileID: 0}
+      shaderSourceIndex: 14
+    - type: 1073741827
+      buffers:
+      - nameId: attributeBuffer
+        index: 2
+      - nameId: indirectBuffer
+        index: 21
+      - nameId: deadListCount
+        index: 20
+      temporaryBuffers: []
+      values:
+      - nameId: Color_b
+        index: 37
+      - nameId: gradient
+        index: 38
+      - nameId: mainTexture
+        index: 69
+      params:
+      - nameId: sortPriority
+        index: 0
+      - nameId: indirectDraw
+        index: 1
+      processor: {fileID: 0}
+      shaderSourceIndex: 9
 --- !u!114 &8926484042661614539
 MonoBehaviour:
   m_ObjectHideFlags: 1
