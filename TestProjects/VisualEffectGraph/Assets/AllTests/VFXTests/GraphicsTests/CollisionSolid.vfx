--- conflicted
+++ resolved
@@ -150,9 +150,6 @@
   m_PrefabAsset: {fileID: 0}
   m_Name: CollisionSolid
   m_Graph: {fileID: 114350483966674976}
-<<<<<<< HEAD
-  m_ShaderSources: []
-=======
   m_ShaderSources:
   - compute: 1
     name: '[System 1]Initialize'
@@ -1437,20 +1434,209 @@
       VFX_TEXTURE_COLOR.a * color.a) * float4(color.rgb,1.0);\n\t\t\t\t\t\t#endif\n\t\t\t\t\t\t\n\t\t\t\t\t\t\n\t\t\n\t\t\t\to.color
       = VFXApplyPreExposure(o.color);\n\t\t\t\to.color = VFXApplyFog(o.color,i);\n\t\t\t\tVFXClipFragmentColor(o.color.a,i);\n\t\t\t\to.color.a
       = saturate(o.color.a);\n\t\t\t\treturn o;\n\t\t\t}\n\t\t\tENDHLSL\n\t\t}\n\t\t\n\n\t\t\n\t}\n}\n"
->>>>>>> 4ae4efbc
   m_Infos:
     m_Expressions:
-      m_Expressions: []
+      m_Expressions:
+      - op: 1
+        valueIndex: 0
+        data[0]: -1
+        data[1]: -1
+        data[2]: -1
+        data[3]: 1
+      - op: 1
+        valueIndex: 1
+        data[0]: -1
+        data[1]: -1
+        data[2]: -1
+        data[3]: 12
+      - op: 1
+        valueIndex: 17
+        data[0]: -1
+        data[1]: -1
+        data[2]: -1
+        data[3]: 9
+      - op: 1
+        valueIndex: 18
+        data[0]: -1
+        data[1]: -1
+        data[2]: -1
+        data[3]: 3
+      - op: 1
+        valueIndex: 21
+        data[0]: -1
+        data[1]: -1
+        data[2]: -1
+        data[3]: 1
+      - op: 1
+        valueIndex: 22
+        data[0]: -1
+        data[1]: -1
+        data[2]: -1
+        data[3]: 3
+      - op: 1
+        valueIndex: 25
+        data[0]: -1
+        data[1]: -1
+        data[2]: -1
+        data[3]: 3
+      - op: 1
+        valueIndex: 28
+        data[0]: -1
+        data[1]: -1
+        data[2]: -1
+        data[3]: 7
+      - op: 1
+        valueIndex: 29
+        data[0]: -1
+        data[1]: -1
+        data[2]: -1
+        data[3]: 1
+      - op: 1
+        valueIndex: 30
+        data[0]: -1
+        data[1]: -1
+        data[2]: -1
+        data[3]: 3
+      - op: 1
+        valueIndex: 33
+        data[0]: -1
+        data[1]: -1
+        data[2]: -1
+        data[3]: 1
+      - op: 1
+        valueIndex: 34
+        data[0]: -1
+        data[1]: -1
+        data[2]: -1
+        data[3]: 12
+      - op: 1
+        valueIndex: 50
+        data[0]: -1
+        data[1]: -1
+        data[2]: -1
+        data[3]: 1
+      - op: 1
+        valueIndex: 51
+        data[0]: -1
+        data[1]: -1
+        data[2]: -1
+        data[3]: 3
+      - op: 1
+        valueIndex: 54
+        data[0]: -1
+        data[1]: -1
+        data[2]: -1
+        data[3]: 1
+      - op: 1
+        valueIndex: 55
+        data[0]: -1
+        data[1]: -1
+        data[2]: -1
+        data[3]: 1
+      - op: 1
+        valueIndex: 56
+        data[0]: -1
+        data[1]: -1
+        data[2]: -1
+        data[3]: 3
+      - op: 1
+        valueIndex: 59
+        data[0]: -1
+        data[1]: -1
+        data[2]: -1
+        data[3]: 1
+      - op: 1
+        valueIndex: 60
+        data[0]: -1
+        data[1]: -1
+        data[2]: -1
+        data[3]: 3
+      - op: 1
+        valueIndex: 63
+        data[0]: -1
+        data[1]: -1
+        data[2]: -1
+        data[3]: 3
+      - op: 1
+        valueIndex: 66
+        data[0]: -1
+        data[1]: -1
+        data[2]: -1
+        data[3]: 3
+      - op: 1
+        valueIndex: 69
+        data[0]: -1
+        data[1]: -1
+        data[2]: -1
+        data[3]: 3
+      - op: 1
+        valueIndex: 72
+        data[0]: -1
+        data[1]: -1
+        data[2]: -1
+        data[3]: 3
+      - op: 6
+        valueIndex: 75
+        data[0]: -1
+        data[1]: -1
+        data[2]: -1
+        data[3]: -1
+      - op: 1
+        valueIndex: 76
+        data[0]: -1
+        data[1]: -1
+        data[2]: -1
+        data[3]: 3
       m_NeedsLocalToWorld: 0
       m_NeedsWorldToLocal: 0
       m_NeededMainCameraBuffers: 0
     m_PropertySheet:
       m_Float:
-        m_Array: []
+        m_Array:
+        - m_ExpressionIndex: 0
+          m_Value: 0.5
+        - m_ExpressionIndex: 4
+          m_Value: 2
+        - m_ExpressionIndex: 8
+          m_Value: 0.3
+        - m_ExpressionIndex: 10
+          m_Value: 0
+        - m_ExpressionIndex: 12
+          m_Value: 8192
+        - m_ExpressionIndex: 14
+          m_Value: 0.1
+        - m_ExpressionIndex: 15
+          m_Value: 0.02
+        - m_ExpressionIndex: 17
+          m_Value: 1
       m_Vector2f:
         m_Array: []
       m_Vector3f:
-        m_Array: []
+        m_Array:
+        - m_ExpressionIndex: 3
+          m_Value: {x: 0.1, y: 1, z: 0.1}
+        - m_ExpressionIndex: 5
+          m_Value: {x: 0.1, y: 0.1, z: 1}
+        - m_ExpressionIndex: 6
+          m_Value: {x: 2, y: 2, z: 2}
+        - m_ExpressionIndex: 9
+          m_Value: {x: 1, y: 0.1, z: 0.1}
+        - m_ExpressionIndex: 13
+          m_Value: {x: 0, y: -5, z: 0}
+        - m_ExpressionIndex: 16
+          m_Value: {x: 2.5, y: 2.5, z: 2.5}
+        - m_ExpressionIndex: 18
+          m_Value: {x: 9, y: 0, z: 0}
+        - m_ExpressionIndex: 19
+          m_Value: {x: 6, y: 0, z: 0}
+        - m_ExpressionIndex: 20
+          m_Value: {x: 3, y: 0, z: 0}
+        - m_ExpressionIndex: 21
+          m_Value: {x: 3, y: 5, z: 3}
+        - m_ExpressionIndex: 22
+          m_Value: {x: 0, y: 0, z: 0}
+        - m_ExpressionIndex: 24
+          m_Value: {x: 1, y: 1, z: 0.1}
       m_Vector4f:
         m_Array: []
       m_Uint:
@@ -1458,20 +1644,548 @@
       m_Int:
         m_Array: []
       m_Matrix4x4f:
-        m_Array: []
+        m_Array:
+        - m_ExpressionIndex: 1
+          m_Value:
+            e00: 0.9058666
+            e01: 0
+            e02: 3.3807404
+            e03: 9
+            e10: 0
+            e11: 3.5
+            e12: 0
+            e13: 0
+            e20: -3.3807404
+            e21: 0
+            e22: 0.9058666
+            e23: 0
+            e30: 0
+            e31: 0
+            e32: 0
+            e33: 1
+        - m_ExpressionIndex: 11
+          m_Value:
+            e00: 0.073948294
+            e01: -0
+            e02: -0.27597883
+            e03: -0.66553473
+            e10: 0
+            e11: 0.2857143
+            e12: 0
+            e13: 0
+            e20: 0.2759788
+            e21: 0
+            e22: 0.0739483
+            e23: -2.4838092
+            e30: 0
+            e31: 0
+            e32: 0
+            e33: 1
       m_AnimationCurve:
         m_Array: []
       m_Gradient:
         m_Array: []
       m_NamedObject:
-        m_Array: []
+        m_Array:
+        - m_ExpressionIndex: 2
+          m_Value: {fileID: 11700000, guid: 9ff0f62e2b79bcd48b0bc9743e9d9eb8, type: 3}
+        - m_ExpressionIndex: 7
+          m_Value: {fileID: 2800000, guid: d01d8874889eebc4ab0cde7f2b3309de, type: 3}
       m_Bool:
         m_Array: []
     m_ExposedExpressions: []
-    m_Buffers: []
+    m_Buffers:
+    - type: 1
+      size: 114688
+      layout:
+      - name: lifetime
+        type: 1
+        offset:
+          bucket: 0
+          structure: 1
+          element: 0
+      - name: position
+        type: 3
+        offset:
+          bucket: 8192
+          structure: 4
+          element: 0
+      - name: alive
+        type: 17
+        offset:
+          bucket: 8192
+          structure: 4
+          element: 3
+      - name: velocity
+        type: 3
+        offset:
+          bucket: 40960
+          structure: 8
+          element: 0
+      - name: seed
+        type: 6
+        offset:
+          bucket: 40960
+          structure: 8
+          element: 3
+      - name: age
+        type: 1
+        offset:
+          bucket: 40960
+          structure: 8
+          element: 4
+      - name: size
+        type: 1
+        offset:
+          bucket: 106496
+          structure: 1
+          element: 0
+      capacity: 8192
+      stride: 4
+    - type: 1
+      size: 114688
+      layout:
+      - name: lifetime
+        type: 1
+        offset:
+          bucket: 0
+          structure: 1
+          element: 0
+      - name: position
+        type: 3
+        offset:
+          bucket: 8192
+          structure: 4
+          element: 0
+      - name: alive
+        type: 17
+        offset:
+          bucket: 8192
+          structure: 4
+          element: 3
+      - name: velocity
+        type: 3
+        offset:
+          bucket: 40960
+          structure: 8
+          element: 0
+      - name: seed
+        type: 6
+        offset:
+          bucket: 40960
+          structure: 8
+          element: 3
+      - name: age
+        type: 1
+        offset:
+          bucket: 40960
+          structure: 8
+          element: 4
+      - name: size
+        type: 1
+        offset:
+          bucket: 106496
+          structure: 1
+          element: 0
+      capacity: 8192
+      stride: 4
+    - type: 1
+      size: 114688
+      layout:
+      - name: lifetime
+        type: 1
+        offset:
+          bucket: 0
+          structure: 1
+          element: 0
+      - name: position
+        type: 3
+        offset:
+          bucket: 8192
+          structure: 4
+          element: 0
+      - name: alive
+        type: 17
+        offset:
+          bucket: 8192
+          structure: 4
+          element: 3
+      - name: velocity
+        type: 3
+        offset:
+          bucket: 40960
+          structure: 8
+          element: 0
+      - name: seed
+        type: 6
+        offset:
+          bucket: 40960
+          structure: 8
+          element: 3
+      - name: age
+        type: 1
+        offset:
+          bucket: 40960
+          structure: 8
+          element: 4
+      - name: size
+        type: 1
+        offset:
+          bucket: 106496
+          structure: 1
+          element: 0
+      capacity: 8192
+      stride: 4
+    - type: 1
+      size: 114688
+      layout:
+      - name: lifetime
+        type: 1
+        offset:
+          bucket: 0
+          structure: 1
+          element: 0
+      - name: position
+        type: 3
+        offset:
+          bucket: 8192
+          structure: 4
+          element: 0
+      - name: alive
+        type: 17
+        offset:
+          bucket: 8192
+          structure: 4
+          element: 3
+      - name: velocity
+        type: 3
+        offset:
+          bucket: 40960
+          structure: 8
+          element: 0
+      - name: seed
+        type: 6
+        offset:
+          bucket: 40960
+          structure: 8
+          element: 3
+      - name: age
+        type: 1
+        offset:
+          bucket: 40960
+          structure: 8
+          element: 4
+      - name: size
+        type: 1
+        offset:
+          bucket: 106496
+          structure: 1
+          element: 0
+      capacity: 8192
+      stride: 4
+    - type: 1
+      size: 114688
+      layout:
+      - name: lifetime
+        type: 1
+        offset:
+          bucket: 0
+          structure: 1
+          element: 0
+      - name: position
+        type: 3
+        offset:
+          bucket: 8192
+          structure: 4
+          element: 0
+      - name: alive
+        type: 17
+        offset:
+          bucket: 8192
+          structure: 4
+          element: 3
+      - name: velocity
+        type: 3
+        offset:
+          bucket: 40960
+          structure: 8
+          element: 0
+      - name: seed
+        type: 6
+        offset:
+          bucket: 40960
+          structure: 8
+          element: 3
+      - name: age
+        type: 1
+        offset:
+          bucket: 40960
+          structure: 8
+          element: 4
+      - name: size
+        type: 1
+        offset:
+          bucket: 106496
+          structure: 1
+          element: 0
+      capacity: 8192
+      stride: 4
+    - type: 1
+      size: 1
+      layout:
+      - name: spawnCount
+        type: 1
+        offset:
+          bucket: 0
+          structure: 1
+          element: 0
+      capacity: 1
+      stride: 4
+    - type: 4
+      size: 8192
+      layout: []
+      capacity: 0
+      stride: 4
+    - type: 1
+      size: 1
+      layout: []
+      capacity: 0
+      stride: 4
+    - type: 1
+      size: 114688
+      layout:
+      - name: lifetime
+        type: 1
+        offset:
+          bucket: 0
+          structure: 1
+          element: 0
+      - name: position
+        type: 3
+        offset:
+          bucket: 8192
+          structure: 4
+          element: 0
+      - name: alive
+        type: 17
+        offset:
+          bucket: 8192
+          structure: 4
+          element: 3
+      - name: velocity
+        type: 3
+        offset:
+          bucket: 40960
+          structure: 8
+          element: 0
+      - name: seed
+        type: 6
+        offset:
+          bucket: 40960
+          structure: 8
+          element: 3
+      - name: age
+        type: 1
+        offset:
+          bucket: 40960
+          structure: 8
+          element: 4
+      - name: size
+        type: 1
+        offset:
+          bucket: 106496
+          structure: 1
+          element: 0
+      capacity: 8192
+      stride: 4
+    - type: 1
+      size: 1
+      layout:
+      - name: spawnCount
+        type: 1
+        offset:
+          bucket: 0
+          structure: 1
+          element: 0
+      capacity: 1
+      stride: 4
+    - type: 4
+      size: 8192
+      layout: []
+      capacity: 0
+      stride: 4
+    - type: 1
+      size: 1
+      layout: []
+      capacity: 0
+      stride: 4
+    - type: 1
+      size: 114688
+      layout:
+      - name: lifetime
+        type: 1
+        offset:
+          bucket: 0
+          structure: 1
+          element: 0
+      - name: position
+        type: 3
+        offset:
+          bucket: 8192
+          structure: 4
+          element: 0
+      - name: alive
+        type: 17
+        offset:
+          bucket: 8192
+          structure: 4
+          element: 3
+      - name: velocity
+        type: 3
+        offset:
+          bucket: 40960
+          structure: 8
+          element: 0
+      - name: seed
+        type: 6
+        offset:
+          bucket: 40960
+          structure: 8
+          element: 3
+      - name: age
+        type: 1
+        offset:
+          bucket: 40960
+          structure: 8
+          element: 4
+      - name: size
+        type: 1
+        offset:
+          bucket: 106496
+          structure: 1
+          element: 0
+      capacity: 8192
+      stride: 4
+    - type: 1
+      size: 1
+      layout:
+      - name: spawnCount
+        type: 1
+        offset:
+          bucket: 0
+          structure: 1
+          element: 0
+      capacity: 1
+      stride: 4
+    - type: 4
+      size: 8192
+      layout: []
+      capacity: 0
+      stride: 4
+    - type: 1
+      size: 1
+      layout: []
+      capacity: 0
+      stride: 4
+    - type: 1
+      size: 114688
+      layout:
+      - name: lifetime
+        type: 1
+        offset:
+          bucket: 0
+          structure: 1
+          element: 0
+      - name: position
+        type: 3
+        offset:
+          bucket: 8192
+          structure: 4
+          element: 0
+      - name: alive
+        type: 17
+        offset:
+          bucket: 8192
+          structure: 4
+          element: 3
+      - name: velocity
+        type: 3
+        offset:
+          bucket: 40960
+          structure: 8
+          element: 0
+      - name: seed
+        type: 6
+        offset:
+          bucket: 40960
+          structure: 8
+          element: 3
+      - name: age
+        type: 1
+        offset:
+          bucket: 40960
+          structure: 8
+          element: 4
+      - name: size
+        type: 1
+        offset:
+          bucket: 106496
+          structure: 1
+          element: 0
+      capacity: 8192
+      stride: 4
+    - type: 1
+      size: 1
+      layout:
+      - name: spawnCount
+        type: 1
+        offset:
+          bucket: 0
+          structure: 1
+          element: 0
+      capacity: 1
+      stride: 4
+    - type: 4
+      size: 8192
+      layout: []
+      capacity: 0
+      stride: 4
+    - type: 1
+      size: 1
+      layout: []
+      capacity: 0
+      stride: 4
     m_TemporaryBuffers: []
-    m_CPUBuffers: []
-    m_Events: []
+    m_CPUBuffers:
+    - capacity: 1
+      stride: 1
+      layout:
+      - name: spawnCount
+        type: 1
+        offset:
+          bucket: 0
+          structure: 1
+          element: 0
+      initialData:
+        data: 00000000
+    - capacity: 1
+      stride: 1
+      layout:
+      - name: spawnCount
+        type: 1
+        offset:
+          bucket: 0
+          structure: 1
+          element: 0
+      initialData:
+        data: 00000000
+    m_Events:
+    - name: OnPlay
+      playSystems: 00000000
+      stopSystems: 
+    - name: OnStop
+      playSystems: 
+      stopSystems: 00000000
     m_RuntimeVersion: 10
     m_RendererSettings:
       motionVectorGenerationMode: 0
@@ -1483,7 +2197,291 @@
     m_UpdateMode: 0
     m_PreWarmDeltaTime: 0.05
     m_PreWarmStepCount: 0
-  m_Systems: []
+  m_Systems:
+  - type: 0
+    flags: 0
+    capacity: 0
+    layer: 4294967295
+    buffers:
+    - nameId: spawner_output
+      index: 1
+    values: []
+    tasks:
+    - type: 268435456
+      buffers: []
+      temporaryBuffers: []
+      values:
+      - nameId: Rate
+        index: 12
+      params: []
+      processor: {fileID: 0}
+      shaderSourceIndex: -1
+  - type: 1
+    flags: 1
+    capacity: 8192
+    layer: 4294967295
+    buffers:
+    - nameId: attributeBuffer
+      index: 0
+    - nameId: sourceAttributeBuffer
+      index: 5
+    - nameId: deadList
+      index: 6
+    - nameId: deadListCount
+      index: 7
+    - nameId: spawner_input
+      index: 1
+    values:
+    - nameId: bounds_center
+      index: 22
+    - nameId: bounds_size
+      index: 21
+    tasks:
+    - type: 536870912
+      buffers:
+      - nameId: attributeBuffer
+        index: 0
+      - nameId: deadListIn
+        index: 6
+      - nameId: deadListCount
+        index: 7
+      - nameId: sourceAttributeBuffer
+        index: 5
+      temporaryBuffers: []
+      values: []
+      params:
+      - nameId: bounds_center
+        index: 22
+      - nameId: bounds_size
+        index: 21
+      processor: {fileID: 0}
+      shaderSourceIndex: 0
+    - type: 805306368
+      buffers:
+      - nameId: attributeBuffer
+        index: 0
+      - nameId: deadListOut
+        index: 6
+      temporaryBuffers: []
+      values:
+      - nameId: deltaTime_a
+        index: 23
+      params: []
+      processor: {fileID: 0}
+      shaderSourceIndex: 1
+    - type: 1073741826
+      buffers:
+      - nameId: attributeBuffer
+        index: 0
+      temporaryBuffers: []
+      values:
+      - nameId: mainTexture
+        index: 7
+      params:
+      - nameId: sortPriority
+        index: 0
+      processor: {fileID: 0}
+      shaderSourceIndex: 2
+  - type: 1
+    flags: 1
+    capacity: 8192
+    layer: 4294967295
+    buffers:
+    - nameId: attributeBuffer
+      index: 1
+    - nameId: sourceAttributeBuffer
+      index: 9
+    - nameId: deadList
+      index: 10
+    - nameId: deadListCount
+      index: 11
+    - nameId: spawner_input
+      index: 1
+    values:
+    - nameId: bounds_center
+      index: 20
+    - nameId: bounds_size
+      index: 21
+    tasks:
+    - type: 536870912
+      buffers:
+      - nameId: attributeBuffer
+        index: 1
+      - nameId: deadListIn
+        index: 10
+      - nameId: deadListCount
+        index: 11
+      - nameId: sourceAttributeBuffer
+        index: 9
+      temporaryBuffers: []
+      values: []
+      params:
+      - nameId: bounds_center
+        index: 20
+      - nameId: bounds_size
+        index: 21
+      processor: {fileID: 0}
+      shaderSourceIndex: 3
+    - type: 805306368
+      buffers:
+      - nameId: attributeBuffer
+        index: 1
+      - nameId: deadListOut
+        index: 10
+      temporaryBuffers: []
+      values:
+      - nameId: deltaTime_a
+        index: 23
+      params: []
+      processor: {fileID: 0}
+      shaderSourceIndex: 4
+    - type: 1073741826
+      buffers:
+      - nameId: attributeBuffer
+        index: 1
+      temporaryBuffers: []
+      values:
+      - nameId: mainTexture
+        index: 7
+      params:
+      - nameId: sortPriority
+        index: 0
+      processor: {fileID: 0}
+      shaderSourceIndex: 5
+  - type: 1
+    flags: 1
+    capacity: 8192
+    layer: 4294967295
+    buffers:
+    - nameId: attributeBuffer
+      index: 2
+    - nameId: sourceAttributeBuffer
+      index: 13
+    - nameId: deadList
+      index: 14
+    - nameId: deadListCount
+      index: 15
+    - nameId: spawner_input
+      index: 1
+    values:
+    - nameId: bounds_center
+      index: 19
+    - nameId: bounds_size
+      index: 21
+    tasks:
+    - type: 536870912
+      buffers:
+      - nameId: attributeBuffer
+        index: 2
+      - nameId: deadListIn
+        index: 14
+      - nameId: deadListCount
+        index: 15
+      - nameId: sourceAttributeBuffer
+        index: 13
+      temporaryBuffers: []
+      values: []
+      params:
+      - nameId: bounds_center
+        index: 19
+      - nameId: bounds_size
+        index: 21
+      processor: {fileID: 0}
+      shaderSourceIndex: 6
+    - type: 805306368
+      buffers:
+      - nameId: attributeBuffer
+        index: 2
+      - nameId: deadListOut
+        index: 14
+      temporaryBuffers: []
+      values:
+      - nameId: deltaTime_a
+        index: 23
+      params: []
+      processor: {fileID: 0}
+      shaderSourceIndex: 7
+    - type: 1073741826
+      buffers:
+      - nameId: attributeBuffer
+        index: 2
+      temporaryBuffers: []
+      values:
+      - nameId: mainTexture
+        index: 7
+      params:
+      - nameId: sortPriority
+        index: 0
+      processor: {fileID: 0}
+      shaderSourceIndex: 8
+  - type: 1
+    flags: 1
+    capacity: 8192
+    layer: 4294967295
+    buffers:
+    - nameId: attributeBuffer
+      index: 3
+    - nameId: sourceAttributeBuffer
+      index: 17
+    - nameId: deadList
+      index: 18
+    - nameId: deadListCount
+      index: 19
+    - nameId: spawner_input
+      index: 1
+    values:
+    - nameId: bounds_center
+      index: 18
+    - nameId: bounds_size
+      index: 21
+    tasks:
+    - type: 536870912
+      buffers:
+      - nameId: attributeBuffer
+        index: 3
+      - nameId: deadListIn
+        index: 18
+      - nameId: deadListCount
+        index: 19
+      - nameId: sourceAttributeBuffer
+        index: 17
+      temporaryBuffers: []
+      values: []
+      params:
+      - nameId: bounds_center
+        index: 18
+      - nameId: bounds_size
+        index: 21
+      processor: {fileID: 0}
+      shaderSourceIndex: 9
+    - type: 805306368
+      buffers:
+      - nameId: attributeBuffer
+        index: 3
+      - nameId: deadListOut
+        index: 18
+      temporaryBuffers: []
+      values:
+      - nameId: deltaTime_a
+        index: 23
+      - nameId: DistanceField_b
+        index: 2
+      params: []
+      processor: {fileID: 0}
+      shaderSourceIndex: 10
+    - type: 1073741826
+      buffers:
+      - nameId: attributeBuffer
+        index: 3
+      temporaryBuffers: []
+      values:
+      - nameId: mainTexture
+        index: 7
+      params:
+      - nameId: sortPriority
+        index: 0
+      processor: {fileID: 0}
+      shaderSourceIndex: 11
 --- !u!114 &8926484042661614573
 MonoBehaviour:
   m_ObjectHideFlags: 1
