--- conflicted
+++ resolved
@@ -938,43 +938,7 @@
   castShadows: 0
   useExposureWeight: 0
   shaderGraph: {fileID: 0}
-<<<<<<< HEAD
---- !u!114 &114193906970029236
-MonoBehaviour:
-  m_ObjectHideFlags: 1
-  m_CorrespondingSourceObject: {fileID: 0}
-  m_PrefabInstance: {fileID: 0}
-  m_PrefabAsset: {fileID: 0}
-  m_GameObject: {fileID: 0}
-  m_Enabled: 1
-  m_EditorHideFlags: 0
-  m_Script: {fileID: 11500000, guid: f780aa281814f9842a7c076d436932e7, type: 3}
-  m_Name: VFXSlotFloat
-  m_EditorClassIdentifier: 
-  m_Parent: {fileID: 114006105750600870}
-  m_Children: []
-  m_UIPosition: {x: 0, y: 0}
-  m_UICollapsed: 1
-  m_UISuperCollapsed: 0
-  m_MasterSlot: {fileID: 114006105750600870}
-  m_MasterData:
-    m_Owner: {fileID: 0}
-    m_Value:
-      m_Type:
-        m_SerializableType: 
-      m_SerializableObject: 
-    m_Space: 2147483647
-  m_Property:
-    name: g
-    m_serializedType:
-      m_SerializableType: System.Single, mscorlib, Version=4.0.0.0, Culture=neutral,
-        PublicKeyToken=b77a5c561934e089
-    attributes: []
-  m_Direction: 0
-  m_LinkedSlots: []
-=======
   shadergraphGUID: 
->>>>>>> 9978e142
 --- !u!114 &114194721034308180
 MonoBehaviour:
   m_ObjectHideFlags: 1
@@ -1546,14 +1510,9 @@
   title: 
   m_Owners:
   - {fileID: 114155846815806328}
-<<<<<<< HEAD
-  m_Shader: {fileID: 4800000, guid: 1315639ec2b0425429525dd2810b4c98, type: 3}
-  m_ShaderName: VFX/Test/Rim
-=======
   m_Shader: {fileID: -6465566751694194690, guid: a1f88376c5c975644a8bea93ca9eecde,
     type: 3}
   shaderGUID: a1f88376c5c975644a8bea93ca9eecde
->>>>>>> 9978e142
 --- !u!114 &114330014756498278
 MonoBehaviour:
   m_ObjectHideFlags: 1
@@ -1852,14 +1811,9 @@
   title: 
   m_Owners:
   - {fileID: 114515421661568980}
-<<<<<<< HEAD
-  m_Shader: {fileID: 4800000, guid: 1315639ec2b0425429525dd2810b4c98, type: 3}
-  m_ShaderName: VFX/Test/Rim
-=======
   m_Shader: {fileID: -6465566751694194690, guid: a1f88376c5c975644a8bea93ca9eecde,
     type: 3}
   shaderGUID: a1f88376c5c975644a8bea93ca9eecde
->>>>>>> 9978e142
 --- !u!114 &114402011493172982
 MonoBehaviour:
   m_ObjectHideFlags: 1
@@ -3681,54 +3635,7 @@
   castShadows: 0
   useExposureWeight: 0
   shaderGraph: {fileID: 0}
-<<<<<<< HEAD
---- !u!114 &114799116409686190
-MonoBehaviour:
-  m_ObjectHideFlags: 1
-  m_CorrespondingSourceObject: {fileID: 0}
-  m_PrefabInstance: {fileID: 0}
-  m_PrefabAsset: {fileID: 0}
-  m_GameObject: {fileID: 0}
-  m_Enabled: 1
-  m_EditorHideFlags: 0
-  m_Script: {fileID: 11500000, guid: c82227d5759e296488798b1554a72a15, type: 3}
-  m_Name: VFXSlotColor
-  m_EditorClassIdentifier: 
-  m_Parent: {fileID: 0}
-  m_Children:
-  - {fileID: 114283290961728226}
-  - {fileID: 114716037581051118}
-  - {fileID: 114712233593553488}
-  - {fileID: 114079787645186538}
-  m_UIPosition: {x: 0, y: 0}
-  m_UICollapsed: 1
-  m_UISuperCollapsed: 0
-  m_MasterSlot: {fileID: 114799116409686190}
-  m_MasterData:
-    m_Owner: {fileID: 114155846815806328}
-    m_Value:
-      m_Type:
-        m_SerializableType: UnityEngine.Color, UnityEngine.CoreModule, Version=0.0.0.0,
-          Culture=neutral, PublicKeyToken=null
-      m_SerializableObject: '{"r":0.0,"g":1.0,"b":0.0,"a":0.0}'
-    m_Space: 2147483647
-  m_Property:
-    name: _RimColor
-    m_serializedType:
-      m_SerializableType: UnityEngine.Color, UnityEngine.CoreModule, Version=0.0.0.0,
-        Culture=neutral, PublicKeyToken=null
-    attributes:
-    - m_Type: 3
-      m_Min: -Infinity
-      m_Max: Infinity
-      m_Tooltip: Rim Color
-      m_Regex: 
-      m_RegexMaxLength: 0
-  m_Direction: 0
-  m_LinkedSlots: []
-=======
   shadergraphGUID: 
->>>>>>> 9978e142
 --- !u!114 &114800354742086734
 MonoBehaviour:
   m_ObjectHideFlags: 1
@@ -4155,6 +4062,7 @@
   castShadows: 0
   useExposureWeight: 0
   shaderGraph: {fileID: 0}
+  shadergraphGUID: 
 --- !u!114 &114849367105866056
 MonoBehaviour:
   m_ObjectHideFlags: 1
@@ -4357,6 +4265,7 @@
   castShadows: 0
   useExposureWeight: 0
   shaderGraph: {fileID: 0}
+  shadergraphGUID: 
 --- !u!114 &114893539770069574
 MonoBehaviour:
   m_ObjectHideFlags: 1
@@ -4615,14 +4524,9 @@
   title: 
   m_Owners:
   - {fileID: 114291945608062826}
-<<<<<<< HEAD
-  m_Shader: {fileID: 4800000, guid: 1315639ec2b0425429525dd2810b4c98, type: 3}
-  m_ShaderName: VFX/Test/Rim
-=======
   m_Shader: {fileID: -6465566751694194690, guid: a1f88376c5c975644a8bea93ca9eecde,
     type: 3}
   shaderGUID: a1f88376c5c975644a8bea93ca9eecde
->>>>>>> 9978e142
 --- !u!114 &114927614131177854
 MonoBehaviour:
   m_ObjectHideFlags: 1
@@ -5013,7 +4917,6 @@
   m_UISuperCollapsed: 0
   m_UIInfos: {fileID: 114562678332364746}
   m_ParameterInfo: []
-  m_ImportDependencies: []
   m_GraphVersion: 4
   m_saved: 1
   m_SubgraphDependencies: []
