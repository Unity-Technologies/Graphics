%YAML 1.1
%TAG !u! tag:unity3d.com,2011:
--- !u!114 &114007868087487496
MonoBehaviour:
  m_ObjectHideFlags: 1
  m_PrefabParentObject: {fileID: 0}
  m_PrefabInternal: {fileID: 0}
  m_GameObject: {fileID: 0}
  m_Enabled: 1
  m_EditorHideFlags: 0
  m_Script: {fileID: 11500000, guid: a07d13b909432284193a1aeec3c9f533, type: 3}
  m_Name: VFXOperatorSampleGradient
  m_EditorClassIdentifier: 
  m_Parent: {fileID: 114882977597121960}
  m_Children: []
  m_UIPosition: {x: 281.0195, y: 546.8212}
  m_UICollapsed: 0
  m_UISuperCollapsed: 0
  m_InputSlots:
  - {fileID: 114858835493605436}
  - {fileID: 114466645658381494}
  m_OutputSlots:
  - {fileID: 114058967430955488}
--- !u!114 &114013303345390702
MonoBehaviour:
  m_ObjectHideFlags: 1
  m_PrefabParentObject: {fileID: 0}
  m_PrefabInternal: {fileID: 0}
  m_GameObject: {fileID: 0}
  m_Enabled: 1
  m_EditorHideFlags: 0
  m_Script: {fileID: 11500000, guid: f780aa281814f9842a7c076d436932e7, type: 3}
  m_Name: VFXSlotFloat
  m_EditorClassIdentifier: 
  m_Parent: {fileID: 114605878397257994}
  m_Children: []
  m_UIPosition: {x: 0, y: 0}
  m_UICollapsed: 1
  m_UISuperCollapsed: 0
  m_MasterSlot: {fileID: 114605878397257994}
  m_MasterData:
    m_Owner: {fileID: 0}
    m_Value:
      m_Type:
        m_SerializableType: 
      m_SerializableObject: 
  m_Property:
    name: w
    m_serializedType:
      m_SerializableType: System.Single, mscorlib, Version=2.0.0.0, Culture=neutral,
        PublicKeyToken=b77a5c561934e089
    attributes: []
  m_Direction: 1
  m_LinkedSlots: []
--- !u!114 &114024695333488094
MonoBehaviour:
  m_ObjectHideFlags: 1
  m_PrefabParentObject: {fileID: 0}
  m_PrefabInternal: {fileID: 0}
  m_GameObject: {fileID: 0}
  m_Enabled: 1
  m_EditorHideFlags: 0
  m_Script: {fileID: 11500000, guid: 6a4fafe57d357aa45a701ba22aa6a49e, type: 3}
  m_Name: VFXOperatorAdd
  m_EditorClassIdentifier: 
  m_Parent: {fileID: 114882977597121960}
  m_Children: []
  m_UIPosition: {x: 876.01337, y: 731.75323}
  m_UICollapsed: 1
  m_UISuperCollapsed: 1
  m_InputSlots:
  - {fileID: 114835644323645870}
  - {fileID: 114849303064702680}
  - {fileID: 114097901432515210}
  m_OutputSlots:
  - {fileID: 114512672187389788}
--- !u!114 &114045286643029058
MonoBehaviour:
  m_ObjectHideFlags: 1
  m_PrefabParentObject: {fileID: 0}
  m_PrefabInternal: {fileID: 0}
  m_GameObject: {fileID: 0}
  m_Enabled: 1
  m_EditorHideFlags: 0
  m_Script: {fileID: 11500000, guid: f780aa281814f9842a7c076d436932e7, type: 3}
  m_Name: VFXSlotFloat
  m_EditorClassIdentifier: 
  m_Parent: {fileID: 0}
  m_Children: []
  m_UIPosition: {x: 0, y: 0}
  m_UICollapsed: 1
  m_UISuperCollapsed: 0
  m_MasterSlot: {fileID: 114045286643029058}
  m_MasterData:
    m_Owner: {fileID: 114673282907514836}
    m_Value:
      m_Type:
        m_SerializableType: System.Single, mscorlib, Version=2.0.0.0, Culture=neutral,
          PublicKeyToken=b77a5c561934e089
      m_SerializableObject: 
  m_Property:
    name: o
    m_serializedType:
      m_SerializableType: System.Single, mscorlib, Version=2.0.0.0, Culture=neutral,
        PublicKeyToken=b77a5c561934e089
    attributes: []
  m_Direction: 1
  m_LinkedSlots:
  - {fileID: 114402326059149842}
--- !u!114 &114058967430955488
MonoBehaviour:
  m_ObjectHideFlags: 1
  m_PrefabParentObject: {fileID: 0}
  m_PrefabInternal: {fileID: 0}
  m_GameObject: {fileID: 0}
  m_Enabled: 1
  m_EditorHideFlags: 0
  m_Script: {fileID: 11500000, guid: c499060cea9bbb24b8d723eafa343303, type: 3}
  m_Name: VFXSlotFloat4
  m_EditorClassIdentifier: 
  m_Parent: {fileID: 0}
  m_Children:
  - {fileID: 114368042352985914}
  - {fileID: 114924312079030680}
  - {fileID: 114645402948428466}
  - {fileID: 114978967300245268}
  m_UIPosition: {x: 0, y: 0}
  m_UICollapsed: 1
  m_UISuperCollapsed: 0
  m_MasterSlot: {fileID: 114058967430955488}
  m_MasterData:
    m_Owner: {fileID: 114007868087487496}
    m_Value:
      m_Type:
        m_SerializableType: UnityEngine.Vector4, UnityEngine.CoreModule, Version=0.0.0.0,
          Culture=neutral, PublicKeyToken=null
      m_SerializableObject: '{"x":0.0,"y":0.0,"z":0.0,"w":0.0}'
  m_Property:
    name: s
    m_serializedType:
      m_SerializableType: UnityEngine.Vector4, UnityEngine.CoreModule, Version=0.0.0.0,
        Culture=neutral, PublicKeyToken=null
    attributes: []
  m_Direction: 1
  m_LinkedSlots:
  - {fileID: 114835644323645870}
--- !u!114 &114073275903139812
MonoBehaviour:
  m_ObjectHideFlags: 1
  m_PrefabParentObject: {fileID: 0}
  m_PrefabInternal: {fileID: 0}
  m_GameObject: {fileID: 0}
  m_Enabled: 1
  m_EditorHideFlags: 0
  m_Script: {fileID: 11500000, guid: f780aa281814f9842a7c076d436932e7, type: 3}
  m_Name: VFXSlotFloat
  m_EditorClassIdentifier: 
  m_Parent: {fileID: 114557136734788624}
  m_Children: []
  m_UIPosition: {x: 0, y: 0}
  m_UICollapsed: 1
  m_UISuperCollapsed: 0
  m_MasterSlot: {fileID: 114557136734788624}
  m_MasterData:
    m_Owner: {fileID: 0}
    m_Value:
      m_Type:
        m_SerializableType: 
      m_SerializableObject: 
  m_Property:
    name: z
    m_serializedType:
      m_SerializableType: System.Single, mscorlib, Version=2.0.0.0, Culture=neutral,
        PublicKeyToken=b77a5c561934e089
    attributes: []
  m_Direction: 0
  m_LinkedSlots: []
--- !u!114 &114073755237166198
MonoBehaviour:
  m_ObjectHideFlags: 1
  m_PrefabParentObject: {fileID: 0}
  m_PrefabInternal: {fileID: 0}
  m_GameObject: {fileID: 0}
  m_Enabled: 1
  m_EditorHideFlags: 0
  m_Script: {fileID: 11500000, guid: f780aa281814f9842a7c076d436932e7, type: 3}
  m_Name: VFXSlotFloat
  m_EditorClassIdentifier: 
  m_Parent: {fileID: 114957132541503948}
  m_Children: []
  m_UIPosition: {x: 0, y: 0}
  m_UICollapsed: 1
  m_UISuperCollapsed: 0
  m_MasterSlot: {fileID: 114696892658596888}
  m_MasterData:
    m_Owner: {fileID: 0}
    m_Value:
      m_Type:
        m_SerializableType: 
      m_SerializableObject: 
  m_Property:
    name: x
    m_serializedType:
      m_SerializableType: System.Single, mscorlib, Version=2.0.0.0, Culture=neutral,
        PublicKeyToken=b77a5c561934e089
    attributes: []
  m_Direction: 0
  m_LinkedSlots: []
--- !u!114 &114081945902699322
MonoBehaviour:
  m_ObjectHideFlags: 1
  m_PrefabParentObject: {fileID: 0}
  m_PrefabInternal: {fileID: 0}
  m_GameObject: {fileID: 0}
  m_Enabled: 1
  m_EditorHideFlags: 0
  m_Script: {fileID: 11500000, guid: f780aa281814f9842a7c076d436932e7, type: 3}
  m_Name: VFXSlotFloat
  m_EditorClassIdentifier: 
  m_Parent: {fileID: 114589956495009732}
  m_Children: []
  m_UIPosition: {x: 0, y: 0}
  m_UICollapsed: 1
  m_UISuperCollapsed: 0
  m_MasterSlot: {fileID: 114589956495009732}
  m_MasterData:
    m_Owner: {fileID: 0}
    m_Value:
      m_Type:
        m_SerializableType: 
      m_SerializableObject: 
  m_Property:
    name: arc
    m_serializedType:
      m_SerializableType: System.Single, mscorlib, Version=2.0.0.0, Culture=neutral,
        PublicKeyToken=b77a5c561934e089
    attributes:
    - m_Type: 3
      m_Min: -Infinity
      m_Max: Infinity
      m_Tooltip: Controls how much of the sphere is used.
    - m_Type: 0
      m_Min: 0
      m_Max: 6.2831855
      m_Tooltip: 
    - m_Type: 4
      m_Min: -Infinity
      m_Max: Infinity
      m_Tooltip: 
  m_Direction: 0
  m_LinkedSlots: []
--- !u!114 &114083282803715142
MonoBehaviour:
  m_ObjectHideFlags: 1
  m_PrefabParentObject: {fileID: 0}
  m_PrefabInternal: {fileID: 0}
  m_GameObject: {fileID: 0}
  m_Enabled: 1
  m_EditorHideFlags: 0
  m_Script: {fileID: 11500000, guid: 3f0e993a2dd96014f97909d38604e9b9, type: 3}
  m_Name: VFXCurrentAttributeParameter
  m_EditorClassIdentifier: 
  m_Parent: {fileID: 114882977597121960}
  m_Children: []
  m_UIPosition: {x: -506.39383, y: 715.0898}
  m_UICollapsed: 0
  m_UISuperCollapsed: 0
  m_InputSlots: []
  m_OutputSlots:
  - {fileID: 114881381463638284}
  attribute: particleId
--- !u!114 &114097901432515210
MonoBehaviour:
  m_ObjectHideFlags: 1
  m_PrefabParentObject: {fileID: 0}
  m_PrefabInternal: {fileID: 0}
  m_GameObject: {fileID: 0}
  m_Enabled: 1
  m_EditorHideFlags: 0
  m_Script: {fileID: 11500000, guid: 87c154e0feeee864da39ba7591cf27e7, type: 3}
  m_Name: VFXSlotFloatN
  m_EditorClassIdentifier: 
  m_Parent: {fileID: 0}
  m_Children: []
  m_UIPosition: {x: 0, y: 0}
  m_UICollapsed: 1
  m_UISuperCollapsed: 0
  m_MasterSlot: {fileID: 114097901432515210}
  m_MasterData:
    m_Owner: {fileID: 114024695333488094}
    m_Value:
      m_Type:
        m_SerializableType: UnityEditor.VFX.FloatN, Assembly-CSharp-Editor-testable,
          Version=0.0.0.0, Culture=neutral, PublicKeyToken=null
      m_SerializableObject: '{"m_Components":[0.0]}'
  m_Property:
    name: c
    m_serializedType:
      m_SerializableType: UnityEditor.VFX.FloatN, Assembly-CSharp-Editor-testable,
        Version=0.0.0.0, Culture=neutral, PublicKeyToken=null
    attributes: []
  m_Direction: 0
  m_LinkedSlots: []
--- !u!114 &114101551670738220
MonoBehaviour:
  m_ObjectHideFlags: 1
  m_PrefabParentObject: {fileID: 0}
  m_PrefabInternal: {fileID: 0}
  m_GameObject: {fileID: 0}
  m_Enabled: 1
  m_EditorHideFlags: 0
  m_Script: {fileID: 11500000, guid: 1b605c022ee79394a8a776c0869b3f9a, type: 3}
  m_Name: VFXSlot
  m_EditorClassIdentifier: 
  m_Parent: {fileID: 0}
  m_Children:
  - {fileID: 114624924747082904}
  m_UIPosition: {x: 0, y: 0}
  m_UICollapsed: 1
  m_UISuperCollapsed: 0
  m_MasterSlot: {fileID: 114101551670738220}
  m_MasterData:
    m_Owner: {fileID: 114717234107843558}
    m_Value:
      m_Type:
        m_SerializableType: UnityEditor.VFX.Position, Assembly-CSharp-Editor-testable,
          Version=0.0.0.0, Culture=neutral, PublicKeyToken=null
      m_SerializableObject: 
  m_Property:
    name: Position
    m_serializedType:
      m_SerializableType: UnityEditor.VFX.Position, Assembly-CSharp-Editor-testable,
        Version=0.0.0.0, Culture=neutral, PublicKeyToken=null
    attributes: []
  m_Direction: 0
  m_LinkedSlots: []
--- !u!114 &114103822428470506
MonoBehaviour:
  m_ObjectHideFlags: 1
  m_PrefabParentObject: {fileID: 0}
  m_PrefabInternal: {fileID: 0}
  m_GameObject: {fileID: 0}
  m_Enabled: 1
  m_EditorHideFlags: 0
  m_Script: {fileID: 11500000, guid: ac39bd03fca81b849929b9c966f1836a, type: 3}
  m_Name: VFXSlotFloat3
  m_EditorClassIdentifier: 
  m_Parent: {fileID: 114589956495009732}
  m_Children:
  - {fileID: 114550518975982552}
  - {fileID: 114966761428535848}
  - {fileID: 114735041447438772}
  m_UIPosition: {x: 0, y: 0}
  m_UICollapsed: 1
  m_UISuperCollapsed: 0
  m_MasterSlot: {fileID: 114589956495009732}
  m_MasterData:
    m_Owner: {fileID: 0}
    m_Value:
      m_Type:
        m_SerializableType: 
      m_SerializableObject: 
  m_Property:
    name: center
    m_serializedType:
      m_SerializableType: UnityEngine.Vector3, UnityEngine.CoreModule, Version=0.0.0.0,
        Culture=neutral, PublicKeyToken=null
    attributes:
    - m_Type: 3
      m_Min: -Infinity
      m_Max: Infinity
      m_Tooltip: The centre of the sphere.
  m_Direction: 0
  m_LinkedSlots: []
--- !u!114 &114139261097856136
MonoBehaviour:
  m_ObjectHideFlags: 1
  m_PrefabParentObject: {fileID: 0}
  m_PrefabInternal: {fileID: 0}
  m_GameObject: {fileID: 0}
  m_Enabled: 1
  m_EditorHideFlags: 0
  m_Script: {fileID: 11500000, guid: f780aa281814f9842a7c076d436932e7, type: 3}
  m_Name: VFXSlotFloat
  m_EditorClassIdentifier: 
  m_Parent: {fileID: 114512672187389788}
  m_Children: []
  m_UIPosition: {x: 0, y: 0}
  m_UICollapsed: 1
  m_UISuperCollapsed: 0
  m_MasterSlot: {fileID: 114512672187389788}
  m_MasterData:
    m_Owner: {fileID: 0}
    m_Value:
      m_Type:
        m_SerializableType: 
      m_SerializableObject: 
  m_Property:
    name: z
    m_serializedType:
      m_SerializableType: System.Single, mscorlib, Version=2.0.0.0, Culture=neutral,
        PublicKeyToken=b77a5c561934e089
    attributes: []
  m_Direction: 1
  m_LinkedSlots: []
--- !u!114 &114150574329384376
MonoBehaviour:
  m_ObjectHideFlags: 1
  m_PrefabParentObject: {fileID: 0}
  m_PrefabInternal: {fileID: 0}
  m_GameObject: {fileID: 0}
  m_Enabled: 1
  m_EditorHideFlags: 0
  m_Script: {fileID: 11500000, guid: a971fa2e110a0ac42ac1d8dae408704b, type: 3}
  m_Name: SetAttribute
  m_EditorClassIdentifier: 
  m_Parent: {fileID: 114978069437681324}
  m_Children: []
  m_UIPosition: {x: 0, y: 0}
  m_UICollapsed: 0
  m_UISuperCollapsed: 0
  m_InputSlots:
  - {fileID: 114557136734788624}
  m_OutputSlots: []
  m_Disabled: 0
  attribute: pivot
  Composition: 0
  Random: 0
--- !u!114 &114184143179556968
MonoBehaviour:
  m_ObjectHideFlags: 1
  m_PrefabParentObject: {fileID: 0}
  m_PrefabInternal: {fileID: 0}
  m_GameObject: {fileID: 0}
  m_Enabled: 1
  m_EditorHideFlags: 0
  m_Script: {fileID: 11500000, guid: 47b4ca114d6538548942a32238cf630d, type: 3}
  m_Name: PositionSphere
  m_EditorClassIdentifier: 
  m_Parent: {fileID: 114566370008860848}
  m_Children: []
  m_UIPosition: {x: 0, y: 0}
  m_UICollapsed: 0
  m_UISuperCollapsed: 0
  m_InputSlots:
  - {fileID: 114589956495009732}
  - {fileID: 114697155884213714}
  m_OutputSlots: []
  m_Disabled: 0
  positionMode: 0
  spawnMode: 1
--- !u!114 &114187836975833114
MonoBehaviour:
  m_ObjectHideFlags: 1
  m_PrefabParentObject: {fileID: 0}
  m_PrefabInternal: {fileID: 0}
  m_GameObject: {fileID: 0}
  m_Enabled: 1
  m_EditorHideFlags: 0
  m_Script: {fileID: 11500000, guid: f780aa281814f9842a7c076d436932e7, type: 3}
  m_Name: VFXSlotFloat
  m_EditorClassIdentifier: 
  m_Parent: {fileID: 114583331557659788}
  m_Children: []
  m_UIPosition: {x: 0, y: 0}
  m_UICollapsed: 1
  m_UISuperCollapsed: 0
  m_MasterSlot: {fileID: 114583331557659788}
  m_MasterData:
    m_Owner: {fileID: 0}
    m_Value:
      m_Type:
        m_SerializableType: 
      m_SerializableObject: 
  m_Property:
    name: z
    m_serializedType:
      m_SerializableType: System.Single, mscorlib, Version=2.0.0.0, Culture=neutral,
        PublicKeyToken=b77a5c561934e089
    attributes: []
  m_Direction: 0
  m_LinkedSlots: []
--- !u!114 &114193565550448972
MonoBehaviour:
  m_ObjectHideFlags: 1
  m_PrefabParentObject: {fileID: 0}
  m_PrefabInternal: {fileID: 0}
  m_GameObject: {fileID: 0}
  m_Enabled: 1
  m_EditorHideFlags: 0
  m_Script: {fileID: 11500000, guid: f780aa281814f9842a7c076d436932e7, type: 3}
  m_Name: VFXSlotFloat
  m_EditorClassIdentifier: 
  m_Parent: {fileID: 114549458337918494}
  m_Children: []
  m_UIPosition: {x: 0, y: 0}
  m_UICollapsed: 1
  m_UISuperCollapsed: 0
  m_MasterSlot: {fileID: 114549458337918494}
  m_MasterData:
    m_Owner: {fileID: 0}
    m_Value:
      m_Type:
        m_SerializableType: 
      m_SerializableObject: 
  m_Property:
    name: y
    m_serializedType:
      m_SerializableType: System.Single, mscorlib, Version=2.0.0.0, Culture=neutral,
        PublicKeyToken=b77a5c561934e089
    attributes: []
  m_Direction: 0
  m_LinkedSlots: []
--- !u!114 &114201318073856406
MonoBehaviour:
  m_ObjectHideFlags: 1
  m_PrefabParentObject: {fileID: 0}
  m_PrefabInternal: {fileID: 0}
  m_GameObject: {fileID: 0}
  m_Enabled: 1
  m_EditorHideFlags: 0
  m_Script: {fileID: 11500000, guid: f780aa281814f9842a7c076d436932e7, type: 3}
  m_Name: VFXSlotFloat
  m_EditorClassIdentifier: 
  m_Parent: {fileID: 114583331557659788}
  m_Children: []
  m_UIPosition: {x: 0, y: 0}
  m_UICollapsed: 1
  m_UISuperCollapsed: 0
  m_MasterSlot: {fileID: 114583331557659788}
  m_MasterData:
    m_Owner: {fileID: 0}
    m_Value:
      m_Type:
        m_SerializableType: 
      m_SerializableObject: 
  m_Property:
    name: y
    m_serializedType:
      m_SerializableType: System.Single, mscorlib, Version=2.0.0.0, Culture=neutral,
        PublicKeyToken=b77a5c561934e089
    attributes: []
  m_Direction: 0
  m_LinkedSlots: []
--- !u!114 &114239882570484514
MonoBehaviour:
  m_ObjectHideFlags: 1
  m_PrefabParentObject: {fileID: 0}
  m_PrefabInternal: {fileID: 0}
  m_GameObject: {fileID: 0}
  m_Enabled: 1
  m_EditorHideFlags: 0
  m_Script: {fileID: 11500000, guid: a971fa2e110a0ac42ac1d8dae408704b, type: 3}
  m_Name: SetAttribute
  m_EditorClassIdentifier: 
  m_Parent: {fileID: 114978069437681324}
  m_Children: []
  m_UIPosition: {x: 0, y: 0}
  m_UICollapsed: 0
  m_UISuperCollapsed: 0
  m_InputSlots:
  - {fileID: 114541906844105306}
  m_OutputSlots: []
  m_Disabled: 0
  attribute: sizeX
  Composition: 0
  Random: 0
--- !u!114 &114241381865323760
MonoBehaviour:
  m_ObjectHideFlags: 1
  m_PrefabParentObject: {fileID: 0}
  m_PrefabInternal: {fileID: 0}
  m_GameObject: {fileID: 0}
  m_Enabled: 1
  m_EditorHideFlags: 0
  m_Script: {fileID: 11500000, guid: ac39bd03fca81b849929b9c966f1836a, type: 3}
  m_Name: VFXSlotFloat3
  m_EditorClassIdentifier: 
  m_Parent: {fileID: 114696892658596888}
  m_Children:
  - {fileID: 114484650200120130}
  - {fileID: 114304841775954370}
  - {fileID: 114688436148515332}
  m_UIPosition: {x: 0, y: 0}
  m_UICollapsed: 1
  m_UISuperCollapsed: 0
  m_MasterSlot: {fileID: 114696892658596888}
  m_MasterData:
    m_Owner: {fileID: 0}
    m_Value:
      m_Type:
        m_SerializableType: 
      m_SerializableObject: 
  m_Property:
    name: size
    m_serializedType:
      m_SerializableType: UnityEngine.Vector3, UnityEngine.CoreModule, Version=0.0.0.0,
        Culture=neutral, PublicKeyToken=null
    attributes:
    - m_Type: 3
      m_Min: -Infinity
      m_Max: Infinity
      m_Tooltip: The size of the box along each axis.
  m_Direction: 0
  m_LinkedSlots: []
--- !u!114 &114252251250855854
MonoBehaviour:
  m_ObjectHideFlags: 1
  m_PrefabParentObject: {fileID: 0}
  m_PrefabInternal: {fileID: 0}
  m_GameObject: {fileID: 0}
  m_Enabled: 1
  m_EditorHideFlags: 0
  m_Script: {fileID: 11500000, guid: f780aa281814f9842a7c076d436932e7, type: 3}
  m_Name: VFXSlotFloat
  m_EditorClassIdentifier: 
  m_Parent: {fileID: 114520661121336600}
  m_Children: []
  m_UIPosition: {x: 0, y: 0}
  m_UICollapsed: 1
  m_UISuperCollapsed: 0
  m_MasterSlot: {fileID: 114520661121336600}
  m_MasterData:
    m_Owner: {fileID: 0}
    m_Value:
      m_Type:
        m_SerializableType: 
      m_SerializableObject: 
  m_Property:
    name: x
    m_serializedType:
      m_SerializableType: System.Single, mscorlib, Version=2.0.0.0, Culture=neutral,
        PublicKeyToken=b77a5c561934e089
    attributes: []
  m_Direction: 1
  m_LinkedSlots: []
--- !u!114 &114253461112467484
MonoBehaviour:
  m_ObjectHideFlags: 1
  m_PrefabParentObject: {fileID: 0}
  m_PrefabInternal: {fileID: 0}
  m_GameObject: {fileID: 0}
  m_Enabled: 1
  m_EditorHideFlags: 0
  m_Script: {fileID: 11500000, guid: f780aa281814f9842a7c076d436932e7, type: 3}
  m_Name: VFXSlotFloat
  m_EditorClassIdentifier: 
  m_Parent: {fileID: 0}
  m_Children: []
  m_UIPosition: {x: 0, y: 0}
  m_UICollapsed: 1
  m_UISuperCollapsed: 0
  m_MasterSlot: {fileID: 114253461112467484}
  m_MasterData:
    m_Owner: {fileID: 114340594850124424}
    m_Value:
      m_Type:
        m_SerializableType: System.Single, mscorlib, Version=2.0.0.0, Culture=neutral,
          PublicKeyToken=b77a5c561934e089
      m_SerializableObject: 
  m_Property:
    name: kVFXTotalTimeOp
    m_serializedType:
      m_SerializableType: System.Single, mscorlib, Version=2.0.0.0, Culture=neutral,
        PublicKeyToken=b77a5c561934e089
    attributes: []
  m_Direction: 1
  m_LinkedSlots:
  - {fileID: 114769601724682348}
--- !u!114 &114255353902223418
MonoBehaviour:
  m_ObjectHideFlags: 1
  m_PrefabParentObject: {fileID: 0}
  m_PrefabInternal: {fileID: 0}
  m_GameObject: {fileID: 0}
  m_Enabled: 1
  m_EditorHideFlags: 0
  m_Script: {fileID: 11500000, guid: f780aa281814f9842a7c076d436932e7, type: 3}
  m_Name: VFXSlotFloat
  m_EditorClassIdentifier: 
  m_Parent: {fileID: 0}
  m_Children: []
  m_UIPosition: {x: 0, y: 0}
  m_UICollapsed: 1
  m_UISuperCollapsed: 0
  m_MasterSlot: {fileID: 114255353902223418}
  m_MasterData:
    m_Owner: {fileID: 114299208517092550}
    m_Value:
      m_Type:
        m_SerializableType: System.Single, mscorlib, Version=2.0.0.0, Culture=neutral,
          PublicKeyToken=b77a5c561934e089
      m_SerializableObject: 
  m_Property:
    name: phase
    m_serializedType:
      m_SerializableType: System.Single, mscorlib, Version=2.0.0.0, Culture=neutral,
        PublicKeyToken=b77a5c561934e089
    attributes: []
  m_Direction: 1
  m_LinkedSlots:
  - {fileID: 114466645658381494}
--- !u!114 &114257740782448228
MonoBehaviour:
  m_ObjectHideFlags: 1
  m_PrefabParentObject: {fileID: 0}
  m_PrefabInternal: {fileID: 0}
  m_GameObject: {fileID: 0}
  m_Enabled: 1
  m_EditorHideFlags: 0
  m_Script: {fileID: 11500000, guid: f780aa281814f9842a7c076d436932e7, type: 3}
  m_Name: VFXSlotFloat
  m_EditorClassIdentifier: 
  m_Parent: {fileID: 0}
  m_Children: []
  m_UIPosition: {x: 0, y: 0}
  m_UICollapsed: 1
  m_UISuperCollapsed: 0
  m_MasterSlot: {fileID: 114257740782448228}
  m_MasterData:
    m_Owner: {fileID: 114707914934336988}
    m_Value:
      m_Type:
        m_SerializableType: System.Single, mscorlib, Version=2.0.0.0, Culture=neutral,
          PublicKeyToken=b77a5c561934e089
      m_SerializableObject: 0
  m_Property:
    name: time
    m_serializedType:
      m_SerializableType: System.Single, mscorlib, Version=2.0.0.0, Culture=neutral,
        PublicKeyToken=b77a5c561934e089
    attributes:
    - m_Type: 3
      m_Min: -Infinity
      m_Max: Infinity
      m_Tooltip: The time along the gradient to take a sample from.
    - m_Type: 0
      m_Min: 0
      m_Max: 1
      m_Tooltip: 
  m_Direction: 0
  m_LinkedSlots:
  - {fileID: 114563507258162678}
--- !u!114 &114266424075819692
MonoBehaviour:
  m_ObjectHideFlags: 1
  m_PrefabParentObject: {fileID: 0}
  m_PrefabInternal: {fileID: 0}
  m_GameObject: {fileID: 0}
  m_Enabled: 1
  m_EditorHideFlags: 0
  m_Script: {fileID: 11500000, guid: f780aa281814f9842a7c076d436932e7, type: 3}
  m_Name: VFXSlotFloat
  m_EditorClassIdentifier: 
  m_Parent: {fileID: 0}
  m_Children: []
  m_UIPosition: {x: 0, y: 0}
  m_UICollapsed: 1
  m_UISuperCollapsed: 0
  m_MasterSlot: {fileID: 114266424075819692}
  m_MasterData:
    m_Owner: {fileID: 114411481055189568}
    m_Value:
      m_Type:
        m_SerializableType: System.Single, mscorlib, Version=2.0.0.0, Culture=neutral,
          PublicKeyToken=b77a5c561934e089
      m_SerializableObject: 
  m_Property:
    name: o
    m_serializedType:
      m_SerializableType: System.Single, mscorlib, Version=2.0.0.0, Culture=neutral,
        PublicKeyToken=b77a5c561934e089
    attributes: []
  m_Direction: 1
  m_LinkedSlots:
  - {fileID: 114378656793858300}
--- !u!114 &114266831729719686
MonoBehaviour:
  m_ObjectHideFlags: 1
  m_PrefabParentObject: {fileID: 0}
  m_PrefabInternal: {fileID: 0}
  m_GameObject: {fileID: 0}
  m_Enabled: 1
  m_EditorHideFlags: 0
  m_Script: {fileID: 11500000, guid: 45c2280503cc146439a1c8e25a69d867, type: 3}
  m_Name: VFXOperatorDivide
  m_EditorClassIdentifier: 
  m_Parent: {fileID: 114882977597121960}
  m_Children: []
  m_UIPosition: {x: 1149.65, y: 800.25}
  m_UICollapsed: 1
  m_UISuperCollapsed: 1
  m_InputSlots:
  - {fileID: 114774088737312600}
  - {fileID: 114440106970192908}
  m_OutputSlots:
  - {fileID: 114605878397257994}
--- !u!114 &114273229008122948
MonoBehaviour:
  m_ObjectHideFlags: 1
  m_PrefabParentObject: {fileID: 0}
  m_PrefabInternal: {fileID: 0}
  m_GameObject: {fileID: 0}
  m_Enabled: 1
  m_EditorHideFlags: 0
  m_Script: {fileID: 11500000, guid: f780aa281814f9842a7c076d436932e7, type: 3}
  m_Name: VFXSlotFloat
  m_EditorClassIdentifier: 
  m_Parent: {fileID: 114687711517489188}
  m_Children: []
  m_UIPosition: {x: 0, y: 0}
  m_UICollapsed: 1
  m_UISuperCollapsed: 0
  m_MasterSlot: {fileID: 114687711517489188}
  m_MasterData:
    m_Owner: {fileID: 0}
    m_Value:
      m_Type:
        m_SerializableType: 
      m_SerializableObject: 
  m_Property:
    name: z
    m_serializedType:
      m_SerializableType: System.Single, mscorlib, Version=2.0.0.0, Culture=neutral,
        PublicKeyToken=b77a5c561934e089
    attributes: []
  m_Direction: 0
  m_LinkedSlots: []
--- !u!114 &114278490781935024
MonoBehaviour:
  m_ObjectHideFlags: 1
  m_PrefabParentObject: {fileID: 0}
  m_PrefabInternal: {fileID: 0}
  m_GameObject: {fileID: 0}
  m_Enabled: 1
  m_EditorHideFlags: 0
  m_Script: {fileID: 11500000, guid: d78581a96eae8bf4398c282eb0b098bd, type: 3}
  m_Name: VFXDataParticle
  m_EditorClassIdentifier: 
  m_Parent: {fileID: 0}
  m_Children: []
  m_UIPosition: {x: 0, y: 0}
  m_UICollapsed: 1
  m_UISuperCollapsed: 0
  m_Owners:
  - {fileID: 114566370008860848}
  - {fileID: 114889596446218778}
  - {fileID: 114978069437681324}
  m_Capacity: 10048
  m_Space: 0
--- !u!114 &114287871694759918
MonoBehaviour:
  m_ObjectHideFlags: 1
  m_PrefabParentObject: {fileID: 0}
  m_PrefabInternal: {fileID: 0}
  m_GameObject: {fileID: 0}
  m_Enabled: 1
  m_EditorHideFlags: 0
  m_Script: {fileID: 11500000, guid: f780aa281814f9842a7c076d436932e7, type: 3}
  m_Name: VFXSlotFloat
  m_EditorClassIdentifier: 
  m_Parent: {fileID: 0}
  m_Children: []
  m_UIPosition: {x: 0, y: 0}
  m_UICollapsed: 1
  m_UISuperCollapsed: 0
  m_MasterSlot: {fileID: 114287871694759918}
  m_MasterData:
    m_Owner: {fileID: 114386013599527706}
    m_Value:
      m_Type:
        m_SerializableType: System.Single, mscorlib, Version=2.0.0.0, Culture=neutral,
          PublicKeyToken=b77a5c561934e089
      m_SerializableObject: 10000
  m_Property:
    name: o
    m_serializedType:
      m_SerializableType: System.Single, mscorlib, Version=2.0.0.0, Culture=neutral,
        PublicKeyToken=b77a5c561934e089
    attributes: []
  m_Direction: 1
  m_LinkedSlots:
  - {fileID: 114549458337918494}
--- !u!114 &114290022498365920
MonoBehaviour:
  m_ObjectHideFlags: 1
  m_PrefabParentObject: {fileID: 0}
  m_PrefabInternal: {fileID: 0}
  m_GameObject: {fileID: 0}
  m_Enabled: 1
  m_EditorHideFlags: 0
  m_Script: {fileID: 11500000, guid: 73a13919d81fb7444849bae8b5c812a2, type: 3}
  m_Name: VFXBasicSpawner
  m_EditorClassIdentifier: 
  m_Parent: {fileID: 114882977597121960}
  m_Children:
  - {fileID: 114396796427771356}
  m_UIPosition: {x: 1503.9608, y: 240.82101}
  m_UICollapsed: 0
  m_UISuperCollapsed: 0
  m_InputSlots: []
  m_OutputSlots: []
  m_Data: {fileID: 0}
  m_InputFlowSlot:
  - link: []
  - link: []
  m_OutputFlowSlot:
  - link:
    - context: {fileID: 114566370008860848}
      slotIndex: 0
--- !u!114 &114291253784287720
MonoBehaviour:
  m_ObjectHideFlags: 1
  m_PrefabParentObject: {fileID: 0}
  m_PrefabInternal: {fileID: 0}
  m_GameObject: {fileID: 0}
  m_Enabled: 1
  m_EditorHideFlags: 0
  m_Script: {fileID: 11500000, guid: 87c154e0feeee864da39ba7591cf27e7, type: 3}
  m_Name: VFXSlotFloatN
  m_EditorClassIdentifier: 
  m_Parent: {fileID: 0}
  m_Children: []
  m_UIPosition: {x: 0, y: 0}
  m_UICollapsed: 1
  m_UISuperCollapsed: 0
  m_MasterSlot: {fileID: 114291253784287720}
  m_MasterData:
    m_Owner: {fileID: 114368321517584972}
    m_Value:
      m_Type:
        m_SerializableType: UnityEditor.VFX.FloatN, Assembly-CSharp-Editor-testable,
          Version=0.0.0.0, Culture=neutral, PublicKeyToken=null
      m_SerializableObject: '{"m_Components":[1.0]}'
  m_Property:
    name: b
    m_serializedType:
      m_SerializableType: UnityEditor.VFX.FloatN, Assembly-CSharp-Editor-testable,
        Version=0.0.0.0, Culture=neutral, PublicKeyToken=null
    attributes: []
  m_Direction: 0
  m_LinkedSlots:
  - {fileID: 114537105779611658}
--- !u!114 &114299208517092550
MonoBehaviour:
  m_ObjectHideFlags: 1
  m_PrefabParentObject: {fileID: 0}
  m_PrefabInternal: {fileID: 0}
  m_GameObject: {fileID: 0}
  m_Enabled: 1
  m_EditorHideFlags: 0
  m_Script: {fileID: 11500000, guid: 3f0e993a2dd96014f97909d38604e9b9, type: 3}
  m_Name: VFXCurrentAttributeParameter
  m_EditorClassIdentifier: 
  m_Parent: {fileID: 114882977597121960}
  m_Children: []
  m_UIPosition: {x: -346.30002, y: 377.40088}
  m_UICollapsed: 0
  m_UISuperCollapsed: 0
  m_InputSlots: []
  m_OutputSlots:
  - {fileID: 114255353902223418}
  attribute: phase
--- !u!114 &114304841775954370
MonoBehaviour:
  m_ObjectHideFlags: 1
  m_PrefabParentObject: {fileID: 0}
  m_PrefabInternal: {fileID: 0}
  m_GameObject: {fileID: 0}
  m_Enabled: 1
  m_EditorHideFlags: 0
  m_Script: {fileID: 11500000, guid: f780aa281814f9842a7c076d436932e7, type: 3}
  m_Name: VFXSlotFloat
  m_EditorClassIdentifier: 
  m_Parent: {fileID: 114241381865323760}
  m_Children: []
  m_UIPosition: {x: 0, y: 0}
  m_UICollapsed: 1
  m_UISuperCollapsed: 0
  m_MasterSlot: {fileID: 114696892658596888}
  m_MasterData:
    m_Owner: {fileID: 0}
    m_Value:
      m_Type:
        m_SerializableType: 
      m_SerializableObject: 
  m_Property:
    name: y
    m_serializedType:
      m_SerializableType: System.Single, mscorlib, Version=2.0.0.0, Culture=neutral,
        PublicKeyToken=b77a5c561934e089
    attributes: []
  m_Direction: 0
  m_LinkedSlots: []
--- !u!114 &114305181611425872
MonoBehaviour:
  m_ObjectHideFlags: 1
  m_PrefabParentObject: {fileID: 0}
  m_PrefabInternal: {fileID: 0}
  m_GameObject: {fileID: 0}
  m_Enabled: 1
  m_EditorHideFlags: 0
  m_Script: {fileID: 11500000, guid: 330e0fca1717dde4aaa144f48232aa64, type: 3}
  m_Name: VFXParameter
  m_EditorClassIdentifier: 
  m_Parent: {fileID: 114882977597121960}
  m_Children: []
  m_UIPosition: {x: -505.31052, y: 929.83325}
  m_UICollapsed: 0
  m_UISuperCollapsed: 0
  m_InputSlots: []
  m_OutputSlots:
  - {fileID: 114537105779611658}
  m_exposedName: NbSlices
  m_exposed: 0
  m_order: 0
  m_Min:
    m_Type:
      m_SerializableType: 
    m_SerializableObject: 
  m_Max:
    m_Type:
      m_SerializableType: 
    m_SerializableObject: 
--- !u!114 &114312238625360348
MonoBehaviour:
  m_ObjectHideFlags: 1
  m_PrefabParentObject: {fileID: 0}
  m_PrefabInternal: {fileID: 0}
  m_GameObject: {fileID: 0}
  m_Enabled: 1
  m_EditorHideFlags: 0
  m_Script: {fileID: 11500000, guid: f780aa281814f9842a7c076d436932e7, type: 3}
  m_Name: VFXSlotFloat
  m_EditorClassIdentifier: 
  m_Parent: {fileID: 114520661121336600}
  m_Children: []
  m_UIPosition: {x: 0, y: 0}
  m_UICollapsed: 1
  m_UISuperCollapsed: 0
  m_MasterSlot: {fileID: 114520661121336600}
  m_MasterData:
    m_Owner: {fileID: 0}
    m_Value:
      m_Type:
        m_SerializableType: 
      m_SerializableObject: 
  m_Property:
    name: z
    m_serializedType:
      m_SerializableType: System.Single, mscorlib, Version=2.0.0.0, Culture=neutral,
        PublicKeyToken=b77a5c561934e089
    attributes: []
  m_Direction: 1
  m_LinkedSlots: []
--- !u!114 &114322036581150590
MonoBehaviour:
  m_ObjectHideFlags: 1
  m_PrefabParentObject: {fileID: 0}
  m_PrefabInternal: {fileID: 0}
  m_GameObject: {fileID: 0}
  m_Enabled: 1
  m_EditorHideFlags: 0
  m_Script: {fileID: 11500000, guid: a971fa2e110a0ac42ac1d8dae408704b, type: 3}
  m_Name: SetAttribute
  m_EditorClassIdentifier: 
  m_Parent: {fileID: 114978069437681324}
  m_Children: []
  m_UIPosition: {x: 0, y: 0}
  m_UICollapsed: 0
  m_UISuperCollapsed: 0
  m_InputSlots:
  - {fileID: 114378656793858300}
  m_OutputSlots: []
  m_Disabled: 0
  attribute: angleZ
  Composition: 0
  Random: 0
--- !u!114 &114323310008585670
MonoBehaviour:
  m_ObjectHideFlags: 1
  m_PrefabParentObject: {fileID: 0}
  m_PrefabInternal: {fileID: 0}
  m_GameObject: {fileID: 0}
  m_Enabled: 1
  m_EditorHideFlags: 0
  m_Script: {fileID: 11500000, guid: 87c154e0feeee864da39ba7591cf27e7, type: 3}
  m_Name: VFXSlotFloatN
  m_EditorClassIdentifier: 
  m_Parent: {fileID: 0}
  m_Children: []
  m_UIPosition: {x: 0, y: 0}
  m_UICollapsed: 1
  m_UISuperCollapsed: 0
  m_MasterSlot: {fileID: 114323310008585670}
  m_MasterData:
    m_Owner: {fileID: 114673282907514836}
    m_Value:
      m_Type:
        m_SerializableType: UnityEditor.VFX.FloatN, Assembly-CSharp-Editor-testable,
          Version=0.0.0.0, Culture=neutral, PublicKeyToken=null
      m_SerializableObject: '{"m_Components":[1.0]}'
  m_Property:
    name: b
    m_serializedType:
      m_SerializableType: UnityEditor.VFX.FloatN, Assembly-CSharp-Editor-testable,
        Version=0.0.0.0, Culture=neutral, PublicKeyToken=null
    attributes:
    - m_Type: 3
      m_Min: -Infinity
      m_Max: Infinity
      m_Tooltip: The denominator operand.
  m_Direction: 0
  m_LinkedSlots:
  - {fileID: 114537105779611658}
--- !u!114 &114332903524691686
MonoBehaviour:
  m_ObjectHideFlags: 1
  m_PrefabParentObject: {fileID: 0}
  m_PrefabInternal: {fileID: 0}
  m_GameObject: {fileID: 0}
  m_Enabled: 1
  m_EditorHideFlags: 0
  m_Script: {fileID: 11500000, guid: 87c154e0feeee864da39ba7591cf27e7, type: 3}
  m_Name: VFXSlotFloatN
  m_EditorClassIdentifier: 
  m_Parent: {fileID: 0}
  m_Children: []
  m_UIPosition: {x: 0, y: 0}
  m_UICollapsed: 1
  m_UISuperCollapsed: 0
  m_MasterSlot: {fileID: 114332903524691686}
  m_MasterData:
    m_Owner: {fileID: 114411481055189568}
    m_Value:
      m_Type:
        m_SerializableType: UnityEditor.VFX.FloatN, Assembly-CSharp-Editor-testable,
          Version=0.0.0.0, Culture=neutral, PublicKeyToken=null
      m_SerializableObject: '{"m_Components":[100.0]}'
  m_Property:
    name: b
    m_serializedType:
      m_SerializableType: UnityEditor.VFX.FloatN, Assembly-CSharp-Editor-testable,
        Version=0.0.0.0, Culture=neutral, PublicKeyToken=null
    attributes: []
  m_Direction: 0
  m_LinkedSlots: []
--- !u!114 &114340594850124424
MonoBehaviour:
  m_ObjectHideFlags: 1
  m_PrefabParentObject: {fileID: 0}
  m_PrefabInternal: {fileID: 0}
  m_GameObject: {fileID: 0}
  m_Enabled: 1
  m_EditorHideFlags: 0
  m_Script: {fileID: 11500000, guid: 7d33fb94df928ef4c986f97607706b82, type: 3}
  m_Name: VFXBuiltInParameter
  m_EditorClassIdentifier: 
  m_Parent: {fileID: 114882977597121960}
  m_Children: []
  m_UIPosition: {x: 728.6538, y: 1596.3029}
  m_UICollapsed: 1
  m_UISuperCollapsed: 0
  m_InputSlots: []
  m_OutputSlots:
  - {fileID: 114253461112467484}
  m_expressionOp: 14
--- !u!114 &114367667043676146
MonoBehaviour:
  m_ObjectHideFlags: 1
  m_PrefabParentObject: {fileID: 0}
  m_PrefabInternal: {fileID: 0}
  m_GameObject: {fileID: 0}
  m_Enabled: 1
  m_EditorHideFlags: 0
  m_Script: {fileID: 11500000, guid: f780aa281814f9842a7c076d436932e7, type: 3}
  m_Name: VFXSlotFloat
  m_EditorClassIdentifier: 
  m_Parent: {fileID: 114762544598619578}
  m_Children: []
  m_UIPosition: {x: 0, y: 0}
  m_UICollapsed: 1
  m_UISuperCollapsed: 0
  m_MasterSlot: {fileID: 114762544598619578}
  m_MasterData:
    m_Owner: {fileID: 0}
    m_Value:
      m_Type:
        m_SerializableType: 
      m_SerializableObject: 
  m_Property:
    name: x
    m_serializedType:
      m_SerializableType: System.Single, mscorlib, Version=2.0.0.0, Culture=neutral,
        PublicKeyToken=b77a5c561934e089
    attributes: []
  m_Direction: 0
  m_LinkedSlots: []
--- !u!114 &114368042352985914
MonoBehaviour:
  m_ObjectHideFlags: 1
  m_PrefabParentObject: {fileID: 0}
  m_PrefabInternal: {fileID: 0}
  m_GameObject: {fileID: 0}
  m_Enabled: 1
  m_EditorHideFlags: 0
  m_Script: {fileID: 11500000, guid: f780aa281814f9842a7c076d436932e7, type: 3}
  m_Name: VFXSlotFloat
  m_EditorClassIdentifier: 
  m_Parent: {fileID: 114058967430955488}
  m_Children: []
  m_UIPosition: {x: 0, y: 0}
  m_UICollapsed: 1
  m_UISuperCollapsed: 0
  m_MasterSlot: {fileID: 114058967430955488}
  m_MasterData:
    m_Owner: {fileID: 0}
    m_Value:
      m_Type:
        m_SerializableType: 
      m_SerializableObject: 
  m_Property:
    name: x
    m_serializedType:
      m_SerializableType: System.Single, mscorlib, Version=2.0.0.0, Culture=neutral,
        PublicKeyToken=b77a5c561934e089
    attributes: []
  m_Direction: 1
  m_LinkedSlots: []
--- !u!114 &114368321517584972
MonoBehaviour:
  m_ObjectHideFlags: 1
  m_PrefabParentObject: {fileID: 0}
  m_PrefabInternal: {fileID: 0}
  m_GameObject: {fileID: 0}
  m_Enabled: 1
  m_EditorHideFlags: 0
  m_Script: {fileID: 11500000, guid: 45c2280503cc146439a1c8e25a69d867, type: 3}
  m_Name: VFXOperatorDivide
  m_EditorClassIdentifier: 
  m_Parent: {fileID: 114882977597121960}
  m_Children: []
  m_UIPosition: {x: 93.76347, y: 886.1045}
  m_UICollapsed: 1
  m_UISuperCollapsed: 1
  m_InputSlots:
  - {fileID: 114402326059149842}
  - {fileID: 114291253784287720}
  - {fileID: 114949578186220584}
  m_OutputSlots:
  - {fileID: 114563507258162678}
--- !u!114 &114377985426883594
MonoBehaviour:
  m_ObjectHideFlags: 1
  m_PrefabParentObject: {fileID: 0}
  m_PrefabInternal: {fileID: 0}
  m_GameObject: {fileID: 0}
  m_Enabled: 1
  m_EditorHideFlags: 0
  m_Script: {fileID: 11500000, guid: f780aa281814f9842a7c076d436932e7, type: 3}
  m_Name: VFXSlotFloat
  m_EditorClassIdentifier: 
  m_Parent: {fileID: 114687711517489188}
  m_Children: []
  m_UIPosition: {x: 0, y: 0}
  m_UICollapsed: 1
  m_UISuperCollapsed: 0
  m_MasterSlot: {fileID: 114687711517489188}
  m_MasterData:
    m_Owner: {fileID: 0}
    m_Value:
      m_Type:
        m_SerializableType: 
      m_SerializableObject: 
  m_Property:
    name: y
    m_serializedType:
      m_SerializableType: System.Single, mscorlib, Version=2.0.0.0, Culture=neutral,
        PublicKeyToken=b77a5c561934e089
    attributes: []
  m_Direction: 0
  m_LinkedSlots: []
--- !u!114 &114378656793858300
MonoBehaviour:
  m_ObjectHideFlags: 1
  m_PrefabParentObject: {fileID: 0}
  m_PrefabInternal: {fileID: 0}
  m_GameObject: {fileID: 0}
  m_Enabled: 1
  m_EditorHideFlags: 0
  m_Script: {fileID: 11500000, guid: f780aa281814f9842a7c076d436932e7, type: 3}
  m_Name: VFXSlotFloat
  m_EditorClassIdentifier: 
  m_Parent: {fileID: 0}
  m_Children: []
  m_UIPosition: {x: 0, y: 0}
  m_UICollapsed: 1
  m_UISuperCollapsed: 0
  m_MasterSlot: {fileID: 114378656793858300}
  m_MasterData:
    m_Owner: {fileID: 114322036581150590}
    m_Value:
      m_Type:
        m_SerializableType: System.Single, mscorlib, Version=2.0.0.0, Culture=neutral,
          PublicKeyToken=b77a5c561934e089
      m_SerializableObject: 0
  m_Property:
    name: AngleZ
    m_serializedType:
      m_SerializableType: System.Single, mscorlib, Version=2.0.0.0, Culture=neutral,
        PublicKeyToken=b77a5c561934e089
    attributes: []
  m_Direction: 0
  m_LinkedSlots:
  - {fileID: 114266424075819692}
--- !u!114 &114386013599527706
MonoBehaviour:
  m_ObjectHideFlags: 1
  m_PrefabParentObject: {fileID: 0}
  m_PrefabInternal: {fileID: 0}
  m_GameObject: {fileID: 0}
  m_Enabled: 1
  m_EditorHideFlags: 0
  m_Script: {fileID: 11500000, guid: 330e0fca1717dde4aaa144f48232aa64, type: 3}
  m_Name: VFXParameter
  m_EditorClassIdentifier: 
  m_Parent: {fileID: 114882977597121960}
  m_Children: []
  m_UIPosition: {x: 883.53723, y: 139.33249}
  m_UICollapsed: 0
  m_UISuperCollapsed: 0
  m_InputSlots: []
  m_OutputSlots:
  - {fileID: 114287871694759918}
  m_exposedName: Count
  m_exposed: 0
  m_order: 0
  m_Min:
    m_Type:
      m_SerializableType: 
    m_SerializableObject: 
  m_Max:
    m_Type:
      m_SerializableType: 
    m_SerializableObject: 
--- !u!114 &114387342680083594
MonoBehaviour:
  m_ObjectHideFlags: 1
  m_PrefabParentObject: {fileID: 0}
  m_PrefabInternal: {fileID: 0}
  m_GameObject: {fileID: 0}
  m_Enabled: 1
  m_EditorHideFlags: 0
  m_Script: {fileID: 11500000, guid: a971fa2e110a0ac42ac1d8dae408704b, type: 3}
  m_Name: SetAttribute
  m_EditorClassIdentifier: 
  m_Parent: {fileID: 114566370008860848}
  m_Children: []
  m_UIPosition: {x: 0, y: 0}
  m_UICollapsed: 0
  m_UISuperCollapsed: 0
  m_InputSlots:
  - {fileID: 114583331557659788}
  m_OutputSlots: []
  m_Disabled: 0
  attribute: color
  Composition: 0
  Random: 0
--- !u!114 &114396796427771356
MonoBehaviour:
  m_ObjectHideFlags: 1
  m_PrefabParentObject: {fileID: 0}
  m_PrefabInternal: {fileID: 0}
  m_GameObject: {fileID: 0}
  m_Enabled: 1
  m_EditorHideFlags: 0
  m_Script: {fileID: 11500000, guid: 72e62ef14f8eb8d489f74b5f5543571d, type: 3}
  m_Name: VFXSpawnerBurst
  m_EditorClassIdentifier: 
  m_Parent: {fileID: 114290022498365920}
  m_Children: []
  m_UIPosition: {x: 0, y: 0}
  m_UICollapsed: 0
  m_UISuperCollapsed: 0
  m_InputSlots:
  - {fileID: 114549458337918494}
  - {fileID: 114762544598619578}
  m_OutputSlots: []
  m_Disabled: 0
  advanced: 1
--- !u!114 &114402326059149842
MonoBehaviour:
  m_ObjectHideFlags: 1
  m_PrefabParentObject: {fileID: 0}
  m_PrefabInternal: {fileID: 0}
  m_GameObject: {fileID: 0}
  m_Enabled: 1
  m_EditorHideFlags: 0
  m_Script: {fileID: 11500000, guid: 87c154e0feeee864da39ba7591cf27e7, type: 3}
  m_Name: VFXSlotFloatN
  m_EditorClassIdentifier: 
  m_Parent: {fileID: 0}
  m_Children: []
  m_UIPosition: {x: 0, y: 0}
  m_UICollapsed: 1
  m_UISuperCollapsed: 0
  m_MasterSlot: {fileID: 114402326059149842}
  m_MasterData:
    m_Owner: {fileID: 114368321517584972}
    m_Value:
      m_Type:
        m_SerializableType: UnityEditor.VFX.FloatN, Assembly-CSharp-Editor-testable,
          Version=0.0.0.0, Culture=neutral, PublicKeyToken=null
      m_SerializableObject: '{"m_Components":[1.0]}'
  m_Property:
    name: a
    m_serializedType:
      m_SerializableType: UnityEditor.VFX.FloatN, Assembly-CSharp-Editor-testable,
        Version=0.0.0.0, Culture=neutral, PublicKeyToken=null
    attributes: []
  m_Direction: 0
  m_LinkedSlots:
  - {fileID: 114045286643029058}
--- !u!114 &114411481055189568
MonoBehaviour:
  m_ObjectHideFlags: 1
  m_PrefabParentObject: {fileID: 0}
  m_PrefabInternal: {fileID: 0}
  m_GameObject: {fileID: 0}
  m_Enabled: 1
  m_EditorHideFlags: 0
  m_Script: {fileID: 11500000, guid: 889be8bf1ed0c954a9ed096ce41655ea, type: 3}
  m_Name: VFXOperatorMultiply
  m_EditorClassIdentifier: 
  m_Parent: {fileID: 114882977597121960}
  m_Children: []
  m_UIPosition: {x: 1079.1929, y: 1641.1029}
  m_UICollapsed: 0
  m_UISuperCollapsed: 0
  m_InputSlots:
  - {fileID: 114769601724682348}
  - {fileID: 114332903524691686}
  m_OutputSlots:
  - {fileID: 114266424075819692}
--- !u!114 &114430549975524902
MonoBehaviour:
  m_ObjectHideFlags: 1
  m_PrefabParentObject: {fileID: 0}
  m_PrefabInternal: {fileID: 0}
  m_GameObject: {fileID: 0}
  m_Enabled: 1
  m_EditorHideFlags: 0
  m_Script: {fileID: 11500000, guid: f780aa281814f9842a7c076d436932e7, type: 3}
  m_Name: VFXSlotFloat
  m_EditorClassIdentifier: 
  m_Parent: {fileID: 114557136734788624}
  m_Children: []
  m_UIPosition: {x: 0, y: 0}
  m_UICollapsed: 1
  m_UISuperCollapsed: 0
  m_MasterSlot: {fileID: 114557136734788624}
  m_MasterData:
    m_Owner: {fileID: 0}
    m_Value:
      m_Type:
        m_SerializableType: 
      m_SerializableObject: 
  m_Property:
    name: x
    m_serializedType:
      m_SerializableType: System.Single, mscorlib, Version=2.0.0.0, Culture=neutral,
        PublicKeyToken=b77a5c561934e089
    attributes: []
  m_Direction: 0
  m_LinkedSlots: []
--- !u!114 &114440106970192908
MonoBehaviour:
  m_ObjectHideFlags: 1
  m_PrefabParentObject: {fileID: 0}
  m_PrefabInternal: {fileID: 0}
  m_GameObject: {fileID: 0}
  m_Enabled: 1
  m_EditorHideFlags: 0
  m_Script: {fileID: 11500000, guid: 87c154e0feeee864da39ba7591cf27e7, type: 3}
  m_Name: VFXSlotFloatN
  m_EditorClassIdentifier: 
  m_Parent: {fileID: 0}
  m_Children: []
  m_UIPosition: {x: 0, y: 0}
  m_UICollapsed: 1
  m_UISuperCollapsed: 0
  m_MasterSlot: {fileID: 114440106970192908}
  m_MasterData:
    m_Owner: {fileID: 114266831729719686}
    m_Value:
      m_Type:
        m_SerializableType: UnityEditor.VFX.FloatN, Assembly-CSharp-Editor-testable,
          Version=0.0.0.0, Culture=neutral, PublicKeyToken=null
      m_SerializableObject: '{"m_Components":[2.0]}'
  m_Property:
    name: b
    m_serializedType:
      m_SerializableType: UnityEditor.VFX.FloatN, Assembly-CSharp-Editor-testable,
        Version=0.0.0.0, Culture=neutral, PublicKeyToken=null
    attributes: []
  m_Direction: 0
  m_LinkedSlots: []
--- !u!114 &114466645658381494
MonoBehaviour:
  m_ObjectHideFlags: 1
  m_PrefabParentObject: {fileID: 0}
  m_PrefabInternal: {fileID: 0}
  m_GameObject: {fileID: 0}
  m_Enabled: 1
  m_EditorHideFlags: 0
  m_Script: {fileID: 11500000, guid: f780aa281814f9842a7c076d436932e7, type: 3}
  m_Name: VFXSlotFloat
  m_EditorClassIdentifier: 
  m_Parent: {fileID: 0}
  m_Children: []
  m_UIPosition: {x: 0, y: 0}
  m_UICollapsed: 1
  m_UISuperCollapsed: 0
  m_MasterSlot: {fileID: 114466645658381494}
  m_MasterData:
    m_Owner: {fileID: 114007868087487496}
    m_Value:
      m_Type:
        m_SerializableType: System.Single, mscorlib, Version=2.0.0.0, Culture=neutral,
          PublicKeyToken=b77a5c561934e089
      m_SerializableObject: 0
  m_Property:
    name: time
    m_serializedType:
      m_SerializableType: System.Single, mscorlib, Version=2.0.0.0, Culture=neutral,
        PublicKeyToken=b77a5c561934e089
    attributes:
    - m_Type: 3
      m_Min: -Infinity
      m_Max: Infinity
      m_Tooltip: The time along the gradient to take a sample from.
    - m_Type: 0
      m_Min: 0
      m_Max: 1
      m_Tooltip: 
  m_Direction: 0
  m_LinkedSlots:
  - {fileID: 114255353902223418}
--- !u!114 &114475261228774300
MonoBehaviour:
  m_ObjectHideFlags: 1
  m_PrefabParentObject: {fileID: 0}
  m_PrefabInternal: {fileID: 0}
  m_GameObject: {fileID: 0}
  m_Enabled: 1
  m_EditorHideFlags: 0
  m_Script: {fileID: 11500000, guid: f780aa281814f9842a7c076d436932e7, type: 3}
  m_Name: VFXSlotFloat
  m_EditorClassIdentifier: 
  m_Parent: {fileID: 114957132541503948}
  m_Children: []
  m_UIPosition: {x: 0, y: 0}
  m_UICollapsed: 1
  m_UISuperCollapsed: 0
  m_MasterSlot: {fileID: 114696892658596888}
  m_MasterData:
    m_Owner: {fileID: 0}
    m_Value:
      m_Type:
        m_SerializableType: 
      m_SerializableObject: 
  m_Property:
    name: y
    m_serializedType:
      m_SerializableType: System.Single, mscorlib, Version=2.0.0.0, Culture=neutral,
        PublicKeyToken=b77a5c561934e089
    attributes: []
  m_Direction: 0
  m_LinkedSlots: []
--- !u!114 &114481607701988202
MonoBehaviour:
  m_ObjectHideFlags: 1
  m_PrefabParentObject: {fileID: 0}
  m_PrefabInternal: {fileID: 0}
  m_GameObject: {fileID: 0}
  m_Enabled: 1
  m_EditorHideFlags: 0
  m_Script: {fileID: 11500000, guid: f780aa281814f9842a7c076d436932e7, type: 3}
  m_Name: VFXSlotFloat
  m_EditorClassIdentifier: 
  m_Parent: {fileID: 114512672187389788}
  m_Children: []
  m_UIPosition: {x: 0, y: 0}
  m_UICollapsed: 1
  m_UISuperCollapsed: 0
  m_MasterSlot: {fileID: 114512672187389788}
  m_MasterData:
    m_Owner: {fileID: 0}
    m_Value:
      m_Type:
        m_SerializableType: 
      m_SerializableObject: 
  m_Property:
    name: x
    m_serializedType:
      m_SerializableType: System.Single, mscorlib, Version=2.0.0.0, Culture=neutral,
        PublicKeyToken=b77a5c561934e089
    attributes: []
  m_Direction: 1
  m_LinkedSlots: []
--- !u!114 &114484650200120130
MonoBehaviour:
  m_ObjectHideFlags: 1
  m_PrefabParentObject: {fileID: 0}
  m_PrefabInternal: {fileID: 0}
  m_GameObject: {fileID: 0}
  m_Enabled: 1
  m_EditorHideFlags: 0
  m_Script: {fileID: 11500000, guid: f780aa281814f9842a7c076d436932e7, type: 3}
  m_Name: VFXSlotFloat
  m_EditorClassIdentifier: 
  m_Parent: {fileID: 114241381865323760}
  m_Children: []
  m_UIPosition: {x: 0, y: 0}
  m_UICollapsed: 1
  m_UISuperCollapsed: 0
  m_MasterSlot: {fileID: 114696892658596888}
  m_MasterData:
    m_Owner: {fileID: 0}
    m_Value:
      m_Type:
        m_SerializableType: 
      m_SerializableObject: 
  m_Property:
    name: x
    m_serializedType:
      m_SerializableType: System.Single, mscorlib, Version=2.0.0.0, Culture=neutral,
        PublicKeyToken=b77a5c561934e089
    attributes: []
  m_Direction: 0
  m_LinkedSlots: []
--- !u!114 &114512672187389788
MonoBehaviour:
  m_ObjectHideFlags: 1
  m_PrefabParentObject: {fileID: 0}
  m_PrefabInternal: {fileID: 0}
  m_GameObject: {fileID: 0}
  m_Enabled: 1
  m_EditorHideFlags: 0
  m_Script: {fileID: 11500000, guid: c499060cea9bbb24b8d723eafa343303, type: 3}
  m_Name: VFXSlotFloat4
  m_EditorClassIdentifier: 
  m_Parent: {fileID: 0}
  m_Children:
  - {fileID: 114481607701988202}
  - {fileID: 114567363257184370}
  - {fileID: 114139261097856136}
  - {fileID: 114975229371508652}
  m_UIPosition: {x: 0, y: 0}
  m_UICollapsed: 1
  m_UISuperCollapsed: 0
  m_MasterSlot: {fileID: 114512672187389788}
  m_MasterData:
    m_Owner: {fileID: 114024695333488094}
    m_Value:
      m_Type:
        m_SerializableType: UnityEngine.Vector4, UnityEngine.CoreModule, Version=0.0.0.0,
          Culture=neutral, PublicKeyToken=null
      m_SerializableObject: 
  m_Property:
    name: o
    m_serializedType:
      m_SerializableType: UnityEngine.Vector4, UnityEngine.CoreModule, Version=0.0.0.0,
        Culture=neutral, PublicKeyToken=null
    attributes: []
  m_Direction: 1
  m_LinkedSlots:
  - {fileID: 114774088737312600}
--- !u!114 &114520661121336600
MonoBehaviour:
  m_ObjectHideFlags: 1
  m_PrefabParentObject: {fileID: 0}
  m_PrefabInternal: {fileID: 0}
  m_GameObject: {fileID: 0}
  m_Enabled: 1
  m_EditorHideFlags: 0
  m_Script: {fileID: 11500000, guid: c499060cea9bbb24b8d723eafa343303, type: 3}
  m_Name: VFXSlotFloat4
  m_EditorClassIdentifier: 
  m_Parent: {fileID: 0}
  m_Children:
  - {fileID: 114252251250855854}
  - {fileID: 114694708214712294}
  - {fileID: 114312238625360348}
  - {fileID: 114582671267284890}
  m_UIPosition: {x: 0, y: 0}
  m_UICollapsed: 1
  m_UISuperCollapsed: 0
  m_MasterSlot: {fileID: 114520661121336600}
  m_MasterData:
    m_Owner: {fileID: 114707914934336988}
    m_Value:
      m_Type:
        m_SerializableType: UnityEngine.Vector4, UnityEngine.CoreModule, Version=0.0.0.0,
          Culture=neutral, PublicKeyToken=null
      m_SerializableObject: '{"x":0.0,"y":0.0,"z":0.0,"w":0.0}'
  m_Property:
    name: s
    m_serializedType:
      m_SerializableType: UnityEngine.Vector4, UnityEngine.CoreModule, Version=0.0.0.0,
        Culture=neutral, PublicKeyToken=null
    attributes: []
  m_Direction: 1
  m_LinkedSlots:
  - {fileID: 114849303064702680}
--- !u!114 &114533731294852340
MonoBehaviour:
  m_ObjectHideFlags: 1
  m_PrefabParentObject: {fileID: 0}
  m_PrefabInternal: {fileID: 0}
  m_GameObject: {fileID: 0}
  m_Enabled: 1
  m_EditorHideFlags: 0
  m_Script: {fileID: 11500000, guid: f780aa281814f9842a7c076d436932e7, type: 3}
  m_Name: VFXSlotFloat
  m_EditorClassIdentifier: 
  m_Parent: {fileID: 114957132541503948}
  m_Children: []
  m_UIPosition: {x: 0, y: 0}
  m_UICollapsed: 1
  m_UISuperCollapsed: 0
  m_MasterSlot: {fileID: 114696892658596888}
  m_MasterData:
    m_Owner: {fileID: 0}
    m_Value:
      m_Type:
        m_SerializableType: 
      m_SerializableObject: 
  m_Property:
    name: z
    m_serializedType:
      m_SerializableType: System.Single, mscorlib, Version=2.0.0.0, Culture=neutral,
        PublicKeyToken=b77a5c561934e089
    attributes: []
  m_Direction: 0
  m_LinkedSlots: []
--- !u!114 &114537105779611658
MonoBehaviour:
  m_ObjectHideFlags: 1
  m_PrefabParentObject: {fileID: 0}
  m_PrefabInternal: {fileID: 0}
  m_GameObject: {fileID: 0}
  m_Enabled: 1
  m_EditorHideFlags: 0
  m_Script: {fileID: 11500000, guid: f780aa281814f9842a7c076d436932e7, type: 3}
  m_Name: VFXSlotFloat
  m_EditorClassIdentifier: 
  m_Parent: {fileID: 0}
  m_Children: []
  m_UIPosition: {x: 0, y: 0}
  m_UICollapsed: 1
  m_UISuperCollapsed: 0
  m_MasterSlot: {fileID: 114537105779611658}
  m_MasterData:
    m_Owner: {fileID: 114305181611425872}
    m_Value:
      m_Type:
        m_SerializableType: System.Single, mscorlib, Version=2.0.0.0, Culture=neutral,
          PublicKeyToken=b77a5c561934e089
      m_SerializableObject: 24
  m_Property:
    name: o
    m_serializedType:
      m_SerializableType: System.Single, mscorlib, Version=2.0.0.0, Culture=neutral,
        PublicKeyToken=b77a5c561934e089
    attributes: []
  m_Direction: 1
  m_LinkedSlots:
  - {fileID: 114323310008585670}
  - {fileID: 114291253784287720}
--- !u!114 &114541906844105306
MonoBehaviour:
  m_ObjectHideFlags: 1
  m_PrefabParentObject: {fileID: 0}
  m_PrefabInternal: {fileID: 0}
  m_GameObject: {fileID: 0}
  m_Enabled: 1
  m_EditorHideFlags: 0
  m_Script: {fileID: 11500000, guid: f780aa281814f9842a7c076d436932e7, type: 3}
  m_Name: VFXSlotFloat
  m_EditorClassIdentifier: 
  m_Parent: {fileID: 0}
  m_Children: []
  m_UIPosition: {x: 0, y: 0}
  m_UICollapsed: 1
  m_UISuperCollapsed: 0
  m_MasterSlot: {fileID: 114541906844105306}
  m_MasterData:
    m_Owner: {fileID: 114239882570484514}
    m_Value:
      m_Type:
        m_SerializableType: System.Single, mscorlib, Version=2.0.0.0, Culture=neutral,
          PublicKeyToken=b77a5c561934e089
      m_SerializableObject: 0.5
  m_Property:
    name: SizeX
    m_serializedType:
      m_SerializableType: System.Single, mscorlib, Version=2.0.0.0, Culture=neutral,
        PublicKeyToken=b77a5c561934e089
    attributes: []
  m_Direction: 0
  m_LinkedSlots: []
--- !u!114 &114549458337918494
MonoBehaviour:
  m_ObjectHideFlags: 1
  m_PrefabParentObject: {fileID: 0}
  m_PrefabInternal: {fileID: 0}
  m_GameObject: {fileID: 0}
  m_Enabled: 1
  m_EditorHideFlags: 0
  m_Script: {fileID: 11500000, guid: 1b2b751071c7fc14f9fa503163991826, type: 3}
  m_Name: VFXSlotFloat2
  m_EditorClassIdentifier: 
  m_Parent: {fileID: 0}
  m_Children:
  - {fileID: 114672162343317884}
  - {fileID: 114193565550448972}
  m_UIPosition: {x: 0, y: 0}
  m_UICollapsed: 1
  m_UISuperCollapsed: 0
  m_MasterSlot: {fileID: 114549458337918494}
  m_MasterData:
    m_Owner: {fileID: 114396796427771356}
    m_Value:
      m_Type:
        m_SerializableType: UnityEngine.Vector2, UnityEngine.CoreModule, Version=0.0.0.0,
          Culture=neutral, PublicKeyToken=null
      m_SerializableObject: '{"x":0.0,"y":10.0}'
  m_Property:
    name: Count
    m_serializedType:
      m_SerializableType: UnityEngine.Vector2, UnityEngine.CoreModule, Version=0.0.0.0,
        Culture=neutral, PublicKeyToken=null
    attributes: []
  m_Direction: 0
  m_LinkedSlots:
  - {fileID: 114287871694759918}
--- !u!114 &114550518975982552
MonoBehaviour:
  m_ObjectHideFlags: 1
  m_PrefabParentObject: {fileID: 0}
  m_PrefabInternal: {fileID: 0}
  m_GameObject: {fileID: 0}
  m_Enabled: 1
  m_EditorHideFlags: 0
  m_Script: {fileID: 11500000, guid: f780aa281814f9842a7c076d436932e7, type: 3}
  m_Name: VFXSlotFloat
  m_EditorClassIdentifier: 
  m_Parent: {fileID: 114103822428470506}
  m_Children: []
  m_UIPosition: {x: 0, y: 0}
  m_UICollapsed: 1
  m_UISuperCollapsed: 0
  m_MasterSlot: {fileID: 114589956495009732}
  m_MasterData:
    m_Owner: {fileID: 0}
    m_Value:
      m_Type:
        m_SerializableType: 
      m_SerializableObject: 
  m_Property:
    name: x
    m_serializedType:
      m_SerializableType: System.Single, mscorlib, Version=2.0.0.0, Culture=neutral,
        PublicKeyToken=b77a5c561934e089
    attributes: []
  m_Direction: 0
  m_LinkedSlots: []
--- !u!114 &114555362305106232
MonoBehaviour:
  m_ObjectHideFlags: 1
  m_PrefabParentObject: {fileID: 0}
  m_PrefabInternal: {fileID: 0}
  m_GameObject: {fileID: 0}
  m_Enabled: 1
  m_EditorHideFlags: 0
  m_Script: {fileID: 11500000, guid: f780aa281814f9842a7c076d436932e7, type: 3}
  m_Name: VFXSlotFloat
  m_EditorClassIdentifier: 
  m_Parent: {fileID: 114605878397257994}
  m_Children: []
  m_UIPosition: {x: 0, y: 0}
  m_UICollapsed: 1
  m_UISuperCollapsed: 0
  m_MasterSlot: {fileID: 114605878397257994}
  m_MasterData:
    m_Owner: {fileID: 0}
    m_Value:
      m_Type:
        m_SerializableType: 
      m_SerializableObject: 
  m_Property:
    name: y
    m_serializedType:
      m_SerializableType: System.Single, mscorlib, Version=2.0.0.0, Culture=neutral,
        PublicKeyToken=b77a5c561934e089
    attributes: []
  m_Direction: 1
  m_LinkedSlots: []
--- !u!114 &114557136734788624
MonoBehaviour:
  m_ObjectHideFlags: 1
  m_PrefabParentObject: {fileID: 0}
  m_PrefabInternal: {fileID: 0}
  m_GameObject: {fileID: 0}
  m_Enabled: 1
  m_EditorHideFlags: 0
  m_Script: {fileID: 11500000, guid: ac39bd03fca81b849929b9c966f1836a, type: 3}
  m_Name: VFXSlotFloat3
  m_EditorClassIdentifier: 
  m_Parent: {fileID: 0}
  m_Children:
  - {fileID: 114430549975524902}
  - {fileID: 114788554424273958}
  - {fileID: 114073275903139812}
  m_UIPosition: {x: 0, y: 0}
  m_UICollapsed: 1
  m_UISuperCollapsed: 0
  m_MasterSlot: {fileID: 114557136734788624}
  m_MasterData:
    m_Owner: {fileID: 114150574329384376}
    m_Value:
      m_Type:
        m_SerializableType: UnityEngine.Vector3, UnityEngine.CoreModule, Version=0.0.0.0,
          Culture=neutral, PublicKeyToken=null
      m_SerializableObject: '{"x":1.0,"y":1.0,"z":0.0}'
  m_Property:
    name: Pivot
    m_serializedType:
      m_SerializableType: UnityEngine.Vector3, UnityEngine.CoreModule, Version=0.0.0.0,
        Culture=neutral, PublicKeyToken=null
    attributes: []
  m_Direction: 0
  m_LinkedSlots: []
--- !u!114 &114562969258935360
MonoBehaviour:
  m_ObjectHideFlags: 1
  m_PrefabParentObject: {fileID: 0}
  m_PrefabInternal: {fileID: 0}
  m_GameObject: {fileID: 0}
  m_Enabled: 1
  m_EditorHideFlags: 0
  m_Script: {fileID: 11500000, guid: f780aa281814f9842a7c076d436932e7, type: 3}
  m_Name: VFXSlotFloat
  m_EditorClassIdentifier: 
  m_Parent: {fileID: 114605878397257994}
  m_Children: []
  m_UIPosition: {x: 0, y: 0}
  m_UICollapsed: 1
  m_UISuperCollapsed: 0
  m_MasterSlot: {fileID: 114605878397257994}
  m_MasterData:
    m_Owner: {fileID: 0}
    m_Value:
      m_Type:
        m_SerializableType: 
      m_SerializableObject: 
  m_Property:
    name: x
    m_serializedType:
      m_SerializableType: System.Single, mscorlib, Version=2.0.0.0, Culture=neutral,
        PublicKeyToken=b77a5c561934e089
    attributes: []
  m_Direction: 1
  m_LinkedSlots: []
--- !u!114 &114563507258162678
MonoBehaviour:
  m_ObjectHideFlags: 1
  m_PrefabParentObject: {fileID: 0}
  m_PrefabInternal: {fileID: 0}
  m_GameObject: {fileID: 0}
  m_Enabled: 1
  m_EditorHideFlags: 0
  m_Script: {fileID: 11500000, guid: f780aa281814f9842a7c076d436932e7, type: 3}
  m_Name: VFXSlotFloat
  m_EditorClassIdentifier: 
  m_Parent: {fileID: 0}
  m_Children: []
  m_UIPosition: {x: 0, y: 0}
  m_UICollapsed: 1
  m_UISuperCollapsed: 0
  m_MasterSlot: {fileID: 114563507258162678}
  m_MasterData:
    m_Owner: {fileID: 114368321517584972}
    m_Value:
      m_Type:
        m_SerializableType: System.Single, mscorlib, Version=2.0.0.0, Culture=neutral,
          PublicKeyToken=b77a5c561934e089
      m_SerializableObject: 
  m_Property:
    name: o
    m_serializedType:
      m_SerializableType: System.Single, mscorlib, Version=2.0.0.0, Culture=neutral,
        PublicKeyToken=b77a5c561934e089
    attributes: []
  m_Direction: 1
  m_LinkedSlots:
  - {fileID: 114697155884213714}
  - {fileID: 114257740782448228}
--- !u!114 &114566370008860848
MonoBehaviour:
  m_ObjectHideFlags: 1
  m_PrefabParentObject: {fileID: 0}
  m_PrefabInternal: {fileID: 0}
  m_GameObject: {fileID: 0}
  m_Enabled: 1
  m_EditorHideFlags: 0
  m_Script: {fileID: 11500000, guid: 9dfea48843f53fc438eabc12a3a30abc, type: 3}
  m_Name: VFXBasicInitialize
  m_EditorClassIdentifier: 
  m_Parent: {fileID: 114882977597121960}
  m_Children:
  - {fileID: 114387342680083594}
  - {fileID: 114184143179556968}
  m_UIPosition: {x: 1533.8474, y: 667.65533}
  m_UICollapsed: 0
  m_UISuperCollapsed: 0
  m_InputSlots:
  - {fileID: 114696892658596888}
  m_OutputSlots: []
  m_Data: {fileID: 114278490781935024}
  m_InputFlowSlot:
  - link:
    - context: {fileID: 114290022498365920}
      slotIndex: 0
  m_OutputFlowSlot:
  - link:
    - context: {fileID: 114889596446218778}
      slotIndex: 0
--- !u!114 &114567363257184370
MonoBehaviour:
  m_ObjectHideFlags: 1
  m_PrefabParentObject: {fileID: 0}
  m_PrefabInternal: {fileID: 0}
  m_GameObject: {fileID: 0}
  m_Enabled: 1
  m_EditorHideFlags: 0
  m_Script: {fileID: 11500000, guid: f780aa281814f9842a7c076d436932e7, type: 3}
  m_Name: VFXSlotFloat
  m_EditorClassIdentifier: 
  m_Parent: {fileID: 114512672187389788}
  m_Children: []
  m_UIPosition: {x: 0, y: 0}
  m_UICollapsed: 1
  m_UISuperCollapsed: 0
  m_MasterSlot: {fileID: 114512672187389788}
  m_MasterData:
    m_Owner: {fileID: 0}
    m_Value:
      m_Type:
        m_SerializableType: 
      m_SerializableObject: 
  m_Property:
    name: y
    m_serializedType:
      m_SerializableType: System.Single, mscorlib, Version=2.0.0.0, Culture=neutral,
        PublicKeyToken=b77a5c561934e089
    attributes: []
  m_Direction: 1
  m_LinkedSlots: []
--- !u!114 &114582671267284890
MonoBehaviour:
  m_ObjectHideFlags: 1
  m_PrefabParentObject: {fileID: 0}
  m_PrefabInternal: {fileID: 0}
  m_GameObject: {fileID: 0}
  m_Enabled: 1
  m_EditorHideFlags: 0
  m_Script: {fileID: 11500000, guid: f780aa281814f9842a7c076d436932e7, type: 3}
  m_Name: VFXSlotFloat
  m_EditorClassIdentifier: 
  m_Parent: {fileID: 114520661121336600}
  m_Children: []
  m_UIPosition: {x: 0, y: 0}
  m_UICollapsed: 1
  m_UISuperCollapsed: 0
  m_MasterSlot: {fileID: 114520661121336600}
  m_MasterData:
    m_Owner: {fileID: 0}
    m_Value:
      m_Type:
        m_SerializableType: 
      m_SerializableObject: 
  m_Property:
    name: w
    m_serializedType:
      m_SerializableType: System.Single, mscorlib, Version=2.0.0.0, Culture=neutral,
        PublicKeyToken=b77a5c561934e089
    attributes: []
  m_Direction: 1
  m_LinkedSlots: []
--- !u!114 &114583331557659788
MonoBehaviour:
  m_ObjectHideFlags: 1
  m_PrefabParentObject: {fileID: 0}
  m_PrefabInternal: {fileID: 0}
  m_GameObject: {fileID: 0}
  m_Enabled: 1
  m_EditorHideFlags: 0
  m_Script: {fileID: 11500000, guid: ac39bd03fca81b849929b9c966f1836a, type: 3}
  m_Name: VFXSlotFloat3
  m_EditorClassIdentifier: 
  m_Parent: {fileID: 0}
  m_Children:
  - {fileID: 114849442983901142}
  - {fileID: 114201318073856406}
  - {fileID: 114187836975833114}
  m_UIPosition: {x: 0, y: 0}
  m_UICollapsed: 1
  m_UISuperCollapsed: 0
  m_MasterSlot: {fileID: 114583331557659788}
  m_MasterData:
    m_Owner: {fileID: 114387342680083594}
    m_Value:
      m_Type:
        m_SerializableType: UnityEngine.Vector3, UnityEngine.CoreModule, Version=0.0.0.0,
          Culture=neutral, PublicKeyToken=null
      m_SerializableObject: '{"x":1.0,"y":1.0,"z":1.0}'
  m_Property:
    name: Color
    m_serializedType:
      m_SerializableType: UnityEngine.Vector3, UnityEngine.CoreModule, Version=0.0.0.0,
        Culture=neutral, PublicKeyToken=null
    attributes:
    - m_Type: 5
      m_Min: -Infinity
      m_Max: Infinity
      m_Tooltip: 
  m_Direction: 0
  m_LinkedSlots:
  - {fileID: 114605878397257994}
--- !u!114 &114585630848792076
MonoBehaviour:
  m_ObjectHideFlags: 1
  m_PrefabParentObject: {fileID: 0}
  m_PrefabInternal: {fileID: 0}
  m_GameObject: {fileID: 0}
  m_Enabled: 1
  m_EditorHideFlags: 0
  m_Script: {fileID: 11500000, guid: f780aa281814f9842a7c076d436932e7, type: 3}
  m_Name: VFXSlotFloat
  m_EditorClassIdentifier: 
  m_Parent: {fileID: 114624924747082904}
  m_Children: []
  m_UIPosition: {x: 0, y: 0}
  m_UICollapsed: 1
  m_UISuperCollapsed: 0
  m_MasterSlot: {fileID: 114101551670738220}
  m_MasterData:
    m_Owner: {fileID: 0}
    m_Value:
      m_Type:
        m_SerializableType: 
      m_SerializableObject: 
  m_Property:
    name: y
    m_serializedType:
      m_SerializableType: System.Single, mscorlib, Version=2.0.0.0, Culture=neutral,
        PublicKeyToken=b77a5c561934e089
    attributes: []
  m_Direction: 0
  m_LinkedSlots: []
--- !u!114 &114589956495009732
MonoBehaviour:
  m_ObjectHideFlags: 1
  m_PrefabParentObject: {fileID: 0}
  m_PrefabInternal: {fileID: 0}
  m_GameObject: {fileID: 0}
  m_Enabled: 1
  m_EditorHideFlags: 0
  m_Script: {fileID: 11500000, guid: 1b605c022ee79394a8a776c0869b3f9a, type: 3}
  m_Name: VFXSlot
  m_EditorClassIdentifier: 
  m_Parent: {fileID: 0}
  m_Children:
  - {fileID: 114103822428470506}
  - {fileID: 114674863296663900}
  - {fileID: 114081945902699322}
  m_UIPosition: {x: 0, y: 0}
  m_UICollapsed: 1
  m_UISuperCollapsed: 0
  m_MasterSlot: {fileID: 114589956495009732}
  m_MasterData:
    m_Owner: {fileID: 114184143179556968}
    m_Value:
      m_Type:
        m_SerializableType: UnityEditor.VFX.ArcSphere, Assembly-CSharp-Editor-testable,
          Version=0.0.0.0, Culture=neutral, PublicKeyToken=null
      m_SerializableObject: '{"space":0,"center":{"x":0.0,"y":0.0,"z":0.0},"radius":1.0,"arc":6.2831854820251469}'
  m_Property:
    name: Sphere
    m_serializedType:
      m_SerializableType: UnityEditor.VFX.ArcSphere, Assembly-CSharp-Editor-testable,
        Version=0.0.0.0, Culture=neutral, PublicKeyToken=null
    attributes:
    - m_Type: 3
      m_Min: -Infinity
      m_Max: Infinity
      m_Tooltip: The sphere used for positioning particles.
  m_Direction: 0
  m_LinkedSlots: []
--- !u!114 &114605878397257994
MonoBehaviour:
  m_ObjectHideFlags: 1
  m_PrefabParentObject: {fileID: 0}
  m_PrefabInternal: {fileID: 0}
  m_GameObject: {fileID: 0}
  m_Enabled: 1
  m_EditorHideFlags: 0
  m_Script: {fileID: 11500000, guid: c499060cea9bbb24b8d723eafa343303, type: 3}
  m_Name: VFXSlotFloat4
  m_EditorClassIdentifier: 
  m_Parent: {fileID: 0}
  m_Children:
  - {fileID: 114562969258935360}
  - {fileID: 114555362305106232}
  - {fileID: 114688236979182264}
  - {fileID: 114013303345390702}
  m_UIPosition: {x: 0, y: 0}
  m_UICollapsed: 1
  m_UISuperCollapsed: 0
  m_MasterSlot: {fileID: 114605878397257994}
  m_MasterData:
    m_Owner: {fileID: 114266831729719686}
    m_Value:
      m_Type:
        m_SerializableType: UnityEngine.Vector4, UnityEngine.CoreModule, Version=0.0.0.0,
          Culture=neutral, PublicKeyToken=null
      m_SerializableObject: 
  m_Property:
    name: o
    m_serializedType:
      m_SerializableType: UnityEngine.Vector4, UnityEngine.CoreModule, Version=0.0.0.0,
        Culture=neutral, PublicKeyToken=null
    attributes: []
  m_Direction: 1
  m_LinkedSlots:
  - {fileID: 114583331557659788}
--- !u!114 &114615797442467744
MonoBehaviour:
  m_ObjectHideFlags: 0
  m_PrefabParentObject: {fileID: 0}
  m_PrefabInternal: {fileID: 0}
  m_GameObject: {fileID: 0}
  m_Enabled: 1
  m_EditorHideFlags: 0
  m_Script: {fileID: 11500000, guid: dd023f92c379f8b4daa3799f524ec9e6, type: 3}
  m_Name: VFXDataSpawnEvent
  m_EditorClassIdentifier: 
  m_Parent: {fileID: 0}
  m_Children: []
  m_UIPosition: {x: 0, y: 0}
  m_UICollapsed: 1
  m_Owners:
  - {fileID: 114290022498365920}
--- !u!114 &114624924747082904
MonoBehaviour:
  m_ObjectHideFlags: 1
  m_PrefabParentObject: {fileID: 0}
  m_PrefabInternal: {fileID: 0}
  m_GameObject: {fileID: 0}
  m_Enabled: 1
  m_EditorHideFlags: 0
  m_Script: {fileID: 11500000, guid: ac39bd03fca81b849929b9c966f1836a, type: 3}
  m_Name: VFXSlotFloat3
  m_EditorClassIdentifier: 
  m_Parent: {fileID: 114101551670738220}
  m_Children:
  - {fileID: 114948582099933208}
  - {fileID: 114585630848792076}
  - {fileID: 114929185450023830}
  m_UIPosition: {x: 0, y: 0}
  m_UICollapsed: 1
  m_UISuperCollapsed: 0
  m_MasterSlot: {fileID: 114101551670738220}
  m_MasterData:
    m_Owner: {fileID: 0}
    m_Value:
      m_Type:
        m_SerializableType: 
      m_SerializableObject: 
  m_Property:
    name: position
    m_serializedType:
      m_SerializableType: UnityEngine.Vector3, UnityEngine.CoreModule, Version=0.0.0.0,
        Culture=neutral, PublicKeyToken=null
    attributes:
    - m_Type: 3
      m_Min: -Infinity
      m_Max: Infinity
      m_Tooltip: The position.
  m_Direction: 0
  m_LinkedSlots: []
--- !u!114 &114645402948428466
MonoBehaviour:
  m_ObjectHideFlags: 1
  m_PrefabParentObject: {fileID: 0}
  m_PrefabInternal: {fileID: 0}
  m_GameObject: {fileID: 0}
  m_Enabled: 1
  m_EditorHideFlags: 0
  m_Script: {fileID: 11500000, guid: f780aa281814f9842a7c076d436932e7, type: 3}
  m_Name: VFXSlotFloat
  m_EditorClassIdentifier: 
  m_Parent: {fileID: 114058967430955488}
  m_Children: []
  m_UIPosition: {x: 0, y: 0}
  m_UICollapsed: 1
  m_UISuperCollapsed: 0
  m_MasterSlot: {fileID: 114058967430955488}
  m_MasterData:
    m_Owner: {fileID: 0}
    m_Value:
      m_Type:
        m_SerializableType: 
      m_SerializableObject: 
  m_Property:
    name: z
    m_serializedType:
      m_SerializableType: System.Single, mscorlib, Version=2.0.0.0, Culture=neutral,
        PublicKeyToken=b77a5c561934e089
    attributes: []
  m_Direction: 1
  m_LinkedSlots: []
--- !u!114 &114665126499850516
MonoBehaviour:
  m_ObjectHideFlags: 1
  m_PrefabParentObject: {fileID: 0}
  m_PrefabInternal: {fileID: 0}
  m_GameObject: {fileID: 0}
  m_Enabled: 1
  m_EditorHideFlags: 0
  m_Script: {fileID: 11500000, guid: f780aa281814f9842a7c076d436932e7, type: 3}
  m_Name: VFXSlotFloat
  m_EditorClassIdentifier: 
  m_Parent: {fileID: 114762544598619578}
  m_Children: []
  m_UIPosition: {x: 0, y: 0}
  m_UICollapsed: 1
  m_UISuperCollapsed: 0
  m_MasterSlot: {fileID: 114762544598619578}
  m_MasterData:
    m_Owner: {fileID: 0}
    m_Value:
      m_Type:
        m_SerializableType: 
      m_SerializableObject: 
  m_Property:
    name: y
    m_serializedType:
      m_SerializableType: System.Single, mscorlib, Version=2.0.0.0, Culture=neutral,
        PublicKeyToken=b77a5c561934e089
    attributes: []
  m_Direction: 0
  m_LinkedSlots: []
--- !u!114 &114672162343317884
MonoBehaviour:
  m_ObjectHideFlags: 1
  m_PrefabParentObject: {fileID: 0}
  m_PrefabInternal: {fileID: 0}
  m_GameObject: {fileID: 0}
  m_Enabled: 1
  m_EditorHideFlags: 0
  m_Script: {fileID: 11500000, guid: f780aa281814f9842a7c076d436932e7, type: 3}
  m_Name: VFXSlotFloat
  m_EditorClassIdentifier: 
  m_Parent: {fileID: 114549458337918494}
  m_Children: []
  m_UIPosition: {x: 0, y: 0}
  m_UICollapsed: 1
  m_UISuperCollapsed: 0
  m_MasterSlot: {fileID: 114549458337918494}
  m_MasterData:
    m_Owner: {fileID: 0}
    m_Value:
      m_Type:
        m_SerializableType: 
      m_SerializableObject: 
  m_Property:
    name: x
    m_serializedType:
      m_SerializableType: System.Single, mscorlib, Version=2.0.0.0, Culture=neutral,
        PublicKeyToken=b77a5c561934e089
    attributes: []
  m_Direction: 0
  m_LinkedSlots: []
--- !u!114 &114673282907514836
MonoBehaviour:
  m_ObjectHideFlags: 1
  m_PrefabParentObject: {fileID: 0}
  m_PrefabInternal: {fileID: 0}
  m_GameObject: {fileID: 0}
  m_Enabled: 1
  m_EditorHideFlags: 0
  m_Script: {fileID: 11500000, guid: 1dcc2591daffdc54595e30514383d77b, type: 3}
  m_Name: VFXOperatorModulo
  m_EditorClassIdentifier: 
  m_Parent: {fileID: 114882977597121960}
  m_Children: []
  m_UIPosition: {x: -122.53094, y: 789.68823}
  m_UICollapsed: 1
  m_UISuperCollapsed: 1
  m_InputSlots:
  - {fileID: 114919107248435744}
  - {fileID: 114323310008585670}
  m_OutputSlots:
  - {fileID: 114045286643029058}
--- !u!114 &114674863296663900
MonoBehaviour:
  m_ObjectHideFlags: 1
  m_PrefabParentObject: {fileID: 0}
  m_PrefabInternal: {fileID: 0}
  m_GameObject: {fileID: 0}
  m_Enabled: 1
  m_EditorHideFlags: 0
  m_Script: {fileID: 11500000, guid: f780aa281814f9842a7c076d436932e7, type: 3}
  m_Name: VFXSlotFloat
  m_EditorClassIdentifier: 
  m_Parent: {fileID: 114589956495009732}
  m_Children: []
  m_UIPosition: {x: 0, y: 0}
  m_UICollapsed: 1
  m_UISuperCollapsed: 0
  m_MasterSlot: {fileID: 114589956495009732}
  m_MasterData:
    m_Owner: {fileID: 0}
    m_Value:
      m_Type:
        m_SerializableType: 
      m_SerializableObject: 
  m_Property:
    name: radius
    m_serializedType:
      m_SerializableType: System.Single, mscorlib, Version=2.0.0.0, Culture=neutral,
        PublicKeyToken=b77a5c561934e089
    attributes:
    - m_Type: 3
      m_Min: -Infinity
      m_Max: Infinity
      m_Tooltip: The radius of the sphere.
  m_Direction: 0
  m_LinkedSlots: []
--- !u!114 &114687711517489188
MonoBehaviour:
  m_ObjectHideFlags: 1
  m_PrefabParentObject: {fileID: 0}
  m_PrefabInternal: {fileID: 0}
  m_GameObject: {fileID: 0}
  m_Enabled: 1
  m_EditorHideFlags: 0
  m_Script: {fileID: 11500000, guid: ac39bd03fca81b849929b9c966f1836a, type: 3}
  m_Name: VFXSlotFloat3
  m_EditorClassIdentifier: 
  m_Parent: {fileID: 0}
  m_Children:
  - {fileID: 114833688387658844}
  - {fileID: 114377985426883594}
  - {fileID: 114273229008122948}
  m_UIPosition: {x: 0, y: 0}
  m_UICollapsed: 1
  m_UISuperCollapsed: 0
  m_MasterSlot: {fileID: 114687711517489188}
  m_MasterData:
    m_Owner: {fileID: 114978069437681324}
    m_Value:
      m_Type:
        m_SerializableType: UnityEngine.Vector3, UnityEngine.CoreModule, Version=0.0.0.0,
          Culture=neutral, PublicKeyToken=null
      m_SerializableObject: '{"x":0.0,"y":0.0,"z":-0.20000000298023225}'
  m_Property:
    name: targetOffset
    m_serializedType:
      m_SerializableType: UnityEngine.Vector3, UnityEngine.CoreModule, Version=0.0.0.0,
        Culture=neutral, PublicKeyToken=null
    attributes: []
  m_Direction: 0
  m_LinkedSlots: []
--- !u!114 &114688236979182264
MonoBehaviour:
  m_ObjectHideFlags: 1
  m_PrefabParentObject: {fileID: 0}
  m_PrefabInternal: {fileID: 0}
  m_GameObject: {fileID: 0}
  m_Enabled: 1
  m_EditorHideFlags: 0
  m_Script: {fileID: 11500000, guid: f780aa281814f9842a7c076d436932e7, type: 3}
  m_Name: VFXSlotFloat
  m_EditorClassIdentifier: 
  m_Parent: {fileID: 114605878397257994}
  m_Children: []
  m_UIPosition: {x: 0, y: 0}
  m_UICollapsed: 1
  m_UISuperCollapsed: 0
  m_MasterSlot: {fileID: 114605878397257994}
  m_MasterData:
    m_Owner: {fileID: 0}
    m_Value:
      m_Type:
        m_SerializableType: 
      m_SerializableObject: 
  m_Property:
    name: z
    m_serializedType:
      m_SerializableType: System.Single, mscorlib, Version=2.0.0.0, Culture=neutral,
        PublicKeyToken=b77a5c561934e089
    attributes: []
  m_Direction: 1
  m_LinkedSlots: []
--- !u!114 &114688436148515332
MonoBehaviour:
  m_ObjectHideFlags: 1
  m_PrefabParentObject: {fileID: 0}
  m_PrefabInternal: {fileID: 0}
  m_GameObject: {fileID: 0}
  m_Enabled: 1
  m_EditorHideFlags: 0
  m_Script: {fileID: 11500000, guid: f780aa281814f9842a7c076d436932e7, type: 3}
  m_Name: VFXSlotFloat
  m_EditorClassIdentifier: 
  m_Parent: {fileID: 114241381865323760}
  m_Children: []
  m_UIPosition: {x: 0, y: 0}
  m_UICollapsed: 1
  m_UISuperCollapsed: 0
  m_MasterSlot: {fileID: 114696892658596888}
  m_MasterData:
    m_Owner: {fileID: 0}
    m_Value:
      m_Type:
        m_SerializableType: 
      m_SerializableObject: 
  m_Property:
    name: z
    m_serializedType:
      m_SerializableType: System.Single, mscorlib, Version=2.0.0.0, Culture=neutral,
        PublicKeyToken=b77a5c561934e089
    attributes: []
  m_Direction: 0
  m_LinkedSlots: []
--- !u!114 &114694708214712294
MonoBehaviour:
  m_ObjectHideFlags: 1
  m_PrefabParentObject: {fileID: 0}
  m_PrefabInternal: {fileID: 0}
  m_GameObject: {fileID: 0}
  m_Enabled: 1
  m_EditorHideFlags: 0
  m_Script: {fileID: 11500000, guid: f780aa281814f9842a7c076d436932e7, type: 3}
  m_Name: VFXSlotFloat
  m_EditorClassIdentifier: 
  m_Parent: {fileID: 114520661121336600}
  m_Children: []
  m_UIPosition: {x: 0, y: 0}
  m_UICollapsed: 1
  m_UISuperCollapsed: 0
  m_MasterSlot: {fileID: 114520661121336600}
  m_MasterData:
    m_Owner: {fileID: 0}
    m_Value:
      m_Type:
        m_SerializableType: 
      m_SerializableObject: 
  m_Property:
    name: y
    m_serializedType:
      m_SerializableType: System.Single, mscorlib, Version=2.0.0.0, Culture=neutral,
        PublicKeyToken=b77a5c561934e089
    attributes: []
  m_Direction: 1
  m_LinkedSlots: []
--- !u!114 &114696892658596888
MonoBehaviour:
  m_ObjectHideFlags: 1
  m_PrefabParentObject: {fileID: 0}
  m_PrefabInternal: {fileID: 0}
  m_GameObject: {fileID: 0}
  m_Enabled: 1
  m_EditorHideFlags: 0
  m_Script: {fileID: 11500000, guid: 1b605c022ee79394a8a776c0869b3f9a, type: 3}
  m_Name: VFXSlot
  m_EditorClassIdentifier: 
  m_Parent: {fileID: 0}
  m_Children:
  - {fileID: 114957132541503948}
  - {fileID: 114241381865323760}
  m_UIPosition: {x: 0, y: 0}
  m_UICollapsed: 1
  m_UISuperCollapsed: 0
  m_MasterSlot: {fileID: 114696892658596888}
  m_MasterData:
    m_Owner: {fileID: 114566370008860848}
    m_Value:
      m_Type:
        m_SerializableType: UnityEditor.VFX.AABox, Assembly-CSharp-Editor-testable,
          Version=0.0.0.0, Culture=neutral, PublicKeyToken=null
      m_SerializableObject: '{"space":0,"center":{"x":-0.011615276336669922,"y":0.0030828118324279787,"z":-0.0026590824127197267},"size":{"x":2.2195816040039064,"y":2.2123823165893556,"z":2.185943126678467}}'
  m_Property:
    name: bounds
    m_serializedType:
      m_SerializableType: UnityEditor.VFX.AABox, Assembly-CSharp-Editor-testable,
        Version=0.0.0.0, Culture=neutral, PublicKeyToken=null
    attributes: []
  m_Direction: 0
  m_LinkedSlots: []
--- !u!114 &114697155884213714
MonoBehaviour:
  m_ObjectHideFlags: 1
  m_PrefabParentObject: {fileID: 0}
  m_PrefabInternal: {fileID: 0}
  m_GameObject: {fileID: 0}
  m_Enabled: 1
  m_EditorHideFlags: 0
  m_Script: {fileID: 11500000, guid: f780aa281814f9842a7c076d436932e7, type: 3}
  m_Name: VFXSlotFloat
  m_EditorClassIdentifier: 
  m_Parent: {fileID: 0}
  m_Children: []
  m_UIPosition: {x: 0, y: 0}
  m_UICollapsed: 1
  m_UISuperCollapsed: 0
  m_MasterSlot: {fileID: 114697155884213714}
  m_MasterData:
    m_Owner: {fileID: 114184143179556968}
    m_Value:
      m_Type:
        m_SerializableType: System.Single, mscorlib, Version=2.0.0.0, Culture=neutral,
          PublicKeyToken=b77a5c561934e089
      m_SerializableObject: 0
  m_Property:
    name: ArcSequencer
    m_serializedType:
      m_SerializableType: System.Single, mscorlib, Version=2.0.0.0, Culture=neutral,
        PublicKeyToken=b77a5c561934e089
    attributes:
    - m_Type: 3
      m_Min: -Infinity
      m_Max: Infinity
      m_Tooltip: When using customized emission, control the position around the arc
        to emit particles from.
    - m_Type: 0
      m_Min: 0
      m_Max: 1
      m_Tooltip: 
  m_Direction: 0
  m_LinkedSlots:
  - {fileID: 114563507258162678}
--- !u!114 &114707914934336988
MonoBehaviour:
  m_ObjectHideFlags: 1
  m_PrefabParentObject: {fileID: 0}
  m_PrefabInternal: {fileID: 0}
  m_GameObject: {fileID: 0}
  m_Enabled: 1
  m_EditorHideFlags: 0
  m_Script: {fileID: 11500000, guid: a07d13b909432284193a1aeec3c9f533, type: 3}
  m_Name: VFXOperatorSampleGradient
  m_EditorClassIdentifier: 
  m_Parent: {fileID: 114882977597121960}
  m_Children: []
  m_UIPosition: {x: 287.69998, y: 692.3}
  m_UICollapsed: 0
  m_UISuperCollapsed: 0
  m_InputSlots:
  - {fileID: 114804330047330090}
  - {fileID: 114257740782448228}
  m_OutputSlots:
  - {fileID: 114520661121336600}
--- !u!114 &114717234107843558
MonoBehaviour:
  m_ObjectHideFlags: 1
  m_PrefabParentObject: {fileID: 0}
  m_PrefabInternal: {fileID: 0}
  m_GameObject: {fileID: 0}
  m_Enabled: 1
  m_EditorHideFlags: 0
  m_Script: {fileID: 11500000, guid: d16c6aeaef944094b9a1633041804207, type: 3}
  m_Name: Orient
  m_EditorClassIdentifier: 
  m_Parent: {fileID: 114978069437681324}
  m_Children: []
  m_UIPosition: {x: 0, y: 0}
  m_UICollapsed: 0
  m_UISuperCollapsed: 0
  m_InputSlots:
  - {fileID: 114101551670738220}
  m_OutputSlots: []
  m_Disabled: 0
  mode: 2
--- !u!114 &114735041447438772
MonoBehaviour:
  m_ObjectHideFlags: 1
  m_PrefabParentObject: {fileID: 0}
  m_PrefabInternal: {fileID: 0}
  m_GameObject: {fileID: 0}
  m_Enabled: 1
  m_EditorHideFlags: 0
  m_Script: {fileID: 11500000, guid: f780aa281814f9842a7c076d436932e7, type: 3}
  m_Name: VFXSlotFloat
  m_EditorClassIdentifier: 
  m_Parent: {fileID: 114103822428470506}
  m_Children: []
  m_UIPosition: {x: 0, y: 0}
  m_UICollapsed: 1
  m_UISuperCollapsed: 0
  m_MasterSlot: {fileID: 114589956495009732}
  m_MasterData:
    m_Owner: {fileID: 0}
    m_Value:
      m_Type:
        m_SerializableType: 
      m_SerializableObject: 
  m_Property:
    name: z
    m_serializedType:
      m_SerializableType: System.Single, mscorlib, Version=2.0.0.0, Culture=neutral,
        PublicKeyToken=b77a5c561934e089
    attributes: []
  m_Direction: 0
  m_LinkedSlots: []
--- !u!114 &114762544598619578
MonoBehaviour:
  m_ObjectHideFlags: 1
  m_PrefabParentObject: {fileID: 0}
  m_PrefabInternal: {fileID: 0}
  m_GameObject: {fileID: 0}
  m_Enabled: 1
  m_EditorHideFlags: 0
  m_Script: {fileID: 11500000, guid: 1b2b751071c7fc14f9fa503163991826, type: 3}
  m_Name: VFXSlotFloat2
  m_EditorClassIdentifier: 
  m_Parent: {fileID: 0}
  m_Children:
  - {fileID: 114367667043676146}
  - {fileID: 114665126499850516}
  m_UIPosition: {x: 0, y: 0}
  m_UICollapsed: 1
  m_UISuperCollapsed: 0
  m_MasterSlot: {fileID: 114762544598619578}
  m_MasterData:
    m_Owner: {fileID: 114396796427771356}
    m_Value:
      m_Type:
        m_SerializableType: UnityEngine.Vector2, UnityEngine.CoreModule, Version=0.0.0.0,
          Culture=neutral, PublicKeyToken=null
      m_SerializableObject: '{"x":0.0,"y":1.0}'
  m_Property:
    name: Delay
    m_serializedType:
      m_SerializableType: UnityEngine.Vector2, UnityEngine.CoreModule, Version=0.0.0.0,
        Culture=neutral, PublicKeyToken=null
    attributes: []
  m_Direction: 0
  m_LinkedSlots: []
--- !u!114 &114769601724682348
MonoBehaviour:
  m_ObjectHideFlags: 1
  m_PrefabParentObject: {fileID: 0}
  m_PrefabInternal: {fileID: 0}
  m_GameObject: {fileID: 0}
  m_Enabled: 1
  m_EditorHideFlags: 0
  m_Script: {fileID: 11500000, guid: 87c154e0feeee864da39ba7591cf27e7, type: 3}
  m_Name: VFXSlotFloatN
  m_EditorClassIdentifier: 
  m_Parent: {fileID: 0}
  m_Children: []
  m_UIPosition: {x: 0, y: 0}
  m_UICollapsed: 1
  m_UISuperCollapsed: 0
  m_MasterSlot: {fileID: 114769601724682348}
  m_MasterData:
    m_Owner: {fileID: 114411481055189568}
    m_Value:
      m_Type:
        m_SerializableType: UnityEditor.VFX.FloatN, Assembly-CSharp-Editor-testable,
          Version=0.0.0.0, Culture=neutral, PublicKeyToken=null
      m_SerializableObject: '{"m_Components":[1.0]}'
  m_Property:
    name: a
    m_serializedType:
      m_SerializableType: UnityEditor.VFX.FloatN, Assembly-CSharp-Editor-testable,
        Version=0.0.0.0, Culture=neutral, PublicKeyToken=null
    attributes: []
  m_Direction: 0
  m_LinkedSlots:
  - {fileID: 114253461112467484}
--- !u!114 &114774088737312600
MonoBehaviour:
  m_ObjectHideFlags: 1
  m_PrefabParentObject: {fileID: 0}
  m_PrefabInternal: {fileID: 0}
  m_GameObject: {fileID: 0}
  m_Enabled: 1
  m_EditorHideFlags: 0
  m_Script: {fileID: 11500000, guid: 87c154e0feeee864da39ba7591cf27e7, type: 3}
  m_Name: VFXSlotFloatN
  m_EditorClassIdentifier: 
  m_Parent: {fileID: 0}
  m_Children: []
  m_UIPosition: {x: 0, y: 0}
  m_UICollapsed: 1
  m_UISuperCollapsed: 0
  m_MasterSlot: {fileID: 114774088737312600}
  m_MasterData:
    m_Owner: {fileID: 114266831729719686}
    m_Value:
      m_Type:
        m_SerializableType: UnityEditor.VFX.FloatN, Assembly-CSharp-Editor-testable,
          Version=0.0.0.0, Culture=neutral, PublicKeyToken=null
      m_SerializableObject: '{"m_Components":[1.0]}'
  m_Property:
    name: a
    m_serializedType:
      m_SerializableType: UnityEditor.VFX.FloatN, Assembly-CSharp-Editor-testable,
        Version=0.0.0.0, Culture=neutral, PublicKeyToken=null
    attributes: []
  m_Direction: 0
  m_LinkedSlots:
  - {fileID: 114512672187389788}
--- !u!114 &114788554424273958
MonoBehaviour:
  m_ObjectHideFlags: 1
  m_PrefabParentObject: {fileID: 0}
  m_PrefabInternal: {fileID: 0}
  m_GameObject: {fileID: 0}
  m_Enabled: 1
  m_EditorHideFlags: 0
  m_Script: {fileID: 11500000, guid: f780aa281814f9842a7c076d436932e7, type: 3}
  m_Name: VFXSlotFloat
  m_EditorClassIdentifier: 
  m_Parent: {fileID: 114557136734788624}
  m_Children: []
  m_UIPosition: {x: 0, y: 0}
  m_UICollapsed: 1
  m_UISuperCollapsed: 0
  m_MasterSlot: {fileID: 114557136734788624}
  m_MasterData:
    m_Owner: {fileID: 0}
    m_Value:
      m_Type:
        m_SerializableType: 
      m_SerializableObject: 
  m_Property:
    name: y
    m_serializedType:
      m_SerializableType: System.Single, mscorlib, Version=2.0.0.0, Culture=neutral,
        PublicKeyToken=b77a5c561934e089
    attributes: []
  m_Direction: 0
  m_LinkedSlots: []
--- !u!114 &114804330047330090
MonoBehaviour:
  m_ObjectHideFlags: 1
  m_PrefabParentObject: {fileID: 0}
  m_PrefabInternal: {fileID: 0}
  m_GameObject: {fileID: 0}
  m_Enabled: 1
  m_EditorHideFlags: 0
  m_Script: {fileID: 11500000, guid: 76f778ff57c4e8145b9681fe3268d8e9, type: 3}
  m_Name: VFXSlotGradient
  m_EditorClassIdentifier: 
  m_Parent: {fileID: 0}
  m_Children: []
  m_UIPosition: {x: 0, y: 0}
  m_UICollapsed: 1
  m_UISuperCollapsed: 0
  m_MasterSlot: {fileID: 114804330047330090}
  m_MasterData:
    m_Owner: {fileID: 114707914934336988}
    m_Value:
      m_Type:
        m_SerializableType: UnityEngine.Gradient, UnityEngine.CoreModule, Version=0.0.0.0,
          Culture=neutral, PublicKeyToken=null
      m_SerializableObject: '{"colorKeys":[{"color":{"r":0.24705882370471955,"g":0.0,"b":1.0,"a":1.0},"time":0.0},{"color":{"r":0.0,"g":0.7098039388656616,"b":1.0,"a":1.0},"time":0.3807431161403656},{"color":{"r":0.3607843220233917,"g":0.6823529601097107,"b":1.0,"a":1.0},"time":0.6548104286193848},{"color":{"r":1.0,"g":1.0,"b":1.0,"a":1.0},"time":1.0}],"alphaKeys":[{"alpha":1.0,"time":0.0},{"alpha":1.0,"time":1.0}],"gradientMode":0}'
  m_Property:
    name: gradient
    m_serializedType:
      m_SerializableType: UnityEngine.Gradient, UnityEngine.CoreModule, Version=0.0.0.0,
        Culture=neutral, PublicKeyToken=null
    attributes:
    - m_Type: 3
      m_Min: -Infinity
      m_Max: Infinity
      m_Tooltip: The gradient to sample from.
  m_Direction: 0
  m_LinkedSlots: []
--- !u!114 &114833688387658844
MonoBehaviour:
  m_ObjectHideFlags: 1
  m_PrefabParentObject: {fileID: 0}
  m_PrefabInternal: {fileID: 0}
  m_GameObject: {fileID: 0}
  m_Enabled: 1
  m_EditorHideFlags: 0
  m_Script: {fileID: 11500000, guid: f780aa281814f9842a7c076d436932e7, type: 3}
  m_Name: VFXSlotFloat
  m_EditorClassIdentifier: 
  m_Parent: {fileID: 114687711517489188}
  m_Children: []
  m_UIPosition: {x: 0, y: 0}
  m_UICollapsed: 1
  m_UISuperCollapsed: 0
  m_MasterSlot: {fileID: 114687711517489188}
  m_MasterData:
    m_Owner: {fileID: 0}
    m_Value:
      m_Type:
        m_SerializableType: 
      m_SerializableObject: 
  m_Property:
    name: x
    m_serializedType:
      m_SerializableType: System.Single, mscorlib, Version=2.0.0.0, Culture=neutral,
        PublicKeyToken=b77a5c561934e089
    attributes: []
  m_Direction: 0
  m_LinkedSlots: []
--- !u!114 &114835644323645870
MonoBehaviour:
  m_ObjectHideFlags: 1
  m_PrefabParentObject: {fileID: 0}
  m_PrefabInternal: {fileID: 0}
  m_GameObject: {fileID: 0}
  m_Enabled: 1
  m_EditorHideFlags: 0
  m_Script: {fileID: 11500000, guid: 87c154e0feeee864da39ba7591cf27e7, type: 3}
  m_Name: VFXSlotFloatN
  m_EditorClassIdentifier: 
  m_Parent: {fileID: 0}
  m_Children: []
  m_UIPosition: {x: 0, y: 0}
  m_UICollapsed: 1
  m_UISuperCollapsed: 0
  m_MasterSlot: {fileID: 114835644323645870}
  m_MasterData:
    m_Owner: {fileID: 114024695333488094}
    m_Value:
      m_Type:
        m_SerializableType: UnityEditor.VFX.FloatN, Assembly-CSharp-Editor-testable,
          Version=0.0.0.0, Culture=neutral, PublicKeyToken=null
      m_SerializableObject: '{"m_Components":[0.0]}'
  m_Property:
    name: a
    m_serializedType:
      m_SerializableType: UnityEditor.VFX.FloatN, Assembly-CSharp-Editor-testable,
        Version=0.0.0.0, Culture=neutral, PublicKeyToken=null
    attributes: []
  m_Direction: 0
  m_LinkedSlots:
  - {fileID: 114058967430955488}
--- !u!114 &114849303064702680
MonoBehaviour:
  m_ObjectHideFlags: 1
  m_PrefabParentObject: {fileID: 0}
  m_PrefabInternal: {fileID: 0}
  m_GameObject: {fileID: 0}
  m_Enabled: 1
  m_EditorHideFlags: 0
  m_Script: {fileID: 11500000, guid: 87c154e0feeee864da39ba7591cf27e7, type: 3}
  m_Name: VFXSlotFloatN
  m_EditorClassIdentifier: 
  m_Parent: {fileID: 0}
  m_Children: []
  m_UIPosition: {x: 0, y: 0}
  m_UICollapsed: 1
  m_UISuperCollapsed: 0
  m_MasterSlot: {fileID: 114849303064702680}
  m_MasterData:
    m_Owner: {fileID: 114024695333488094}
    m_Value:
      m_Type:
        m_SerializableType: UnityEditor.VFX.FloatN, Assembly-CSharp-Editor-testable,
          Version=0.0.0.0, Culture=neutral, PublicKeyToken=null
      m_SerializableObject: '{"m_Components":[0.0]}'
  m_Property:
    name: b
    m_serializedType:
      m_SerializableType: UnityEditor.VFX.FloatN, Assembly-CSharp-Editor-testable,
        Version=0.0.0.0, Culture=neutral, PublicKeyToken=null
    attributes: []
  m_Direction: 0
  m_LinkedSlots:
  - {fileID: 114520661121336600}
--- !u!114 &114849442983901142
MonoBehaviour:
  m_ObjectHideFlags: 1
  m_PrefabParentObject: {fileID: 0}
  m_PrefabInternal: {fileID: 0}
  m_GameObject: {fileID: 0}
  m_Enabled: 1
  m_EditorHideFlags: 0
  m_Script: {fileID: 11500000, guid: f780aa281814f9842a7c076d436932e7, type: 3}
  m_Name: VFXSlotFloat
  m_EditorClassIdentifier: 
  m_Parent: {fileID: 114583331557659788}
  m_Children: []
  m_UIPosition: {x: 0, y: 0}
  m_UICollapsed: 1
  m_UISuperCollapsed: 0
  m_MasterSlot: {fileID: 114583331557659788}
  m_MasterData:
    m_Owner: {fileID: 0}
    m_Value:
      m_Type:
        m_SerializableType: 
      m_SerializableObject: 
  m_Property:
    name: x
    m_serializedType:
      m_SerializableType: System.Single, mscorlib, Version=2.0.0.0, Culture=neutral,
        PublicKeyToken=b77a5c561934e089
    attributes: []
  m_Direction: 0
  m_LinkedSlots: []
--- !u!114 &114858835493605436
MonoBehaviour:
  m_ObjectHideFlags: 1
  m_PrefabParentObject: {fileID: 0}
  m_PrefabInternal: {fileID: 0}
  m_GameObject: {fileID: 0}
  m_Enabled: 1
  m_EditorHideFlags: 0
  m_Script: {fileID: 11500000, guid: 76f778ff57c4e8145b9681fe3268d8e9, type: 3}
  m_Name: VFXSlotGradient
  m_EditorClassIdentifier: 
  m_Parent: {fileID: 0}
  m_Children: []
  m_UIPosition: {x: 0, y: 0}
  m_UICollapsed: 1
  m_UISuperCollapsed: 0
  m_MasterSlot: {fileID: 114858835493605436}
  m_MasterData:
    m_Owner: {fileID: 114007868087487496}
    m_Value:
      m_Type:
        m_SerializableType: UnityEngine.Gradient, UnityEngine.CoreModule, Version=0.0.0.0,
          Culture=neutral, PublicKeyToken=null
      m_SerializableObject: '{"colorKeys":[{"color":{"r":0.572549045085907,"g":0.0,"b":1.0,"a":1.0},"time":0.06764324754476547},{"color":{"r":0.24705882370471955,"g":0.0,"b":1.0,"a":1.0},"time":0.18529030680656434},{"color":{"r":0.0,"g":0.7098039388656616,"b":1.0,"a":1.0},"time":0.5529412031173706},{"color":{"r":1.0,"g":1.0,"b":1.0,"a":1.0},"time":1.0}],"alphaKeys":[{"alpha":1.0,"time":0.0},{"alpha":1.0,"time":1.0}],"gradientMode":0}'
  m_Property:
    name: gradient
    m_serializedType:
      m_SerializableType: UnityEngine.Gradient, UnityEngine.CoreModule, Version=0.0.0.0,
        Culture=neutral, PublicKeyToken=null
    attributes:
    - m_Type: 3
      m_Min: -Infinity
      m_Max: Infinity
      m_Tooltip: The gradient to sample from.
  m_Direction: 0
  m_LinkedSlots: []
--- !u!114 &114881381463638284
MonoBehaviour:
  m_ObjectHideFlags: 1
  m_PrefabParentObject: {fileID: 0}
  m_PrefabInternal: {fileID: 0}
  m_GameObject: {fileID: 0}
  m_Enabled: 1
  m_EditorHideFlags: 0
  m_Script: {fileID: 11500000, guid: c52d920e7fff73b498050a6b3c4404ca, type: 3}
  m_Name: VFXSlotUint
  m_EditorClassIdentifier: 
  m_Parent: {fileID: 0}
  m_Children: []
  m_UIPosition: {x: 0, y: 0}
  m_UICollapsed: 1
  m_UISuperCollapsed: 0
  m_MasterSlot: {fileID: 114881381463638284}
  m_MasterData:
    m_Owner: {fileID: 114083282803715142}
    m_Value:
      m_Type:
        m_SerializableType: System.UInt32, mscorlib, Version=2.0.0.0, Culture=neutral,
          PublicKeyToken=b77a5c561934e089
      m_SerializableObject: 
  m_Property:
    name: particleId
    m_serializedType:
      m_SerializableType: System.UInt32, mscorlib, Version=2.0.0.0, Culture=neutral,
        PublicKeyToken=b77a5c561934e089
    attributes: []
  m_Direction: 1
  m_LinkedSlots:
  - {fileID: 114919107248435744}
--- !u!114 &114882977597121960
MonoBehaviour:
  m_ObjectHideFlags: 1
  m_PrefabParentObject: {fileID: 0}
  m_PrefabInternal: {fileID: 0}
  m_GameObject: {fileID: 0}
  m_Enabled: 1
  m_EditorHideFlags: 0
  m_Script: {fileID: 11500000, guid: 7d4c867f6b72b714dbb5fd1780afe208, type: 3}
  m_Name: VFXGraph
  m_EditorClassIdentifier: 
  m_Parent: {fileID: 0}
  m_Children:
  - {fileID: 114290022498365920}
  - {fileID: 114566370008860848}
  - {fileID: 114889596446218778}
  - {fileID: 114386013599527706}
  - {fileID: 114368321517584972}
  - {fileID: 114305181611425872}
  - {fileID: 114083282803715142}
  - {fileID: 114673282907514836}
  - {fileID: 114707914934336988}
  - {fileID: 114007868087487496}
  - {fileID: 114024695333488094}
  - {fileID: 114266831729719686}
  - {fileID: 114299208517092550}
  - {fileID: 114411481055189568}
  - {fileID: 114340594850124424}
  - {fileID: 114978069437681324}
  m_UIPosition: {x: 0, y: 0}
  m_UICollapsed: 1
  m_UISuperCollapsed: 0
  m_saved: 1
--- !u!114 &114889596446218778
MonoBehaviour:
  m_ObjectHideFlags: 1
  m_PrefabParentObject: {fileID: 0}
  m_PrefabInternal: {fileID: 0}
  m_GameObject: {fileID: 0}
  m_Enabled: 1
  m_EditorHideFlags: 0
  m_Script: {fileID: 11500000, guid: 2dc095764ededfa4bb32fa602511ea4b, type: 3}
  m_Name: VFXBasicUpdate
  m_EditorClassIdentifier: 
  m_Parent: {fileID: 114882977597121960}
  m_Children: []
  m_UIPosition: {x: 1721.4878, y: 1270.7272}
  m_UICollapsed: 0
  m_UISuperCollapsed: 0
  m_InputSlots: []
  m_OutputSlots: []
  m_Data: {fileID: 114278490781935024}
  m_InputFlowSlot:
  - link:
    - context: {fileID: 114566370008860848}
      slotIndex: 0
  m_OutputFlowSlot:
  - link:
    - context: {fileID: 114978069437681324}
      slotIndex: 0
  integration: 0
--- !u!114 &114919107248435744
MonoBehaviour:
  m_ObjectHideFlags: 1
  m_PrefabParentObject: {fileID: 0}
  m_PrefabInternal: {fileID: 0}
  m_GameObject: {fileID: 0}
  m_Enabled: 1
  m_EditorHideFlags: 0
  m_Script: {fileID: 11500000, guid: 87c154e0feeee864da39ba7591cf27e7, type: 3}
  m_Name: VFXSlotFloatN
  m_EditorClassIdentifier: 
  m_Parent: {fileID: 0}
  m_Children: []
  m_UIPosition: {x: 0, y: 0}
  m_UICollapsed: 1
  m_UISuperCollapsed: 0
  m_MasterSlot: {fileID: 114919107248435744}
  m_MasterData:
    m_Owner: {fileID: 114673282907514836}
    m_Value:
      m_Type:
        m_SerializableType: UnityEditor.VFX.FloatN, Assembly-CSharp-Editor-testable,
          Version=0.0.0.0, Culture=neutral, PublicKeyToken=null
      m_SerializableObject: '{"m_Components":[1.0]}'
  m_Property:
    name: a
    m_serializedType:
      m_SerializableType: UnityEditor.VFX.FloatN, Assembly-CSharp-Editor-testable,
        Version=0.0.0.0, Culture=neutral, PublicKeyToken=null
    attributes:
    - m_Type: 3
      m_Min: -Infinity
      m_Max: Infinity
      m_Tooltip: The numerator operand.
  m_Direction: 0
  m_LinkedSlots:
  - {fileID: 114881381463638284}
--- !u!114 &114924312079030680
MonoBehaviour:
  m_ObjectHideFlags: 1
  m_PrefabParentObject: {fileID: 0}
  m_PrefabInternal: {fileID: 0}
  m_GameObject: {fileID: 0}
  m_Enabled: 1
  m_EditorHideFlags: 0
  m_Script: {fileID: 11500000, guid: f780aa281814f9842a7c076d436932e7, type: 3}
  m_Name: VFXSlotFloat
  m_EditorClassIdentifier: 
  m_Parent: {fileID: 114058967430955488}
  m_Children: []
  m_UIPosition: {x: 0, y: 0}
  m_UICollapsed: 1
  m_UISuperCollapsed: 0
  m_MasterSlot: {fileID: 114058967430955488}
  m_MasterData:
    m_Owner: {fileID: 0}
    m_Value:
      m_Type:
        m_SerializableType: 
      m_SerializableObject: 
  m_Property:
    name: y
    m_serializedType:
      m_SerializableType: System.Single, mscorlib, Version=2.0.0.0, Culture=neutral,
        PublicKeyToken=b77a5c561934e089
    attributes: []
  m_Direction: 1
  m_LinkedSlots: []
--- !u!114 &114929185450023830
MonoBehaviour:
  m_ObjectHideFlags: 1
  m_PrefabParentObject: {fileID: 0}
  m_PrefabInternal: {fileID: 0}
  m_GameObject: {fileID: 0}
  m_Enabled: 1
  m_EditorHideFlags: 0
  m_Script: {fileID: 11500000, guid: f780aa281814f9842a7c076d436932e7, type: 3}
  m_Name: VFXSlotFloat
  m_EditorClassIdentifier: 
  m_Parent: {fileID: 114624924747082904}
  m_Children: []
  m_UIPosition: {x: 0, y: 0}
  m_UICollapsed: 1
  m_UISuperCollapsed: 0
  m_MasterSlot: {fileID: 114101551670738220}
  m_MasterData:
    m_Owner: {fileID: 0}
    m_Value:
      m_Type:
        m_SerializableType: 
      m_SerializableObject: 
  m_Property:
    name: z
    m_serializedType:
      m_SerializableType: System.Single, mscorlib, Version=2.0.0.0, Culture=neutral,
        PublicKeyToken=b77a5c561934e089
    attributes: []
  m_Direction: 0
  m_LinkedSlots: []
--- !u!114 &114948582099933208
MonoBehaviour:
  m_ObjectHideFlags: 1
  m_PrefabParentObject: {fileID: 0}
  m_PrefabInternal: {fileID: 0}
  m_GameObject: {fileID: 0}
  m_Enabled: 1
  m_EditorHideFlags: 0
  m_Script: {fileID: 11500000, guid: f780aa281814f9842a7c076d436932e7, type: 3}
  m_Name: VFXSlotFloat
  m_EditorClassIdentifier: 
  m_Parent: {fileID: 114624924747082904}
  m_Children: []
  m_UIPosition: {x: 0, y: 0}
  m_UICollapsed: 1
  m_UISuperCollapsed: 0
  m_MasterSlot: {fileID: 114101551670738220}
  m_MasterData:
    m_Owner: {fileID: 0}
    m_Value:
      m_Type:
        m_SerializableType: 
      m_SerializableObject: 
  m_Property:
    name: x
    m_serializedType:
      m_SerializableType: System.Single, mscorlib, Version=2.0.0.0, Culture=neutral,
        PublicKeyToken=b77a5c561934e089
    attributes: []
  m_Direction: 0
  m_LinkedSlots: []
--- !u!114 &114949578186220584
MonoBehaviour:
  m_ObjectHideFlags: 1
  m_PrefabParentObject: {fileID: 0}
  m_PrefabInternal: {fileID: 0}
  m_GameObject: {fileID: 0}
  m_Enabled: 1
  m_EditorHideFlags: 0
  m_Script: {fileID: 11500000, guid: 87c154e0feeee864da39ba7591cf27e7, type: 3}
  m_Name: VFXSlotFloatN
  m_EditorClassIdentifier: 
  m_Parent: {fileID: 0}
  m_Children: []
  m_UIPosition: {x: 0, y: 0}
  m_UICollapsed: 1
  m_UISuperCollapsed: 0
  m_MasterSlot: {fileID: 114949578186220584}
  m_MasterData:
    m_Owner: {fileID: 114368321517584972}
    m_Value:
      m_Type:
        m_SerializableType: UnityEditor.VFX.FloatN, Assembly-CSharp-Editor-testable,
          Version=0.0.0.0, Culture=neutral, PublicKeyToken=null
      m_SerializableObject: '{"m_Components":[1.0]}'
  m_Property:
    name: c
    m_serializedType:
      m_SerializableType: UnityEditor.VFX.FloatN, Assembly-CSharp-Editor-testable,
        Version=0.0.0.0, Culture=neutral, PublicKeyToken=null
    attributes: []
  m_Direction: 0
  m_LinkedSlots: []
--- !u!114 &114957132541503948
MonoBehaviour:
  m_ObjectHideFlags: 1
  m_PrefabParentObject: {fileID: 0}
  m_PrefabInternal: {fileID: 0}
  m_GameObject: {fileID: 0}
  m_Enabled: 1
  m_EditorHideFlags: 0
  m_Script: {fileID: 11500000, guid: ac39bd03fca81b849929b9c966f1836a, type: 3}
  m_Name: VFXSlotFloat3
  m_EditorClassIdentifier: 
  m_Parent: {fileID: 114696892658596888}
  m_Children:
  - {fileID: 114073755237166198}
  - {fileID: 114475261228774300}
  - {fileID: 114533731294852340}
  m_UIPosition: {x: 0, y: 0}
  m_UICollapsed: 1
  m_UISuperCollapsed: 0
  m_MasterSlot: {fileID: 114696892658596888}
  m_MasterData:
    m_Owner: {fileID: 0}
    m_Value:
      m_Type:
        m_SerializableType: 
      m_SerializableObject: 
  m_Property:
    name: center
    m_serializedType:
      m_SerializableType: UnityEngine.Vector3, UnityEngine.CoreModule, Version=0.0.0.0,
        Culture=neutral, PublicKeyToken=null
    attributes:
    - m_Type: 3
      m_Min: -Infinity
      m_Max: Infinity
      m_Tooltip: The centre of the box.
  m_Direction: 0
  m_LinkedSlots: []
--- !u!114 &114966761428535848
MonoBehaviour:
  m_ObjectHideFlags: 1
  m_PrefabParentObject: {fileID: 0}
  m_PrefabInternal: {fileID: 0}
  m_GameObject: {fileID: 0}
  m_Enabled: 1
  m_EditorHideFlags: 0
  m_Script: {fileID: 11500000, guid: f780aa281814f9842a7c076d436932e7, type: 3}
  m_Name: VFXSlotFloat
  m_EditorClassIdentifier: 
  m_Parent: {fileID: 114103822428470506}
  m_Children: []
  m_UIPosition: {x: 0, y: 0}
  m_UICollapsed: 1
  m_UISuperCollapsed: 0
  m_MasterSlot: {fileID: 114589956495009732}
  m_MasterData:
    m_Owner: {fileID: 0}
    m_Value:
      m_Type:
        m_SerializableType: 
      m_SerializableObject: 
  m_Property:
    name: y
    m_serializedType:
      m_SerializableType: System.Single, mscorlib, Version=2.0.0.0, Culture=neutral,
        PublicKeyToken=b77a5c561934e089
    attributes: []
  m_Direction: 0
  m_LinkedSlots: []
--- !u!114 &114975229371508652
MonoBehaviour:
  m_ObjectHideFlags: 1
  m_PrefabParentObject: {fileID: 0}
  m_PrefabInternal: {fileID: 0}
  m_GameObject: {fileID: 0}
  m_Enabled: 1
  m_EditorHideFlags: 0
  m_Script: {fileID: 11500000, guid: f780aa281814f9842a7c076d436932e7, type: 3}
  m_Name: VFXSlotFloat
  m_EditorClassIdentifier: 
  m_Parent: {fileID: 114512672187389788}
  m_Children: []
  m_UIPosition: {x: 0, y: 0}
  m_UICollapsed: 1
  m_UISuperCollapsed: 0
  m_MasterSlot: {fileID: 114512672187389788}
  m_MasterData:
    m_Owner: {fileID: 0}
    m_Value:
      m_Type:
        m_SerializableType: 
      m_SerializableObject: 
  m_Property:
    name: w
    m_serializedType:
      m_SerializableType: System.Single, mscorlib, Version=2.0.0.0, Culture=neutral,
        PublicKeyToken=b77a5c561934e089
    attributes: []
  m_Direction: 1
  m_LinkedSlots: []
--- !u!114 &114978069437681324
MonoBehaviour:
  m_ObjectHideFlags: 1
  m_PrefabParentObject: {fileID: 0}
  m_PrefabInternal: {fileID: 0}
  m_GameObject: {fileID: 0}
  m_Enabled: 1
  m_EditorHideFlags: 0
  m_Script: {fileID: 11500000, guid: e11cc5d75a2f7ad44bf3be8842ccab7f, type: 3}
  m_Name: VFXLineOutput
  m_EditorClassIdentifier: 
  m_Parent: {fileID: 114882977597121960}
  m_Children:
  - {fileID: 114322036581150590}
  - {fileID: 114150574329384376}
  - {fileID: 114239882570484514}
  - {fileID: 114717234107843558}
  m_UIPosition: {x: 1662.3885, y: 1583.5349}
  m_UICollapsed: 0
  m_UISuperCollapsed: 0
  m_InputSlots:
  - {fileID: 114687711517489188}
  m_OutputSlots: []
  m_Data: {fileID: 114278490781935024}
  m_InputFlowSlot:
  - link:
    - context: {fileID: 114889596446218778}
      slotIndex: 0
  m_OutputFlowSlot:
  - link: []
  blendMode: 1
  flipbookMode: 0
  useSoftParticle: 0
  sortPriority: 0
  indirectDraw: 0
  targetFromAttributes: 1
--- !u!114 &114978967300245268
MonoBehaviour:
  m_ObjectHideFlags: 1
  m_PrefabParentObject: {fileID: 0}
  m_PrefabInternal: {fileID: 0}
  m_GameObject: {fileID: 0}
  m_Enabled: 1
  m_EditorHideFlags: 0
  m_Script: {fileID: 11500000, guid: f780aa281814f9842a7c076d436932e7, type: 3}
  m_Name: VFXSlotFloat
  m_EditorClassIdentifier: 
  m_Parent: {fileID: 114058967430955488}
  m_Children: []
  m_UIPosition: {x: 0, y: 0}
  m_UICollapsed: 1
  m_UISuperCollapsed: 0
  m_MasterSlot: {fileID: 114058967430955488}
  m_MasterData:
    m_Owner: {fileID: 0}
    m_Value:
      m_Type:
        m_SerializableType: 
      m_SerializableObject: 
  m_Property:
    name: w
    m_serializedType:
      m_SerializableType: System.Single, mscorlib, Version=2.0.0.0, Culture=neutral,
        PublicKeyToken=b77a5c561934e089
    attributes: []
  m_Direction: 1
  m_LinkedSlots: []
--- !u!2058629509 &8926484042661614526
VFXAsset:
  m_ObjectHideFlags: 0
  m_PrefabParentObject: {fileID: 0}
  m_PrefabInternal: {fileID: 0}
  m_Name: 06_LineOutput
  m_Graph: {fileID: 114882977597121960}
  m_Expressions:
    m_Expressions:
    - op: 0
      valueIndex: 0
      data[0]: -1
      data[1]: -1
      data[2]: -1
      data[3]: 1
    - op: 0
      valueIndex: 1
      data[0]: -1
      data[1]: -1
      data[2]: -1
      data[3]: 1
    - op: 0
      valueIndex: 2
      data[0]: -1
      data[1]: -1
      data[2]: -1
      data[3]: 1
    - op: 0
      valueIndex: 3
      data[0]: -1
      data[1]: -1
      data[2]: -1
      data[3]: 14
    - op: 0
      valueIndex: 4
      data[0]: -1
      data[1]: -1
      data[2]: -1
      data[3]: 1
    - op: 0
      valueIndex: 5
      data[0]: -1
      data[1]: -1
      data[2]: -1
      data[3]: 14
    - op: 39
      valueIndex: 6
      data[0]: 3
      data[1]: -1
      data[2]: -1
      data[3]: 0
    - op: 39
      valueIndex: 7
      data[0]: 5
      data[1]: -1
      data[2]: -1
      data[3]: 1
    - op: 0
      valueIndex: 8
      data[0]: -1
      data[1]: -1
      data[2]: -1
      data[3]: 1
    - op: 3
      valueIndex: 9
      data[0]: 8
      data[1]: 8
      data[2]: 8
      data[3]: 8
    - op: 0
      valueIndex: 13
      data[0]: -1
      data[1]: -1
      data[2]: -1
      data[3]: 1
    - op: 3
      valueIndex: 14
      data[0]: 10
      data[1]: 10
      data[2]: 10
      data[3]: 10
    - op: 0
      valueIndex: 18
      data[0]: -1
      data[1]: -1
      data[2]: -1
      data[3]: 1
    - op: 0
      valueIndex: 19
      data[0]: -1
      data[1]: -1
      data[2]: -1
      data[3]: 1
    - op: 0
      valueIndex: 20
      data[0]: -1
      data[1]: -1
      data[2]: -1
      data[3]: 1
    - op: 0
      valueIndex: 21
      data[0]: -1
      data[1]: -1
      data[2]: -1
      data[3]: 1
    - op: 0
      valueIndex: 22
      data[0]: -1
      data[1]: -1
      data[2]: -1
      data[3]: 1
    - op: 0
      valueIndex: 23
      data[0]: -1
      data[1]: -1
      data[2]: -1
      data[3]: 1
    - op: 0
      valueIndex: 24
      data[0]: -1
      data[1]: -1
      data[2]: -1
      data[3]: 1
    - op: 14
      valueIndex: 25
      data[0]: -1
      data[1]: -1
      data[2]: -1
      data[3]: -1
    - op: 0
      valueIndex: 26
      data[0]: -1
      data[1]: -1
      data[2]: -1
      data[3]: 1
    - op: 0
      valueIndex: 27
      data[0]: -1
      data[1]: -1
      data[2]: -1
      data[3]: 1
    - op: 32
      valueIndex: 28
      data[0]: 12
      data[1]: 2
      data[2]: -1
      data[3]: 1
    - op: 0
      valueIndex: 29
      data[0]: -1
      data[1]: -1
      data[2]: -1
      data[3]: 1
    - op: 0
      valueIndex: 30
      data[0]: -1
      data[1]: -1
      data[2]: -1
      data[3]: 1
    - op: 0
      valueIndex: 31
      data[0]: -1
      data[1]: -1
      data[2]: -1
      data[3]: 1
    - op: 0
      valueIndex: 32
      data[0]: -1
      data[1]: -1
      data[2]: -1
      data[3]: 1
    - op: 0
      valueIndex: 33
      data[0]: -1
      data[1]: -1
      data[2]: -1
      data[3]: 1
    - op: 0
      valueIndex: 34
      data[0]: -1
      data[1]: -1
      data[2]: -1
      data[3]: 1
    - op: 0
      valueIndex: 35
      data[0]: -1
      data[1]: -1
      data[2]: -1
      data[3]: 1
    - op: 0
      valueIndex: 36
      data[0]: -1
      data[1]: -1
      data[2]: -1
      data[3]: 1
    - op: 0
      valueIndex: 37
      data[0]: -1
      data[1]: -1
      data[2]: -1
      data[3]: 1
    - op: 0
      valueIndex: 38
      data[0]: -1
      data[1]: -1
      data[2]: -1
      data[3]: 1
    - op: 0
      valueIndex: 39
      data[0]: -1
      data[1]: -1
      data[2]: -1
      data[3]: 1
    - op: 0
      valueIndex: 40
      data[0]: -1
      data[1]: -1
      data[2]: -1
      data[3]: 1
    - op: 0
      valueIndex: 41
      data[0]: -1
      data[1]: -1
      data[2]: -1
      data[3]: 1
    - op: 0
      valueIndex: 42
      data[0]: -1
      data[1]: -1
      data[2]: -1
      data[3]: 1
    - op: 0
      valueIndex: 43
      data[0]: -1
      data[1]: -1
      data[2]: -1
      data[3]: 1
    - op: 2
      valueIndex: 44
      data[0]: 34
      data[1]: 36
      data[2]: 26
      data[3]: -1
    - op: 0
      valueIndex: 47
      data[0]: -1
      data[1]: -1
      data[2]: -1
      data[3]: 1
    - op: 2
      valueIndex: 48
      data[0]: 15
      data[1]: 14
      data[2]: 25
      data[3]: -1
    - op: 1
      valueIndex: 51
      data[0]: 33
      data[1]: 37
      data[2]: -1
      data[3]: -1
    - op: 1
      valueIndex: 53
      data[0]: 35
      data[1]: 35
      data[2]: -1
      data[3]: -1
    - op: 2
      valueIndex: 55
      data[0]: 31
      data[1]: 29
      data[2]: 30
      data[3]: -1
    - op: 2
      valueIndex: 58
      data[0]: 32
      data[1]: 28
      data[2]: 27
      data[3]: -1
    - op: 2
      valueIndex: 61
      data[0]: 16
      data[1]: 18
      data[2]: 13
      data[3]: -1
    - op: 27
      valueIndex: 64
      data[0]: 19
      data[1]: 20
      data[2]: -1
      data[3]: 1
    - op: 2
      valueIndex: 65
      data[0]: 21
      data[1]: 23
      data[2]: 17
      data[3]: -1
    - op: 0
      valueIndex: 68
      data[0]: -1
      data[1]: -1
      data[2]: -1
      data[3]: 1
    - op: 31
      valueIndex: 69
      data[0]: 22
      data[1]: 24
      data[2]: -1
      data[3]: 1
    m_NeedsLocalToWorld: 0
    m_NeedsWorldToLocal: 0
  m_ExposedExpressions: []
  m_PropertySheet:
    m_Float:
      m_Array:
      - m_ExpressionIndex: 0
        m_Value: 24
      - m_ExpressionIndex: 1
        m_Value: 1
      - m_ExpressionIndex: 2
        m_Value: 0
      - m_ExpressionIndex: 4
        m_Value: 1
      - m_ExpressionIndex: 8
        m_Value: 0
      - m_ExpressionIndex: 10
        m_Value: 2
      - m_ExpressionIndex: 12
        m_Value: 6.2831855
      - m_ExpressionIndex: 13
        m_Value: 0
      - m_ExpressionIndex: 14
        m_Value: 0
      - m_ExpressionIndex: 15
        m_Value: 0
      - m_ExpressionIndex: 16
        m_Value: 0
      - m_ExpressionIndex: 17
        m_Value: 0
      - m_ExpressionIndex: 18
        m_Value: 0
      - m_ExpressionIndex: 20
        m_Value: 100
      - m_ExpressionIndex: 21
        m_Value: 1
      - m_ExpressionIndex: 23
        m_Value: 1
      - m_ExpressionIndex: 24
        m_Value: 6.2831855
      - m_ExpressionIndex: 25
        m_Value: 0
      - m_ExpressionIndex: 26
        m_Value: -0.2
      - m_ExpressionIndex: 27
        m_Value: -0.0026590824
      - m_ExpressionIndex: 28
        m_Value: 0.0030828118
      - m_ExpressionIndex: 29
        m_Value: 2.2123823
      - m_ExpressionIndex: 30
        m_Value: 2.1859431
      - m_ExpressionIndex: 31
        m_Value: 2.2195816
      - m_ExpressionIndex: 32
        m_Value: -0.011615276
      - m_ExpressionIndex: 33
        m_Value: 0
      - m_ExpressionIndex: 34
        m_Value: 0
      - m_ExpressionIndex: 35
        m_Value: 10000
      - m_ExpressionIndex: 36
        m_Value: 0
      - m_ExpressionIndex: 37
        m_Value: 1
      - m_ExpressionIndex: 39
        m_Value: 0.5
      - m_ExpressionIndex: 48
        m_Value: 1
    m_Vector2f:
      m_Array: []
    m_Vector3f:
      m_Array: []
    m_Vector4f:
      m_Array: []
    m_Uint:
      m_Array: []
    m_Int:
      m_Array: []
    m_Matrix4x4f:
      m_Array: []
    m_AnimationCurve:
      m_Array: []
    m_Gradient:
      m_Array:
      - m_ExpressionIndex: 3
        m_Value:
          serializedVersion: 2
          key0: {r: 0.57254905, g: 0, b: 1, a: 1}
          key1: {r: 0.24705882, g: 0, b: 1, a: 1}
          key2: {r: 0, g: 0.70980394, b: 1, a: 0}
          key3: {r: 1, g: 1, b: 1, a: 0}
          key4: {r: 0, g: 0, b: 0, a: 0}
          key5: {r: 0, g: 0, b: 0, a: 0}
          key6: {r: 0, g: 0, b: 0, a: 0}
          key7: {r: 0, g: 0, b: 0, a: 0}
          ctime0: 4433
          ctime1: 12143
          ctime2: 36237
          ctime3: 65535
          ctime4: 0
          ctime5: 0
          ctime6: 0
          ctime7: 0
          atime0: 0
          atime1: 65535
          atime2: 0
          atime3: 0
          atime4: 0
          atime5: 0
          atime6: 0
          atime7: 0
          m_Mode: 0
          m_NumColorKeys: 4
          m_NumAlphaKeys: 2
      - m_ExpressionIndex: 5
        m_Value:
          serializedVersion: 2
          key0: {r: 0.24705882, g: 0, b: 1, a: 1}
          key1: {r: 0, g: 0.70980394, b: 1, a: 1}
          key2: {r: 0.36078432, g: 0.68235296, b: 1, a: 0}
          key3: {r: 1, g: 1, b: 1, a: 0}
          key4: {r: 0, g: 0, b: 0, a: 0}
          key5: {r: 0, g: 0, b: 0, a: 0}
          key6: {r: 0, g: 0, b: 0, a: 0}
          key7: {r: 0, g: 0, b: 0, a: 0}
          ctime0: 0
          ctime1: 24952
          ctime2: 42913
          ctime3: 65535
          ctime4: 0
          ctime5: 0
          ctime6: 0
          ctime7: 0
          atime0: 0
          atime1: 65535
          atime2: 0
          atime3: 0
          atime4: 0
          atime5: 0
          atime6: 0
          atime7: 0
          m_Mode: 0
          m_NumColorKeys: 4
          m_NumAlphaKeys: 2
    m_NamedObject:
      m_Array: []
    m_Bool:
      m_Array: []
  m_Buffers:
  - type: 1
    size: 80384
    capacity: 10048
    layout:
    - name: color
      type: 3
      offset:
        bucket: 0
        structure: 8
        element: 0
    - name: position
      type: 3
      offset:
        bucket: 0
        structure: 8
        element: 4
  - type: 1
    size: 1
    capacity: 1
    layout:
    - name: spawnCount
      type: 1
      offset:
        bucket: 0
        structure: 1
        element: 0
  m_CPUBuffers:
  - capacity: 1
    stride: 1
    layout:
    - name: spawnCount
      type: 1
      offset:
        bucket: 0
        structure: 1
        element: 0
    initialData:
      data: 00000000
  - capacity: 1
    stride: 1
    layout:
    - name: spawnCount
      type: 1
      offset:
        bucket: 0
        structure: 1
        element: 0
    initialData:
      data: 00000000
  m_Systems:
  - type: 0
    flags: 0
    capacity: 0
    buffers:
    - index: 1
      nameId: spawner_output
    values: []
    tasks:
    - type: 268435457
      buffers: []
      values:
      - index: 42
        nameId: Count
      - index: 41
        nameId: Delay
      params: []
      processor: {fileID: 0}
  - type: 1
    flags: 0
    capacity: 10048
    buffers:
    - index: 0
      nameId: attributeBuffer
    - index: 1
      nameId: sourceAttributeBuffer
    - index: 1
      nameId: spawner_input
    values:
    - index: 44
      nameId: bounds_center
    - index: 43
      nameId: bounds_size
    tasks:
    - type: 536870912
      buffers:
      - index: 0
        nameId: attributeBuffer
      - index: 1
        nameId: sourceAttributeBuffer
      values:
      - index: 6
        nameId: uniform_b
      - index: 7
        nameId: uniform_c
      - index: 0
        nameId: uniform_d
      - index: 1
        nameId: uniform_e
      - index: 9
        nameId: uniform_f
      - index: 11
        nameId: uniform_g
      - index: 45
        nameId: Sphere_center_c
      - index: 48
        nameId: Sphere_radius_c
      - index: 49
        nameId: Sphere_arc_c
      params: []
<<<<<<< HEAD
      processor: {fileID: 7200000, guid: 572982cc0dea2a74aaa5a4606e683194, type: 3}
=======
      processor: {fileID: 7200000, guid: 63d4c824ece3bc94887223720099602f, type: 3}
>>>>>>> dbe9f270
    - type: 805306368
      buffers:
      - index: 0
        nameId: attributeBuffer
      values: []
      params: []
<<<<<<< HEAD
      processor: {fileID: 7200000, guid: f9f30909ecc2780408ff081fff420ced, type: 3}
=======
      processor: {fileID: 7200000, guid: a77019373557e1645b2f9a4bc3458349, type: 3}
>>>>>>> dbe9f270
    - type: 1073741825
      buffers:
      - index: 0
        nameId: attributeBuffer
      values:
      - index: 46
        nameId: AngleZ_b
      - index: 47
        nameId: Pivot_c
      - index: 39
        nameId: SizeX_d
      - index: 40
        nameId: Position_position_e
      - index: 38
        nameId: targetOffset
      params:
      - index: 0
        nameId: sortPriority
<<<<<<< HEAD
      processor: {fileID: 4800000, guid: a63e30be448695649aaabae209583879, type: 3}
=======
      processor: {fileID: 4800000, guid: 3fa3c0bff01cd0b48b5778451bf73c9f, type: 3}
>>>>>>> dbe9f270
  m_Events:
  - name: OnPlay
    playSystems: 00000000
    stopSystems: 
  - name: OnStop
    playSystems: 
    stopSystems: 00000000
  m_RendererSettings:
    motionVectorGenerationMode: 0
    shadowCastingMode: 0
    receiveShadows: 0
    reflectionProbeUsage: 0
    lightProbeUsage: 0<|MERGE_RESOLUTION|>--- conflicted
+++ resolved
@@ -4050,22 +4050,14 @@
       - index: 49
         nameId: Sphere_arc_c
       params: []
-<<<<<<< HEAD
-      processor: {fileID: 7200000, guid: 572982cc0dea2a74aaa5a4606e683194, type: 3}
-=======
       processor: {fileID: 7200000, guid: 63d4c824ece3bc94887223720099602f, type: 3}
->>>>>>> dbe9f270
     - type: 805306368
       buffers:
       - index: 0
         nameId: attributeBuffer
       values: []
       params: []
-<<<<<<< HEAD
-      processor: {fileID: 7200000, guid: f9f30909ecc2780408ff081fff420ced, type: 3}
-=======
       processor: {fileID: 7200000, guid: a77019373557e1645b2f9a4bc3458349, type: 3}
->>>>>>> dbe9f270
     - type: 1073741825
       buffers:
       - index: 0
@@ -4084,11 +4076,7 @@
       params:
       - index: 0
         nameId: sortPriority
-<<<<<<< HEAD
-      processor: {fileID: 4800000, guid: a63e30be448695649aaabae209583879, type: 3}
-=======
       processor: {fileID: 4800000, guid: 3fa3c0bff01cd0b48b5778451bf73c9f, type: 3}
->>>>>>> dbe9f270
   m_Events:
   - name: OnPlay
     playSystems: 00000000
