--- conflicted
+++ resolved
@@ -2755,140 +2755,96 @@
       data[1]: -1
       data[2]: -1
       data[3]: 1
-<<<<<<< HEAD
-    - op: 2
+    - op: 0
       valueIndex: 21
-      data[0]: 7
-      data[1]: 6
-      data[2]: 5
-      data[3]: -1
-    - op: 0
-      valueIndex: 24
       data[0]: -1
       data[1]: -1
       data[2]: -1
       data[3]: 1
     - op: 0
-      valueIndex: 25
-      data[0]: -1
-      data[1]: -1
-      data[2]: -1
-      data[3]: 6
-    - op: 0
-      valueIndex: 26
-=======
-    - op: 0
-      valueIndex: 21
->>>>>>> ac49e62a
+      valueIndex: 22
       data[0]: -1
       data[1]: -1
       data[2]: -1
       data[3]: 1
-    - op: 2
-<<<<<<< HEAD
-      valueIndex: 28
-      data[0]: 15
-      data[1]: 16
-      data[2]: 14
-      data[3]: -1
     - op: 0
-      valueIndex: 31
-=======
-      valueIndex: 22
-      data[0]: 10
-      data[1]: 8
-      data[2]: 9
-      data[3]: -1
-    - op: 0
-      valueIndex: 25
->>>>>>> ac49e62a
+      valueIndex: 23
       data[0]: -1
       data[1]: -1
       data[2]: -1
       data[3]: 7
     - op: 2
-<<<<<<< HEAD
-      valueIndex: 33
-      data[0]: 12
-      data[1]: 13
-      data[2]: 17
-=======
-      valueIndex: 27
-      data[0]: 18
-      data[1]: 15
-      data[2]: 14
->>>>>>> ac49e62a
+      valueIndex: 25
+      data[0]: 10
+      data[1]: 11
+      data[2]: 9
+      data[3]: -1
+    - op: 2
+      valueIndex: 28
+      data[0]: 15
+      data[1]: 14
+      data[2]: 12
       data[3]: -1
     - op: 0
-      valueIndex: 36
+      valueIndex: 31
       data[0]: -1
       data[1]: -1
       data[2]: -1
       data[3]: 7
-<<<<<<< HEAD
-    - op: 13
-      valueIndex: 38
-      data[0]: -1
-      data[1]: -1
-      data[2]: -1
+    - op: 2
+      valueIndex: 33
+      data[0]: 18
+      data[1]: 13
+      data[2]: 16
+      data[3]: -1
+    - op: 2
+      valueIndex: 36
+      data[0]: 7
+      data[1]: 6
+      data[2]: 5
       data[3]: -1
     - op: 0
       valueIndex: 39
       data[0]: -1
       data[1]: -1
       data[2]: -1
-      data[3]: 1
-    - op: 2
-      valueIndex: 40
-      data[0]: 10
-      data[1]: 11
-      data[2]: 9
-      data[3]: -1
+      data[3]: 15
     - op: 0
-      valueIndex: 43
-=======
-    - op: 32
-      valueIndex: 32
-      data[0]: 17
-      data[1]: 16
+      valueIndex: 41
+      data[0]: -1
+      data[1]: -1
       data[2]: -1
-      data[3]: 1
-    - op: 2
-      valueIndex: 33
-      data[0]: 6
-      data[1]: 5
-      data[2]: 4
-      data[3]: -1
+      data[3]: 6
     - op: 0
-      valueIndex: 36
+      valueIndex: 42
       data[0]: -1
       data[1]: -1
       data[2]: -1
       data[3]: 1
-    - op: 2
-      valueIndex: 37
-      data[0]: 13
-      data[1]: 11
-      data[2]: 12
-      data[3]: -1
     - op: 0
-      valueIndex: 40
->>>>>>> ac49e62a
+      valueIndex: 43
       data[0]: -1
       data[1]: -1
       data[2]: -1
       data[3]: 7
-<<<<<<< HEAD
     - op: 0
       valueIndex: 45
-=======
-    - op: 13
-      valueIndex: 42
->>>>>>> ac49e62a
       data[0]: -1
       data[1]: -1
       data[2]: -1
-      data[3]: 15
+      data[3]: 7
+    - op: 32
+      valueIndex: 47
+      data[0]: 17
+      data[1]: 19
+      data[2]: -1
+      data[3]: 1
+    - op: 13
+      valueIndex: 48
+      data[0]: -1
+      data[1]: -1
+      data[2]: -1
+      data[3]: -1
     m_NeedsLocalToWorld: 0
     m_NeedsWorldToLocal: 0
   m_ExposedExpressions: []
@@ -2914,39 +2870,25 @@
       - m_ExpressionIndex: 10
         m_Value: 1
       - m_ExpressionIndex: 11
-<<<<<<< HEAD
         m_Value: 0
-      - m_ExpressionIndex: 12
-        m_Value: 0.46115106
-      - m_ExpressionIndex: 13
-        m_Value: 0.57619447
-=======
-        m_Value: 0.57619447
       - m_ExpressionIndex: 12
         m_Value: 0
       - m_ExpressionIndex: 13
+        m_Value: 0.26686653
+      - m_ExpressionIndex: 14
+        m_Value: 0.57619447
+      - m_ExpressionIndex: 15
         m_Value: 0.46115106
->>>>>>> ac49e62a
-      - m_ExpressionIndex: 14
+      - m_ExpressionIndex: 16
         m_Value: 0
-      - m_ExpressionIndex: 15
-        m_Value: 0.26686653
-      - m_ExpressionIndex: 16
-        m_Value: 0.26686653
-      - m_ExpressionIndex: 17
-        m_Value: 0
-<<<<<<< HEAD
-      - m_ExpressionIndex: 19
-=======
       - m_ExpressionIndex: 17
         m_Value: 2
       - m_ExpressionIndex: 18
         m_Value: -0.00014281273
-      - m_ExpressionIndex: 25
->>>>>>> ac49e62a
+      - m_ExpressionIndex: 19
+        m_Value: 0
+      - m_ExpressionIndex: 28
         m_Value: 2.5
-      - m_ExpressionIndex: 27
-        m_Value: 2
     m_Vector2f:
       m_Array: []
     m_Vector3f:
@@ -2955,7 +2897,7 @@
       m_Array: []
     m_Uint:
       m_Array:
-      - m_ExpressionIndex: 20
+      - m_ExpressionIndex: 27
         m_Value: 4294967295
     m_Int:
       m_Array: []
@@ -3010,23 +2952,15 @@
       m_Array: []
     m_NamedObject:
       m_Array:
-<<<<<<< HEAD
-      - m_ExpressionIndex: 21
+      - m_ExpressionIndex: 20
         m_Value: {fileID: 2800000, guid: d2038625ec9188f4985a51186be54f66, type: 3}
       - m_ExpressionIndex: 23
         m_Value: {fileID: 0}
-      - m_ExpressionIndex: 25
-=======
-      - m_ExpressionIndex: 20
-        m_Value: {fileID: 0}
-      - m_ExpressionIndex: 22
+      - m_ExpressionIndex: 29
+        m_Value: {fileID: 2800000, guid: 04a1a4f71875d89468defb5128b274bd, type: 3}
+      - m_ExpressionIndex: 30
         m_Value: {fileID: 2800000, guid: 276d9e395ae18fe40a9b4988549f2349, type: 3}
-      - m_ExpressionIndex: 27
->>>>>>> ac49e62a
-        m_Value: {fileID: 2800000, guid: 04a1a4f71875d89468defb5128b274bd, type: 3}
-      - m_ExpressionIndex: 29
-        m_Value: {fileID: 2800000, guid: 276d9e395ae18fe40a9b4988549f2349, type: 3}
-      - m_ExpressionIndex: 30
+      - m_ExpressionIndex: 26
         m_Value: {fileID: 10202, guid: 0000000000000000e000000000000000, type: 0}
     m_Bool:
       m_Array: []
@@ -3124,11 +3058,7 @@
     - type: 268435456
       buffers: []
       values:
-<<<<<<< HEAD
-      - index: 27
-=======
-      - index: 23
->>>>>>> ac49e62a
+      - index: 31
         nameId: Rate
       params: []
       processor: {fileID: 0}
@@ -3147,13 +3077,9 @@
     - index: 1
       nameId: spawner_input
     values:
-<<<<<<< HEAD
+    - index: 24
+      nameId: bounds_center
     - index: 22
-=======
-    - index: 21
->>>>>>> ac49e62a
-      nameId: bounds_center
-    - index: 26
       nameId: bounds_size
     tasks:
     - type: 536870912
@@ -3167,20 +3093,14 @@
       - index: 1
         nameId: sourceAttributeBuffer
       values:
-<<<<<<< HEAD
-      - index: 19
+      - index: 28
         nameId: Lifetime_b
-      - index: 18
-=======
       - index: 25
-        nameId: Lifetime_b
-      - index: 24
->>>>>>> ac49e62a
         nameId: Velocity_c
       params:
+      - index: 24
+        nameId: bounds_center
       - index: 22
-        nameId: bounds_center
-      - index: 24
         nameId: bounds_size
       processor: {fileID: 7200000, guid: f95d80c42637e9345afb3cc2422d8790, type: 3}
     - type: 805306368
@@ -3194,7 +3114,7 @@
         nameId: uniform_b
       - index: 1
         nameId: uniform_c
-      - index: 28
+      - index: 32
         nameId: deltaTime_c
       params: []
       processor: {fileID: 7200000, guid: bf86ddbad0d5c234f8a739e0e9bc51ca, type: 3}
@@ -3203,7 +3123,7 @@
       - index: 0
         nameId: attributeBuffer
       values:
-      - index: 27
+      - index: 29
         nameId: mainTexture
       params:
       - index: 0
@@ -3216,11 +3136,7 @@
       values:
       - index: 0
         nameId: uniform_b
-<<<<<<< HEAD
-      - index: 29
-=======
-      - index: 22
->>>>>>> ac49e62a
+      - index: 30
         nameId: mainTexture
       params:
       - index: 0
@@ -3231,8 +3147,7 @@
       - index: 0
         nameId: attributeBuffer
       values:
-<<<<<<< HEAD
-      - index: 28
+      - index: 21
         nameId: Color_b
       - index: 3
         nameId: uniform_c
@@ -3249,19 +3164,12 @@
       values:
       - index: 4
         nameId: uniform_b
-      - index: 21
-=======
-      - index: 19
-        nameId: Color_b
-      - index: 3
-        nameId: uniform_c
       - index: 20
->>>>>>> ac49e62a
         nameId: mainTexture
       params:
-      - index: 30
+      - index: 26
         nameId: mesh
-      - index: 20
+      - index: 27
         nameId: subMeshMask
       - index: 0
         nameId: sortPriority
