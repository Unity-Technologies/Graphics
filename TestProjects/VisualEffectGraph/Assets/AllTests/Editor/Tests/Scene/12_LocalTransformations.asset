%YAML 1.1
%TAG !u! tag:unity3d.com,2011:
--- !u!114 &114018465216496394
MonoBehaviour:
  m_ObjectHideFlags: 0
  m_PrefabParentObject: {fileID: 0}
  m_PrefabInternal: {fileID: 0}
  m_GameObject: {fileID: 0}
  m_Enabled: 1
  m_EditorHideFlags: 0
  m_Script: {fileID: 11500000, guid: ac39bd03fca81b849929b9c966f1836a, type: 3}
  m_Name: VFXSlotFloat3
  m_EditorClassIdentifier: 
  m_Parent: {fileID: 114608594444419100}
  m_Children:
  - {fileID: 114735142616569410}
  - {fileID: 114175424815493918}
  - {fileID: 114744218432489440}
  m_UIPosition: {x: 0, y: 0}
  m_UICollapsed: 1
  m_UISuperCollapsed: 0
  m_MasterSlot: {fileID: 114608594444419100}
  m_MasterData:
    m_Owner: {fileID: 0}
    m_Value:
      m_Type:
        m_SerializableType: 
      m_SerializableObject: 
  m_Property:
    name: position
    m_serializedType:
      m_SerializableType: UnityEngine.Vector3, UnityEngine.CoreModule, Version=0.0.0.0,
        Culture=neutral, PublicKeyToken=null
    attributes:
    - m_Type: 3
      m_Min: -Infinity
      m_Max: Infinity
      m_Tooltip: The position.
  m_Direction: 0
  m_LinkedSlots: []
--- !u!114 &114026087539417350
MonoBehaviour:
  m_ObjectHideFlags: 0
  m_PrefabParentObject: {fileID: 0}
  m_PrefabInternal: {fileID: 0}
  m_GameObject: {fileID: 0}
  m_Enabled: 1
  m_EditorHideFlags: 0
  m_Script: {fileID: 11500000, guid: f780aa281814f9842a7c076d436932e7, type: 3}
  m_Name: VFXSlotFloat
  m_EditorClassIdentifier: 
  m_Parent: {fileID: 114694524856108614}
  m_Children: []
  m_UIPosition: {x: 0, y: 0}
  m_UICollapsed: 1
  m_UISuperCollapsed: 0
  m_MasterSlot: {fileID: 114694524856108614}
  m_MasterData:
    m_Owner: {fileID: 0}
    m_Value:
      m_Type:
        m_SerializableType: 
      m_SerializableObject: 
  m_Property:
    name: z
    m_serializedType:
      m_SerializableType: System.Single, mscorlib, Version=2.0.0.0, Culture=neutral,
        PublicKeyToken=b77a5c561934e089
    attributes: []
  m_Direction: 0
  m_LinkedSlots: []
--- !u!114 &114035107686816486
MonoBehaviour:
  m_ObjectHideFlags: 0
  m_PrefabParentObject: {fileID: 0}
  m_PrefabInternal: {fileID: 0}
  m_GameObject: {fileID: 0}
  m_Enabled: 1
  m_EditorHideFlags: 0
  m_Script: {fileID: 11500000, guid: a971fa2e110a0ac42ac1d8dae408704b, type: 3}
  m_Name: SetAttribute
  m_EditorClassIdentifier: 
  m_Parent: {fileID: 114828977464085218}
  m_Children: []
  m_UIPosition: {x: 0, y: 0}
  m_UICollapsed: 1
  m_UISuperCollapsed: 0
  m_InputSlots:
  - {fileID: 114549471002919732}
  m_OutputSlots: []
  m_Disabled: 0
  attribute: angleX
  Composition: 1
  Random: 0
--- !u!114 &114039282653483644
MonoBehaviour:
  m_ObjectHideFlags: 0
  m_PrefabParentObject: {fileID: 0}
  m_PrefabInternal: {fileID: 0}
  m_GameObject: {fileID: 0}
  m_Enabled: 1
  m_EditorHideFlags: 0
  m_Script: {fileID: 11500000, guid: 7d33fb94df928ef4c986f97607706b82, type: 3}
  m_Name: VFXBuiltInParameter
  m_EditorClassIdentifier: 
  m_Parent: {fileID: 114200456888616874}
  m_Children: []
  m_UIPosition: {x: 2527.701, y: 1960.729}
  m_UICollapsed: 0
  m_UISuperCollapsed: 0
  m_InputSlots: []
  m_OutputSlots:
  - {fileID: 114950841702986880}
  m_expressionOp: 14
--- !u!114 &114045363306678572
MonoBehaviour:
  m_ObjectHideFlags: 0
  m_PrefabParentObject: {fileID: 0}
  m_PrefabInternal: {fileID: 0}
  m_GameObject: {fileID: 0}
  m_Enabled: 1
  m_EditorHideFlags: 0
  m_Script: {fileID: 11500000, guid: 87c154e0feeee864da39ba7591cf27e7, type: 3}
  m_Name: VFXSlotFloatN
  m_EditorClassIdentifier: 
  m_Parent: {fileID: 0}
  m_Children: []
  m_UIPosition: {x: 0, y: 0}
  m_UICollapsed: 1
  m_UISuperCollapsed: 0
  m_MasterSlot: {fileID: 114045363306678572}
  m_MasterData:
    m_Owner: {fileID: 114131957630941232}
    m_Value:
      m_Type:
        m_SerializableType: UnityEditor.VFX.FloatN, Assembly-CSharp-Editor-testable,
          Version=0.0.0.0, Culture=neutral, PublicKeyToken=null
      m_SerializableObject: '{"m_Components":[1.0]}'
  m_Property:
    name: a
    m_serializedType:
      m_SerializableType: UnityEditor.VFX.FloatN, Assembly-CSharp-Editor-testable,
        Version=0.0.0.0, Culture=neutral, PublicKeyToken=null
    attributes: []
  m_Direction: 0
  m_LinkedSlots:
  - {fileID: 114950841702986880}
--- !u!114 &114048015916724814
MonoBehaviour:
  m_ObjectHideFlags: 0
  m_PrefabParentObject: {fileID: 0}
  m_PrefabInternal: {fileID: 0}
  m_GameObject: {fileID: 0}
  m_Enabled: 1
  m_EditorHideFlags: 0
  m_Script: {fileID: 11500000, guid: e11cc5d75a2f7ad44bf3be8842ccab7f, type: 3}
  m_Name: VFXLineOutput
  m_EditorClassIdentifier: 
  m_Parent: {fileID: 114200456888616874}
  m_Children:
  - {fileID: 114113460591427688}
  - {fileID: 114868765467815560}
  - {fileID: 114945662358260460}
  m_UIPosition: {x: 3944.6519, y: 2980.358}
  m_UICollapsed: 0
  m_UISuperCollapsed: 0
  m_InputSlots:
  - {fileID: 114784414404649514}
  - {fileID: 114276705608501266}
  m_OutputSlots: []
  m_Data: {fileID: 114282520515415856}
  m_InputFlowSlot:
  - link:
    - context: {fileID: 114828977464085218}
      slotIndex: 0
  m_OutputFlowSlot:
  - link: []
  blendMode: 2
  useSoftParticle: 0
  sortPriority: 0
  indirectDraw: 0
  targetFromAttributes: 1
--- !u!114 &114064158827839248
MonoBehaviour:
  m_ObjectHideFlags: 0
  m_PrefabParentObject: {fileID: 0}
  m_PrefabInternal: {fileID: 0}
  m_GameObject: {fileID: 0}
  m_Enabled: 1
  m_EditorHideFlags: 0
  m_Script: {fileID: 11500000, guid: e11cc5d75a2f7ad44bf3be8842ccab7f, type: 3}
  m_Name: VFXLineOutput
  m_EditorClassIdentifier: 
  m_Parent: {fileID: 114200456888616874}
  m_Children:
  - {fileID: 114572247497199252}
  - {fileID: 114210458703361284}
  - {fileID: 114235893112925782}
  m_UIPosition: {x: 4740.652, y: 2981.358}
  m_UICollapsed: 0
  m_UISuperCollapsed: 0
  m_InputSlots:
  - {fileID: 114644232621941124}
  - {fileID: 114865044312176798}
  m_OutputSlots: []
  m_Data: {fileID: 114282520515415856}
  m_InputFlowSlot:
  - link:
    - context: {fileID: 114828977464085218}
      slotIndex: 0
  m_OutputFlowSlot:
  - link: []
  blendMode: 2
  useSoftParticle: 0
  sortPriority: 0
  indirectDraw: 0
  targetFromAttributes: 1
--- !u!114 &114070202346853930
MonoBehaviour:
  m_ObjectHideFlags: 0
  m_PrefabParentObject: {fileID: 0}
  m_PrefabInternal: {fileID: 0}
  m_GameObject: {fileID: 0}
  m_Enabled: 1
  m_EditorHideFlags: 0
  m_Script: {fileID: 11500000, guid: 87c154e0feeee864da39ba7591cf27e7, type: 3}
  m_Name: VFXSlotFloatN
  m_EditorClassIdentifier: 
  m_Parent: {fileID: 0}
  m_Children: []
  m_UIPosition: {x: 0, y: 0}
  m_UICollapsed: 1
  m_UISuperCollapsed: 0
  m_MasterSlot: {fileID: 114070202346853930}
  m_MasterData:
    m_Owner: {fileID: 114154120009596150}
    m_Value:
      m_Type:
        m_SerializableType: UnityEditor.VFX.FloatN, Assembly-CSharp-Editor-testable,
          Version=0.0.0.0, Culture=neutral, PublicKeyToken=null
      m_SerializableObject: '{"m_Components":[330.0]}'
  m_Property:
    name: b
    m_serializedType:
      m_SerializableType: UnityEditor.VFX.FloatN, Assembly-CSharp-Editor-testable,
        Version=0.0.0.0, Culture=neutral, PublicKeyToken=null
    attributes: []
  m_Direction: 0
  m_LinkedSlots: []
--- !u!114 &114077051982172570
MonoBehaviour:
  m_ObjectHideFlags: 0
  m_PrefabParentObject: {fileID: 0}
  m_PrefabInternal: {fileID: 0}
  m_GameObject: {fileID: 0}
  m_Enabled: 1
  m_EditorHideFlags: 0
  m_Script: {fileID: 11500000, guid: a971fa2e110a0ac42ac1d8dae408704b, type: 3}
  m_Name: SetAttribute
  m_EditorClassIdentifier: 
  m_Parent: {fileID: 114828977464085218}
  m_Children: []
  m_UIPosition: {x: 0, y: 0}
  m_UICollapsed: 1
  m_UISuperCollapsed: 0
  m_InputSlots:
  - {fileID: 114299987821575238}
  m_OutputSlots: []
  m_Disabled: 0
  attribute: angleZ
  Composition: 1
  Random: 0
--- !u!114 &114088498791788788
MonoBehaviour:
  m_ObjectHideFlags: 0
  m_PrefabParentObject: {fileID: 0}
  m_PrefabInternal: {fileID: 0}
  m_GameObject: {fileID: 0}
  m_Enabled: 1
  m_EditorHideFlags: 0
  m_Script: {fileID: 11500000, guid: e11cc5d75a2f7ad44bf3be8842ccab7f, type: 3}
  m_Name: VFXLineOutput
  m_EditorClassIdentifier: 
  m_Parent: {fileID: 114200456888616874}
  m_Children:
  - {fileID: 114672735506798872}
  - {fileID: 114609580876095012}
  - {fileID: 114877948219038648}
  m_UIPosition: {x: 4345.652, y: 2985.358}
  m_UICollapsed: 0
  m_UISuperCollapsed: 0
  m_InputSlots:
  - {fileID: 114880319480420680}
  - {fileID: 114257811248445666}
  m_OutputSlots: []
  m_Data: {fileID: 114282520515415856}
  m_InputFlowSlot:
  - link:
    - context: {fileID: 114828977464085218}
      slotIndex: 0
  m_OutputFlowSlot:
  - link: []
  blendMode: 2
  useSoftParticle: 0
  sortPriority: 0
  indirectDraw: 0
  targetFromAttributes: 1
--- !u!114 &114097502706988368
MonoBehaviour:
  m_ObjectHideFlags: 0
  m_PrefabParentObject: {fileID: 0}
  m_PrefabInternal: {fileID: 0}
  m_GameObject: {fileID: 0}
  m_Enabled: 1
  m_EditorHideFlags: 0
  m_Script: {fileID: 11500000, guid: f780aa281814f9842a7c076d436932e7, type: 3}
  m_Name: VFXSlotFloat
  m_EditorClassIdentifier: 
  m_Parent: {fileID: 0}
  m_Children: []
  m_UIPosition: {x: 0, y: 0}
  m_UICollapsed: 1
  m_UISuperCollapsed: 0
  m_MasterSlot: {fileID: 114097502706988368}
  m_MasterData:
    m_Owner: {fileID: 114177930399143018}
    m_Value:
      m_Type:
        m_SerializableType: System.Single, mscorlib, Version=2.0.0.0, Culture=neutral,
          PublicKeyToken=b77a5c561934e089
      m_SerializableObject: 0.5
  m_Property:
    name: alphaThreshold
    m_serializedType:
      m_SerializableType: System.Single, mscorlib, Version=2.0.0.0, Culture=neutral,
        PublicKeyToken=b77a5c561934e089
    attributes: []
  m_Direction: 0
  m_LinkedSlots: []
--- !u!114 &114108471101903152
MonoBehaviour:
  m_ObjectHideFlags: 0
  m_PrefabParentObject: {fileID: 0}
  m_PrefabInternal: {fileID: 0}
  m_GameObject: {fileID: 0}
  m_Enabled: 1
  m_EditorHideFlags: 0
  m_Script: {fileID: 11500000, guid: f780aa281814f9842a7c076d436932e7, type: 3}
  m_Name: VFXSlotFloat
  m_EditorClassIdentifier: 
  m_Parent: {fileID: 114158747318016780}
  m_Children: []
  m_UIPosition: {x: 0, y: 0}
  m_UICollapsed: 1
  m_UISuperCollapsed: 0
  m_MasterSlot: {fileID: 114131422187095784}
  m_MasterData:
    m_Owner: {fileID: 0}
    m_Value:
      m_Type:
        m_SerializableType: 
      m_SerializableObject: 
  m_Property:
    name: z
    m_serializedType:
      m_SerializableType: System.Single, mscorlib, Version=2.0.0.0, Culture=neutral,
        PublicKeyToken=b77a5c561934e089
    attributes: []
  m_Direction: 0
  m_LinkedSlots: []
--- !u!114 &114113460591427688
MonoBehaviour:
  m_ObjectHideFlags: 0
  m_PrefabParentObject: {fileID: 0}
  m_PrefabInternal: {fileID: 0}
  m_GameObject: {fileID: 0}
  m_Enabled: 1
  m_EditorHideFlags: 0
  m_Script: {fileID: 11500000, guid: a971fa2e110a0ac42ac1d8dae408704b, type: 3}
  m_Name: SetAttribute
  m_EditorClassIdentifier: 
  m_Parent: {fileID: 114048015916724814}
  m_Children: []
  m_UIPosition: {x: 0, y: 0}
  m_UICollapsed: 1
  m_UISuperCollapsed: 0
  m_InputSlots:
  - {fileID: 114939326453197506}
  m_OutputSlots: []
  m_Disabled: 0
  attribute: alpha
  Composition: 0
  Random: 0
--- !u!114 &114122053869630292
MonoBehaviour:
  m_ObjectHideFlags: 0
  m_PrefabParentObject: {fileID: 0}
  m_PrefabInternal: {fileID: 0}
  m_GameObject: {fileID: 0}
  m_Enabled: 1
  m_EditorHideFlags: 0
  m_Script: {fileID: 11500000, guid: f780aa281814f9842a7c076d436932e7, type: 3}
  m_Name: VFXSlotFloat
  m_EditorClassIdentifier: 
  m_Parent: {fileID: 114249540673093608}
  m_Children: []
  m_UIPosition: {x: 0, y: 0}
  m_UICollapsed: 1
  m_UISuperCollapsed: 0
  m_MasterSlot: {fileID: 114645634456454090}
  m_MasterData:
    m_Owner: {fileID: 0}
    m_Value:
      m_Type:
        m_SerializableType: 
      m_SerializableObject: 
  m_Property:
    name: x
    m_serializedType:
      m_SerializableType: System.Single, mscorlib, Version=2.0.0.0, Culture=neutral,
        PublicKeyToken=b77a5c561934e089
    attributes: []
  m_Direction: 0
  m_LinkedSlots: []
--- !u!114 &114131422187095784
MonoBehaviour:
  m_ObjectHideFlags: 0
  m_PrefabParentObject: {fileID: 0}
  m_PrefabInternal: {fileID: 0}
  m_GameObject: {fileID: 0}
  m_Enabled: 1
  m_EditorHideFlags: 0
  m_Script: {fileID: 11500000, guid: 1b605c022ee79394a8a776c0869b3f9a, type: 3}
  m_Name: VFXSlot
  m_EditorClassIdentifier: 
  m_Parent: {fileID: 0}
  m_Children:
  - {fileID: 114158747318016780}
  m_UIPosition: {x: 0, y: 0}
  m_UICollapsed: 1
  m_UISuperCollapsed: 0
  m_MasterSlot: {fileID: 114131422187095784}
  m_MasterData:
    m_Owner: {fileID: 114824210331950922}
    m_Value:
      m_Type:
        m_SerializableType: UnityEditor.VFX.Position, Assembly-CSharp-Editor-testable,
          Version=0.0.0.0, Culture=neutral, PublicKeyToken=null
      m_SerializableObject: 
  m_Property:
    name: Position
    m_serializedType:
      m_SerializableType: UnityEditor.VFX.Position, Assembly-CSharp-Editor-testable,
        Version=0.0.0.0, Culture=neutral, PublicKeyToken=null
    attributes: []
  m_Direction: 0
  m_LinkedSlots: []
--- !u!114 &114131957630941232
MonoBehaviour:
  m_ObjectHideFlags: 0
  m_PrefabParentObject: {fileID: 0}
  m_PrefabInternal: {fileID: 0}
  m_GameObject: {fileID: 0}
  m_Enabled: 1
  m_EditorHideFlags: 0
  m_Script: {fileID: 11500000, guid: 889be8bf1ed0c954a9ed096ce41655ea, type: 3}
  m_Name: VFXOperatorMultiply
  m_EditorClassIdentifier: 
  m_Parent: {fileID: 114200456888616874}
  m_Children: []
  m_UIPosition: {x: 2843.295, y: 1914.8391}
  m_UICollapsed: 0
  m_UISuperCollapsed: 0
  m_InputSlots:
  - {fileID: 114045363306678572}
  - {fileID: 114395709851238466}
  m_OutputSlots:
  - {fileID: 114562098239528472}
--- !u!114 &114137356790581338
MonoBehaviour:
  m_ObjectHideFlags: 0
  m_PrefabParentObject: {fileID: 0}
  m_PrefabInternal: {fileID: 0}
  m_GameObject: {fileID: 0}
  m_Enabled: 1
  m_EditorHideFlags: 0
  m_Script: {fileID: 11500000, guid: f780aa281814f9842a7c076d436932e7, type: 3}
  m_Name: VFXSlotFloat
  m_EditorClassIdentifier: 
  m_Parent: {fileID: 0}
  m_Children: []
  m_UIPosition: {x: 0, y: 0}
  m_UICollapsed: 1
  m_UISuperCollapsed: 0
  m_MasterSlot: {fileID: 114137356790581338}
  m_MasterData:
    m_Owner: {fileID: 114212506390583226}
    m_Value:
      m_Type:
        m_SerializableType: System.Single, mscorlib, Version=2.0.0.0, Culture=neutral,
          PublicKeyToken=b77a5c561934e089
      m_SerializableObject: 
  m_Property:
    name: o
    m_serializedType:
      m_SerializableType: System.Single, mscorlib, Version=2.0.0.0, Culture=neutral,
        PublicKeyToken=b77a5c561934e089
    attributes: []
  m_Direction: 1
  m_LinkedSlots:
  - {fileID: 114883480731355362}
--- !u!114 &114146409071264604
MonoBehaviour:
  m_ObjectHideFlags: 0
  m_PrefabParentObject: {fileID: 0}
  m_PrefabInternal: {fileID: 0}
  m_GameObject: {fileID: 0}
  m_Enabled: 1
  m_EditorHideFlags: 0
  m_Script: {fileID: 11500000, guid: 47b4ca114d6538548942a32238cf630d, type: 3}
  m_Name: PositionSphere
  m_EditorClassIdentifier: 
  m_Parent: {fileID: 114605905450444768}
  m_Children: []
  m_UIPosition: {x: 0, y: 0}
  m_UICollapsed: 1
  m_UISuperCollapsed: 0
  m_InputSlots:
  - {fileID: 114961542731652930}
  m_OutputSlots: []
  m_Disabled: 0
  positionMode: 0
  spawnMode: 0
--- !u!114 &114148338465497680
MonoBehaviour:
  m_ObjectHideFlags: 0
  m_PrefabParentObject: {fileID: 0}
  m_PrefabInternal: {fileID: 0}
  m_GameObject: {fileID: 0}
  m_Enabled: 1
  m_EditorHideFlags: 0
  m_Script: {fileID: 11500000, guid: f780aa281814f9842a7c076d436932e7, type: 3}
  m_Name: VFXSlotFloat
  m_EditorClassIdentifier: 
  m_Parent: {fileID: 114158747318016780}
  m_Children: []
  m_UIPosition: {x: 0, y: 0}
  m_UICollapsed: 1
  m_UISuperCollapsed: 0
  m_MasterSlot: {fileID: 114131422187095784}
  m_MasterData:
    m_Owner: {fileID: 0}
    m_Value:
      m_Type:
        m_SerializableType: 
      m_SerializableObject: 
  m_Property:
    name: x
    m_serializedType:
      m_SerializableType: System.Single, mscorlib, Version=2.0.0.0, Culture=neutral,
        PublicKeyToken=b77a5c561934e089
    attributes: []
  m_Direction: 0
  m_LinkedSlots: []
--- !u!114 &114153129811020258
MonoBehaviour:
  m_ObjectHideFlags: 0
  m_PrefabParentObject: {fileID: 0}
  m_PrefabInternal: {fileID: 0}
  m_GameObject: {fileID: 0}
  m_Enabled: 1
  m_EditorHideFlags: 0
  m_Script: {fileID: 11500000, guid: f780aa281814f9842a7c076d436932e7, type: 3}
  m_Name: VFXSlotFloat
  m_EditorClassIdentifier: 
  m_Parent: {fileID: 0}
  m_Children: []
  m_UIPosition: {x: 0, y: 0}
  m_UICollapsed: 1
  m_UISuperCollapsed: 0
  m_MasterSlot: {fileID: 114153129811020258}
  m_MasterData:
    m_Owner: {fileID: 114306604054736440}
    m_Value:
      m_Type:
        m_SerializableType: System.Single, mscorlib, Version=2.0.0.0, Culture=neutral,
          PublicKeyToken=b77a5c561934e089
      m_SerializableObject: 
  m_Property:
    name: o
    m_serializedType:
      m_SerializableType: System.Single, mscorlib, Version=2.0.0.0, Culture=neutral,
        PublicKeyToken=b77a5c561934e089
    attributes: []
  m_Direction: 1
  m_LinkedSlots:
  - {fileID: 114733244951243014}
--- !u!114 &114154120009596150
MonoBehaviour:
  m_ObjectHideFlags: 0
  m_PrefabParentObject: {fileID: 0}
  m_PrefabInternal: {fileID: 0}
  m_GameObject: {fileID: 0}
  m_Enabled: 1
  m_EditorHideFlags: 0
  m_Script: {fileID: 11500000, guid: 889be8bf1ed0c954a9ed096ce41655ea, type: 3}
  m_Name: VFXOperatorMultiply
  m_EditorClassIdentifier: 
  m_Parent: {fileID: 114200456888616874}
  m_Children: []
  m_UIPosition: {x: 3198.7163, y: 2408.0671}
  m_UICollapsed: 0
  m_UISuperCollapsed: 0
  m_InputSlots:
  - {fileID: 114522795565253118}
  - {fileID: 114070202346853930}
  m_OutputSlots:
  - {fileID: 114171396385864508}
--- !u!114 &114158747318016780
MonoBehaviour:
  m_ObjectHideFlags: 0
  m_PrefabParentObject: {fileID: 0}
  m_PrefabInternal: {fileID: 0}
  m_GameObject: {fileID: 0}
  m_Enabled: 1
  m_EditorHideFlags: 0
  m_Script: {fileID: 11500000, guid: ac39bd03fca81b849929b9c966f1836a, type: 3}
  m_Name: VFXSlotFloat3
  m_EditorClassIdentifier: 
  m_Parent: {fileID: 114131422187095784}
  m_Children:
  - {fileID: 114148338465497680}
  - {fileID: 114796900006566920}
  - {fileID: 114108471101903152}
  m_UIPosition: {x: 0, y: 0}
  m_UICollapsed: 1
  m_UISuperCollapsed: 0
  m_MasterSlot: {fileID: 114131422187095784}
  m_MasterData:
    m_Owner: {fileID: 0}
    m_Value:
      m_Type:
        m_SerializableType: 
      m_SerializableObject: 
  m_Property:
    name: position
    m_serializedType:
      m_SerializableType: UnityEngine.Vector3, UnityEngine.CoreModule, Version=0.0.0.0,
        Culture=neutral, PublicKeyToken=null
    attributes:
    - m_Type: 3
      m_Min: -Infinity
      m_Max: Infinity
      m_Tooltip: The position.
  m_Direction: 0
  m_LinkedSlots: []
--- !u!114 &114160115316723184
MonoBehaviour:
  m_ObjectHideFlags: 0
  m_PrefabParentObject: {fileID: 0}
  m_PrefabInternal: {fileID: 0}
  m_GameObject: {fileID: 0}
  m_Enabled: 1
  m_EditorHideFlags: 0
  m_Script: {fileID: 11500000, guid: f780aa281814f9842a7c076d436932e7, type: 3}
  m_Name: VFXSlotFloat
  m_EditorClassIdentifier: 
  m_Parent: {fileID: 0}
  m_Children: []
  m_UIPosition: {x: 0, y: 0}
  m_UICollapsed: 1
  m_UISuperCollapsed: 0
  m_MasterSlot: {fileID: 114160115316723184}
  m_MasterData:
    m_Owner: {fileID: 114881672630147704}
    m_Value:
      m_Type:
        m_SerializableType: System.Single, mscorlib, Version=2.0.0.0, Culture=neutral,
          PublicKeyToken=b77a5c561934e089
      m_SerializableObject: 0
  m_Property:
    name: AngleY
    m_serializedType:
      m_SerializableType: System.Single, mscorlib, Version=2.0.0.0, Culture=neutral,
        PublicKeyToken=b77a5c561934e089
    attributes: []
  m_Direction: 0
  m_LinkedSlots:
  - {fileID: 114171396385864508}
--- !u!114 &114163767341736536
MonoBehaviour:
  m_ObjectHideFlags: 0
  m_PrefabParentObject: {fileID: 0}
  m_PrefabInternal: {fileID: 0}
  m_GameObject: {fileID: 0}
  m_Enabled: 1
  m_EditorHideFlags: 0
  m_Script: {fileID: 11500000, guid: a971fa2e110a0ac42ac1d8dae408704b, type: 3}
  m_Name: SetAttribute
  m_EditorClassIdentifier: 
  m_Parent: {fileID: 114605905450444768}
  m_Children: []
  m_UIPosition: {x: 0, y: 0}
  m_UICollapsed: 0
  m_UISuperCollapsed: 0
  m_InputSlots:
  - {fileID: 114775855032888852}
  m_OutputSlots: []
  m_Disabled: 0
  attribute: sizeY
  Composition: 0
  Random: 0
--- !u!114 &114164791608531334
MonoBehaviour:
  m_ObjectHideFlags: 0
  m_PrefabParentObject: {fileID: 0}
  m_PrefabInternal: {fileID: 0}
  m_GameObject: {fileID: 0}
  m_Enabled: 1
  m_EditorHideFlags: 0
  m_Script: {fileID: 11500000, guid: ac39bd03fca81b849929b9c966f1836a, type: 3}
  m_Name: VFXSlotFloat3
  m_EditorClassIdentifier: 
  m_Parent: {fileID: 114376182072024986}
  m_Children:
  - {fileID: 114985276073251000}
  - {fileID: 114934414735285352}
  - {fileID: 114743603130244124}
  m_UIPosition: {x: 0, y: 0}
  m_UICollapsed: 1
  m_UISuperCollapsed: 0
  m_MasterSlot: {fileID: 114376182072024986}
  m_MasterData:
    m_Owner: {fileID: 0}
    m_Value:
      m_Type:
        m_SerializableType: 
      m_SerializableObject: 
  m_Property:
    name: center
    m_serializedType:
      m_SerializableType: UnityEngine.Vector3, UnityEngine.CoreModule, Version=0.0.0.0,
        Culture=neutral, PublicKeyToken=null
    attributes:
    - m_Type: 3
      m_Min: -Infinity
      m_Max: Infinity
      m_Tooltip: The centre of the box.
  m_Direction: 0
  m_LinkedSlots: []
--- !u!114 &114171396385864508
MonoBehaviour:
  m_ObjectHideFlags: 0
  m_PrefabParentObject: {fileID: 0}
  m_PrefabInternal: {fileID: 0}
  m_GameObject: {fileID: 0}
  m_Enabled: 1
  m_EditorHideFlags: 0
  m_Script: {fileID: 11500000, guid: f780aa281814f9842a7c076d436932e7, type: 3}
  m_Name: VFXSlotFloat
  m_EditorClassIdentifier: 
  m_Parent: {fileID: 0}
  m_Children: []
  m_UIPosition: {x: 0, y: 0}
  m_UICollapsed: 1
  m_UISuperCollapsed: 0
  m_MasterSlot: {fileID: 114171396385864508}
  m_MasterData:
    m_Owner: {fileID: 114154120009596150}
    m_Value:
      m_Type:
        m_SerializableType: System.Single, mscorlib, Version=2.0.0.0, Culture=neutral,
          PublicKeyToken=b77a5c561934e089
      m_SerializableObject: 
  m_Property:
    name: o
    m_serializedType:
      m_SerializableType: System.Single, mscorlib, Version=2.0.0.0, Culture=neutral,
        PublicKeyToken=b77a5c561934e089
    attributes: []
  m_Direction: 1
  m_LinkedSlots:
  - {fileID: 114160115316723184}
--- !u!114 &114173526543192054
MonoBehaviour:
  m_ObjectHideFlags: 0
  m_PrefabParentObject: {fileID: 0}
  m_PrefabInternal: {fileID: 0}
  m_GameObject: {fileID: 0}
  m_Enabled: 1
  m_EditorHideFlags: 0
  m_Script: {fileID: 11500000, guid: f780aa281814f9842a7c076d436932e7, type: 3}
  m_Name: VFXSlotFloat
  m_EditorClassIdentifier: 
  m_Parent: {fileID: 114961542731652930}
  m_Children: []
  m_UIPosition: {x: 0, y: 0}
  m_UICollapsed: 1
  m_UISuperCollapsed: 0
  m_MasterSlot: {fileID: 114961542731652930}
  m_MasterData:
    m_Owner: {fileID: 0}
    m_Value:
      m_Type:
        m_SerializableType: 
      m_SerializableObject: 
  m_Property:
    name: radius
    m_serializedType:
      m_SerializableType: System.Single, mscorlib, Version=2.0.0.0, Culture=neutral,
        PublicKeyToken=b77a5c561934e089
    attributes:
    - m_Type: 3
      m_Min: -Infinity
      m_Max: Infinity
      m_Tooltip: The radius of the sphere.
  m_Direction: 0
  m_LinkedSlots: []
--- !u!114 &114173676737462638
MonoBehaviour:
  m_ObjectHideFlags: 0
  m_PrefabParentObject: {fileID: 0}
  m_PrefabInternal: {fileID: 0}
  m_GameObject: {fileID: 0}
  m_Enabled: 1
  m_EditorHideFlags: 0
  m_Script: {fileID: 11500000, guid: ac39bd03fca81b849929b9c966f1836a, type: 3}
  m_Name: VFXSlotFloat3
  m_EditorClassIdentifier: 
  m_Parent: {fileID: 0}
  m_Children:
  - {fileID: 114525222220761692}
  - {fileID: 114825364019295362}
  - {fileID: 114446972116570536}
  m_UIPosition: {x: 0, y: 0}
  m_UICollapsed: 1
  m_UISuperCollapsed: 0
  m_MasterSlot: {fileID: 114173676737462638}
  m_MasterData:
    m_Owner: {fileID: 114453434060119218}
    m_Value:
      m_Type:
        m_SerializableType: UnityEngine.Vector3, UnityEngine.CoreModule, Version=0.0.0.0,
          Culture=neutral, PublicKeyToken=null
      m_SerializableObject: '{"x":0.0,"y":0.0,"z":0.0}'
  m_Property:
    name: Pivot
    m_serializedType:
      m_SerializableType: UnityEngine.Vector3, UnityEngine.CoreModule, Version=0.0.0.0,
        Culture=neutral, PublicKeyToken=null
    attributes: []
  m_Direction: 0
  m_LinkedSlots: []
--- !u!114 &114175424815493918
MonoBehaviour:
  m_ObjectHideFlags: 0
  m_PrefabParentObject: {fileID: 0}
  m_PrefabInternal: {fileID: 0}
  m_GameObject: {fileID: 0}
  m_Enabled: 1
  m_EditorHideFlags: 0
  m_Script: {fileID: 11500000, guid: f780aa281814f9842a7c076d436932e7, type: 3}
  m_Name: VFXSlotFloat
  m_EditorClassIdentifier: 
  m_Parent: {fileID: 114018465216496394}
  m_Children: []
  m_UIPosition: {x: 0, y: 0}
  m_UICollapsed: 1
  m_UISuperCollapsed: 0
  m_MasterSlot: {fileID: 114608594444419100}
  m_MasterData:
    m_Owner: {fileID: 0}
    m_Value:
      m_Type:
        m_SerializableType: 
      m_SerializableObject: 
  m_Property:
    name: y
    m_serializedType:
      m_SerializableType: System.Single, mscorlib, Version=2.0.0.0, Culture=neutral,
        PublicKeyToken=b77a5c561934e089
    attributes: []
  m_Direction: 0
  m_LinkedSlots: []
--- !u!114 &114175949646189654
MonoBehaviour:
  m_ObjectHideFlags: 0
  m_PrefabParentObject: {fileID: 0}
  m_PrefabInternal: {fileID: 0}
  m_GameObject: {fileID: 0}
  m_Enabled: 1
  m_EditorHideFlags: 0
  m_Script: {fileID: 11500000, guid: 1b605c022ee79394a8a776c0869b3f9a, type: 3}
  m_Name: VFXSlot
  m_EditorClassIdentifier: 
  m_Parent: {fileID: 0}
  m_Children:
  - {fileID: 114592216859570666}
  m_UIPosition: {x: 0, y: 0}
  m_UICollapsed: 1
  m_UISuperCollapsed: 0
  m_MasterSlot: {fileID: 114175949646189654}
  m_MasterData:
    m_Owner: {fileID: 114235893112925782}
    m_Value:
      m_Type:
        m_SerializableType: UnityEditor.VFX.Position, Assembly-CSharp-Editor-testable,
          Version=0.0.0.0, Culture=neutral, PublicKeyToken=null
      m_SerializableObject: 
  m_Property:
    name: Position
    m_serializedType:
      m_SerializableType: UnityEditor.VFX.Position, Assembly-CSharp-Editor-testable,
        Version=0.0.0.0, Culture=neutral, PublicKeyToken=null
    attributes: []
  m_Direction: 0
  m_LinkedSlots: []
--- !u!114 &114177161212815488
MonoBehaviour:
  m_ObjectHideFlags: 0
  m_PrefabParentObject: {fileID: 0}
  m_PrefabInternal: {fileID: 0}
  m_GameObject: {fileID: 0}
  m_Enabled: 1
  m_EditorHideFlags: 0
  m_Script: {fileID: 11500000, guid: f780aa281814f9842a7c076d436932e7, type: 3}
  m_Name: VFXSlotFloat
  m_EditorClassIdentifier: 
  m_Parent: {fileID: 0}
  m_Children: []
  m_UIPosition: {x: 0, y: 0}
  m_UICollapsed: 1
  m_UISuperCollapsed: 0
  m_MasterSlot: {fileID: 114177161212815488}
  m_MasterData:
    m_Owner: {fileID: 114643049111802688}
    m_Value:
      m_Type:
        m_SerializableType: System.Single, mscorlib, Version=2.0.0.0, Culture=neutral,
          PublicKeyToken=b77a5c561934e089
      m_SerializableObject: 5
  m_Property:
    name: Lifetime
    m_serializedType:
      m_SerializableType: System.Single, mscorlib, Version=2.0.0.0, Culture=neutral,
        PublicKeyToken=b77a5c561934e089
    attributes: []
  m_Direction: 0
  m_LinkedSlots: []
--- !u!114 &114177930399143018
MonoBehaviour:
  m_ObjectHideFlags: 0
  m_PrefabParentObject: {fileID: 0}
  m_PrefabInternal: {fileID: 0}
  m_GameObject: {fileID: 0}
  m_Enabled: 1
  m_EditorHideFlags: 0
  m_Script: {fileID: 11500000, guid: a0b9e6b9139e58d4c957ec54595da7d3, type: 3}
  m_Name: VFXQuadOutput
  m_EditorClassIdentifier: 
  m_Parent: {fileID: 114200456888616874}
  m_Children:
  - {fileID: 114453434060119218}
  - {fileID: 114824210331950922}
  m_UIPosition: {x: 3297.0225, y: 2899.8015}
  m_UICollapsed: 0
  m_UISuperCollapsed: 0
  m_InputSlots:
  - {fileID: 114782329024613034}
  - {fileID: 114097502706988368}
  m_OutputSlots: []
  m_Data: {fileID: 114282520515415856}
  m_InputFlowSlot:
  - link:
    - context: {fileID: 114828977464085218}
      slotIndex: 0
  m_OutputFlowSlot:
  - link: []
  blendMode: 2
  useSoftParticle: 0
  sortPriority: -1
  indirectDraw: 0
  flipBook: 0
  useGeometryShader: 0
--- !u!114 &114178076996238554
MonoBehaviour:
  m_ObjectHideFlags: 0
  m_PrefabParentObject: {fileID: 0}
  m_PrefabInternal: {fileID: 0}
  m_GameObject: {fileID: 0}
  m_Enabled: 1
  m_EditorHideFlags: 0
  m_Script: {fileID: 11500000, guid: f780aa281814f9842a7c076d436932e7, type: 3}
  m_Name: VFXSlotFloat
  m_EditorClassIdentifier: 
  m_Parent: {fileID: 114672342661555610}
  m_Children: []
  m_UIPosition: {x: 0, y: 0}
  m_UICollapsed: 1
  m_UISuperCollapsed: 0
  m_MasterSlot: {fileID: 114376182072024986}
  m_MasterData:
    m_Owner: {fileID: 0}
    m_Value:
      m_Type:
        m_SerializableType: 
      m_SerializableObject: 
  m_Property:
    name: y
    m_serializedType:
      m_SerializableType: System.Single, mscorlib, Version=2.0.0.0, Culture=neutral,
        PublicKeyToken=b77a5c561934e089
    attributes: []
  m_Direction: 0
  m_LinkedSlots: []
--- !u!114 &114186800031931440
MonoBehaviour:
  m_ObjectHideFlags: 0
  m_PrefabParentObject: {fileID: 0}
  m_PrefabInternal: {fileID: 0}
  m_GameObject: {fileID: 0}
  m_Enabled: 1
  m_EditorHideFlags: 0
  m_Script: {fileID: 11500000, guid: f780aa281814f9842a7c076d436932e7, type: 3}
  m_Name: VFXSlotFloat
  m_EditorClassIdentifier: 
  m_Parent: {fileID: 114703958351425494}
  m_Children: []
  m_UIPosition: {x: 0, y: 0}
  m_UICollapsed: 1
  m_UISuperCollapsed: 0
  m_MasterSlot: {fileID: 114703958351425494}
  m_MasterData:
    m_Owner: {fileID: 0}
    m_Value:
      m_Type:
        m_SerializableType: 
      m_SerializableObject: 
  m_Property:
    name: z
    m_serializedType:
      m_SerializableType: System.Single, mscorlib, Version=2.0.0.0, Culture=neutral,
        PublicKeyToken=b77a5c561934e089
    attributes: []
  m_Direction: 0
  m_LinkedSlots: []
--- !u!114 &114191613421987044
MonoBehaviour:
  m_ObjectHideFlags: 0
  m_PrefabParentObject: {fileID: 0}
  m_PrefabInternal: {fileID: 0}
  m_GameObject: {fileID: 0}
  m_Enabled: 1
  m_EditorHideFlags: 0
  m_Script: {fileID: 11500000, guid: f780aa281814f9842a7c076d436932e7, type: 3}
  m_Name: VFXSlotFloat
  m_EditorClassIdentifier: 
  m_Parent: {fileID: 114644232621941124}
  m_Children: []
  m_UIPosition: {x: 0, y: 0}
  m_UICollapsed: 1
  m_UISuperCollapsed: 0
  m_MasterSlot: {fileID: 114644232621941124}
  m_MasterData:
    m_Owner: {fileID: 0}
    m_Value:
      m_Type:
        m_SerializableType: 
      m_SerializableObject: 
  m_Property:
    name: x
    m_serializedType:
      m_SerializableType: System.Single, mscorlib, Version=2.0.0.0, Culture=neutral,
        PublicKeyToken=b77a5c561934e089
    attributes: []
  m_Direction: 0
  m_LinkedSlots: []
--- !u!114 &114193220652664454
MonoBehaviour:
  m_ObjectHideFlags: 0
  m_PrefabParentObject: {fileID: 0}
  m_PrefabInternal: {fileID: 0}
  m_GameObject: {fileID: 0}
  m_Enabled: 1
  m_EditorHideFlags: 0
  m_Script: {fileID: 11500000, guid: f780aa281814f9842a7c076d436932e7, type: 3}
  m_Name: VFXSlotFloat
  m_EditorClassIdentifier: 
  m_Parent: {fileID: 114258585453538382}
  m_Children: []
  m_UIPosition: {x: 0, y: 0}
  m_UICollapsed: 1
  m_UISuperCollapsed: 0
  m_MasterSlot: {fileID: 114961542731652930}
  m_MasterData:
    m_Owner: {fileID: 0}
    m_Value:
      m_Type:
        m_SerializableType: 
      m_SerializableObject: 
  m_Property:
    name: z
    m_serializedType:
      m_SerializableType: System.Single, mscorlib, Version=2.0.0.0, Culture=neutral,
        PublicKeyToken=b77a5c561934e089
    attributes: []
  m_Direction: 0
  m_LinkedSlots: []
--- !u!114 &114200081821074502
MonoBehaviour:
  m_ObjectHideFlags: 0
  m_PrefabParentObject: {fileID: 0}
  m_PrefabInternal: {fileID: 0}
  m_GameObject: {fileID: 0}
  m_Enabled: 1
  m_EditorHideFlags: 0
  m_Script: {fileID: 11500000, guid: f780aa281814f9842a7c076d436932e7, type: 3}
  m_Name: VFXSlotFloat
  m_EditorClassIdentifier: 
  m_Parent: {fileID: 114672342661555610}
  m_Children: []
  m_UIPosition: {x: 0, y: 0}
  m_UICollapsed: 1
  m_UISuperCollapsed: 0
  m_MasterSlot: {fileID: 114376182072024986}
  m_MasterData:
    m_Owner: {fileID: 0}
    m_Value:
      m_Type:
        m_SerializableType: 
      m_SerializableObject: 
  m_Property:
    name: x
    m_serializedType:
      m_SerializableType: System.Single, mscorlib, Version=2.0.0.0, Culture=neutral,
        PublicKeyToken=b77a5c561934e089
    attributes: []
  m_Direction: 0
  m_LinkedSlots: []
--- !u!114 &114200456888616874
MonoBehaviour:
  m_ObjectHideFlags: 0
  m_PrefabParentObject: {fileID: 0}
  m_PrefabInternal: {fileID: 0}
  m_GameObject: {fileID: 0}
  m_Enabled: 1
  m_EditorHideFlags: 0
  m_Script: {fileID: 11500000, guid: 7d4c867f6b72b714dbb5fd1780afe208, type: 3}
  m_Name: 
  m_EditorClassIdentifier: 
  m_Parent: {fileID: 0}
  m_Children:
  - {fileID: 114839271827221688}
  - {fileID: 114605905450444768}
  - {fileID: 114828977464085218}
  - {fileID: 114177930399143018}
  - {fileID: 114048015916724814}
  - {fileID: 114088498791788788}
  - {fileID: 114064158827839248}
  - {fileID: 114039282653483644}
  - {fileID: 114442787080827024}
  - {fileID: 114154120009596150}
  - {fileID: 114575455870432260}
  - {fileID: 114212506390583226}
  - {fileID: 114306604054736440}
  - {fileID: 114131957630941232}
  - {fileID: 114284239601355758}
  - {fileID: 114238564048577708}
  m_UIPosition: {x: 0, y: 0}
  m_UICollapsed: 1
  m_UISuperCollapsed: 0
  m_saved: 1
--- !u!114 &114210458703361284
MonoBehaviour:
  m_ObjectHideFlags: 0
  m_PrefabParentObject: {fileID: 0}
  m_PrefabInternal: {fileID: 0}
  m_GameObject: {fileID: 0}
  m_Enabled: 1
  m_EditorHideFlags: 0
  m_Script: {fileID: 11500000, guid: a971fa2e110a0ac42ac1d8dae408704b, type: 3}
  m_Name: SetAttribute
  m_EditorClassIdentifier: 
  m_Parent: {fileID: 114064158827839248}
  m_Children: []
  m_UIPosition: {x: 0, y: 0}
  m_UICollapsed: 0
  m_UISuperCollapsed: 0
  m_InputSlots:
  - {fileID: 114439582945562856}
  m_OutputSlots: []
  m_Disabled: 0
  attribute: color
  Composition: 0
  Random: 0
--- !u!114 &114212506390583226
MonoBehaviour:
  m_ObjectHideFlags: 0
  m_PrefabParentObject: {fileID: 0}
  m_PrefabInternal: {fileID: 0}
  m_GameObject: {fileID: 0}
  m_Enabled: 1
  m_EditorHideFlags: 0
  m_Script: {fileID: 11500000, guid: ad25a54912d2a8f49be8b514e802c040, type: 3}
  m_Name: VFXOperatorSine
  m_EditorClassIdentifier: 
  m_Parent: {fileID: 114200456888616874}
  m_Children: []
  m_UIPosition: {x: 3141.0476, y: 2028.6724}
  m_UICollapsed: 0
  m_UISuperCollapsed: 1
  m_InputSlots:
  - {fileID: 114297743305116820}
  m_OutputSlots:
  - {fileID: 114137356790581338}
--- !u!114 &114235893112925782
MonoBehaviour:
  m_ObjectHideFlags: 0
  m_PrefabParentObject: {fileID: 0}
  m_PrefabInternal: {fileID: 0}
  m_GameObject: {fileID: 0}
  m_Enabled: 1
  m_EditorHideFlags: 0
  m_Script: {fileID: 11500000, guid: d16c6aeaef944094b9a1633041804207, type: 3}
  m_Name: Orient
  m_EditorClassIdentifier: 
  m_Parent: {fileID: 114064158827839248}
  m_Children: []
  m_UIPosition: {x: 0, y: 0}
  m_UICollapsed: 0
  m_UISuperCollapsed: 0
  m_InputSlots:
  - {fileID: 114175949646189654}
  m_OutputSlots: []
  m_Disabled: 0
  mode: 2
--- !u!114 &114238564048577708
MonoBehaviour:
  m_ObjectHideFlags: 0
  m_PrefabParentObject: {fileID: 0}
  m_PrefabInternal: {fileID: 0}
  m_GameObject: {fileID: 0}
  m_Enabled: 1
  m_EditorHideFlags: 0
  m_Script: {fileID: 11500000, guid: 889be8bf1ed0c954a9ed096ce41655ea, type: 3}
  m_Name: VFXOperatorMultiply
  m_EditorClassIdentifier: 
  m_Parent: {fileID: 114200456888616874}
  m_Children: []
  m_UIPosition: {x: 3425.0916, y: 2140.8193}
  m_UICollapsed: 0
  m_UISuperCollapsed: 1
  m_InputSlots:
  - {fileID: 114883480731355362}
  - {fileID: 114532355623468066}
  m_OutputSlots:
  - {fileID: 114976585386164944}
--- !u!114 &114249540673093608
MonoBehaviour:
  m_ObjectHideFlags: 0
  m_PrefabParentObject: {fileID: 0}
  m_PrefabInternal: {fileID: 0}
  m_GameObject: {fileID: 0}
  m_Enabled: 1
  m_EditorHideFlags: 0
  m_Script: {fileID: 11500000, guid: ac39bd03fca81b849929b9c966f1836a, type: 3}
  m_Name: VFXSlotFloat3
  m_EditorClassIdentifier: 
  m_Parent: {fileID: 114645634456454090}
  m_Children:
  - {fileID: 114122053869630292}
  - {fileID: 114819117061891630}
  - {fileID: 114557869059690594}
  m_UIPosition: {x: 0, y: 0}
  m_UICollapsed: 1
  m_UISuperCollapsed: 0
  m_MasterSlot: {fileID: 114645634456454090}
  m_MasterData:
    m_Owner: {fileID: 0}
    m_Value:
      m_Type:
        m_SerializableType: 
      m_SerializableObject: 
  m_Property:
    name: position
    m_serializedType:
      m_SerializableType: UnityEngine.Vector3, UnityEngine.CoreModule, Version=0.0.0.0,
        Culture=neutral, PublicKeyToken=null
    attributes:
    - m_Type: 3
      m_Min: -Infinity
      m_Max: Infinity
      m_Tooltip: The position.
  m_Direction: 0
  m_LinkedSlots: []
--- !u!114 &114257811248445666
MonoBehaviour:
  m_ObjectHideFlags: 0
  m_PrefabParentObject: {fileID: 0}
  m_PrefabInternal: {fileID: 0}
  m_GameObject: {fileID: 0}
  m_Enabled: 1
  m_EditorHideFlags: 0
  m_Script: {fileID: 11500000, guid: f780aa281814f9842a7c076d436932e7, type: 3}
  m_Name: VFXSlotFloat
  m_EditorClassIdentifier: 
  m_Parent: {fileID: 0}
  m_Children: []
  m_UIPosition: {x: 0, y: 0}
  m_UICollapsed: 1
  m_UISuperCollapsed: 0
  m_MasterSlot: {fileID: 114257811248445666}
  m_MasterData:
    m_Owner: {fileID: 114088498791788788}
    m_Value:
      m_Type:
        m_SerializableType: System.Single, mscorlib, Version=2.0.0.0, Culture=neutral,
          PublicKeyToken=b77a5c561934e089
      m_SerializableObject: 0.5
  m_Property:
    name: alphaThreshold
    m_serializedType:
      m_SerializableType: System.Single, mscorlib, Version=2.0.0.0, Culture=neutral,
        PublicKeyToken=b77a5c561934e089
    attributes: []
  m_Direction: 0
  m_LinkedSlots: []
--- !u!114 &114258585453538382
MonoBehaviour:
  m_ObjectHideFlags: 0
  m_PrefabParentObject: {fileID: 0}
  m_PrefabInternal: {fileID: 0}
  m_GameObject: {fileID: 0}
  m_Enabled: 1
  m_EditorHideFlags: 0
  m_Script: {fileID: 11500000, guid: ac39bd03fca81b849929b9c966f1836a, type: 3}
  m_Name: VFXSlotFloat3
  m_EditorClassIdentifier: 
  m_Parent: {fileID: 114961542731652930}
  m_Children:
  - {fileID: 114275163959856264}
  - {fileID: 114791341090425616}
  - {fileID: 114193220652664454}
  m_UIPosition: {x: 0, y: 0}
  m_UICollapsed: 1
  m_UISuperCollapsed: 0
  m_MasterSlot: {fileID: 114961542731652930}
  m_MasterData:
    m_Owner: {fileID: 0}
    m_Value:
      m_Type:
        m_SerializableType: 
      m_SerializableObject: 
  m_Property:
    name: center
    m_serializedType:
      m_SerializableType: UnityEngine.Vector3, UnityEngine.CoreModule, Version=0.0.0.0,
        Culture=neutral, PublicKeyToken=null
    attributes:
    - m_Type: 3
      m_Min: -Infinity
      m_Max: Infinity
      m_Tooltip: The centre of the sphere.
  m_Direction: 0
  m_LinkedSlots: []
--- !u!114 &114275163959856264
MonoBehaviour:
  m_ObjectHideFlags: 0
  m_PrefabParentObject: {fileID: 0}
  m_PrefabInternal: {fileID: 0}
  m_GameObject: {fileID: 0}
  m_Enabled: 1
  m_EditorHideFlags: 0
  m_Script: {fileID: 11500000, guid: f780aa281814f9842a7c076d436932e7, type: 3}
  m_Name: VFXSlotFloat
  m_EditorClassIdentifier: 
  m_Parent: {fileID: 114258585453538382}
  m_Children: []
  m_UIPosition: {x: 0, y: 0}
  m_UICollapsed: 1
  m_UISuperCollapsed: 0
  m_MasterSlot: {fileID: 114961542731652930}
  m_MasterData:
    m_Owner: {fileID: 0}
    m_Value:
      m_Type:
        m_SerializableType: 
      m_SerializableObject: 
  m_Property:
    name: x
    m_serializedType:
      m_SerializableType: System.Single, mscorlib, Version=2.0.0.0, Culture=neutral,
        PublicKeyToken=b77a5c561934e089
    attributes: []
  m_Direction: 0
  m_LinkedSlots: []
--- !u!114 &114276705608501266
MonoBehaviour:
  m_ObjectHideFlags: 0
  m_PrefabParentObject: {fileID: 0}
  m_PrefabInternal: {fileID: 0}
  m_GameObject: {fileID: 0}
  m_Enabled: 1
  m_EditorHideFlags: 0
  m_Script: {fileID: 11500000, guid: f780aa281814f9842a7c076d436932e7, type: 3}
  m_Name: VFXSlotFloat
  m_EditorClassIdentifier: 
  m_Parent: {fileID: 0}
  m_Children: []
  m_UIPosition: {x: 0, y: 0}
  m_UICollapsed: 1
  m_UISuperCollapsed: 0
  m_MasterSlot: {fileID: 114276705608501266}
  m_MasterData:
    m_Owner: {fileID: 114048015916724814}
    m_Value:
      m_Type:
        m_SerializableType: System.Single, mscorlib, Version=2.0.0.0, Culture=neutral,
          PublicKeyToken=b77a5c561934e089
      m_SerializableObject: 0.5
  m_Property:
    name: alphaThreshold
    m_serializedType:
      m_SerializableType: System.Single, mscorlib, Version=2.0.0.0, Culture=neutral,
        PublicKeyToken=b77a5c561934e089
    attributes: []
  m_Direction: 0
  m_LinkedSlots: []
--- !u!114 &114282520515415856
MonoBehaviour:
  m_ObjectHideFlags: 0
  m_PrefabParentObject: {fileID: 0}
  m_PrefabInternal: {fileID: 0}
  m_GameObject: {fileID: 0}
  m_Enabled: 1
  m_EditorHideFlags: 0
  m_Script: {fileID: 11500000, guid: d78581a96eae8bf4398c282eb0b098bd, type: 3}
  m_Name: VFXDataParticle
  m_EditorClassIdentifier: 
  m_Parent: {fileID: 0}
  m_Children: []
  m_UIPosition: {x: 0, y: 0}
  m_UICollapsed: 1
  m_UISuperCollapsed: 0
  m_Owners:
  - {fileID: 114605905450444768}
  - {fileID: 114828977464085218}
  - {fileID: 114048015916724814}
  - {fileID: 114088498791788788}
  - {fileID: 114064158827839248}
  - {fileID: 114177930399143018}
  m_Capacity: 65536
  m_Space: 1
--- !u!114 &114284239601355758
MonoBehaviour:
  m_ObjectHideFlags: 0
  m_PrefabParentObject: {fileID: 0}
  m_PrefabInternal: {fileID: 0}
  m_GameObject: {fileID: 0}
  m_Enabled: 1
  m_EditorHideFlags: 0
  m_Script: {fileID: 11500000, guid: 7d33fb94df928ef4c986f97607706b82, type: 3}
  m_Name: VFXBuiltInParameter
  m_EditorClassIdentifier: 
  m_Parent: {fileID: 114200456888616874}
  m_Children: []
  m_UIPosition: {x: 2811.479, y: 2342.1946}
  m_UICollapsed: 0
  m_UISuperCollapsed: 0
  m_InputSlots: []
  m_OutputSlots:
  - {fileID: 114303854455946364}
  m_expressionOp: 13
--- !u!114 &114297743305116820
MonoBehaviour:
  m_ObjectHideFlags: 0
  m_PrefabParentObject: {fileID: 0}
  m_PrefabInternal: {fileID: 0}
  m_GameObject: {fileID: 0}
  m_Enabled: 1
  m_EditorHideFlags: 0
  m_Script: {fileID: 11500000, guid: 87c154e0feeee864da39ba7591cf27e7, type: 3}
  m_Name: VFXSlotFloatN
  m_EditorClassIdentifier: 
  m_Parent: {fileID: 0}
  m_Children: []
  m_UIPosition: {x: 0, y: 0}
  m_UICollapsed: 1
  m_UISuperCollapsed: 0
  m_MasterSlot: {fileID: 114297743305116820}
  m_MasterData:
    m_Owner: {fileID: 114212506390583226}
    m_Value:
      m_Type:
        m_SerializableType: UnityEditor.VFX.FloatN, Assembly-CSharp-Editor-testable,
          Version=0.0.0.0, Culture=neutral, PublicKeyToken=null
      m_SerializableObject: '{"m_Components":[0.0]}'
  m_Property:
    name: x
    m_serializedType:
      m_SerializableType: UnityEditor.VFX.FloatN, Assembly-CSharp-Editor-testable,
        Version=0.0.0.0, Culture=neutral, PublicKeyToken=null
    attributes:
    - m_Type: 3
      m_Min: -Infinity
      m_Max: Infinity
      m_Tooltip: The operand.
  m_Direction: 0
  m_LinkedSlots:
  - {fileID: 114562098239528472}
--- !u!114 &114299987821575238
MonoBehaviour:
  m_ObjectHideFlags: 0
  m_PrefabParentObject: {fileID: 0}
  m_PrefabInternal: {fileID: 0}
  m_GameObject: {fileID: 0}
  m_Enabled: 1
  m_EditorHideFlags: 0
  m_Script: {fileID: 11500000, guid: f780aa281814f9842a7c076d436932e7, type: 3}
  m_Name: VFXSlotFloat
  m_EditorClassIdentifier: 
  m_Parent: {fileID: 0}
  m_Children: []
  m_UIPosition: {x: 0, y: 0}
  m_UICollapsed: 1
  m_UISuperCollapsed: 0
  m_MasterSlot: {fileID: 114299987821575238}
  m_MasterData:
    m_Owner: {fileID: 114077051982172570}
    m_Value:
      m_Type:
        m_SerializableType: System.Single, mscorlib, Version=2.0.0.0, Culture=neutral,
          PublicKeyToken=b77a5c561934e089
      m_SerializableObject: 0
  m_Property:
    name: AngleZ
    m_serializedType:
      m_SerializableType: System.Single, mscorlib, Version=2.0.0.0, Culture=neutral,
        PublicKeyToken=b77a5c561934e089
    attributes: []
  m_Direction: 0
  m_LinkedSlots:
  - {fileID: 114996906165513182}
--- !u!114 &114303854455946364
MonoBehaviour:
  m_ObjectHideFlags: 0
  m_PrefabParentObject: {fileID: 0}
  m_PrefabInternal: {fileID: 0}
  m_GameObject: {fileID: 0}
  m_Enabled: 1
  m_EditorHideFlags: 0
  m_Script: {fileID: 11500000, guid: f780aa281814f9842a7c076d436932e7, type: 3}
  m_Name: VFXSlotFloat
  m_EditorClassIdentifier: 
  m_Parent: {fileID: 0}
  m_Children: []
  m_UIPosition: {x: 0, y: 0}
  m_UICollapsed: 1
  m_UISuperCollapsed: 0
  m_MasterSlot: {fileID: 114303854455946364}
  m_MasterData:
    m_Owner: {fileID: 114284239601355758}
    m_Value:
      m_Type:
        m_SerializableType: System.Single, mscorlib, Version=2.0.0.0, Culture=neutral,
          PublicKeyToken=b77a5c561934e089
      m_SerializableObject: 
  m_Property:
    name: kVFXDeltaTimeOp
    m_serializedType:
      m_SerializableType: System.Single, mscorlib, Version=2.0.0.0, Culture=neutral,
        PublicKeyToken=b77a5c561934e089
    attributes: []
  m_Direction: 1
  m_LinkedSlots:
  - {fileID: 114603518210589920}
  - {fileID: 114522795565253118}
  - {fileID: 114596887460168504}
--- !u!114 &114304094525003352
MonoBehaviour:
  m_ObjectHideFlags: 0
  m_PrefabParentObject: {fileID: 0}
  m_PrefabInternal: {fileID: 0}
  m_GameObject: {fileID: 0}
  m_Enabled: 1
  m_EditorHideFlags: 0
  m_Script: {fileID: 11500000, guid: f780aa281814f9842a7c076d436932e7, type: 3}
  m_Name: VFXSlotFloat
  m_EditorClassIdentifier: 
  m_Parent: {fileID: 114644232621941124}
  m_Children: []
  m_UIPosition: {x: 0, y: 0}
  m_UICollapsed: 1
  m_UISuperCollapsed: 0
  m_MasterSlot: {fileID: 114644232621941124}
  m_MasterData:
    m_Owner: {fileID: 0}
    m_Value:
      m_Type:
        m_SerializableType: 
      m_SerializableObject: 
  m_Property:
    name: z
    m_serializedType:
      m_SerializableType: System.Single, mscorlib, Version=2.0.0.0, Culture=neutral,
        PublicKeyToken=b77a5c561934e089
    attributes: []
  m_Direction: 0
  m_LinkedSlots: []
--- !u!114 &114305108744004920
MonoBehaviour:
  m_ObjectHideFlags: 0
  m_PrefabParentObject: {fileID: 0}
  m_PrefabInternal: {fileID: 0}
  m_GameObject: {fileID: 0}
  m_Enabled: 1
  m_EditorHideFlags: 0
  m_Script: {fileID: 11500000, guid: f780aa281814f9842a7c076d436932e7, type: 3}
  m_Name: VFXSlotFloat
  m_EditorClassIdentifier: 
  m_Parent: {fileID: 114694524856108614}
  m_Children: []
  m_UIPosition: {x: 0, y: 0}
  m_UICollapsed: 1
  m_UISuperCollapsed: 0
  m_MasterSlot: {fileID: 114694524856108614}
  m_MasterData:
    m_Owner: {fileID: 0}
    m_Value:
      m_Type:
        m_SerializableType: 
      m_SerializableObject: 
  m_Property:
    name: y
    m_serializedType:
      m_SerializableType: System.Single, mscorlib, Version=2.0.0.0, Culture=neutral,
        PublicKeyToken=b77a5c561934e089
    attributes: []
  m_Direction: 0
  m_LinkedSlots: []
--- !u!114 &114306604054736440
MonoBehaviour:
  m_ObjectHideFlags: 0
  m_PrefabParentObject: {fileID: 0}
  m_PrefabInternal: {fileID: 0}
  m_GameObject: {fileID: 0}
  m_Enabled: 1
  m_EditorHideFlags: 0
  m_Script: {fileID: 11500000, guid: d4ac1f07508084c48ac69b16a1764ee0, type: 3}
  m_Name: VFXOperatorCosine
  m_EditorClassIdentifier: 
  m_Parent: {fileID: 114200456888616874}
  m_Children: []
  m_UIPosition: {x: 3144.0894, y: 2107.9473}
  m_UICollapsed: 0
  m_UISuperCollapsed: 1
  m_InputSlots:
  - {fileID: 114718365415722526}
  m_OutputSlots:
  - {fileID: 114153129811020258}
--- !u!114 &114313674313485584
MonoBehaviour:
  m_ObjectHideFlags: 0
  m_PrefabParentObject: {fileID: 0}
  m_PrefabInternal: {fileID: 0}
  m_GameObject: {fileID: 0}
  m_Enabled: 1
  m_EditorHideFlags: 0
  m_Script: {fileID: 11500000, guid: f780aa281814f9842a7c076d436932e7, type: 3}
  m_Name: VFXSlotFloat
  m_EditorClassIdentifier: 
  m_Parent: {fileID: 114703958351425494}
  m_Children: []
  m_UIPosition: {x: 0, y: 0}
  m_UICollapsed: 1
  m_UISuperCollapsed: 0
  m_MasterSlot: {fileID: 114703958351425494}
  m_MasterData:
    m_Owner: {fileID: 0}
    m_Value:
      m_Type:
        m_SerializableType: 
      m_SerializableObject: 
  m_Property:
    name: x
    m_serializedType:
      m_SerializableType: System.Single, mscorlib, Version=2.0.0.0, Culture=neutral,
        PublicKeyToken=b77a5c561934e089
    attributes: []
  m_Direction: 0
  m_LinkedSlots: []
--- !u!114 &114364830416490840
MonoBehaviour:
  m_ObjectHideFlags: 0
  m_PrefabParentObject: {fileID: 0}
  m_PrefabInternal: {fileID: 0}
  m_GameObject: {fileID: 0}
  m_Enabled: 1
  m_EditorHideFlags: 0
  m_Script: {fileID: 11500000, guid: f05c6884b705ce14d82ae720f0ec209f, type: 3}
  m_Name: VFXSpawnerConstantRate
  m_EditorClassIdentifier: 
  m_Parent: {fileID: 114839271827221688}
  m_Children: []
  m_UIPosition: {x: 0, y: 0}
  m_UICollapsed: 0
  m_UISuperCollapsed: 0
  m_InputSlots:
  - {fileID: 114433848237330512}
  m_OutputSlots: []
  m_Disabled: 0
--- !u!114 &114370927997761198
MonoBehaviour:
  m_ObjectHideFlags: 0
  m_PrefabParentObject: {fileID: 0}
  m_PrefabInternal: {fileID: 0}
  m_GameObject: {fileID: 0}
  m_Enabled: 1
  m_EditorHideFlags: 0
  m_Script: {fileID: 11500000, guid: f780aa281814f9842a7c076d436932e7, type: 3}
  m_Name: VFXSlotFloat
  m_EditorClassIdentifier: 
  m_Parent: {fileID: 0}
  m_Children: []
  m_UIPosition: {x: 0, y: 0}
  m_UICollapsed: 1
  m_UISuperCollapsed: 0
  m_MasterSlot: {fileID: 114370927997761198}
  m_MasterData:
    m_Owner: {fileID: 114572247497199252}
    m_Value:
      m_Type:
        m_SerializableType: System.Single, mscorlib, Version=2.0.0.0, Culture=neutral,
          PublicKeyToken=b77a5c561934e089
      m_SerializableObject: 1
  m_Property:
    name: Alpha
    m_serializedType:
      m_SerializableType: System.Single, mscorlib, Version=2.0.0.0, Culture=neutral,
        PublicKeyToken=b77a5c561934e089
    attributes: []
  m_Direction: 0
  m_LinkedSlots: []
--- !u!114 &114376182072024986
MonoBehaviour:
  m_ObjectHideFlags: 0
  m_PrefabParentObject: {fileID: 0}
  m_PrefabInternal: {fileID: 0}
  m_GameObject: {fileID: 0}
  m_Enabled: 1
  m_EditorHideFlags: 0
  m_Script: {fileID: 11500000, guid: 1b605c022ee79394a8a776c0869b3f9a, type: 3}
  m_Name: VFXSlot
  m_EditorClassIdentifier: 
  m_Parent: {fileID: 0}
  m_Children:
  - {fileID: 114164791608531334}
  - {fileID: 114672342661555610}
  m_UIPosition: {x: 0, y: 0}
  m_UICollapsed: 0
  m_UISuperCollapsed: 0
  m_MasterSlot: {fileID: 114376182072024986}
  m_MasterData:
    m_Owner: {fileID: 114605905450444768}
    m_Value:
      m_Type:
        m_SerializableType: UnityEditor.VFX.AABox, Assembly-CSharp-Editor-testable,
          Version=0.0.0.0, Culture=neutral, PublicKeyToken=null
      m_SerializableObject: '{"space":0,"center":{"x":0.02539682388305664,"y":0.022222280502319337,"z":0.03492140769958496},"size":{"x":2.396834373474121,"y":2.3523898124694826,"z":2.301595687866211}}'
  m_Property:
    name: bounds
    m_serializedType:
      m_SerializableType: UnityEditor.VFX.AABox, Assembly-CSharp-Editor-testable,
        Version=0.0.0.0, Culture=neutral, PublicKeyToken=null
    attributes: []
  m_Direction: 0
  m_LinkedSlots: []
--- !u!114 &114376232846736684
MonoBehaviour:
  m_ObjectHideFlags: 0
  m_PrefabParentObject: {fileID: 0}
  m_PrefabInternal: {fileID: 0}
  m_GameObject: {fileID: 0}
  m_Enabled: 1
  m_EditorHideFlags: 0
  m_Script: {fileID: 11500000, guid: ac39bd03fca81b849929b9c966f1836a, type: 3}
  m_Name: VFXSlotFloat3
  m_EditorClassIdentifier: 
  m_Parent: {fileID: 0}
  m_Children:
  - {fileID: 114742077906713596}
  - {fileID: 114733244951243014}
  - {fileID: 114905136463582108}
  m_UIPosition: {x: 0, y: 0}
  m_UICollapsed: 0
  m_UISuperCollapsed: 0
  m_MasterSlot: {fileID: 114376232846736684}
  m_MasterData:
    m_Owner: {fileID: 114913164736257490}
    m_Value:
      m_Type:
        m_SerializableType: UnityEngine.Vector3, UnityEngine.CoreModule, Version=0.0.0.0,
          Culture=neutral, PublicKeyToken=null
      m_SerializableObject: '{"x":1.0,"y":1.0,"z":0.0}'
  m_Property:
    name: Pivot
    m_serializedType:
      m_SerializableType: UnityEngine.Vector3, UnityEngine.CoreModule, Version=0.0.0.0,
        Culture=neutral, PublicKeyToken=null
    attributes: []
  m_Direction: 0
  m_LinkedSlots: []
--- !u!114 &114395709851238466
MonoBehaviour:
  m_ObjectHideFlags: 0
  m_PrefabParentObject: {fileID: 0}
  m_PrefabInternal: {fileID: 0}
  m_GameObject: {fileID: 0}
  m_Enabled: 1
  m_EditorHideFlags: 0
  m_Script: {fileID: 11500000, guid: 87c154e0feeee864da39ba7591cf27e7, type: 3}
  m_Name: VFXSlotFloatN
  m_EditorClassIdentifier: 
  m_Parent: {fileID: 0}
  m_Children: []
  m_UIPosition: {x: 0, y: 0}
  m_UICollapsed: 1
  m_UISuperCollapsed: 0
  m_MasterSlot: {fileID: 114395709851238466}
  m_MasterData:
    m_Owner: {fileID: 114131957630941232}
    m_Value:
      m_Type:
        m_SerializableType: UnityEditor.VFX.FloatN, Assembly-CSharp-Editor-testable,
          Version=0.0.0.0, Culture=neutral, PublicKeyToken=null
      m_SerializableObject: '{"m_Components":[9.0]}'
  m_Property:
    name: b
    m_serializedType:
      m_SerializableType: UnityEditor.VFX.FloatN, Assembly-CSharp-Editor-testable,
        Version=0.0.0.0, Culture=neutral, PublicKeyToken=null
    attributes: []
  m_Direction: 0
  m_LinkedSlots: []
--- !u!114 &114426675514071650
MonoBehaviour:
  m_ObjectHideFlags: 0
  m_PrefabParentObject: {fileID: 0}
  m_PrefabInternal: {fileID: 0}
  m_GameObject: {fileID: 0}
  m_Enabled: 1
  m_EditorHideFlags: 0
  m_Script: {fileID: 11500000, guid: f780aa281814f9842a7c076d436932e7, type: 3}
  m_Name: VFXSlotFloat
  m_EditorClassIdentifier: 
  m_Parent: {fileID: 0}
  m_Children: []
  m_UIPosition: {x: 0, y: 0}
  m_UICollapsed: 1
  m_UISuperCollapsed: 0
  m_MasterSlot: {fileID: 114426675514071650}
  m_MasterData:
    m_Owner: {fileID: 114672735506798872}
    m_Value:
      m_Type:
        m_SerializableType: System.Single, mscorlib, Version=2.0.0.0, Culture=neutral,
          PublicKeyToken=b77a5c561934e089
      m_SerializableObject: 1
  m_Property:
    name: Alpha
    m_serializedType:
      m_SerializableType: System.Single, mscorlib, Version=2.0.0.0, Culture=neutral,
        PublicKeyToken=b77a5c561934e089
    attributes: []
  m_Direction: 0
  m_LinkedSlots: []
--- !u!114 &114433848237330512
MonoBehaviour:
  m_ObjectHideFlags: 0
  m_PrefabParentObject: {fileID: 0}
  m_PrefabInternal: {fileID: 0}
  m_GameObject: {fileID: 0}
  m_Enabled: 1
  m_EditorHideFlags: 0
  m_Script: {fileID: 11500000, guid: f780aa281814f9842a7c076d436932e7, type: 3}
  m_Name: VFXSlotFloat
  m_EditorClassIdentifier: 
  m_Parent: {fileID: 0}
  m_Children: []
  m_UIPosition: {x: 0, y: 0}
  m_UICollapsed: 1
  m_UISuperCollapsed: 0
  m_MasterSlot: {fileID: 114433848237330512}
  m_MasterData:
    m_Owner: {fileID: 114364830416490840}
    m_Value:
      m_Type:
        m_SerializableType: System.Single, mscorlib, Version=2.0.0.0, Culture=neutral,
          PublicKeyToken=b77a5c561934e089
      m_SerializableObject: 50
  m_Property:
    name: Rate
    m_serializedType:
      m_SerializableType: System.Single, mscorlib, Version=2.0.0.0, Culture=neutral,
        PublicKeyToken=b77a5c561934e089
    attributes: []
  m_Direction: 0
  m_LinkedSlots: []
--- !u!114 &114439582945562856
MonoBehaviour:
  m_ObjectHideFlags: 0
  m_PrefabParentObject: {fileID: 0}
  m_PrefabInternal: {fileID: 0}
  m_GameObject: {fileID: 0}
  m_Enabled: 1
  m_EditorHideFlags: 0
  m_Script: {fileID: 11500000, guid: ac39bd03fca81b849929b9c966f1836a, type: 3}
  m_Name: VFXSlotFloat3
  m_EditorClassIdentifier: 
  m_Parent: {fileID: 0}
  m_Children:
  - {fileID: 114961953114652194}
  - {fileID: 114952545566363384}
  - {fileID: 114996638595768032}
  m_UIPosition: {x: 0, y: 0}
  m_UICollapsed: 1
  m_UISuperCollapsed: 0
  m_MasterSlot: {fileID: 114439582945562856}
  m_MasterData:
    m_Owner: {fileID: 114210458703361284}
    m_Value:
      m_Type:
        m_SerializableType: UnityEngine.Vector3, UnityEngine.CoreModule, Version=0.0.0.0,
          Culture=neutral, PublicKeyToken=null
      m_SerializableObject: '{"x":0.0,"y":0.0,"z":1.0}'
  m_Property:
    name: Color
    m_serializedType:
      m_SerializableType: UnityEngine.Vector3, UnityEngine.CoreModule, Version=0.0.0.0,
        Culture=neutral, PublicKeyToken=null
    attributes:
    - m_Type: 5
      m_Min: -Infinity
      m_Max: Infinity
      m_Tooltip: 
  m_Direction: 0
  m_LinkedSlots: []
--- !u!114 &114442787080827024
MonoBehaviour:
  m_ObjectHideFlags: 0
  m_PrefabParentObject: {fileID: 0}
  m_PrefabInternal: {fileID: 0}
  m_GameObject: {fileID: 0}
  m_Enabled: 1
  m_EditorHideFlags: 0
  m_Script: {fileID: 11500000, guid: 889be8bf1ed0c954a9ed096ce41655ea, type: 3}
  m_Name: VFXOperatorMultiply
  m_EditorClassIdentifier: 
  m_Parent: {fileID: 114200456888616874}
  m_Children: []
  m_UIPosition: {x: 3196.016, y: 2274.7817}
  m_UICollapsed: 0
  m_UISuperCollapsed: 0
  m_InputSlots:
  - {fileID: 114596887460168504}
  - {fileID: 114732839698010740}
  m_OutputSlots:
  - {fileID: 114805732725153984}
--- !u!114 &114446972116570536
MonoBehaviour:
  m_ObjectHideFlags: 0
  m_PrefabParentObject: {fileID: 0}
  m_PrefabInternal: {fileID: 0}
  m_GameObject: {fileID: 0}
  m_Enabled: 1
  m_EditorHideFlags: 0
  m_Script: {fileID: 11500000, guid: f780aa281814f9842a7c076d436932e7, type: 3}
  m_Name: VFXSlotFloat
  m_EditorClassIdentifier: 
  m_Parent: {fileID: 114173676737462638}
  m_Children: []
  m_UIPosition: {x: 0, y: 0}
  m_UICollapsed: 1
  m_UISuperCollapsed: 0
  m_MasterSlot: {fileID: 114173676737462638}
  m_MasterData:
    m_Owner: {fileID: 0}
    m_Value:
      m_Type:
        m_SerializableType: 
      m_SerializableObject: 
  m_Property:
    name: z
    m_serializedType:
      m_SerializableType: System.Single, mscorlib, Version=2.0.0.0, Culture=neutral,
        PublicKeyToken=b77a5c561934e089
    attributes: []
  m_Direction: 0
  m_LinkedSlots: []
--- !u!114 &114453434060119218
MonoBehaviour:
  m_ObjectHideFlags: 0
  m_PrefabParentObject: {fileID: 0}
  m_PrefabInternal: {fileID: 0}
  m_GameObject: {fileID: 0}
  m_Enabled: 1
  m_EditorHideFlags: 0
  m_Script: {fileID: 11500000, guid: a971fa2e110a0ac42ac1d8dae408704b, type: 3}
  m_Name: SetAttribute
  m_EditorClassIdentifier: 
  m_Parent: {fileID: 114177930399143018}
  m_Children: []
  m_UIPosition: {x: 0, y: 0}
  m_UICollapsed: 0
  m_UISuperCollapsed: 0
  m_InputSlots:
  - {fileID: 114173676737462638}
  m_OutputSlots: []
  m_Disabled: 0
  attribute: pivot
  Composition: 0
  Random: 0
--- !u!114 &114469326614582188
MonoBehaviour:
  m_ObjectHideFlags: 0
  m_PrefabParentObject: {fileID: 0}
  m_PrefabInternal: {fileID: 0}
  m_GameObject: {fileID: 0}
  m_Enabled: 1
  m_EditorHideFlags: 0
  m_Script: {fileID: 11500000, guid: f780aa281814f9842a7c076d436932e7, type: 3}
  m_Name: VFXSlotFloat
  m_EditorClassIdentifier: 
  m_Parent: {fileID: 114880319480420680}
  m_Children: []
  m_UIPosition: {x: 0, y: 0}
  m_UICollapsed: 1
  m_UISuperCollapsed: 0
  m_MasterSlot: {fileID: 114880319480420680}
  m_MasterData:
    m_Owner: {fileID: 0}
    m_Value:
      m_Type:
        m_SerializableType: 
      m_SerializableObject: 
  m_Property:
    name: y
    m_serializedType:
      m_SerializableType: System.Single, mscorlib, Version=2.0.0.0, Culture=neutral,
        PublicKeyToken=b77a5c561934e089
    attributes: []
  m_Direction: 0
  m_LinkedSlots: []
--- !u!114 &114471283832369302
MonoBehaviour:
  m_ObjectHideFlags: 0
  m_PrefabParentObject: {fileID: 0}
  m_PrefabInternal: {fileID: 0}
  m_GameObject: {fileID: 0}
  m_Enabled: 1
  m_EditorHideFlags: 0
  m_Script: {fileID: 11500000, guid: f780aa281814f9842a7c076d436932e7, type: 3}
  m_Name: VFXSlotFloat
  m_EditorClassIdentifier: 
  m_Parent: {fileID: 114592216859570666}
  m_Children: []
  m_UIPosition: {x: 0, y: 0}
  m_UICollapsed: 1
  m_UISuperCollapsed: 0
  m_MasterSlot: {fileID: 114175949646189654}
  m_MasterData:
    m_Owner: {fileID: 0}
    m_Value:
      m_Type:
        m_SerializableType: 
      m_SerializableObject: 
  m_Property:
    name: y
    m_serializedType:
      m_SerializableType: System.Single, mscorlib, Version=2.0.0.0, Culture=neutral,
        PublicKeyToken=b77a5c561934e089
    attributes: []
  m_Direction: 0
  m_LinkedSlots: []
--- !u!114 &114483038149180362
MonoBehaviour:
  m_ObjectHideFlags: 0
  m_PrefabParentObject: {fileID: 0}
  m_PrefabInternal: {fileID: 0}
  m_GameObject: {fileID: 0}
  m_Enabled: 1
  m_EditorHideFlags: 0
  m_Script: {fileID: 11500000, guid: a971fa2e110a0ac42ac1d8dae408704b, type: 3}
  m_Name: SetAttribute
  m_EditorClassIdentifier: 
  m_Parent: {fileID: 114605905450444768}
  m_Children: []
  m_UIPosition: {x: 0, y: 0}
  m_UICollapsed: 0
  m_UISuperCollapsed: 0
  m_InputSlots:
  - {fileID: 114532162094585516}
  m_OutputSlots: []
  m_Disabled: 0
  attribute: sizeX
  Composition: 0
  Random: 0
--- !u!114 &114522795565253118
MonoBehaviour:
  m_ObjectHideFlags: 0
  m_PrefabParentObject: {fileID: 0}
  m_PrefabInternal: {fileID: 0}
  m_GameObject: {fileID: 0}
  m_Enabled: 1
  m_EditorHideFlags: 0
  m_Script: {fileID: 11500000, guid: 87c154e0feeee864da39ba7591cf27e7, type: 3}
  m_Name: VFXSlotFloatN
  m_EditorClassIdentifier: 
  m_Parent: {fileID: 0}
  m_Children: []
  m_UIPosition: {x: 0, y: 0}
  m_UICollapsed: 1
  m_UISuperCollapsed: 0
  m_MasterSlot: {fileID: 114522795565253118}
  m_MasterData:
    m_Owner: {fileID: 114154120009596150}
    m_Value:
      m_Type:
        m_SerializableType: UnityEditor.VFX.FloatN, Assembly-CSharp-Editor-testable,
          Version=0.0.0.0, Culture=neutral, PublicKeyToken=null
      m_SerializableObject: '{"m_Components":[1.0]}'
  m_Property:
    name: a
    m_serializedType:
      m_SerializableType: UnityEditor.VFX.FloatN, Assembly-CSharp-Editor-testable,
        Version=0.0.0.0, Culture=neutral, PublicKeyToken=null
    attributes: []
  m_Direction: 0
  m_LinkedSlots:
  - {fileID: 114303854455946364}
--- !u!114 &114525222220761692
MonoBehaviour:
  m_ObjectHideFlags: 0
  m_PrefabParentObject: {fileID: 0}
  m_PrefabInternal: {fileID: 0}
  m_GameObject: {fileID: 0}
  m_Enabled: 1
  m_EditorHideFlags: 0
  m_Script: {fileID: 11500000, guid: f780aa281814f9842a7c076d436932e7, type: 3}
  m_Name: VFXSlotFloat
  m_EditorClassIdentifier: 
  m_Parent: {fileID: 114173676737462638}
  m_Children: []
  m_UIPosition: {x: 0, y: 0}
  m_UICollapsed: 1
  m_UISuperCollapsed: 0
  m_MasterSlot: {fileID: 114173676737462638}
  m_MasterData:
    m_Owner: {fileID: 0}
    m_Value:
      m_Type:
        m_SerializableType: 
      m_SerializableObject: 
  m_Property:
    name: x
    m_serializedType:
      m_SerializableType: System.Single, mscorlib, Version=2.0.0.0, Culture=neutral,
        PublicKeyToken=b77a5c561934e089
    attributes: []
  m_Direction: 0
  m_LinkedSlots: []
--- !u!114 &114532162094585516
MonoBehaviour:
  m_ObjectHideFlags: 0
  m_PrefabParentObject: {fileID: 0}
  m_PrefabInternal: {fileID: 0}
  m_GameObject: {fileID: 0}
  m_Enabled: 1
  m_EditorHideFlags: 0
  m_Script: {fileID: 11500000, guid: f780aa281814f9842a7c076d436932e7, type: 3}
  m_Name: VFXSlotFloat
  m_EditorClassIdentifier: 
  m_Parent: {fileID: 0}
  m_Children: []
  m_UIPosition: {x: 0, y: 0}
  m_UICollapsed: 1
  m_UISuperCollapsed: 0
  m_MasterSlot: {fileID: 114532162094585516}
  m_MasterData:
    m_Owner: {fileID: 114483038149180362}
    m_Value:
      m_Type:
        m_SerializableType: System.Single, mscorlib, Version=2.0.0.0, Culture=neutral,
          PublicKeyToken=b77a5c561934e089
      m_SerializableObject: 0.1
  m_Property:
    name: SizeX
    m_serializedType:
      m_SerializableType: System.Single, mscorlib, Version=2.0.0.0, Culture=neutral,
        PublicKeyToken=b77a5c561934e089
    attributes: []
  m_Direction: 0
  m_LinkedSlots: []
--- !u!114 &114532355623468066
MonoBehaviour:
  m_ObjectHideFlags: 0
  m_PrefabParentObject: {fileID: 0}
  m_PrefabInternal: {fileID: 0}
  m_GameObject: {fileID: 0}
  m_Enabled: 1
  m_EditorHideFlags: 0
  m_Script: {fileID: 11500000, guid: 87c154e0feeee864da39ba7591cf27e7, type: 3}
  m_Name: VFXSlotFloatN
  m_EditorClassIdentifier: 
  m_Parent: {fileID: 0}
  m_Children: []
  m_UIPosition: {x: 0, y: 0}
  m_UICollapsed: 1
  m_UISuperCollapsed: 0
  m_MasterSlot: {fileID: 114532355623468066}
  m_MasterData:
    m_Owner: {fileID: 114238564048577708}
    m_Value:
      m_Type:
        m_SerializableType: UnityEditor.VFX.FloatN, Assembly-CSharp-Editor-testable,
          Version=0.0.0.0, Culture=neutral, PublicKeyToken=null
      m_SerializableObject: '{"m_Components":[2.0]}'
  m_Property:
    name: b
    m_serializedType:
      m_SerializableType: UnityEditor.VFX.FloatN, Assembly-CSharp-Editor-testable,
        Version=0.0.0.0, Culture=neutral, PublicKeyToken=null
    attributes: []
  m_Direction: 0
  m_LinkedSlots: []
--- !u!114 &114549471002919732
MonoBehaviour:
  m_ObjectHideFlags: 0
  m_PrefabParentObject: {fileID: 0}
  m_PrefabInternal: {fileID: 0}
  m_GameObject: {fileID: 0}
  m_Enabled: 1
  m_EditorHideFlags: 0
  m_Script: {fileID: 11500000, guid: f780aa281814f9842a7c076d436932e7, type: 3}
  m_Name: VFXSlotFloat
  m_EditorClassIdentifier: 
  m_Parent: {fileID: 0}
  m_Children: []
  m_UIPosition: {x: 0, y: 0}
  m_UICollapsed: 1
  m_UISuperCollapsed: 0
  m_MasterSlot: {fileID: 114549471002919732}
  m_MasterData:
    m_Owner: {fileID: 114035107686816486}
    m_Value:
      m_Type:
        m_SerializableType: System.Single, mscorlib, Version=2.0.0.0, Culture=neutral,
          PublicKeyToken=b77a5c561934e089
      m_SerializableObject: 0
  m_Property:
    name: AngleX
    m_serializedType:
      m_SerializableType: System.Single, mscorlib, Version=2.0.0.0, Culture=neutral,
        PublicKeyToken=b77a5c561934e089
    attributes: []
  m_Direction: 0
  m_LinkedSlots:
  - {fileID: 114805732725153984}
--- !u!114 &114557869059690594
MonoBehaviour:
  m_ObjectHideFlags: 0
  m_PrefabParentObject: {fileID: 0}
  m_PrefabInternal: {fileID: 0}
  m_GameObject: {fileID: 0}
  m_Enabled: 1
  m_EditorHideFlags: 0
  m_Script: {fileID: 11500000, guid: f780aa281814f9842a7c076d436932e7, type: 3}
  m_Name: VFXSlotFloat
  m_EditorClassIdentifier: 
  m_Parent: {fileID: 114249540673093608}
  m_Children: []
  m_UIPosition: {x: 0, y: 0}
  m_UICollapsed: 1
  m_UISuperCollapsed: 0
  m_MasterSlot: {fileID: 114645634456454090}
  m_MasterData:
    m_Owner: {fileID: 0}
    m_Value:
      m_Type:
        m_SerializableType: 
      m_SerializableObject: 
  m_Property:
    name: z
    m_serializedType:
      m_SerializableType: System.Single, mscorlib, Version=2.0.0.0, Culture=neutral,
        PublicKeyToken=b77a5c561934e089
    attributes: []
  m_Direction: 0
  m_LinkedSlots: []
--- !u!114 &114562098239528472
MonoBehaviour:
  m_ObjectHideFlags: 0
  m_PrefabParentObject: {fileID: 0}
  m_PrefabInternal: {fileID: 0}
  m_GameObject: {fileID: 0}
  m_Enabled: 1
  m_EditorHideFlags: 0
  m_Script: {fileID: 11500000, guid: f780aa281814f9842a7c076d436932e7, type: 3}
  m_Name: VFXSlotFloat
  m_EditorClassIdentifier: 
  m_Parent: {fileID: 0}
  m_Children: []
  m_UIPosition: {x: 0, y: 0}
  m_UICollapsed: 1
  m_UISuperCollapsed: 0
  m_MasterSlot: {fileID: 114562098239528472}
  m_MasterData:
    m_Owner: {fileID: 114131957630941232}
    m_Value:
      m_Type:
        m_SerializableType: System.Single, mscorlib, Version=2.0.0.0, Culture=neutral,
          PublicKeyToken=b77a5c561934e089
      m_SerializableObject: 
  m_Property:
    name: o
    m_serializedType:
      m_SerializableType: System.Single, mscorlib, Version=2.0.0.0, Culture=neutral,
        PublicKeyToken=b77a5c561934e089
    attributes: []
  m_Direction: 1
  m_LinkedSlots:
  - {fileID: 114297743305116820}
  - {fileID: 114718365415722526}
--- !u!114 &114572247497199252
MonoBehaviour:
  m_ObjectHideFlags: 0
  m_PrefabParentObject: {fileID: 0}
  m_PrefabInternal: {fileID: 0}
  m_GameObject: {fileID: 0}
  m_Enabled: 1
  m_EditorHideFlags: 0
  m_Script: {fileID: 11500000, guid: a971fa2e110a0ac42ac1d8dae408704b, type: 3}
  m_Name: SetAttribute
  m_EditorClassIdentifier: 
  m_Parent: {fileID: 114064158827839248}
  m_Children: []
  m_UIPosition: {x: 0, y: 0}
  m_UICollapsed: 1
  m_UISuperCollapsed: 0
  m_InputSlots:
  - {fileID: 114370927997761198}
  m_OutputSlots: []
  m_Disabled: 0
  attribute: alpha
  Composition: 0
  Random: 0
--- !u!114 &114575455870432260
MonoBehaviour:
  m_ObjectHideFlags: 0
  m_PrefabParentObject: {fileID: 0}
  m_PrefabInternal: {fileID: 0}
  m_GameObject: {fileID: 0}
  m_Enabled: 1
  m_EditorHideFlags: 0
  m_Script: {fileID: 11500000, guid: 889be8bf1ed0c954a9ed096ce41655ea, type: 3}
  m_Name: VFXOperatorMultiply
  m_EditorClassIdentifier: 
  m_Parent: {fileID: 114200456888616874}
  m_Children: []
  m_UIPosition: {x: 3200.0774, y: 2539.9766}
  m_UICollapsed: 0
  m_UISuperCollapsed: 0
  m_InputSlots:
  - {fileID: 114603518210589920}
  - {fileID: 114949942068115682}
  m_OutputSlots:
  - {fileID: 114996906165513182}
--- !u!114 &114592216859570666
MonoBehaviour:
  m_ObjectHideFlags: 0
  m_PrefabParentObject: {fileID: 0}
  m_PrefabInternal: {fileID: 0}
  m_GameObject: {fileID: 0}
  m_Enabled: 1
  m_EditorHideFlags: 0
  m_Script: {fileID: 11500000, guid: ac39bd03fca81b849929b9c966f1836a, type: 3}
  m_Name: VFXSlotFloat3
  m_EditorClassIdentifier: 
  m_Parent: {fileID: 114175949646189654}
  m_Children:
  - {fileID: 114715939776927726}
  - {fileID: 114471283832369302}
  - {fileID: 114907790517646998}
  m_UIPosition: {x: 0, y: 0}
  m_UICollapsed: 1
  m_UISuperCollapsed: 0
  m_MasterSlot: {fileID: 114175949646189654}
  m_MasterData:
    m_Owner: {fileID: 0}
    m_Value:
      m_Type:
        m_SerializableType: 
      m_SerializableObject: 
  m_Property:
    name: position
    m_serializedType:
      m_SerializableType: UnityEngine.Vector3, UnityEngine.CoreModule, Version=0.0.0.0,
        Culture=neutral, PublicKeyToken=null
    attributes:
    - m_Type: 3
      m_Min: -Infinity
      m_Max: Infinity
      m_Tooltip: The position.
  m_Direction: 0
  m_LinkedSlots: []
--- !u!114 &114596887460168504
MonoBehaviour:
  m_ObjectHideFlags: 0
  m_PrefabParentObject: {fileID: 0}
  m_PrefabInternal: {fileID: 0}
  m_GameObject: {fileID: 0}
  m_Enabled: 1
  m_EditorHideFlags: 0
  m_Script: {fileID: 11500000, guid: 87c154e0feeee864da39ba7591cf27e7, type: 3}
  m_Name: VFXSlotFloatN
  m_EditorClassIdentifier: 
  m_Parent: {fileID: 0}
  m_Children: []
  m_UIPosition: {x: 0, y: 0}
  m_UICollapsed: 1
  m_UISuperCollapsed: 0
  m_MasterSlot: {fileID: 114596887460168504}
  m_MasterData:
    m_Owner: {fileID: 114442787080827024}
    m_Value:
      m_Type:
        m_SerializableType: UnityEditor.VFX.FloatN, Assembly-CSharp-Editor-testable,
          Version=0.0.0.0, Culture=neutral, PublicKeyToken=null
      m_SerializableObject: '{"m_Components":[1.0]}'
  m_Property:
    name: a
    m_serializedType:
      m_SerializableType: UnityEditor.VFX.FloatN, Assembly-CSharp-Editor-testable,
        Version=0.0.0.0, Culture=neutral, PublicKeyToken=null
    attributes: []
  m_Direction: 0
  m_LinkedSlots:
  - {fileID: 114303854455946364}
--- !u!114 &114603518210589920
MonoBehaviour:
  m_ObjectHideFlags: 0
  m_PrefabParentObject: {fileID: 0}
  m_PrefabInternal: {fileID: 0}
  m_GameObject: {fileID: 0}
  m_Enabled: 1
  m_EditorHideFlags: 0
  m_Script: {fileID: 11500000, guid: 87c154e0feeee864da39ba7591cf27e7, type: 3}
  m_Name: VFXSlotFloatN
  m_EditorClassIdentifier: 
  m_Parent: {fileID: 0}
  m_Children: []
  m_UIPosition: {x: 0, y: 0}
  m_UICollapsed: 1
  m_UISuperCollapsed: 0
  m_MasterSlot: {fileID: 114603518210589920}
  m_MasterData:
    m_Owner: {fileID: 114575455870432260}
    m_Value:
      m_Type:
        m_SerializableType: UnityEditor.VFX.FloatN, Assembly-CSharp-Editor-testable,
          Version=0.0.0.0, Culture=neutral, PublicKeyToken=null
      m_SerializableObject: '{"m_Components":[1.0]}'
  m_Property:
    name: a
    m_serializedType:
      m_SerializableType: UnityEditor.VFX.FloatN, Assembly-CSharp-Editor-testable,
        Version=0.0.0.0, Culture=neutral, PublicKeyToken=null
    attributes: []
  m_Direction: 0
  m_LinkedSlots:
  - {fileID: 114303854455946364}
--- !u!114 &114605905450444768
MonoBehaviour:
  m_ObjectHideFlags: 0
  m_PrefabParentObject: {fileID: 0}
  m_PrefabInternal: {fileID: 0}
  m_GameObject: {fileID: 0}
  m_Enabled: 1
  m_EditorHideFlags: 0
  m_Script: {fileID: 11500000, guid: 9dfea48843f53fc438eabc12a3a30abc, type: 3}
  m_Name: VFXBasicInitialize
  m_EditorClassIdentifier: 
  m_Parent: {fileID: 114200456888616874}
  m_Children:
  - {fileID: 114643049111802688}
  - {fileID: 114483038149180362}
  - {fileID: 114163767341736536}
  - {fileID: 114146409071264604}
  m_UIPosition: {x: 3595.525, y: 1380.7261}
  m_UICollapsed: 0
  m_UISuperCollapsed: 0
  m_InputSlots:
  - {fileID: 114376182072024986}
  m_OutputSlots: []
  m_Data: {fileID: 114282520515415856}
  m_InputFlowSlot:
  - link:
    - context: {fileID: 114839271827221688}
      slotIndex: 0
  m_OutputFlowSlot:
  - link:
    - context: {fileID: 114828977464085218}
      slotIndex: 0
--- !u!114 &114608594444419100
MonoBehaviour:
  m_ObjectHideFlags: 0
  m_PrefabParentObject: {fileID: 0}
  m_PrefabInternal: {fileID: 0}
  m_GameObject: {fileID: 0}
  m_Enabled: 1
  m_EditorHideFlags: 0
  m_Script: {fileID: 11500000, guid: 1b605c022ee79394a8a776c0869b3f9a, type: 3}
  m_Name: VFXSlot
  m_EditorClassIdentifier: 
  m_Parent: {fileID: 0}
  m_Children:
  - {fileID: 114018465216496394}
  m_UIPosition: {x: 0, y: 0}
  m_UICollapsed: 1
  m_UISuperCollapsed: 0
  m_MasterSlot: {fileID: 114608594444419100}
  m_MasterData:
    m_Owner: {fileID: 114877948219038648}
    m_Value:
      m_Type:
        m_SerializableType: UnityEditor.VFX.Position, Assembly-CSharp-Editor-testable,
          Version=0.0.0.0, Culture=neutral, PublicKeyToken=null
      m_SerializableObject: 
  m_Property:
    name: Position
    m_serializedType:
      m_SerializableType: UnityEditor.VFX.Position, Assembly-CSharp-Editor-testable,
        Version=0.0.0.0, Culture=neutral, PublicKeyToken=null
    attributes: []
  m_Direction: 0
  m_LinkedSlots: []
--- !u!114 &114609580876095012
MonoBehaviour:
  m_ObjectHideFlags: 0
  m_PrefabParentObject: {fileID: 0}
  m_PrefabInternal: {fileID: 0}
  m_GameObject: {fileID: 0}
  m_Enabled: 1
  m_EditorHideFlags: 0
  m_Script: {fileID: 11500000, guid: a971fa2e110a0ac42ac1d8dae408704b, type: 3}
  m_Name: SetAttribute
  m_EditorClassIdentifier: 
  m_Parent: {fileID: 114088498791788788}
  m_Children: []
  m_UIPosition: {x: 0, y: 0}
  m_UICollapsed: 0
  m_UISuperCollapsed: 0
  m_InputSlots:
  - {fileID: 114694524856108614}
  m_OutputSlots: []
  m_Disabled: 0
  attribute: color
  Composition: 0
  Random: 0
--- !u!114 &114643049111802688
MonoBehaviour:
  m_ObjectHideFlags: 0
  m_PrefabParentObject: {fileID: 0}
  m_PrefabInternal: {fileID: 0}
  m_GameObject: {fileID: 0}
  m_Enabled: 1
  m_EditorHideFlags: 0
  m_Script: {fileID: 11500000, guid: a971fa2e110a0ac42ac1d8dae408704b, type: 3}
  m_Name: SetAttribute
  m_EditorClassIdentifier: 
  m_Parent: {fileID: 114605905450444768}
  m_Children: []
  m_UIPosition: {x: 0, y: 0}
  m_UICollapsed: 0
  m_UISuperCollapsed: 0
  m_InputSlots:
  - {fileID: 114177161212815488}
  m_OutputSlots: []
  m_Disabled: 0
  attribute: lifetime
  Composition: 0
  Random: 0
--- !u!114 &114644232621941124
MonoBehaviour:
  m_ObjectHideFlags: 0
  m_PrefabParentObject: {fileID: 0}
  m_PrefabInternal: {fileID: 0}
  m_GameObject: {fileID: 0}
  m_Enabled: 1
  m_EditorHideFlags: 0
  m_Script: {fileID: 11500000, guid: ac39bd03fca81b849929b9c966f1836a, type: 3}
  m_Name: VFXSlotFloat3
  m_EditorClassIdentifier: 
  m_Parent: {fileID: 0}
  m_Children:
  - {fileID: 114191613421987044}
  - {fileID: 114912083655004806}
  - {fileID: 114304094525003352}
  m_UIPosition: {x: 0, y: 0}
  m_UICollapsed: 1
  m_UISuperCollapsed: 0
  m_MasterSlot: {fileID: 114644232621941124}
  m_MasterData:
    m_Owner: {fileID: 114064158827839248}
    m_Value:
      m_Type:
        m_SerializableType: UnityEngine.Vector3, UnityEngine.CoreModule, Version=0.0.0.0,
          Culture=neutral, PublicKeyToken=null
      m_SerializableObject: '{"x":0.0,"y":0.0,"z":1.0}'
  m_Property:
    name: targetOffset
    m_serializedType:
      m_SerializableType: UnityEngine.Vector3, UnityEngine.CoreModule, Version=0.0.0.0,
        Culture=neutral, PublicKeyToken=null
    attributes: []
  m_Direction: 0
  m_LinkedSlots: []
--- !u!114 &114645634456454090
MonoBehaviour:
  m_ObjectHideFlags: 0
  m_PrefabParentObject: {fileID: 0}
  m_PrefabInternal: {fileID: 0}
  m_GameObject: {fileID: 0}
  m_Enabled: 1
  m_EditorHideFlags: 0
  m_Script: {fileID: 11500000, guid: 1b605c022ee79394a8a776c0869b3f9a, type: 3}
  m_Name: VFXSlot
  m_EditorClassIdentifier: 
  m_Parent: {fileID: 0}
  m_Children:
  - {fileID: 114249540673093608}
  m_UIPosition: {x: 0, y: 0}
  m_UICollapsed: 1
  m_UISuperCollapsed: 0
  m_MasterSlot: {fileID: 114645634456454090}
  m_MasterData:
    m_Owner: {fileID: 114945662358260460}
    m_Value:
      m_Type:
        m_SerializableType: UnityEditor.VFX.Position, Assembly-CSharp-Editor-testable,
          Version=0.0.0.0, Culture=neutral, PublicKeyToken=null
      m_SerializableObject: 
  m_Property:
    name: Position
    m_serializedType:
      m_SerializableType: UnityEditor.VFX.Position, Assembly-CSharp-Editor-testable,
        Version=0.0.0.0, Culture=neutral, PublicKeyToken=null
    attributes: []
  m_Direction: 0
  m_LinkedSlots: []
--- !u!114 &114660276558220542
MonoBehaviour:
  m_ObjectHideFlags: 0
  m_PrefabParentObject: {fileID: 0}
  m_PrefabInternal: {fileID: 0}
  m_GameObject: {fileID: 0}
  m_Enabled: 1
  m_EditorHideFlags: 0
  m_Script: {fileID: 11500000, guid: f780aa281814f9842a7c076d436932e7, type: 3}
  m_Name: VFXSlotFloat
  m_EditorClassIdentifier: 
  m_Parent: {fileID: 114784414404649514}
  m_Children: []
  m_UIPosition: {x: 0, y: 0}
  m_UICollapsed: 1
  m_UISuperCollapsed: 0
  m_MasterSlot: {fileID: 114784414404649514}
  m_MasterData:
    m_Owner: {fileID: 0}
    m_Value:
      m_Type:
        m_SerializableType: 
      m_SerializableObject: 
  m_Property:
    name: x
    m_serializedType:
      m_SerializableType: System.Single, mscorlib, Version=2.0.0.0, Culture=neutral,
        PublicKeyToken=b77a5c561934e089
    attributes: []
  m_Direction: 0
  m_LinkedSlots: []
--- !u!114 &114669260979215584
MonoBehaviour:
  m_ObjectHideFlags: 0
  m_PrefabParentObject: {fileID: 0}
  m_PrefabInternal: {fileID: 0}
  m_GameObject: {fileID: 0}
  m_Enabled: 1
  m_EditorHideFlags: 0
  m_Script: {fileID: 11500000, guid: f780aa281814f9842a7c076d436932e7, type: 3}
  m_Name: VFXSlotFloat
  m_EditorClassIdentifier: 
  m_Parent: {fileID: 114961542731652930}
  m_Children: []
  m_UIPosition: {x: 0, y: 0}
  m_UICollapsed: 1
  m_UISuperCollapsed: 0
  m_MasterSlot: {fileID: 114961542731652930}
  m_MasterData:
    m_Owner: {fileID: 0}
    m_Value:
      m_Type:
        m_SerializableType: 
      m_SerializableObject: 
  m_Property:
    name: arc
    m_serializedType:
      m_SerializableType: System.Single, mscorlib, Version=2.0.0.0, Culture=neutral,
        PublicKeyToken=b77a5c561934e089
    attributes:
    - m_Type: 3
      m_Min: -Infinity
      m_Max: Infinity
      m_Tooltip: Controls how much of the sphere is used.
    - m_Type: 0
      m_Min: 0
      m_Max: 6.2831855
      m_Tooltip: 
    - m_Type: 4
      m_Min: -Infinity
      m_Max: Infinity
      m_Tooltip: 
  m_Direction: 0
  m_LinkedSlots: []
--- !u!114 &114672342661555610
MonoBehaviour:
  m_ObjectHideFlags: 0
  m_PrefabParentObject: {fileID: 0}
  m_PrefabInternal: {fileID: 0}
  m_GameObject: {fileID: 0}
  m_Enabled: 1
  m_EditorHideFlags: 0
  m_Script: {fileID: 11500000, guid: ac39bd03fca81b849929b9c966f1836a, type: 3}
  m_Name: VFXSlotFloat3
  m_EditorClassIdentifier: 
  m_Parent: {fileID: 114376182072024986}
  m_Children:
  - {fileID: 114200081821074502}
  - {fileID: 114178076996238554}
  - {fileID: 114929502529625052}
  m_UIPosition: {x: 0, y: 0}
  m_UICollapsed: 1
  m_UISuperCollapsed: 0
  m_MasterSlot: {fileID: 114376182072024986}
  m_MasterData:
    m_Owner: {fileID: 0}
    m_Value:
      m_Type:
        m_SerializableType: 
      m_SerializableObject: 
  m_Property:
    name: size
    m_serializedType:
      m_SerializableType: UnityEngine.Vector3, UnityEngine.CoreModule, Version=0.0.0.0,
        Culture=neutral, PublicKeyToken=null
    attributes:
    - m_Type: 3
      m_Min: -Infinity
      m_Max: Infinity
      m_Tooltip: The size of the box along each axis.
  m_Direction: 0
  m_LinkedSlots: []
--- !u!114 &114672735506798872
MonoBehaviour:
  m_ObjectHideFlags: 0
  m_PrefabParentObject: {fileID: 0}
  m_PrefabInternal: {fileID: 0}
  m_GameObject: {fileID: 0}
  m_Enabled: 1
  m_EditorHideFlags: 0
  m_Script: {fileID: 11500000, guid: a971fa2e110a0ac42ac1d8dae408704b, type: 3}
  m_Name: SetAttribute
  m_EditorClassIdentifier: 
  m_Parent: {fileID: 114088498791788788}
  m_Children: []
  m_UIPosition: {x: 0, y: 0}
  m_UICollapsed: 1
  m_UISuperCollapsed: 0
  m_InputSlots:
  - {fileID: 114426675514071650}
  m_OutputSlots: []
  m_Disabled: 0
  attribute: alpha
  Composition: 0
  Random: 0
--- !u!114 &114681255171330824
MonoBehaviour:
  m_ObjectHideFlags: 0
  m_PrefabParentObject: {fileID: 0}
  m_PrefabInternal: {fileID: 0}
  m_GameObject: {fileID: 0}
  m_Enabled: 1
  m_EditorHideFlags: 0
  m_Script: {fileID: 11500000, guid: f780aa281814f9842a7c076d436932e7, type: 3}
  m_Name: VFXSlotFloat
  m_EditorClassIdentifier: 
  m_Parent: {fileID: 114703958351425494}
  m_Children: []
  m_UIPosition: {x: 0, y: 0}
  m_UICollapsed: 1
  m_UISuperCollapsed: 0
  m_MasterSlot: {fileID: 114703958351425494}
  m_MasterData:
    m_Owner: {fileID: 0}
    m_Value:
      m_Type:
        m_SerializableType: 
      m_SerializableObject: 
  m_Property:
    name: y
    m_serializedType:
      m_SerializableType: System.Single, mscorlib, Version=2.0.0.0, Culture=neutral,
        PublicKeyToken=b77a5c561934e089
    attributes: []
  m_Direction: 0
  m_LinkedSlots: []
--- !u!114 &114694524856108614
MonoBehaviour:
  m_ObjectHideFlags: 0
  m_PrefabParentObject: {fileID: 0}
  m_PrefabInternal: {fileID: 0}
  m_GameObject: {fileID: 0}
  m_Enabled: 1
  m_EditorHideFlags: 0
  m_Script: {fileID: 11500000, guid: ac39bd03fca81b849929b9c966f1836a, type: 3}
  m_Name: VFXSlotFloat3
  m_EditorClassIdentifier: 
  m_Parent: {fileID: 0}
  m_Children:
  - {fileID: 114773990859716240}
  - {fileID: 114305108744004920}
  - {fileID: 114026087539417350}
  m_UIPosition: {x: 0, y: 0}
  m_UICollapsed: 1
  m_UISuperCollapsed: 0
  m_MasterSlot: {fileID: 114694524856108614}
  m_MasterData:
    m_Owner: {fileID: 114609580876095012}
    m_Value:
      m_Type:
        m_SerializableType: UnityEngine.Vector3, UnityEngine.CoreModule, Version=0.0.0.0,
          Culture=neutral, PublicKeyToken=null
      m_SerializableObject: '{"x":0.0,"y":1.0,"z":0.0}'
  m_Property:
    name: Color
    m_serializedType:
      m_SerializableType: UnityEngine.Vector3, UnityEngine.CoreModule, Version=0.0.0.0,
        Culture=neutral, PublicKeyToken=null
    attributes:
    - m_Type: 5
      m_Min: -Infinity
      m_Max: Infinity
      m_Tooltip: 
  m_Direction: 0
  m_LinkedSlots: []
--- !u!114 &114703958351425494
MonoBehaviour:
  m_ObjectHideFlags: 0
  m_PrefabParentObject: {fileID: 0}
  m_PrefabInternal: {fileID: 0}
  m_GameObject: {fileID: 0}
  m_Enabled: 1
  m_EditorHideFlags: 0
  m_Script: {fileID: 11500000, guid: ac39bd03fca81b849929b9c966f1836a, type: 3}
  m_Name: VFXSlotFloat3
  m_EditorClassIdentifier: 
  m_Parent: {fileID: 0}
  m_Children:
  - {fileID: 114313674313485584}
  - {fileID: 114681255171330824}
  - {fileID: 114186800031931440}
  m_UIPosition: {x: 0, y: 0}
  m_UICollapsed: 1
  m_UISuperCollapsed: 0
  m_MasterSlot: {fileID: 114703958351425494}
  m_MasterData:
    m_Owner: {fileID: 114868765467815560}
    m_Value:
      m_Type:
        m_SerializableType: UnityEngine.Vector3, UnityEngine.CoreModule, Version=0.0.0.0,
          Culture=neutral, PublicKeyToken=null
      m_SerializableObject: '{"x":1.0,"y":0.0,"z":0.0}'
  m_Property:
    name: Color
    m_serializedType:
      m_SerializableType: UnityEngine.Vector3, UnityEngine.CoreModule, Version=0.0.0.0,
        Culture=neutral, PublicKeyToken=null
    attributes:
    - m_Type: 5
      m_Min: -Infinity
      m_Max: Infinity
      m_Tooltip: 
  m_Direction: 0
  m_LinkedSlots: []
--- !u!114 &114715939776927726
MonoBehaviour:
  m_ObjectHideFlags: 0
  m_PrefabParentObject: {fileID: 0}
  m_PrefabInternal: {fileID: 0}
  m_GameObject: {fileID: 0}
  m_Enabled: 1
  m_EditorHideFlags: 0
  m_Script: {fileID: 11500000, guid: f780aa281814f9842a7c076d436932e7, type: 3}
  m_Name: VFXSlotFloat
  m_EditorClassIdentifier: 
  m_Parent: {fileID: 114592216859570666}
  m_Children: []
  m_UIPosition: {x: 0, y: 0}
  m_UICollapsed: 1
  m_UISuperCollapsed: 0
  m_MasterSlot: {fileID: 114175949646189654}
  m_MasterData:
    m_Owner: {fileID: 0}
    m_Value:
      m_Type:
        m_SerializableType: 
      m_SerializableObject: 
  m_Property:
    name: x
    m_serializedType:
      m_SerializableType: System.Single, mscorlib, Version=2.0.0.0, Culture=neutral,
        PublicKeyToken=b77a5c561934e089
    attributes: []
  m_Direction: 0
  m_LinkedSlots: []
--- !u!114 &114718365415722526
MonoBehaviour:
  m_ObjectHideFlags: 0
  m_PrefabParentObject: {fileID: 0}
  m_PrefabInternal: {fileID: 0}
  m_GameObject: {fileID: 0}
  m_Enabled: 1
  m_EditorHideFlags: 0
  m_Script: {fileID: 11500000, guid: 87c154e0feeee864da39ba7591cf27e7, type: 3}
  m_Name: VFXSlotFloatN
  m_EditorClassIdentifier: 
  m_Parent: {fileID: 0}
  m_Children: []
  m_UIPosition: {x: 0, y: 0}
  m_UICollapsed: 1
  m_UISuperCollapsed: 0
  m_MasterSlot: {fileID: 114718365415722526}
  m_MasterData:
    m_Owner: {fileID: 114306604054736440}
    m_Value:
      m_Type:
        m_SerializableType: UnityEditor.VFX.FloatN, Assembly-CSharp-Editor-testable,
          Version=0.0.0.0, Culture=neutral, PublicKeyToken=null
      m_SerializableObject: '{"m_Components":[0.0]}'
  m_Property:
    name: x
    m_serializedType:
      m_SerializableType: UnityEditor.VFX.FloatN, Assembly-CSharp-Editor-testable,
        Version=0.0.0.0, Culture=neutral, PublicKeyToken=null
    attributes:
    - m_Type: 3
      m_Min: -Infinity
      m_Max: Infinity
      m_Tooltip: The operand.
  m_Direction: 0
  m_LinkedSlots:
  - {fileID: 114562098239528472}
--- !u!114 &114732839698010740
MonoBehaviour:
  m_ObjectHideFlags: 0
  m_PrefabParentObject: {fileID: 0}
  m_PrefabInternal: {fileID: 0}
  m_GameObject: {fileID: 0}
  m_Enabled: 1
  m_EditorHideFlags: 0
  m_Script: {fileID: 11500000, guid: 87c154e0feeee864da39ba7591cf27e7, type: 3}
  m_Name: VFXSlotFloatN
  m_EditorClassIdentifier: 
  m_Parent: {fileID: 0}
  m_Children: []
  m_UIPosition: {x: 0, y: 0}
  m_UICollapsed: 1
  m_UISuperCollapsed: 0
  m_MasterSlot: {fileID: 114732839698010740}
  m_MasterData:
    m_Owner: {fileID: 114442787080827024}
    m_Value:
      m_Type:
        m_SerializableType: UnityEditor.VFX.FloatN, Assembly-CSharp-Editor-testable,
          Version=0.0.0.0, Culture=neutral, PublicKeyToken=null
      m_SerializableObject: '{"m_Components":[270.0]}'
  m_Property:
    name: b
    m_serializedType:
      m_SerializableType: UnityEditor.VFX.FloatN, Assembly-CSharp-Editor-testable,
        Version=0.0.0.0, Culture=neutral, PublicKeyToken=null
    attributes: []
  m_Direction: 0
  m_LinkedSlots: []
--- !u!114 &114733244951243014
MonoBehaviour:
  m_ObjectHideFlags: 0
  m_PrefabParentObject: {fileID: 0}
  m_PrefabInternal: {fileID: 0}
  m_GameObject: {fileID: 0}
  m_Enabled: 1
  m_EditorHideFlags: 0
  m_Script: {fileID: 11500000, guid: f780aa281814f9842a7c076d436932e7, type: 3}
  m_Name: VFXSlotFloat
  m_EditorClassIdentifier: 
  m_Parent: {fileID: 114376232846736684}
  m_Children: []
  m_UIPosition: {x: 0, y: 0}
  m_UICollapsed: 1
  m_UISuperCollapsed: 0
  m_MasterSlot: {fileID: 114376232846736684}
  m_MasterData:
    m_Owner: {fileID: 0}
    m_Value:
      m_Type:
        m_SerializableType: 
      m_SerializableObject: 
  m_Property:
    name: y
    m_serializedType:
      m_SerializableType: System.Single, mscorlib, Version=2.0.0.0, Culture=neutral,
        PublicKeyToken=b77a5c561934e089
    attributes: []
  m_Direction: 0
  m_LinkedSlots:
  - {fileID: 114153129811020258}
--- !u!114 &114735142616569410
MonoBehaviour:
  m_ObjectHideFlags: 0
  m_PrefabParentObject: {fileID: 0}
  m_PrefabInternal: {fileID: 0}
  m_GameObject: {fileID: 0}
  m_Enabled: 1
  m_EditorHideFlags: 0
  m_Script: {fileID: 11500000, guid: f780aa281814f9842a7c076d436932e7, type: 3}
  m_Name: VFXSlotFloat
  m_EditorClassIdentifier: 
  m_Parent: {fileID: 114018465216496394}
  m_Children: []
  m_UIPosition: {x: 0, y: 0}
  m_UICollapsed: 1
  m_UISuperCollapsed: 0
  m_MasterSlot: {fileID: 114608594444419100}
  m_MasterData:
    m_Owner: {fileID: 0}
    m_Value:
      m_Type:
        m_SerializableType: 
      m_SerializableObject: 
  m_Property:
    name: x
    m_serializedType:
      m_SerializableType: System.Single, mscorlib, Version=2.0.0.0, Culture=neutral,
        PublicKeyToken=b77a5c561934e089
    attributes: []
  m_Direction: 0
  m_LinkedSlots: []
--- !u!114 &114742077906713596
MonoBehaviour:
  m_ObjectHideFlags: 0
  m_PrefabParentObject: {fileID: 0}
  m_PrefabInternal: {fileID: 0}
  m_GameObject: {fileID: 0}
  m_Enabled: 1
  m_EditorHideFlags: 0
  m_Script: {fileID: 11500000, guid: f780aa281814f9842a7c076d436932e7, type: 3}
  m_Name: VFXSlotFloat
  m_EditorClassIdentifier: 
  m_Parent: {fileID: 114376232846736684}
  m_Children: []
  m_UIPosition: {x: 0, y: 0}
  m_UICollapsed: 1
  m_UISuperCollapsed: 0
  m_MasterSlot: {fileID: 114376232846736684}
  m_MasterData:
    m_Owner: {fileID: 0}
    m_Value:
      m_Type:
        m_SerializableType: 
      m_SerializableObject: 
  m_Property:
    name: x
    m_serializedType:
      m_SerializableType: System.Single, mscorlib, Version=2.0.0.0, Culture=neutral,
        PublicKeyToken=b77a5c561934e089
    attributes: []
  m_Direction: 0
  m_LinkedSlots:
  - {fileID: 114976585386164944}
--- !u!114 &114743603130244124
MonoBehaviour:
  m_ObjectHideFlags: 0
  m_PrefabParentObject: {fileID: 0}
  m_PrefabInternal: {fileID: 0}
  m_GameObject: {fileID: 0}
  m_Enabled: 1
  m_EditorHideFlags: 0
  m_Script: {fileID: 11500000, guid: f780aa281814f9842a7c076d436932e7, type: 3}
  m_Name: VFXSlotFloat
  m_EditorClassIdentifier: 
  m_Parent: {fileID: 114164791608531334}
  m_Children: []
  m_UIPosition: {x: 0, y: 0}
  m_UICollapsed: 1
  m_UISuperCollapsed: 0
  m_MasterSlot: {fileID: 114376182072024986}
  m_MasterData:
    m_Owner: {fileID: 0}
    m_Value:
      m_Type:
        m_SerializableType: 
      m_SerializableObject: 
  m_Property:
    name: z
    m_serializedType:
      m_SerializableType: System.Single, mscorlib, Version=2.0.0.0, Culture=neutral,
        PublicKeyToken=b77a5c561934e089
    attributes: []
  m_Direction: 0
  m_LinkedSlots: []
--- !u!114 &114744218432489440
MonoBehaviour:
  m_ObjectHideFlags: 0
  m_PrefabParentObject: {fileID: 0}
  m_PrefabInternal: {fileID: 0}
  m_GameObject: {fileID: 0}
  m_Enabled: 1
  m_EditorHideFlags: 0
  m_Script: {fileID: 11500000, guid: f780aa281814f9842a7c076d436932e7, type: 3}
  m_Name: VFXSlotFloat
  m_EditorClassIdentifier: 
  m_Parent: {fileID: 114018465216496394}
  m_Children: []
  m_UIPosition: {x: 0, y: 0}
  m_UICollapsed: 1
  m_UISuperCollapsed: 0
  m_MasterSlot: {fileID: 114608594444419100}
  m_MasterData:
    m_Owner: {fileID: 0}
    m_Value:
      m_Type:
        m_SerializableType: 
      m_SerializableObject: 
  m_Property:
    name: z
    m_serializedType:
      m_SerializableType: System.Single, mscorlib, Version=2.0.0.0, Culture=neutral,
        PublicKeyToken=b77a5c561934e089
    attributes: []
  m_Direction: 0
  m_LinkedSlots: []
--- !u!114 &114744327270358496
MonoBehaviour:
  m_ObjectHideFlags: 0
  m_PrefabParentObject: {fileID: 0}
  m_PrefabInternal: {fileID: 0}
  m_GameObject: {fileID: 0}
  m_Enabled: 1
  m_EditorHideFlags: 0
  m_Script: {fileID: 11500000, guid: f780aa281814f9842a7c076d436932e7, type: 3}
  m_Name: VFXSlotFloat
  m_EditorClassIdentifier: 
  m_Parent: {fileID: 114880319480420680}
  m_Children: []
  m_UIPosition: {x: 0, y: 0}
  m_UICollapsed: 1
  m_UISuperCollapsed: 0
  m_MasterSlot: {fileID: 114880319480420680}
  m_MasterData:
    m_Owner: {fileID: 0}
    m_Value:
      m_Type:
        m_SerializableType: 
      m_SerializableObject: 
  m_Property:
    name: x
    m_serializedType:
      m_SerializableType: System.Single, mscorlib, Version=2.0.0.0, Culture=neutral,
        PublicKeyToken=b77a5c561934e089
    attributes: []
  m_Direction: 0
  m_LinkedSlots: []
--- !u!114 &114773990859716240
MonoBehaviour:
  m_ObjectHideFlags: 0
  m_PrefabParentObject: {fileID: 0}
  m_PrefabInternal: {fileID: 0}
  m_GameObject: {fileID: 0}
  m_Enabled: 1
  m_EditorHideFlags: 0
  m_Script: {fileID: 11500000, guid: f780aa281814f9842a7c076d436932e7, type: 3}
  m_Name: VFXSlotFloat
  m_EditorClassIdentifier: 
  m_Parent: {fileID: 114694524856108614}
  m_Children: []
  m_UIPosition: {x: 0, y: 0}
  m_UICollapsed: 1
  m_UISuperCollapsed: 0
  m_MasterSlot: {fileID: 114694524856108614}
  m_MasterData:
    m_Owner: {fileID: 0}
    m_Value:
      m_Type:
        m_SerializableType: 
      m_SerializableObject: 
  m_Property:
    name: x
    m_serializedType:
      m_SerializableType: System.Single, mscorlib, Version=2.0.0.0, Culture=neutral,
        PublicKeyToken=b77a5c561934e089
    attributes: []
  m_Direction: 0
  m_LinkedSlots: []
--- !u!114 &114775855032888852
MonoBehaviour:
  m_ObjectHideFlags: 0
  m_PrefabParentObject: {fileID: 0}
  m_PrefabInternal: {fileID: 0}
  m_GameObject: {fileID: 0}
  m_Enabled: 1
  m_EditorHideFlags: 0
  m_Script: {fileID: 11500000, guid: f780aa281814f9842a7c076d436932e7, type: 3}
  m_Name: VFXSlotFloat
  m_EditorClassIdentifier: 
  m_Parent: {fileID: 0}
  m_Children: []
  m_UIPosition: {x: 0, y: 0}
  m_UICollapsed: 1
  m_UISuperCollapsed: 0
  m_MasterSlot: {fileID: 114775855032888852}
  m_MasterData:
    m_Owner: {fileID: 114163767341736536}
    m_Value:
      m_Type:
        m_SerializableType: System.Single, mscorlib, Version=2.0.0.0, Culture=neutral,
          PublicKeyToken=b77a5c561934e089
      m_SerializableObject: 0.2
  m_Property:
    name: SizeY
    m_serializedType:
      m_SerializableType: System.Single, mscorlib, Version=2.0.0.0, Culture=neutral,
        PublicKeyToken=b77a5c561934e089
    attributes: []
  m_Direction: 0
  m_LinkedSlots: []
--- !u!114 &114782329024613034
MonoBehaviour:
  m_ObjectHideFlags: 0
  m_PrefabParentObject: {fileID: 0}
  m_PrefabInternal: {fileID: 0}
  m_GameObject: {fileID: 0}
  m_Enabled: 1
  m_EditorHideFlags: 0
  m_Script: {fileID: 11500000, guid: 70a331b1d86cc8d4aa106ccbe0da5852, type: 3}
  m_Name: VFXSlotTexture2D
  m_EditorClassIdentifier: 
  m_Parent: {fileID: 0}
  m_Children: []
  m_UIPosition: {x: 0, y: 0}
  m_UICollapsed: 1
  m_UISuperCollapsed: 0
  m_MasterSlot: {fileID: 114782329024613034}
  m_MasterData:
    m_Owner: {fileID: 114177930399143018}
    m_Value:
      m_Type:
        m_SerializableType: UnityEngine.Texture2D, UnityEngine.CoreModule, Version=0.0.0.0,
          Culture=neutral, PublicKeyToken=null
      m_SerializableObject: '{"obj":{"fileID":2800000,"guid":"276d9e395ae18fe40a9b4988549f2349","type":3}}'
  m_Property:
    name: texture
    m_serializedType:
      m_SerializableType: UnityEngine.Texture2D, UnityEngine.CoreModule, Version=0.0.0.0,
        Culture=neutral, PublicKeyToken=null
    attributes: []
  m_Direction: 0
  m_LinkedSlots: []
--- !u!114 &114783181476713974
MonoBehaviour:
  m_ObjectHideFlags: 0
  m_PrefabParentObject: {fileID: 0}
  m_PrefabInternal: {fileID: 0}
  m_GameObject: {fileID: 0}
  m_Enabled: 1
  m_EditorHideFlags: 0
  m_Script: {fileID: 11500000, guid: f780aa281814f9842a7c076d436932e7, type: 3}
  m_Name: VFXSlotFloat
  m_EditorClassIdentifier: 
  m_Parent: {fileID: 114880319480420680}
  m_Children: []
  m_UIPosition: {x: 0, y: 0}
  m_UICollapsed: 1
  m_UISuperCollapsed: 0
  m_MasterSlot: {fileID: 114880319480420680}
  m_MasterData:
    m_Owner: {fileID: 0}
    m_Value:
      m_Type:
        m_SerializableType: 
      m_SerializableObject: 
  m_Property:
    name: z
    m_serializedType:
      m_SerializableType: System.Single, mscorlib, Version=2.0.0.0, Culture=neutral,
        PublicKeyToken=b77a5c561934e089
    attributes: []
  m_Direction: 0
  m_LinkedSlots: []
--- !u!114 &114784414404649514
MonoBehaviour:
  m_ObjectHideFlags: 0
  m_PrefabParentObject: {fileID: 0}
  m_PrefabInternal: {fileID: 0}
  m_GameObject: {fileID: 0}
  m_Enabled: 1
  m_EditorHideFlags: 0
  m_Script: {fileID: 11500000, guid: ac39bd03fca81b849929b9c966f1836a, type: 3}
  m_Name: VFXSlotFloat3
  m_EditorClassIdentifier: 
  m_Parent: {fileID: 0}
  m_Children:
  - {fileID: 114660276558220542}
  - {fileID: 114943536395333366}
  - {fileID: 114962087800639218}
  m_UIPosition: {x: 0, y: 0}
  m_UICollapsed: 1
  m_UISuperCollapsed: 0
  m_MasterSlot: {fileID: 114784414404649514}
  m_MasterData:
    m_Owner: {fileID: 114048015916724814}
    m_Value:
      m_Type:
        m_SerializableType: UnityEngine.Vector3, UnityEngine.CoreModule, Version=0.0.0.0,
          Culture=neutral, PublicKeyToken=null
      m_SerializableObject: '{"x":1.0,"y":0.0,"z":0.0}'
  m_Property:
    name: targetOffset
    m_serializedType:
      m_SerializableType: UnityEngine.Vector3, UnityEngine.CoreModule, Version=0.0.0.0,
        Culture=neutral, PublicKeyToken=null
    attributes: []
  m_Direction: 0
  m_LinkedSlots: []
--- !u!114 &114791341090425616
MonoBehaviour:
  m_ObjectHideFlags: 0
  m_PrefabParentObject: {fileID: 0}
  m_PrefabInternal: {fileID: 0}
  m_GameObject: {fileID: 0}
  m_Enabled: 1
  m_EditorHideFlags: 0
  m_Script: {fileID: 11500000, guid: f780aa281814f9842a7c076d436932e7, type: 3}
  m_Name: VFXSlotFloat
  m_EditorClassIdentifier: 
  m_Parent: {fileID: 114258585453538382}
  m_Children: []
  m_UIPosition: {x: 0, y: 0}
  m_UICollapsed: 1
  m_UISuperCollapsed: 0
  m_MasterSlot: {fileID: 114961542731652930}
  m_MasterData:
    m_Owner: {fileID: 0}
    m_Value:
      m_Type:
        m_SerializableType: 
      m_SerializableObject: 
  m_Property:
    name: y
    m_serializedType:
      m_SerializableType: System.Single, mscorlib, Version=2.0.0.0, Culture=neutral,
        PublicKeyToken=b77a5c561934e089
    attributes: []
  m_Direction: 0
  m_LinkedSlots: []
--- !u!114 &114796900006566920
MonoBehaviour:
  m_ObjectHideFlags: 0
  m_PrefabParentObject: {fileID: 0}
  m_PrefabInternal: {fileID: 0}
  m_GameObject: {fileID: 0}
  m_Enabled: 1
  m_EditorHideFlags: 0
  m_Script: {fileID: 11500000, guid: f780aa281814f9842a7c076d436932e7, type: 3}
  m_Name: VFXSlotFloat
  m_EditorClassIdentifier: 
  m_Parent: {fileID: 114158747318016780}
  m_Children: []
  m_UIPosition: {x: 0, y: 0}
  m_UICollapsed: 1
  m_UISuperCollapsed: 0
  m_MasterSlot: {fileID: 114131422187095784}
  m_MasterData:
    m_Owner: {fileID: 0}
    m_Value:
      m_Type:
        m_SerializableType: 
      m_SerializableObject: 
  m_Property:
    name: y
    m_serializedType:
      m_SerializableType: System.Single, mscorlib, Version=2.0.0.0, Culture=neutral,
        PublicKeyToken=b77a5c561934e089
    attributes: []
  m_Direction: 0
  m_LinkedSlots: []
--- !u!114 &114805732725153984
MonoBehaviour:
  m_ObjectHideFlags: 0
  m_PrefabParentObject: {fileID: 0}
  m_PrefabInternal: {fileID: 0}
  m_GameObject: {fileID: 0}
  m_Enabled: 1
  m_EditorHideFlags: 0
  m_Script: {fileID: 11500000, guid: f780aa281814f9842a7c076d436932e7, type: 3}
  m_Name: VFXSlotFloat
  m_EditorClassIdentifier: 
  m_Parent: {fileID: 0}
  m_Children: []
  m_UIPosition: {x: 0, y: 0}
  m_UICollapsed: 1
  m_UISuperCollapsed: 0
  m_MasterSlot: {fileID: 114805732725153984}
  m_MasterData:
    m_Owner: {fileID: 114442787080827024}
    m_Value:
      m_Type:
        m_SerializableType: System.Single, mscorlib, Version=2.0.0.0, Culture=neutral,
          PublicKeyToken=b77a5c561934e089
      m_SerializableObject: 
  m_Property:
    name: o
    m_serializedType:
      m_SerializableType: System.Single, mscorlib, Version=2.0.0.0, Culture=neutral,
        PublicKeyToken=b77a5c561934e089
    attributes: []
  m_Direction: 1
  m_LinkedSlots:
  - {fileID: 114549471002919732}
--- !u!114 &114819117061891630
MonoBehaviour:
  m_ObjectHideFlags: 0
  m_PrefabParentObject: {fileID: 0}
  m_PrefabInternal: {fileID: 0}
  m_GameObject: {fileID: 0}
  m_Enabled: 1
  m_EditorHideFlags: 0
  m_Script: {fileID: 11500000, guid: f780aa281814f9842a7c076d436932e7, type: 3}
  m_Name: VFXSlotFloat
  m_EditorClassIdentifier: 
  m_Parent: {fileID: 114249540673093608}
  m_Children: []
  m_UIPosition: {x: 0, y: 0}
  m_UICollapsed: 1
  m_UISuperCollapsed: 0
  m_MasterSlot: {fileID: 114645634456454090}
  m_MasterData:
    m_Owner: {fileID: 0}
    m_Value:
      m_Type:
        m_SerializableType: 
      m_SerializableObject: 
  m_Property:
    name: y
    m_serializedType:
      m_SerializableType: System.Single, mscorlib, Version=2.0.0.0, Culture=neutral,
        PublicKeyToken=b77a5c561934e089
    attributes: []
  m_Direction: 0
  m_LinkedSlots: []
--- !u!114 &114824210331950922
MonoBehaviour:
  m_ObjectHideFlags: 0
  m_PrefabParentObject: {fileID: 0}
  m_PrefabInternal: {fileID: 0}
  m_GameObject: {fileID: 0}
  m_Enabled: 1
  m_EditorHideFlags: 0
  m_Script: {fileID: 11500000, guid: d16c6aeaef944094b9a1633041804207, type: 3}
  m_Name: Orient
  m_EditorClassIdentifier: 
  m_Parent: {fileID: 114177930399143018}
  m_Children: []
  m_UIPosition: {x: 0, y: 0}
  m_UICollapsed: 0
  m_UISuperCollapsed: 0
  m_InputSlots:
  - {fileID: 114131422187095784}
  m_OutputSlots: []
  m_Disabled: 0
  mode: 2
--- !u!114 &114825364019295362
MonoBehaviour:
  m_ObjectHideFlags: 0
  m_PrefabParentObject: {fileID: 0}
  m_PrefabInternal: {fileID: 0}
  m_GameObject: {fileID: 0}
  m_Enabled: 1
  m_EditorHideFlags: 0
  m_Script: {fileID: 11500000, guid: f780aa281814f9842a7c076d436932e7, type: 3}
  m_Name: VFXSlotFloat
  m_EditorClassIdentifier: 
  m_Parent: {fileID: 114173676737462638}
  m_Children: []
  m_UIPosition: {x: 0, y: 0}
  m_UICollapsed: 1
  m_UISuperCollapsed: 0
  m_MasterSlot: {fileID: 114173676737462638}
  m_MasterData:
    m_Owner: {fileID: 0}
    m_Value:
      m_Type:
        m_SerializableType: 
      m_SerializableObject: 
  m_Property:
    name: y
    m_serializedType:
      m_SerializableType: System.Single, mscorlib, Version=2.0.0.0, Culture=neutral,
        PublicKeyToken=b77a5c561934e089
    attributes: []
  m_Direction: 0
  m_LinkedSlots: []
--- !u!114 &114828977464085218
MonoBehaviour:
  m_ObjectHideFlags: 0
  m_PrefabParentObject: {fileID: 0}
  m_PrefabInternal: {fileID: 0}
  m_GameObject: {fileID: 0}
  m_Enabled: 1
  m_EditorHideFlags: 0
  m_Script: {fileID: 11500000, guid: 2dc095764ededfa4bb32fa602511ea4b, type: 3}
  m_Name: VFXBasicUpdate
  m_EditorClassIdentifier: 
  m_Parent: {fileID: 114200456888616874}
  m_Children:
  - {fileID: 114913164736257490}
  - {fileID: 114035107686816486}
  - {fileID: 114881672630147704}
  - {fileID: 114077051982172570}
  m_UIPosition: {x: 3741.5637, y: 2163.9397}
  m_UICollapsed: 0
  m_UISuperCollapsed: 0
  m_InputSlots: []
  m_OutputSlots: []
  m_Data: {fileID: 114282520515415856}
  m_InputFlowSlot:
  - link:
    - context: {fileID: 114605905450444768}
      slotIndex: 0
  m_OutputFlowSlot:
  - link:
    - context: {fileID: 114048015916724814}
      slotIndex: 0
    - context: {fileID: 114088498791788788}
      slotIndex: 0
    - context: {fileID: 114064158827839248}
      slotIndex: 0
    - context: {fileID: 114177930399143018}
      slotIndex: 0
  integration: 0
--- !u!114 &114839271827221688
MonoBehaviour:
  m_ObjectHideFlags: 0
  m_PrefabParentObject: {fileID: 0}
  m_PrefabInternal: {fileID: 0}
  m_GameObject: {fileID: 0}
  m_Enabled: 1
  m_EditorHideFlags: 0
  m_Script: {fileID: 11500000, guid: 73a13919d81fb7444849bae8b5c812a2, type: 3}
  m_Name: VFXBasicSpawner
  m_EditorClassIdentifier: 
  m_Parent: {fileID: 114200456888616874}
  m_Children:
  - {fileID: 114364830416490840}
  m_UIPosition: {x: 3725.857, y: 1120.7178}
  m_UICollapsed: 0
  m_UISuperCollapsed: 0
  m_InputSlots: []
  m_OutputSlots: []
  m_Data: {fileID: 0}
  m_InputFlowSlot:
  - link: []
  - link: []
  m_OutputFlowSlot:
  - link:
    - context: {fileID: 114605905450444768}
      slotIndex: 0
--- !u!114 &114865044312176798
MonoBehaviour:
  m_ObjectHideFlags: 0
  m_PrefabParentObject: {fileID: 0}
  m_PrefabInternal: {fileID: 0}
  m_GameObject: {fileID: 0}
  m_Enabled: 1
  m_EditorHideFlags: 0
  m_Script: {fileID: 11500000, guid: f780aa281814f9842a7c076d436932e7, type: 3}
  m_Name: VFXSlotFloat
  m_EditorClassIdentifier: 
  m_Parent: {fileID: 0}
  m_Children: []
  m_UIPosition: {x: 0, y: 0}
  m_UICollapsed: 1
  m_UISuperCollapsed: 0
  m_MasterSlot: {fileID: 114865044312176798}
  m_MasterData:
    m_Owner: {fileID: 114064158827839248}
    m_Value:
      m_Type:
        m_SerializableType: System.Single, mscorlib, Version=2.0.0.0, Culture=neutral,
          PublicKeyToken=b77a5c561934e089
      m_SerializableObject: 0.5
  m_Property:
    name: alphaThreshold
    m_serializedType:
      m_SerializableType: System.Single, mscorlib, Version=2.0.0.0, Culture=neutral,
        PublicKeyToken=b77a5c561934e089
    attributes: []
  m_Direction: 0
  m_LinkedSlots: []
--- !u!114 &114868765467815560
MonoBehaviour:
  m_ObjectHideFlags: 0
  m_PrefabParentObject: {fileID: 0}
  m_PrefabInternal: {fileID: 0}
  m_GameObject: {fileID: 0}
  m_Enabled: 1
  m_EditorHideFlags: 0
  m_Script: {fileID: 11500000, guid: a971fa2e110a0ac42ac1d8dae408704b, type: 3}
  m_Name: SetAttribute
  m_EditorClassIdentifier: 
  m_Parent: {fileID: 114048015916724814}
  m_Children: []
  m_UIPosition: {x: 0, y: 0}
  m_UICollapsed: 0
  m_UISuperCollapsed: 0
  m_InputSlots:
  - {fileID: 114703958351425494}
  m_OutputSlots: []
  m_Disabled: 0
  attribute: color
  Composition: 0
  Random: 0
--- !u!114 &114877948219038648
MonoBehaviour:
  m_ObjectHideFlags: 0
  m_PrefabParentObject: {fileID: 0}
  m_PrefabInternal: {fileID: 0}
  m_GameObject: {fileID: 0}
  m_Enabled: 1
  m_EditorHideFlags: 0
  m_Script: {fileID: 11500000, guid: d16c6aeaef944094b9a1633041804207, type: 3}
  m_Name: Orient
  m_EditorClassIdentifier: 
  m_Parent: {fileID: 114088498791788788}
  m_Children: []
  m_UIPosition: {x: 0, y: 0}
  m_UICollapsed: 0
  m_UISuperCollapsed: 0
  m_InputSlots:
  - {fileID: 114608594444419100}
  m_OutputSlots: []
  m_Disabled: 0
  mode: 2
--- !u!114 &114880319480420680
MonoBehaviour:
  m_ObjectHideFlags: 0
  m_PrefabParentObject: {fileID: 0}
  m_PrefabInternal: {fileID: 0}
  m_GameObject: {fileID: 0}
  m_Enabled: 1
  m_EditorHideFlags: 0
  m_Script: {fileID: 11500000, guid: ac39bd03fca81b849929b9c966f1836a, type: 3}
  m_Name: VFXSlotFloat3
  m_EditorClassIdentifier: 
  m_Parent: {fileID: 0}
  m_Children:
  - {fileID: 114744327270358496}
  - {fileID: 114469326614582188}
  - {fileID: 114783181476713974}
  m_UIPosition: {x: 0, y: 0}
  m_UICollapsed: 1
  m_UISuperCollapsed: 0
  m_MasterSlot: {fileID: 114880319480420680}
  m_MasterData:
    m_Owner: {fileID: 114088498791788788}
    m_Value:
      m_Type:
        m_SerializableType: UnityEngine.Vector3, UnityEngine.CoreModule, Version=0.0.0.0,
          Culture=neutral, PublicKeyToken=null
      m_SerializableObject: '{"x":0.0,"y":0.5,"z":0.0}'
  m_Property:
    name: targetOffset
    m_serializedType:
      m_SerializableType: UnityEngine.Vector3, UnityEngine.CoreModule, Version=0.0.0.0,
        Culture=neutral, PublicKeyToken=null
    attributes: []
  m_Direction: 0
  m_LinkedSlots: []
--- !u!114 &114881672630147704
MonoBehaviour:
  m_ObjectHideFlags: 0
  m_PrefabParentObject: {fileID: 0}
  m_PrefabInternal: {fileID: 0}
  m_GameObject: {fileID: 0}
  m_Enabled: 1
  m_EditorHideFlags: 0
  m_Script: {fileID: 11500000, guid: a971fa2e110a0ac42ac1d8dae408704b, type: 3}
  m_Name: SetAttribute
  m_EditorClassIdentifier: 
  m_Parent: {fileID: 114828977464085218}
  m_Children: []
  m_UIPosition: {x: 0, y: 0}
  m_UICollapsed: 1
  m_UISuperCollapsed: 0
  m_InputSlots:
  - {fileID: 114160115316723184}
  m_OutputSlots: []
  m_Disabled: 0
  attribute: angleY
  Composition: 1
  Random: 0
--- !u!114 &114883480731355362
MonoBehaviour:
  m_ObjectHideFlags: 0
  m_PrefabParentObject: {fileID: 0}
  m_PrefabInternal: {fileID: 0}
  m_GameObject: {fileID: 0}
  m_Enabled: 1
  m_EditorHideFlags: 0
  m_Script: {fileID: 11500000, guid: 87c154e0feeee864da39ba7591cf27e7, type: 3}
  m_Name: VFXSlotFloatN
  m_EditorClassIdentifier: 
  m_Parent: {fileID: 0}
  m_Children: []
  m_UIPosition: {x: 0, y: 0}
  m_UICollapsed: 1
  m_UISuperCollapsed: 0
  m_MasterSlot: {fileID: 114883480731355362}
  m_MasterData:
    m_Owner: {fileID: 114238564048577708}
    m_Value:
      m_Type:
        m_SerializableType: UnityEditor.VFX.FloatN, Assembly-CSharp-Editor-testable,
          Version=0.0.0.0, Culture=neutral, PublicKeyToken=null
      m_SerializableObject: '{"m_Components":[1.0]}'
  m_Property:
    name: a
    m_serializedType:
      m_SerializableType: UnityEditor.VFX.FloatN, Assembly-CSharp-Editor-testable,
        Version=0.0.0.0, Culture=neutral, PublicKeyToken=null
    attributes: []
  m_Direction: 0
  m_LinkedSlots:
  - {fileID: 114137356790581338}
--- !u!114 &114905136463582108
MonoBehaviour:
  m_ObjectHideFlags: 0
  m_PrefabParentObject: {fileID: 0}
  m_PrefabInternal: {fileID: 0}
  m_GameObject: {fileID: 0}
  m_Enabled: 1
  m_EditorHideFlags: 0
  m_Script: {fileID: 11500000, guid: f780aa281814f9842a7c076d436932e7, type: 3}
  m_Name: VFXSlotFloat
  m_EditorClassIdentifier: 
  m_Parent: {fileID: 114376232846736684}
  m_Children: []
  m_UIPosition: {x: 0, y: 0}
  m_UICollapsed: 1
  m_UISuperCollapsed: 0
  m_MasterSlot: {fileID: 114376232846736684}
  m_MasterData:
    m_Owner: {fileID: 0}
    m_Value:
      m_Type:
        m_SerializableType: 
      m_SerializableObject: 
  m_Property:
    name: z
    m_serializedType:
      m_SerializableType: System.Single, mscorlib, Version=2.0.0.0, Culture=neutral,
        PublicKeyToken=b77a5c561934e089
    attributes: []
  m_Direction: 0
  m_LinkedSlots: []
--- !u!114 &114907790517646998
MonoBehaviour:
  m_ObjectHideFlags: 0
  m_PrefabParentObject: {fileID: 0}
  m_PrefabInternal: {fileID: 0}
  m_GameObject: {fileID: 0}
  m_Enabled: 1
  m_EditorHideFlags: 0
  m_Script: {fileID: 11500000, guid: f780aa281814f9842a7c076d436932e7, type: 3}
  m_Name: VFXSlotFloat
  m_EditorClassIdentifier: 
  m_Parent: {fileID: 114592216859570666}
  m_Children: []
  m_UIPosition: {x: 0, y: 0}
  m_UICollapsed: 1
  m_UISuperCollapsed: 0
  m_MasterSlot: {fileID: 114175949646189654}
  m_MasterData:
    m_Owner: {fileID: 0}
    m_Value:
      m_Type:
        m_SerializableType: 
      m_SerializableObject: 
  m_Property:
    name: z
    m_serializedType:
      m_SerializableType: System.Single, mscorlib, Version=2.0.0.0, Culture=neutral,
        PublicKeyToken=b77a5c561934e089
    attributes: []
  m_Direction: 0
  m_LinkedSlots: []
--- !u!114 &114912083655004806
MonoBehaviour:
  m_ObjectHideFlags: 0
  m_PrefabParentObject: {fileID: 0}
  m_PrefabInternal: {fileID: 0}
  m_GameObject: {fileID: 0}
  m_Enabled: 1
  m_EditorHideFlags: 0
  m_Script: {fileID: 11500000, guid: f780aa281814f9842a7c076d436932e7, type: 3}
  m_Name: VFXSlotFloat
  m_EditorClassIdentifier: 
  m_Parent: {fileID: 114644232621941124}
  m_Children: []
  m_UIPosition: {x: 0, y: 0}
  m_UICollapsed: 1
  m_UISuperCollapsed: 0
  m_MasterSlot: {fileID: 114644232621941124}
  m_MasterData:
    m_Owner: {fileID: 0}
    m_Value:
      m_Type:
        m_SerializableType: 
      m_SerializableObject: 
  m_Property:
    name: y
    m_serializedType:
      m_SerializableType: System.Single, mscorlib, Version=2.0.0.0, Culture=neutral,
        PublicKeyToken=b77a5c561934e089
    attributes: []
  m_Direction: 0
  m_LinkedSlots: []
--- !u!114 &114913164736257490
MonoBehaviour:
  m_ObjectHideFlags: 0
  m_PrefabParentObject: {fileID: 0}
  m_PrefabInternal: {fileID: 0}
  m_GameObject: {fileID: 0}
  m_Enabled: 1
  m_EditorHideFlags: 0
  m_Script: {fileID: 11500000, guid: a971fa2e110a0ac42ac1d8dae408704b, type: 3}
  m_Name: SetAttribute
  m_EditorClassIdentifier: 
  m_Parent: {fileID: 114828977464085218}
  m_Children: []
  m_UIPosition: {x: 0, y: 0}
  m_UICollapsed: 0
  m_UISuperCollapsed: 0
  m_InputSlots:
  - {fileID: 114376232846736684}
  m_OutputSlots: []
  m_Disabled: 0
  attribute: pivot
  Composition: 0
  Random: 0
--- !u!114 &114929502529625052
MonoBehaviour:
  m_ObjectHideFlags: 0
  m_PrefabParentObject: {fileID: 0}
  m_PrefabInternal: {fileID: 0}
  m_GameObject: {fileID: 0}
  m_Enabled: 1
  m_EditorHideFlags: 0
  m_Script: {fileID: 11500000, guid: f780aa281814f9842a7c076d436932e7, type: 3}
  m_Name: VFXSlotFloat
  m_EditorClassIdentifier: 
  m_Parent: {fileID: 114672342661555610}
  m_Children: []
  m_UIPosition: {x: 0, y: 0}
  m_UICollapsed: 1
  m_UISuperCollapsed: 0
  m_MasterSlot: {fileID: 114376182072024986}
  m_MasterData:
    m_Owner: {fileID: 0}
    m_Value:
      m_Type:
        m_SerializableType: 
      m_SerializableObject: 
  m_Property:
    name: z
    m_serializedType:
      m_SerializableType: System.Single, mscorlib, Version=2.0.0.0, Culture=neutral,
        PublicKeyToken=b77a5c561934e089
    attributes: []
  m_Direction: 0
  m_LinkedSlots: []
--- !u!114 &114934414735285352
MonoBehaviour:
  m_ObjectHideFlags: 0
  m_PrefabParentObject: {fileID: 0}
  m_PrefabInternal: {fileID: 0}
  m_GameObject: {fileID: 0}
  m_Enabled: 1
  m_EditorHideFlags: 0
  m_Script: {fileID: 11500000, guid: f780aa281814f9842a7c076d436932e7, type: 3}
  m_Name: VFXSlotFloat
  m_EditorClassIdentifier: 
  m_Parent: {fileID: 114164791608531334}
  m_Children: []
  m_UIPosition: {x: 0, y: 0}
  m_UICollapsed: 1
  m_UISuperCollapsed: 0
  m_MasterSlot: {fileID: 114376182072024986}
  m_MasterData:
    m_Owner: {fileID: 0}
    m_Value:
      m_Type:
        m_SerializableType: 
      m_SerializableObject: 
  m_Property:
    name: y
    m_serializedType:
      m_SerializableType: System.Single, mscorlib, Version=2.0.0.0, Culture=neutral,
        PublicKeyToken=b77a5c561934e089
    attributes: []
  m_Direction: 0
  m_LinkedSlots: []
--- !u!114 &114939326453197506
MonoBehaviour:
  m_ObjectHideFlags: 0
  m_PrefabParentObject: {fileID: 0}
  m_PrefabInternal: {fileID: 0}
  m_GameObject: {fileID: 0}
  m_Enabled: 1
  m_EditorHideFlags: 0
  m_Script: {fileID: 11500000, guid: f780aa281814f9842a7c076d436932e7, type: 3}
  m_Name: VFXSlotFloat
  m_EditorClassIdentifier: 
  m_Parent: {fileID: 0}
  m_Children: []
  m_UIPosition: {x: 0, y: 0}
  m_UICollapsed: 1
  m_UISuperCollapsed: 0
  m_MasterSlot: {fileID: 114939326453197506}
  m_MasterData:
    m_Owner: {fileID: 114113460591427688}
    m_Value:
      m_Type:
        m_SerializableType: System.Single, mscorlib, Version=2.0.0.0, Culture=neutral,
          PublicKeyToken=b77a5c561934e089
      m_SerializableObject: 1
  m_Property:
    name: Alpha
    m_serializedType:
      m_SerializableType: System.Single, mscorlib, Version=2.0.0.0, Culture=neutral,
        PublicKeyToken=b77a5c561934e089
    attributes: []
  m_Direction: 0
  m_LinkedSlots: []
--- !u!114 &114943536395333366
MonoBehaviour:
  m_ObjectHideFlags: 0
  m_PrefabParentObject: {fileID: 0}
  m_PrefabInternal: {fileID: 0}
  m_GameObject: {fileID: 0}
  m_Enabled: 1
  m_EditorHideFlags: 0
  m_Script: {fileID: 11500000, guid: f780aa281814f9842a7c076d436932e7, type: 3}
  m_Name: VFXSlotFloat
  m_EditorClassIdentifier: 
  m_Parent: {fileID: 114784414404649514}
  m_Children: []
  m_UIPosition: {x: 0, y: 0}
  m_UICollapsed: 1
  m_UISuperCollapsed: 0
  m_MasterSlot: {fileID: 114784414404649514}
  m_MasterData:
    m_Owner: {fileID: 0}
    m_Value:
      m_Type:
        m_SerializableType: 
      m_SerializableObject: 
  m_Property:
    name: y
    m_serializedType:
      m_SerializableType: System.Single, mscorlib, Version=2.0.0.0, Culture=neutral,
        PublicKeyToken=b77a5c561934e089
    attributes: []
  m_Direction: 0
  m_LinkedSlots: []
--- !u!114 &114945662358260460
MonoBehaviour:
  m_ObjectHideFlags: 0
  m_PrefabParentObject: {fileID: 0}
  m_PrefabInternal: {fileID: 0}
  m_GameObject: {fileID: 0}
  m_Enabled: 1
  m_EditorHideFlags: 0
  m_Script: {fileID: 11500000, guid: d16c6aeaef944094b9a1633041804207, type: 3}
  m_Name: Orient
  m_EditorClassIdentifier: 
  m_Parent: {fileID: 114048015916724814}
  m_Children: []
  m_UIPosition: {x: 0, y: 0}
  m_UICollapsed: 0
  m_UISuperCollapsed: 0
  m_InputSlots:
  - {fileID: 114645634456454090}
  m_OutputSlots: []
  m_Disabled: 0
  mode: 2
--- !u!114 &114949942068115682
MonoBehaviour:
  m_ObjectHideFlags: 0
  m_PrefabParentObject: {fileID: 0}
  m_PrefabInternal: {fileID: 0}
  m_GameObject: {fileID: 0}
  m_Enabled: 1
  m_EditorHideFlags: 0
  m_Script: {fileID: 11500000, guid: 87c154e0feeee864da39ba7591cf27e7, type: 3}
  m_Name: VFXSlotFloatN
  m_EditorClassIdentifier: 
  m_Parent: {fileID: 0}
  m_Children: []
  m_UIPosition: {x: 0, y: 0}
  m_UICollapsed: 1
  m_UISuperCollapsed: 0
  m_MasterSlot: {fileID: 114949942068115682}
  m_MasterData:
    m_Owner: {fileID: 114575455870432260}
    m_Value:
      m_Type:
        m_SerializableType: UnityEditor.VFX.FloatN, Assembly-CSharp-Editor-testable,
          Version=0.0.0.0, Culture=neutral, PublicKeyToken=null
      m_SerializableObject: '{"m_Components":[300.0]}'
  m_Property:
    name: b
    m_serializedType:
      m_SerializableType: UnityEditor.VFX.FloatN, Assembly-CSharp-Editor-testable,
        Version=0.0.0.0, Culture=neutral, PublicKeyToken=null
    attributes: []
  m_Direction: 0
  m_LinkedSlots: []
--- !u!114 &114950841702986880
MonoBehaviour:
  m_ObjectHideFlags: 0
  m_PrefabParentObject: {fileID: 0}
  m_PrefabInternal: {fileID: 0}
  m_GameObject: {fileID: 0}
  m_Enabled: 1
  m_EditorHideFlags: 0
  m_Script: {fileID: 11500000, guid: f780aa281814f9842a7c076d436932e7, type: 3}
  m_Name: VFXSlotFloat
  m_EditorClassIdentifier: 
  m_Parent: {fileID: 0}
  m_Children: []
  m_UIPosition: {x: 0, y: 0}
  m_UICollapsed: 1
  m_UISuperCollapsed: 0
  m_MasterSlot: {fileID: 114950841702986880}
  m_MasterData:
    m_Owner: {fileID: 114039282653483644}
    m_Value:
      m_Type:
        m_SerializableType: System.Single, mscorlib, Version=2.0.0.0, Culture=neutral,
          PublicKeyToken=b77a5c561934e089
      m_SerializableObject: 
  m_Property:
    name: kVFXTotalTimeOp
    m_serializedType:
      m_SerializableType: System.Single, mscorlib, Version=2.0.0.0, Culture=neutral,
        PublicKeyToken=b77a5c561934e089
    attributes: []
  m_Direction: 1
  m_LinkedSlots:
  - {fileID: 114045363306678572}
--- !u!114 &114952545566363384
MonoBehaviour:
  m_ObjectHideFlags: 0
  m_PrefabParentObject: {fileID: 0}
  m_PrefabInternal: {fileID: 0}
  m_GameObject: {fileID: 0}
  m_Enabled: 1
  m_EditorHideFlags: 0
  m_Script: {fileID: 11500000, guid: f780aa281814f9842a7c076d436932e7, type: 3}
  m_Name: VFXSlotFloat
  m_EditorClassIdentifier: 
  m_Parent: {fileID: 114439582945562856}
  m_Children: []
  m_UIPosition: {x: 0, y: 0}
  m_UICollapsed: 1
  m_UISuperCollapsed: 0
  m_MasterSlot: {fileID: 114439582945562856}
  m_MasterData:
    m_Owner: {fileID: 0}
    m_Value:
      m_Type:
        m_SerializableType: 
      m_SerializableObject: 
  m_Property:
    name: y
    m_serializedType:
      m_SerializableType: System.Single, mscorlib, Version=2.0.0.0, Culture=neutral,
        PublicKeyToken=b77a5c561934e089
    attributes: []
  m_Direction: 0
  m_LinkedSlots: []
--- !u!114 &114961542731652930
MonoBehaviour:
  m_ObjectHideFlags: 0
  m_PrefabParentObject: {fileID: 0}
  m_PrefabInternal: {fileID: 0}
  m_GameObject: {fileID: 0}
  m_Enabled: 1
  m_EditorHideFlags: 0
  m_Script: {fileID: 11500000, guid: 1b605c022ee79394a8a776c0869b3f9a, type: 3}
  m_Name: VFXSlot
  m_EditorClassIdentifier: 
  m_Parent: {fileID: 0}
  m_Children:
  - {fileID: 114258585453538382}
  - {fileID: 114173526543192054}
  - {fileID: 114669260979215584}
  m_UIPosition: {x: 0, y: 0}
  m_UICollapsed: 1
  m_UISuperCollapsed: 0
  m_MasterSlot: {fileID: 114961542731652930}
  m_MasterData:
    m_Owner: {fileID: 114146409071264604}
    m_Value:
      m_Type:
        m_SerializableType: UnityEditor.VFX.ArcSphere, Assembly-CSharp-Editor-testable,
          Version=0.0.0.0, Culture=neutral, PublicKeyToken=null
      m_SerializableObject: '{"space":0,"center":{"x":0.0,"y":0.0,"z":0.0},"radius":1.0,"arc":6.2831854820251469}'
  m_Property:
    name: Sphere
    m_serializedType:
      m_SerializableType: UnityEditor.VFX.ArcSphere, Assembly-CSharp-Editor-testable,
        Version=0.0.0.0, Culture=neutral, PublicKeyToken=null
    attributes:
    - m_Type: 3
      m_Min: -Infinity
      m_Max: Infinity
      m_Tooltip: The sphere used for positioning particles.
  m_Direction: 0
  m_LinkedSlots: []
--- !u!114 &114961953114652194
MonoBehaviour:
  m_ObjectHideFlags: 0
  m_PrefabParentObject: {fileID: 0}
  m_PrefabInternal: {fileID: 0}
  m_GameObject: {fileID: 0}
  m_Enabled: 1
  m_EditorHideFlags: 0
  m_Script: {fileID: 11500000, guid: f780aa281814f9842a7c076d436932e7, type: 3}
  m_Name: VFXSlotFloat
  m_EditorClassIdentifier: 
  m_Parent: {fileID: 114439582945562856}
  m_Children: []
  m_UIPosition: {x: 0, y: 0}
  m_UICollapsed: 1
  m_UISuperCollapsed: 0
  m_MasterSlot: {fileID: 114439582945562856}
  m_MasterData:
    m_Owner: {fileID: 0}
    m_Value:
      m_Type:
        m_SerializableType: 
      m_SerializableObject: 
  m_Property:
    name: x
    m_serializedType:
      m_SerializableType: System.Single, mscorlib, Version=2.0.0.0, Culture=neutral,
        PublicKeyToken=b77a5c561934e089
    attributes: []
  m_Direction: 0
  m_LinkedSlots: []
--- !u!114 &114962087800639218
MonoBehaviour:
  m_ObjectHideFlags: 0
  m_PrefabParentObject: {fileID: 0}
  m_PrefabInternal: {fileID: 0}
  m_GameObject: {fileID: 0}
  m_Enabled: 1
  m_EditorHideFlags: 0
  m_Script: {fileID: 11500000, guid: f780aa281814f9842a7c076d436932e7, type: 3}
  m_Name: VFXSlotFloat
  m_EditorClassIdentifier: 
  m_Parent: {fileID: 114784414404649514}
  m_Children: []
  m_UIPosition: {x: 0, y: 0}
  m_UICollapsed: 1
  m_UISuperCollapsed: 0
  m_MasterSlot: {fileID: 114784414404649514}
  m_MasterData:
    m_Owner: {fileID: 0}
    m_Value:
      m_Type:
        m_SerializableType: 
      m_SerializableObject: 
  m_Property:
    name: z
    m_serializedType:
      m_SerializableType: System.Single, mscorlib, Version=2.0.0.0, Culture=neutral,
        PublicKeyToken=b77a5c561934e089
    attributes: []
  m_Direction: 0
  m_LinkedSlots: []
--- !u!114 &114976585386164944
MonoBehaviour:
  m_ObjectHideFlags: 0
  m_PrefabParentObject: {fileID: 0}
  m_PrefabInternal: {fileID: 0}
  m_GameObject: {fileID: 0}
  m_Enabled: 1
  m_EditorHideFlags: 0
  m_Script: {fileID: 11500000, guid: f780aa281814f9842a7c076d436932e7, type: 3}
  m_Name: VFXSlotFloat
  m_EditorClassIdentifier: 
  m_Parent: {fileID: 0}
  m_Children: []
  m_UIPosition: {x: 0, y: 0}
  m_UICollapsed: 1
  m_UISuperCollapsed: 0
  m_MasterSlot: {fileID: 114976585386164944}
  m_MasterData:
    m_Owner: {fileID: 114238564048577708}
    m_Value:
      m_Type:
        m_SerializableType: System.Single, mscorlib, Version=2.0.0.0, Culture=neutral,
          PublicKeyToken=b77a5c561934e089
      m_SerializableObject: 
  m_Property:
    name: o
    m_serializedType:
      m_SerializableType: System.Single, mscorlib, Version=2.0.0.0, Culture=neutral,
        PublicKeyToken=b77a5c561934e089
    attributes: []
  m_Direction: 1
  m_LinkedSlots:
  - {fileID: 114742077906713596}
--- !u!114 &114985276073251000
MonoBehaviour:
  m_ObjectHideFlags: 0
  m_PrefabParentObject: {fileID: 0}
  m_PrefabInternal: {fileID: 0}
  m_GameObject: {fileID: 0}
  m_Enabled: 1
  m_EditorHideFlags: 0
  m_Script: {fileID: 11500000, guid: f780aa281814f9842a7c076d436932e7, type: 3}
  m_Name: VFXSlotFloat
  m_EditorClassIdentifier: 
  m_Parent: {fileID: 114164791608531334}
  m_Children: []
  m_UIPosition: {x: 0, y: 0}
  m_UICollapsed: 1
  m_UISuperCollapsed: 0
  m_MasterSlot: {fileID: 114376182072024986}
  m_MasterData:
    m_Owner: {fileID: 0}
    m_Value:
      m_Type:
        m_SerializableType: 
      m_SerializableObject: 
  m_Property:
    name: x
    m_serializedType:
      m_SerializableType: System.Single, mscorlib, Version=2.0.0.0, Culture=neutral,
        PublicKeyToken=b77a5c561934e089
    attributes: []
  m_Direction: 0
  m_LinkedSlots: []
--- !u!114 &114996638595768032
MonoBehaviour:
  m_ObjectHideFlags: 0
  m_PrefabParentObject: {fileID: 0}
  m_PrefabInternal: {fileID: 0}
  m_GameObject: {fileID: 0}
  m_Enabled: 1
  m_EditorHideFlags: 0
  m_Script: {fileID: 11500000, guid: f780aa281814f9842a7c076d436932e7, type: 3}
  m_Name: VFXSlotFloat
  m_EditorClassIdentifier: 
  m_Parent: {fileID: 114439582945562856}
  m_Children: []
  m_UIPosition: {x: 0, y: 0}
  m_UICollapsed: 1
  m_UISuperCollapsed: 0
  m_MasterSlot: {fileID: 114439582945562856}
  m_MasterData:
    m_Owner: {fileID: 0}
    m_Value:
      m_Type:
        m_SerializableType: 
      m_SerializableObject: 
  m_Property:
    name: z
    m_serializedType:
      m_SerializableType: System.Single, mscorlib, Version=2.0.0.0, Culture=neutral,
        PublicKeyToken=b77a5c561934e089
    attributes: []
  m_Direction: 0
  m_LinkedSlots: []
--- !u!114 &114996906165513182
MonoBehaviour:
  m_ObjectHideFlags: 0
  m_PrefabParentObject: {fileID: 0}
  m_PrefabInternal: {fileID: 0}
  m_GameObject: {fileID: 0}
  m_Enabled: 1
  m_EditorHideFlags: 0
  m_Script: {fileID: 11500000, guid: f780aa281814f9842a7c076d436932e7, type: 3}
  m_Name: VFXSlotFloat
  m_EditorClassIdentifier: 
  m_Parent: {fileID: 0}
  m_Children: []
  m_UIPosition: {x: 0, y: 0}
  m_UICollapsed: 1
  m_UISuperCollapsed: 0
  m_MasterSlot: {fileID: 114996906165513182}
  m_MasterData:
    m_Owner: {fileID: 114575455870432260}
    m_Value:
      m_Type:
        m_SerializableType: System.Single, mscorlib, Version=2.0.0.0, Culture=neutral,
          PublicKeyToken=b77a5c561934e089
      m_SerializableObject: 
  m_Property:
    name: o
    m_serializedType:
      m_SerializableType: System.Single, mscorlib, Version=2.0.0.0, Culture=neutral,
        PublicKeyToken=b77a5c561934e089
    attributes: []
  m_Direction: 1
  m_LinkedSlots:
  - {fileID: 114299987821575238}
--- !u!2058629509 &8926484042661614526
VFXAsset:
  m_ObjectHideFlags: 0
  m_PrefabParentObject: {fileID: 0}
  m_PrefabInternal: {fileID: 0}
  m_Name: 12_LocalTransformations
  m_Graph: {fileID: 114200456888616874}
  m_Expressions:
    m_Expressions:
    - op: 14
      valueIndex: 0
      data[0]: -1
      data[1]: -1
      data[2]: -1
      data[3]: -1
    - op: 0
      valueIndex: 1
      data[0]: -1
      data[1]: -1
      data[2]: -1
      data[3]: 1
    - op: 27
      valueIndex: 2
      data[0]: 0
      data[1]: 1
      data[2]: -1
      data[3]: 1
    - op: 0
      valueIndex: 3
      data[0]: -1
      data[1]: -1
      data[2]: -1
      data[3]: 1
    - op: 0
      valueIndex: 4
      data[0]: -1
      data[1]: -1
      data[2]: -1
      data[3]: 1
    - op: 0
      valueIndex: 5
      data[0]: -1
      data[1]: -1
      data[2]: -1
      data[3]: 1
    - op: 18
      valueIndex: 6
      data[0]: 2
      data[1]: -1
      data[2]: -1
      data[3]: 1
    - op: 0
      valueIndex: 7
      data[0]: -1
      data[1]: -1
      data[2]: -1
      data[3]: 1
    - op: 0
      valueIndex: 8
      data[0]: -1
      data[1]: -1
      data[2]: -1
      data[3]: 1
    - op: 0
      valueIndex: 9
      data[0]: -1
      data[1]: -1
      data[2]: -1
      data[3]: 1
    - op: 0
      valueIndex: 10
      data[0]: -1
      data[1]: -1
      data[2]: -1
      data[3]: 1
    - op: 0
      valueIndex: 11
      data[0]: -1
      data[1]: -1
      data[2]: -1
      data[3]: 1
    - op: 0
      valueIndex: 12
      data[0]: -1
      data[1]: -1
      data[2]: -1
      data[3]: 1
    - op: 0
      valueIndex: 13
      data[0]: -1
      data[1]: -1
      data[2]: -1
      data[3]: 1
    - op: 0
      valueIndex: 14
      data[0]: -1
      data[1]: -1
      data[2]: -1
      data[3]: 1
    - op: 0
      valueIndex: 15
      data[0]: -1
      data[1]: -1
      data[2]: -1
      data[3]: 1
    - op: 0
      valueIndex: 16
      data[0]: -1
      data[1]: -1
      data[2]: -1
      data[3]: 1
    - op: 0
      valueIndex: 17
      data[0]: -1
      data[1]: -1
      data[2]: -1
      data[3]: 1
    - op: 0
      valueIndex: 18
      data[0]: -1
      data[1]: -1
      data[2]: -1
      data[3]: 1
    - op: 0
      valueIndex: 19
      data[0]: -1
      data[1]: -1
      data[2]: -1
      data[3]: 1
    - op: 0
      valueIndex: 20
      data[0]: -1
      data[1]: -1
      data[2]: -1
      data[3]: 1
    - op: 0
      valueIndex: 21
      data[0]: -1
      data[1]: -1
      data[2]: -1
      data[3]: 1
    - op: 0
      valueIndex: 22
      data[0]: -1
      data[1]: -1
      data[2]: -1
      data[3]: 1
    - op: 0
      valueIndex: 23
      data[0]: -1
      data[1]: -1
      data[2]: -1
      data[3]: 1
    - op: 0
      valueIndex: 24
      data[0]: -1
      data[1]: -1
      data[2]: -1
      data[3]: 1
    - op: 0
      valueIndex: 25
      data[0]: -1
      data[1]: -1
      data[2]: -1
      data[3]: 1
    - op: 0
      valueIndex: 26
      data[0]: -1
      data[1]: -1
      data[2]: -1
      data[3]: 1
    - op: 0
      valueIndex: 27
      data[0]: -1
      data[1]: -1
      data[2]: -1
      data[3]: 1
    - op: 0
      valueIndex: 28
      data[0]: -1
      data[1]: -1
      data[2]: -1
      data[3]: 1
    - op: 0
      valueIndex: 29
      data[0]: -1
      data[1]: -1
      data[2]: -1
      data[3]: 1
    - op: 0
      valueIndex: 30
      data[0]: -1
      data[1]: -1
      data[2]: -1
      data[3]: 1
    - op: 0
      valueIndex: 31
      data[0]: -1
      data[1]: -1
      data[2]: -1
      data[3]: 1
    - op: 0
      valueIndex: 32
      data[0]: -1
      data[1]: -1
      data[2]: -1
      data[3]: 1
    - op: 0
      valueIndex: 33
      data[0]: -1
      data[1]: -1
      data[2]: -1
      data[3]: 1
    - op: 0
      valueIndex: 34
      data[0]: -1
      data[1]: -1
      data[2]: -1
      data[3]: 1
    - op: 0
      valueIndex: 35
      data[0]: -1
      data[1]: -1
      data[2]: -1
      data[3]: 1
    - op: 0
      valueIndex: 36
      data[0]: -1
      data[1]: -1
      data[2]: -1
      data[3]: 1
    - op: 0
      valueIndex: 37
      data[0]: -1
      data[1]: -1
      data[2]: -1
      data[3]: 1
    - op: 0
      valueIndex: 38
      data[0]: -1
      data[1]: -1
      data[2]: -1
      data[3]: 1
    - op: 0
      valueIndex: 39
      data[0]: -1
      data[1]: -1
      data[2]: -1
      data[3]: 1
    - op: 27
      valueIndex: 40
      data[0]: 6
      data[1]: 5
      data[2]: -1
      data[3]: 1
    - op: 0
      valueIndex: 41
      data[0]: -1
      data[1]: -1
      data[2]: -1
      data[3]: 1
    - op: 19
      valueIndex: 42
      data[0]: 2
      data[1]: -1
      data[2]: -1
      data[3]: 1
    - op: 0
      valueIndex: 43
      data[0]: -1
      data[1]: -1
      data[2]: -1
      data[3]: 1
    - op: 0
      valueIndex: 44
      data[0]: -1
      data[1]: -1
      data[2]: -1
      data[3]: 1
    - op: 0
      valueIndex: 45
      data[0]: -1
      data[1]: -1
      data[2]: -1
      data[3]: 1
    - op: 0
      valueIndex: 46
      data[0]: -1
      data[1]: -1
      data[2]: -1
      data[3]: 1
    - op: 0
      valueIndex: 47
      data[0]: -1
      data[1]: -1
      data[2]: -1
      data[3]: 1
    - op: 0
      valueIndex: 48
      data[0]: -1
      data[1]: -1
      data[2]: -1
      data[3]: 1
    - op: 0
      valueIndex: 49
      data[0]: -1
      data[1]: -1
      data[2]: -1
      data[3]: 1
    - op: 32
      valueIndex: 50
      data[0]: 4
      data[1]: 3
      data[2]: -1
      data[3]: 1
    - op: 13
      valueIndex: 51
      data[0]: -1
      data[1]: -1
      data[2]: -1
      data[3]: -1
    - op: 0
      valueIndex: 52
      data[0]: -1
      data[1]: -1
      data[2]: -1
      data[3]: 1
    - op: 0
      valueIndex: 53
      data[0]: -1
      data[1]: -1
      data[2]: -1
      data[3]: 1
    - op: 0
      valueIndex: 54
      data[0]: -1
      data[1]: -1
      data[2]: -1
      data[3]: 1
    - op: 0
      valueIndex: 55
      data[0]: -1
      data[1]: -1
      data[2]: -1
      data[3]: 1
    - op: 0
      valueIndex: 56
      data[0]: -1
      data[1]: -1
      data[2]: -1
      data[3]: 1
    - op: 0
      valueIndex: 57
      data[0]: -1
      data[1]: -1
      data[2]: -1
      data[3]: 1
    - op: 0
      valueIndex: 58
      data[0]: -1
      data[1]: -1
      data[2]: -1
      data[3]: 1
    - op: 2
      valueIndex: 59
      data[0]: 25
      data[1]: 30
      data[2]: 31
      data[3]: -1
    - op: 2
      valueIndex: 62
      data[0]: 55
      data[1]: 57
      data[2]: 56
      data[3]: -1
    - op: 0
      valueIndex: 65
      data[0]: -1
      data[1]: -1
      data[2]: -1
      data[3]: 1
    - op: 2
      valueIndex: 66
      data[0]: 32
      data[1]: 11
      data[2]: 14
      data[3]: -1
    - op: 0
      valueIndex: 69
      data[0]: -1
      data[1]: -1
      data[2]: -1
      data[3]: 1
    - op: 0
      valueIndex: 70
      data[0]: -1
      data[1]: -1
      data[2]: -1
      data[3]: 1
    - op: 2
      valueIndex: 71
      data[0]: 28
      data[1]: 29
      data[2]: 33
      data[3]: -1
    - op: 2
      valueIndex: 74
      data[0]: 13
      data[1]: 8
      data[2]: 7
      data[3]: -1
    - op: 0
      valueIndex: 77
      data[0]: -1
      data[1]: -1
      data[2]: -1
      data[3]: 1
    - op: 0
      valueIndex: 78
      data[0]: -1
      data[1]: -1
      data[2]: -1
      data[3]: 1
    - op: 2
      valueIndex: 79
      data[0]: 44
      data[1]: 41
      data[2]: 45
      data[3]: -1
    - op: 0
      valueIndex: 82
      data[0]: -1
      data[1]: -1
      data[2]: -1
      data[3]: 1
    - op: 2
      valueIndex: 83
      data[0]: 47
      data[1]: 46
      data[2]: 48
      data[3]: -1
    - op: 0
      valueIndex: 86
      data[0]: -1
      data[1]: -1
      data[2]: -1
      data[3]: 1
    - op: 0
      valueIndex: 87
      data[0]: -1
      data[1]: -1
      data[2]: -1
      data[3]: 7
    - op: 27
      valueIndex: 89
      data[0]: 51
      data[1]: 53
      data[2]: -1
      data[3]: 1
    - op: 2
      valueIndex: 90
      data[0]: 19
      data[1]: 20
      data[2]: 9
      data[3]: -1
    - op: 0
      valueIndex: 93
      data[0]: -1
      data[1]: -1
      data[2]: -1
      data[3]: 1
    - op: 27
      valueIndex: 94
      data[0]: 51
      data[1]: 54
      data[2]: -1
      data[3]: 1
    - op: 2
      valueIndex: 95
      data[0]: 17
      data[1]: 18
      data[2]: 15
      data[3]: -1
    - op: 27
      valueIndex: 98
      data[0]: 51
      data[1]: 52
      data[2]: -1
      data[3]: 1
    - op: 2
      valueIndex: 99
      data[0]: 16
      data[1]: 21
      data[2]: 22
      data[3]: -1
    - op: 2
      valueIndex: 102
      data[0]: 10
      data[1]: 12
      data[2]: 23
      data[3]: -1
    - op: 31
      valueIndex: 105
      data[0]: 50
      data[1]: 49
      data[2]: -1
      data[3]: 1
    - op: 2
      valueIndex: 106
      data[0]: 39
      data[1]: 36
      data[2]: 37
      data[3]: -1
    - op: 2
      valueIndex: 109
      data[0]: 26
      data[1]: 27
      data[2]: 24
      data[3]: -1
    - op: 0
      valueIndex: 112
      data[0]: -1
      data[1]: -1
      data[2]: -1
      data[3]: 1
    - op: 0
      valueIndex: 113
      data[0]: -1
      data[1]: -1
      data[2]: -1
      data[3]: 1
    - op: 0
      valueIndex: 114
      data[0]: -1
      data[1]: -1
      data[2]: -1
      data[3]: 1
    - op: 2
      valueIndex: 115
      data[0]: 40
      data[1]: 42
      data[2]: 43
      data[3]: -1
    - op: 0
      valueIndex: 118
      data[0]: -1
      data[1]: -1
      data[2]: -1
      data[3]: 1
    - op: 2
      valueIndex: 119
      data[0]: 34
      data[1]: 35
      data[2]: 38
      data[3]: -1
    m_NeedsLocalToWorld: 0
    m_NeedsWorldToLocal: 0
  m_ExposedExpressions: []
  m_PropertySheet:
    m_Float:
      m_Array:
      - m_ExpressionIndex: 1
        m_Value: 9
      - m_ExpressionIndex: 3
        m_Value: 0
      - m_ExpressionIndex: 4
        m_Value: 6.2831855
      - m_ExpressionIndex: 5
        m_Value: 2
      - m_ExpressionIndex: 7
        m_Value: 1
      - m_ExpressionIndex: 8
        m_Value: 0
      - m_ExpressionIndex: 9
        m_Value: 0
      - m_ExpressionIndex: 10
        m_Value: 0
      - m_ExpressionIndex: 11
        m_Value: 0
      - m_ExpressionIndex: 12
        m_Value: 0
      - m_ExpressionIndex: 13
        m_Value: 0
      - m_ExpressionIndex: 14
        m_Value: 0
      - m_ExpressionIndex: 15
        m_Value: 0
      - m_ExpressionIndex: 16
        m_Value: 0
      - m_ExpressionIndex: 17
        m_Value: 0
      - m_ExpressionIndex: 18
        m_Value: 0
      - m_ExpressionIndex: 19
        m_Value: 1
      - m_ExpressionIndex: 20
        m_Value: 0
      - m_ExpressionIndex: 21
        m_Value: 0
      - m_ExpressionIndex: 22
        m_Value: 0
      - m_ExpressionIndex: 23
        m_Value: 0
      - m_ExpressionIndex: 24
        m_Value: 0
      - m_ExpressionIndex: 25
        m_Value: 0
      - m_ExpressionIndex: 26
        m_Value: 0
      - m_ExpressionIndex: 27
        m_Value: 0
      - m_ExpressionIndex: 28
        m_Value: 0
      - m_ExpressionIndex: 29
        m_Value: 0
      - m_ExpressionIndex: 30
        m_Value: 0.5
      - m_ExpressionIndex: 31
        m_Value: 0
      - m_ExpressionIndex: 32
        m_Value: 0
      - m_ExpressionIndex: 33
        m_Value: 1
      - m_ExpressionIndex: 34
        m_Value: 1
      - m_ExpressionIndex: 35
        m_Value: 0
      - m_ExpressionIndex: 36
        m_Value: 1
      - m_ExpressionIndex: 37
        m_Value: 0
      - m_ExpressionIndex: 38
        m_Value: 0
      - m_ExpressionIndex: 39
        m_Value: 0
      - m_ExpressionIndex: 41
        m_Value: 2.3523898
      - m_ExpressionIndex: 43
        m_Value: 0
      - m_ExpressionIndex: 44
        m_Value: 2.3968344
      - m_ExpressionIndex: 45
        m_Value: 2.3015957
      - m_ExpressionIndex: 46
        m_Value: 0
      - m_ExpressionIndex: 47
        m_Value: 0
      - m_ExpressionIndex: 48
        m_Value: 0
      - m_ExpressionIndex: 49
        m_Value: 6.2831855
      - m_ExpressionIndex: 52
        m_Value: 330
      - m_ExpressionIndex: 53
        m_Value: 270
      - m_ExpressionIndex: 54
        m_Value: 300
      - m_ExpressionIndex: 55
        m_Value: 0.025396824
      - m_ExpressionIndex: 56
        m_Value: 0.034921408
      - m_ExpressionIndex: 57
        m_Value: 0.02222228
      - m_ExpressionIndex: 58
        m_Value: 0.2
      - m_ExpressionIndex: 61
        m_Value: 50
      - m_ExpressionIndex: 63
        m_Value: 0.5
      - m_ExpressionIndex: 64
        m_Value: 0.1
      - m_ExpressionIndex: 67
        m_Value: 0.5
      - m_ExpressionIndex: 68
        m_Value: 5
      - m_ExpressionIndex: 70
        m_Value: 1
      - m_ExpressionIndex: 72
        m_Value: 1
      - m_ExpressionIndex: 76
        m_Value: 0.5
      - m_ExpressionIndex: 85
        m_Value: 1
      - m_ExpressionIndex: 86
        m_Value: 1
      - m_ExpressionIndex: 87
        m_Value: 0.5
      - m_ExpressionIndex: 89
        m_Value: 1
    m_Vector2f:
      m_Array: []
    m_Vector3f:
      m_Array: []
    m_Vector4f:
      m_Array: []
    m_Uint:
      m_Array: []
    m_Int:
      m_Array: []
    m_Matrix4x4f:
      m_Array: []
    m_AnimationCurve:
      m_Array: []
    m_Gradient:
      m_Array: []
    m_NamedObject:
      m_Array:
      - m_ExpressionIndex: 73
        m_Value: {fileID: 2800000, guid: 276d9e395ae18fe40a9b4988549f2349, type: 3}
    m_Bool:
      m_Array: []
  m_Buffers:
  - type: 1
    size: 1179648
    capacity: 65536
    layout:
    - name: lifetime
      type: 1
      offset:
        bucket: 0
        structure: 1
        element: 0
    - name: position
      type: 3
      offset:
        bucket: 65536
        structure: 8
        element: 0
    - name: sizeX
      type: 1
      offset:
        bucket: 65536
        structure: 8
        element: 3
    - name: sizeY
      type: 1
      offset:
        bucket: 65536
        structure: 8
        element: 4
    - name: pivot
      type: 3
      offset:
        bucket: 589824
        structure: 4
        element: 0
    - name: angleX
      type: 1
      offset:
        bucket: 851968
        structure: 4
        element: 0
    - name: angleY
      type: 1
      offset:
        bucket: 851968
        structure: 4
        element: 1
    - name: angleZ
      type: 1
      offset:
        bucket: 851968
        structure: 4
        element: 2
    - name: alive
      type: 17
      offset:
        bucket: 851968
        structure: 4
        element: 3
    - name: age
      type: 1
      offset:
        bucket: 1114112
        structure: 1
        element: 0
  - type: 1
    size: 1
    capacity: 1
    layout:
    - name: spawnCount
      type: 1
      offset:
        bucket: 0
        structure: 1
        element: 0
  - type: 2
    size: 65536
    capacity: 0
    layout: []
  - type: 1
    size: 1
    capacity: 0
    layout: []
  m_CPUBuffers:
  - capacity: 1
    stride: 1
    layout:
    - name: spawnCount
      type: 1
      offset:
        bucket: 0
        structure: 1
        element: 0
    initialData:
      data: 00000000
  - capacity: 1
    stride: 1
    layout:
    - name: spawnCount
      type: 1
      offset:
        bucket: 0
        structure: 1
        element: 0
    initialData:
      data: 00000000
  m_Systems:
  - type: 0
    flags: 0
    capacity: 0
    buffers:
    - index: 1
      nameId: spawner_output
    values: []
    tasks:
    - type: 268435456
      buffers: []
      values:
      - index: 61
        nameId: Rate
      params: []
      processor: {fileID: 0}
  - type: 1
    flags: 1
    capacity: 65536
    buffers:
    - index: 0
      nameId: attributeBuffer
    - index: 1
      nameId: sourceAttributeBuffer
    - index: 2
      nameId: deadList
    - index: 3
      nameId: deadListCount
    - index: 1
      nameId: spawner_input
    values:
    - index: 60
      nameId: bounds_center
    - index: 69
      nameId: bounds_size
    tasks:
    - type: 536870912
      buffers:
      - index: 0
        nameId: attributeBuffer
      - index: 2
        nameId: deadListIn
      - index: 3
        nameId: deadListCount
      - index: 1
        nameId: sourceAttributeBuffer
      values:
      - index: 68
        nameId: uniform_Lifetime_b
      - index: 64
        nameId: uniform_SizeX_c
      - index: 58
        nameId: uniform_SizeY_d
      - index: 71
        nameId: uniform_Sphere_center_e
      - index: 85
        nameId: uniform_Sphere_radius_e
      - index: 82
        nameId: uniform_Sphere_arc_e
      params: []
<<<<<<< HEAD
      processor: {fileID: 7200000, guid: f0c6d941c556ab748944570452009d32, type: 3}
=======
      processor: {fileID: 7200000, guid: c3fa31e17b7efc644aacb25695af5d2f, type: 3}
>>>>>>> 8bba51e1
    - type: 805306368
      buffers:
      - index: 0
        nameId: attributeBuffer
      - index: 2
        nameId: deadListOut
      values:
      - index: 88
        nameId: uniform_Pivot_b
      - index: 74
        nameId: uniform_AngleX_c
      - index: 79
        nameId: uniform_AngleY_d
      - index: 77
        nameId: uniform_AngleZ_e
      - index: 51
        nameId: uniform_deltaTime_f
      params: []
<<<<<<< HEAD
      processor: {fileID: 7200000, guid: 0f1a8766f92f5cf46880ccc86076a90d, type: 3}
=======
      processor: {fileID: 7200000, guid: 7cd20d36a381b3941b0722795714a069, type: 3}
>>>>>>> 8bba51e1
    - type: 1073741825
      buffers:
      - index: 0
        nameId: attributeBuffer
      values:
      - index: 72
        nameId: uniform_Alpha_b
      - index: 75
        nameId: uniform_Color_c
      - index: 81
        nameId: uniform_Position_position_d
      - index: 87
        nameId: uniform_alphaThreshold
      - index: 90
        nameId: uniform_targetOffset
      params:
      - index: 0
        nameId: sortPriority
<<<<<<< HEAD
      processor: {fileID: 4800000, guid: 1c1062f09def1944ca97caaac28236e4, type: 3}
=======
      processor: {fileID: 4800000, guid: f7eb68a2b93620b40be17e1ac8734b27, type: 3}
>>>>>>> 8bba51e1
    - type: 1073741825
      buffers:
      - index: 0
        nameId: attributeBuffer
      values:
      - index: 86
        nameId: uniform_Alpha_b
      - index: 83
        nameId: uniform_Color_c
      - index: 84
        nameId: uniform_Position_position_d
      - index: 63
        nameId: uniform_alphaThreshold
      - index: 59
        nameId: uniform_targetOffset
      params:
      - index: 0
        nameId: sortPriority
<<<<<<< HEAD
      processor: {fileID: 4800000, guid: c507cd986c7e99948bbf244d123cf5ff, type: 3}
=======
      processor: {fileID: 4800000, guid: 2e082528682f04b408edf9f17795ec84, type: 3}
>>>>>>> 8bba51e1
    - type: 1073741825
      buffers:
      - index: 0
        nameId: attributeBuffer
      values:
      - index: 70
        nameId: uniform_Alpha_b
      - index: 65
        nameId: uniform_Color_c
      - index: 62
        nameId: uniform_Position_position_d
      - index: 67
        nameId: uniform_alphaThreshold
      - index: 66
        nameId: uniform_targetOffset
      params:
      - index: 0
        nameId: sortPriority
<<<<<<< HEAD
      processor: {fileID: 4800000, guid: ed53c6d8fdc2fdd418329aaf17368d47, type: 3}
=======
      processor: {fileID: 4800000, guid: d2a96768ce0afe94eb4761050313cf08, type: 3}
>>>>>>> 8bba51e1
    - type: 1073741826
      buffers:
      - index: 0
        nameId: attributeBuffer
      values:
      - index: 78
        nameId: uniform_Pivot_b
      - index: 80
        nameId: uniform_Position_position_c
      - index: 76
        nameId: uniform_alphaThreshold
      - index: 73
        nameId: texture_texture
      params:
      - index: -1
        nameId: sortPriority
<<<<<<< HEAD
      processor: {fileID: 4800000, guid: 82c45ff8675794340af0521e73aacc11, type: 3}
=======
      processor: {fileID: 4800000, guid: a77dc126cc9a6b54d816f12075ebbea5, type: 3}
>>>>>>> 8bba51e1
  m_Events:
  - name: OnPlay
    playSystems: 00000000
    stopSystems: 
  - name: OnStop
    playSystems: 
    stopSystems: 00000000
  m_RendererSettings:
    motionVectorGenerationMode: 0
    shadowCastingMode: 0
    receiveShadows: 0
    reflectionProbeUsage: 0
    lightProbeUsage: 0<|MERGE_RESOLUTION|>--- conflicted
+++ resolved
@@ -5225,11 +5225,7 @@
       - index: 82
         nameId: uniform_Sphere_arc_e
       params: []
-<<<<<<< HEAD
-      processor: {fileID: 7200000, guid: f0c6d941c556ab748944570452009d32, type: 3}
-=======
       processor: {fileID: 7200000, guid: c3fa31e17b7efc644aacb25695af5d2f, type: 3}
->>>>>>> 8bba51e1
     - type: 805306368
       buffers:
       - index: 0
@@ -5248,11 +5244,7 @@
       - index: 51
         nameId: uniform_deltaTime_f
       params: []
-<<<<<<< HEAD
-      processor: {fileID: 7200000, guid: 0f1a8766f92f5cf46880ccc86076a90d, type: 3}
-=======
       processor: {fileID: 7200000, guid: 7cd20d36a381b3941b0722795714a069, type: 3}
->>>>>>> 8bba51e1
     - type: 1073741825
       buffers:
       - index: 0
@@ -5271,11 +5263,7 @@
       params:
       - index: 0
         nameId: sortPriority
-<<<<<<< HEAD
-      processor: {fileID: 4800000, guid: 1c1062f09def1944ca97caaac28236e4, type: 3}
-=======
       processor: {fileID: 4800000, guid: f7eb68a2b93620b40be17e1ac8734b27, type: 3}
->>>>>>> 8bba51e1
     - type: 1073741825
       buffers:
       - index: 0
@@ -5294,11 +5282,7 @@
       params:
       - index: 0
         nameId: sortPriority
-<<<<<<< HEAD
-      processor: {fileID: 4800000, guid: c507cd986c7e99948bbf244d123cf5ff, type: 3}
-=======
       processor: {fileID: 4800000, guid: 2e082528682f04b408edf9f17795ec84, type: 3}
->>>>>>> 8bba51e1
     - type: 1073741825
       buffers:
       - index: 0
@@ -5317,11 +5301,7 @@
       params:
       - index: 0
         nameId: sortPriority
-<<<<<<< HEAD
-      processor: {fileID: 4800000, guid: ed53c6d8fdc2fdd418329aaf17368d47, type: 3}
-=======
       processor: {fileID: 4800000, guid: d2a96768ce0afe94eb4761050313cf08, type: 3}
->>>>>>> 8bba51e1
     - type: 1073741826
       buffers:
       - index: 0
@@ -5338,17 +5318,13 @@
       params:
       - index: -1
         nameId: sortPriority
-<<<<<<< HEAD
-      processor: {fileID: 4800000, guid: 82c45ff8675794340af0521e73aacc11, type: 3}
-=======
       processor: {fileID: 4800000, guid: a77dc126cc9a6b54d816f12075ebbea5, type: 3}
->>>>>>> 8bba51e1
   m_Events:
-  - name: OnPlay
-    playSystems: 00000000
+  - name: OnStart
+    startSystems: 00000000
     stopSystems: 
   - name: OnStop
-    playSystems: 
+    startSystems: 
     stopSystems: 00000000
   m_RendererSettings:
     motionVectorGenerationMode: 0
