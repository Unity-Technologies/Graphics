--- conflicted
+++ resolved
@@ -21,6 +21,41 @@
   - {fileID: 114151166436422332}
   m_OutputSlots:
   - {fileID: 114789982075815026}
+--- !u!114 &114017557262479358
+MonoBehaviour:
+  m_ObjectHideFlags: 0
+  m_PrefabParentObject: {fileID: 0}
+  m_PrefabInternal: {fileID: 0}
+  m_GameObject: {fileID: 0}
+  m_Enabled: 1
+  m_EditorHideFlags: 0
+  m_Script: {fileID: 11500000, guid: ac39bd03fca81b849929b9c966f1836a, type: 3}
+  m_Name: VFXSlotFloat3
+  m_EditorClassIdentifier: 
+  m_Parent: {fileID: 0}
+  m_Children:
+  - {fileID: 114337659026239302}
+  - {fileID: 114725808988053874}
+  - {fileID: 114847491831106314}
+  m_UIPosition: {x: 0, y: 0}
+  m_UICollapsed: 1
+  m_MasterSlot: {fileID: 114017557262479358}
+  m_MasterData:
+    m_Owner: {fileID: 114371952240327710}
+    m_Value:
+      m_Type:
+        m_SerializableType: UnityEngine.Vector3, UnityEngine.CoreModule, Version=0.0.0.0,
+          Culture=neutral, PublicKeyToken=null
+      m_SerializableObject: '{"x":0.0,"y":1.0,"z":0.0}'
+  m_Property:
+    name: Color
+    m_serializedType:
+      m_SerializableType: UnityEngine.Vector3, UnityEngine.CoreModule, Version=0.0.0.0,
+        Culture=neutral, PublicKeyToken=null
+    attributes: []
+  m_Direction: 0
+  m_LinkedSlots:
+  - {fileID: 114878721904344626}
 --- !u!114 &114022831666624090
 MonoBehaviour:
   m_ObjectHideFlags: 0
@@ -88,26 +123,6 @@
   m_UICollapsed: 1
   m_Owners:
   - {fileID: 114941380225669664}
---- !u!114 &114041333437305314
-MonoBehaviour:
-  m_ObjectHideFlags: 0
-  m_PrefabParentObject: {fileID: 0}
-  m_PrefabInternal: {fileID: 0}
-  m_GameObject: {fileID: 0}
-  m_Enabled: 1
-  m_EditorHideFlags: 0
-  m_Script: {fileID: 11500000, guid: a971fa2e110a0ac42ac1d8dae408704b, type: 3}
-  m_Name: SetAttribute
-  m_EditorClassIdentifier: 
-  m_Parent: {fileID: 114345900237955474}
-  m_Children: []
-  m_UIPosition: {x: 0, y: 0}
-  m_UICollapsed: 0
-  m_InputSlots:
-  - {fileID: 114646839045739216}
-  m_OutputSlots: []
-  m_Disabled: 0
-  attribute: size
 --- !u!114 &114041546472828886
 MonoBehaviour:
   m_ObjectHideFlags: 0
@@ -363,11 +378,7 @@
   blendMode: 1
   useSoftParticle: 0
   flipBook: 0
-<<<<<<< HEAD
-  frameInterpolationMode: 0
-=======
   useGeometryShader: 0
->>>>>>> 75d7906e
 --- !u!114 &114125608592678332
 MonoBehaviour:
   m_ObjectHideFlags: 0
@@ -658,36 +669,6 @@
   m_OutputSlots:
   - {fileID: 114960809432776458}
   attribute: age
---- !u!114 &114181795225373440
-MonoBehaviour:
-  m_ObjectHideFlags: 0
-  m_PrefabParentObject: {fileID: 0}
-  m_PrefabInternal: {fileID: 0}
-  m_GameObject: {fileID: 0}
-  m_Enabled: 1
-  m_EditorHideFlags: 0
-  m_Script: {fileID: 11500000, guid: f780aa281814f9842a7c076d436932e7, type: 3}
-  m_Name: VFXSlotFloat
-  m_EditorClassIdentifier: 
-  m_Parent: {fileID: 114628982709531790}
-  m_Children: []
-  m_UIPosition: {x: 0, y: 0}
-  m_UICollapsed: 1
-  m_MasterSlot: {fileID: 114628982709531790}
-  m_MasterData:
-    m_Owner: {fileID: 0}
-    m_Value:
-      m_Type:
-        m_SerializableType: 
-      m_SerializableObject: 
-  m_Property:
-    name: y
-    m_serializedType:
-      m_SerializableType: System.Single, mscorlib, Version=2.0.0.0, Culture=neutral,
-        PublicKeyToken=b77a5c561934e089
-    attributes: []
-  m_Direction: 1
-  m_LinkedSlots: []
 --- !u!114 &114186339121564060
 MonoBehaviour:
   m_ObjectHideFlags: 0
@@ -890,7 +871,7 @@
   m_EditorClassIdentifier: 
   m_Parent: {fileID: 114452993001197416}
   m_Children: []
-  m_UIPosition: {x: -201.5693, y: -712.6622}
+  m_UIPosition: {x: -374.26984, y: -587.6034}
   m_UICollapsed: 0
   m_InputSlots: []
   m_OutputSlots:
@@ -976,26 +957,6 @@
   - {fileID: 114838251029533326}
   m_OutputSlots:
   - {fileID: 114838184592889378}
---- !u!114 &114270764582211772
-MonoBehaviour:
-  m_ObjectHideFlags: 0
-  m_PrefabParentObject: {fileID: 0}
-  m_PrefabInternal: {fileID: 0}
-  m_GameObject: {fileID: 0}
-  m_Enabled: 1
-  m_EditorHideFlags: 0
-  m_Script: {fileID: 11500000, guid: 709ca816312218f4ba70763d893c34c9, type: 3}
-  m_Name: VFXSpawnerSetAttribute
-  m_EditorClassIdentifier: 
-  m_Parent: {fileID: 114941380225669664}
-  m_Children: []
-  m_UIPosition: {x: 0, y: 0}
-  m_UICollapsed: 0
-  m_InputSlots:
-  - {fileID: 114821881793687596}
-  m_OutputSlots: []
-  m_Disabled: 0
-  attribute: lifetime
 --- !u!114 &114282829713937876
 MonoBehaviour:
   m_ObjectHideFlags: 0
@@ -1040,9 +1001,9 @@
   m_Parent: {fileID: 114452993001197416}
   m_Children:
   - {fileID: 114903451253976328}
-  - {fileID: 114530086241571036}
-  - {fileID: 114455597176732742}
-  m_UIPosition: {x: 349.28848, y: -1569.1144}
+  - {fileID: 114327855820316704}
+  - {fileID: 114823363187107586}
+  m_UIPosition: {x: 319.51248, y: -1445.5443}
   m_UICollapsed: 0
   m_InputSlots: []
   m_OutputSlots: []
@@ -1055,6 +1016,36 @@
   - link:
     - context: {fileID: 114345900237955474}
       slotIndex: 0
+--- !u!114 &114287103719162708
+MonoBehaviour:
+  m_ObjectHideFlags: 0
+  m_PrefabParentObject: {fileID: 0}
+  m_PrefabInternal: {fileID: 0}
+  m_GameObject: {fileID: 0}
+  m_Enabled: 1
+  m_EditorHideFlags: 0
+  m_Script: {fileID: 11500000, guid: f780aa281814f9842a7c076d436932e7, type: 3}
+  m_Name: VFXSlotFloat
+  m_EditorClassIdentifier: 
+  m_Parent: {fileID: 114670725760371396}
+  m_Children: []
+  m_UIPosition: {x: 0, y: 0}
+  m_UICollapsed: 1
+  m_MasterSlot: {fileID: 114670725760371396}
+  m_MasterData:
+    m_Owner: {fileID: 0}
+    m_Value:
+      m_Type:
+        m_SerializableType: 
+      m_SerializableObject: 
+  m_Property:
+    name: x
+    m_serializedType:
+      m_SerializableType: System.Single, mscorlib, Version=2.0.0.0, Culture=neutral,
+        PublicKeyToken=b77a5c561934e089
+    attributes: []
+  m_Direction: 0
+  m_LinkedSlots: []
 --- !u!114 &114294080268906194
 MonoBehaviour:
   m_ObjectHideFlags: 0
@@ -1118,22 +1109,22 @@
     attributes: []
   m_Direction: 0
   m_LinkedSlots: []
---- !u!114 &114303944741074974
-MonoBehaviour:
-  m_ObjectHideFlags: 0
-  m_PrefabParentObject: {fileID: 0}
-  m_PrefabInternal: {fileID: 0}
-  m_GameObject: {fileID: 0}
-  m_Enabled: 1
-  m_EditorHideFlags: 0
-  m_Script: {fileID: 11500000, guid: f780aa281814f9842a7c076d436932e7, type: 3}
-  m_Name: VFXSlotFloat
-  m_EditorClassIdentifier: 
-  m_Parent: {fileID: 114628982709531790}
-  m_Children: []
-  m_UIPosition: {x: 0, y: 0}
-  m_UICollapsed: 1
-  m_MasterSlot: {fileID: 114628982709531790}
+--- !u!114 &114307121647655942
+MonoBehaviour:
+  m_ObjectHideFlags: 0
+  m_PrefabParentObject: {fileID: 0}
+  m_PrefabInternal: {fileID: 0}
+  m_GameObject: {fileID: 0}
+  m_Enabled: 1
+  m_EditorHideFlags: 0
+  m_Script: {fileID: 11500000, guid: f780aa281814f9842a7c076d436932e7, type: 3}
+  m_Name: VFXSlotFloat
+  m_EditorClassIdentifier: 
+  m_Parent: {fileID: 114198201578502666}
+  m_Children: []
+  m_UIPosition: {x: 0, y: 0}
+  m_UICollapsed: 1
+  m_MasterSlot: {fileID: 114198201578502666}
   m_MasterData:
     m_Owner: {fileID: 0}
     m_Value:
@@ -1148,102 +1139,44 @@
     attributes: []
   m_Direction: 1
   m_LinkedSlots: []
---- !u!114 &114305586717796292
-MonoBehaviour:
-  m_ObjectHideFlags: 0
-  m_PrefabParentObject: {fileID: 0}
-  m_PrefabInternal: {fileID: 0}
-  m_GameObject: {fileID: 0}
-  m_Enabled: 1
-  m_EditorHideFlags: 0
-  m_Script: {fileID: 11500000, guid: f780aa281814f9842a7c076d436932e7, type: 3}
-  m_Name: VFXSlotFloat
-  m_EditorClassIdentifier: 
-  m_Parent: {fileID: 114784208487562792}
-  m_Children: []
-  m_UIPosition: {x: 0, y: 0}
-  m_UICollapsed: 1
-  m_MasterSlot: {fileID: 114784208487562792}
-  m_MasterData:
-    m_Owner: {fileID: 0}
-    m_Value:
-      m_Type:
-        m_SerializableType: 
-      m_SerializableObject: 
-  m_Property:
-    name: z
-    m_serializedType:
-      m_SerializableType: System.Single, mscorlib, Version=2.0.0.0, Culture=neutral,
-        PublicKeyToken=b77a5c561934e089
-    attributes: []
-  m_Direction: 0
-  m_LinkedSlots: []
---- !u!114 &114307121647655942
-MonoBehaviour:
-  m_ObjectHideFlags: 0
-  m_PrefabParentObject: {fileID: 0}
-  m_PrefabInternal: {fileID: 0}
-  m_GameObject: {fileID: 0}
-  m_Enabled: 1
-  m_EditorHideFlags: 0
-  m_Script: {fileID: 11500000, guid: f780aa281814f9842a7c076d436932e7, type: 3}
-  m_Name: VFXSlotFloat
-  m_EditorClassIdentifier: 
-  m_Parent: {fileID: 114198201578502666}
-  m_Children: []
-  m_UIPosition: {x: 0, y: 0}
-  m_UICollapsed: 1
-  m_MasterSlot: {fileID: 114198201578502666}
-  m_MasterData:
-    m_Owner: {fileID: 0}
-    m_Value:
-      m_Type:
-        m_SerializableType: 
-      m_SerializableObject: 
-  m_Property:
-    name: x
-    m_serializedType:
-      m_SerializableType: System.Single, mscorlib, Version=2.0.0.0, Culture=neutral,
-        PublicKeyToken=b77a5c561934e089
-    attributes: []
-  m_Direction: 1
-  m_LinkedSlots: []
---- !u!114 &114309207422692912
-MonoBehaviour:
-  m_ObjectHideFlags: 0
-  m_PrefabParentObject: {fileID: 0}
-  m_PrefabInternal: {fileID: 0}
-  m_GameObject: {fileID: 0}
-  m_Enabled: 1
-  m_EditorHideFlags: 0
-  m_Script: {fileID: 11500000, guid: 709ca816312218f4ba70763d893c34c9, type: 3}
-  m_Name: VFXSpawnerSetAttribute
-  m_EditorClassIdentifier: 
-  m_Parent: {fileID: 114941380225669664}
+--- !u!114 &114327855820316704
+MonoBehaviour:
+  m_ObjectHideFlags: 0
+  m_PrefabParentObject: {fileID: 0}
+  m_PrefabInternal: {fileID: 0}
+  m_GameObject: {fileID: 0}
+  m_Enabled: 1
+  m_EditorHideFlags: 0
+  m_Script: {fileID: 11500000, guid: 4bfc68bea08ee074899e288b438a2e89, type: 3}
+  m_Name: VFXSpawnerCustomWrapper
+  m_EditorClassIdentifier: 
+  m_Parent: {fileID: 114286887346963352}
   m_Children: []
   m_UIPosition: {x: 0, y: 0}
   m_UICollapsed: 0
   m_InputSlots:
-  - {fileID: 114589355148652286}
+  - {fileID: 114670725760371396}
   m_OutputSlots: []
   m_Disabled: 0
-  attribute: color
---- !u!114 &114314627827857946
-MonoBehaviour:
-  m_ObjectHideFlags: 0
-  m_PrefabParentObject: {fileID: 0}
-  m_PrefabInternal: {fileID: 0}
-  m_GameObject: {fileID: 0}
-  m_Enabled: 1
-  m_EditorHideFlags: 0
-  m_Script: {fileID: 11500000, guid: f780aa281814f9842a7c076d436932e7, type: 3}
-  m_Name: VFXSlotFloat
-  m_EditorClassIdentifier: 
-  m_Parent: {fileID: 114646839045739216}
-  m_Children: []
-  m_UIPosition: {x: 0, y: 0}
-  m_UICollapsed: 1
-  m_MasterSlot: {fileID: 114646839045739216}
+  m_customType:
+    m_SerializableType: UnityEditor.VFX.VFXCustomSpawnerSetAttributeColor, Assembly-CSharp-testable,
+      Version=0.0.0.0, Culture=neutral, PublicKeyToken=null
+--- !u!114 &114337659026239302
+MonoBehaviour:
+  m_ObjectHideFlags: 0
+  m_PrefabParentObject: {fileID: 0}
+  m_PrefabInternal: {fileID: 0}
+  m_GameObject: {fileID: 0}
+  m_Enabled: 1
+  m_EditorHideFlags: 0
+  m_Script: {fileID: 11500000, guid: f780aa281814f9842a7c076d436932e7, type: 3}
+  m_Name: VFXSlotFloat
+  m_EditorClassIdentifier: 
+  m_Parent: {fileID: 114017557262479358}
+  m_Children: []
+  m_UIPosition: {x: 0, y: 0}
+  m_UICollapsed: 1
+  m_MasterSlot: {fileID: 114017557262479358}
   m_MasterData:
     m_Owner: {fileID: 0}
     m_Value:
@@ -1304,11 +1237,10 @@
   m_Children:
   - {fileID: 114560735722323486}
   - {fileID: 114108872518156912}
-  - {fileID: 114041333437305314}
   - {fileID: 114479939408051490}
   - {fileID: 114594631384984702}
   - {fileID: 114220730475066270}
-  m_UIPosition: {x: 263.14117, y: -1003.1887}
+  m_UIPosition: {x: 96.39588, y: -836.44366}
   m_UICollapsed: 0
   m_InputSlots:
   - {fileID: 114549410176159392}
@@ -1471,7 +1403,7 @@
     attributes: []
   m_Direction: 1
   m_LinkedSlots:
-  - {fileID: 114784208487562792}
+  - {fileID: 114670725760371396}
 --- !u!114 &114367927740076662
 MonoBehaviour:
   m_ObjectHideFlags: 0
@@ -1502,6 +1434,28 @@
     attributes: []
   m_Direction: 0
   m_LinkedSlots: []
+--- !u!114 &114371952240327710
+MonoBehaviour:
+  m_ObjectHideFlags: 0
+  m_PrefabParentObject: {fileID: 0}
+  m_PrefabInternal: {fileID: 0}
+  m_GameObject: {fileID: 0}
+  m_Enabled: 1
+  m_EditorHideFlags: 0
+  m_Script: {fileID: 11500000, guid: 4bfc68bea08ee074899e288b438a2e89, type: 3}
+  m_Name: VFXSpawnerCustomWrapper
+  m_EditorClassIdentifier: 
+  m_Parent: {fileID: 114941380225669664}
+  m_Children: []
+  m_UIPosition: {x: 0, y: 0}
+  m_UICollapsed: 0
+  m_InputSlots:
+  - {fileID: 114017557262479358}
+  m_OutputSlots: []
+  m_Disabled: 0
+  m_customType:
+    m_SerializableType: UnityEditor.VFX.VFXCustomSpawnerSetAttributeColor, Assembly-CSharp-testable,
+      Version=0.0.0.0, Culture=neutral, PublicKeyToken=null
 --- !u!114 &114379191912709356
 MonoBehaviour:
   m_ObjectHideFlags: 0
@@ -1782,36 +1736,6 @@
   m_UIPosition: {x: 0, y: 0}
   m_UICollapsed: 1
   m_MasterSlot: {fileID: 114549410176159392}
-  m_MasterData:
-    m_Owner: {fileID: 0}
-    m_Value:
-      m_Type:
-        m_SerializableType: 
-      m_SerializableObject: 
-  m_Property:
-    name: y
-    m_serializedType:
-      m_SerializableType: System.Single, mscorlib, Version=2.0.0.0, Culture=neutral,
-        PublicKeyToken=b77a5c561934e089
-    attributes: []
-  m_Direction: 0
-  m_LinkedSlots: []
---- !u!114 &114443471118058472
-MonoBehaviour:
-  m_ObjectHideFlags: 0
-  m_PrefabParentObject: {fileID: 0}
-  m_PrefabInternal: {fileID: 0}
-  m_GameObject: {fileID: 0}
-  m_Enabled: 1
-  m_EditorHideFlags: 0
-  m_Script: {fileID: 11500000, guid: f780aa281814f9842a7c076d436932e7, type: 3}
-  m_Name: VFXSlotFloat
-  m_EditorClassIdentifier: 
-  m_Parent: {fileID: 114646839045739216}
-  m_Children: []
-  m_UIPosition: {x: 0, y: 0}
-  m_UICollapsed: 1
-  m_MasterSlot: {fileID: 114646839045739216}
   m_MasterData:
     m_Owner: {fileID: 0}
     m_Value:
@@ -1855,30 +1779,9 @@
   - {fileID: 114025446049809136}
   - {fileID: 114264521799763736}
   - {fileID: 114404164864126500}
-  - {fileID: 114850080068524230}
   m_UIPosition: {x: 0, y: 0}
   m_UICollapsed: 1
   m_saved: 1
---- !u!114 &114455597176732742
-MonoBehaviour:
-  m_ObjectHideFlags: 0
-  m_PrefabParentObject: {fileID: 0}
-  m_PrefabInternal: {fileID: 0}
-  m_GameObject: {fileID: 0}
-  m_Enabled: 1
-  m_EditorHideFlags: 0
-  m_Script: {fileID: 11500000, guid: 709ca816312218f4ba70763d893c34c9, type: 3}
-  m_Name: VFXSpawnerSetAttribute
-  m_EditorClassIdentifier: 
-  m_Parent: {fileID: 114286887346963352}
-  m_Children: []
-  m_UIPosition: {x: 0, y: 0}
-  m_UICollapsed: 0
-  m_InputSlots:
-  - {fileID: 114836185885984456}
-  m_OutputSlots: []
-  m_Disabled: 0
-  attribute: lifetime
 --- !u!114 &114457948135696532
 MonoBehaviour:
   m_ObjectHideFlags: 0
@@ -1895,36 +1798,6 @@
   m_UIPosition: {x: 0, y: 0}
   m_UICollapsed: 1
   m_MasterSlot: {fileID: 114059836419573850}
-  m_MasterData:
-    m_Owner: {fileID: 0}
-    m_Value:
-      m_Type:
-        m_SerializableType: 
-      m_SerializableObject: 
-  m_Property:
-    name: y
-    m_serializedType:
-      m_SerializableType: System.Single, mscorlib, Version=2.0.0.0, Culture=neutral,
-        PublicKeyToken=b77a5c561934e089
-    attributes: []
-  m_Direction: 0
-  m_LinkedSlots: []
---- !u!114 &114459579777753904
-MonoBehaviour:
-  m_ObjectHideFlags: 0
-  m_PrefabParentObject: {fileID: 0}
-  m_PrefabInternal: {fileID: 0}
-  m_GameObject: {fileID: 0}
-  m_Enabled: 1
-  m_EditorHideFlags: 0
-  m_Script: {fileID: 11500000, guid: f780aa281814f9842a7c076d436932e7, type: 3}
-  m_Name: VFXSlotFloat
-  m_EditorClassIdentifier: 
-  m_Parent: {fileID: 114784208487562792}
-  m_Children: []
-  m_UIPosition: {x: 0, y: 0}
-  m_UICollapsed: 1
-  m_MasterSlot: {fileID: 114784208487562792}
   m_MasterData:
     m_Owner: {fileID: 0}
     m_Value:
@@ -2032,6 +1905,36 @@
   m_Direction: 0
   m_LinkedSlots:
   - {fileID: 114093829481776230}
+--- !u!114 &114473501797168684
+MonoBehaviour:
+  m_ObjectHideFlags: 0
+  m_PrefabParentObject: {fileID: 0}
+  m_PrefabInternal: {fileID: 0}
+  m_GameObject: {fileID: 0}
+  m_Enabled: 1
+  m_EditorHideFlags: 0
+  m_Script: {fileID: 11500000, guid: f780aa281814f9842a7c076d436932e7, type: 3}
+  m_Name: VFXSlotFloat
+  m_EditorClassIdentifier: 
+  m_Parent: {fileID: 114670725760371396}
+  m_Children: []
+  m_UIPosition: {x: 0, y: 0}
+  m_UICollapsed: 1
+  m_MasterSlot: {fileID: 114670725760371396}
+  m_MasterData:
+    m_Owner: {fileID: 0}
+    m_Value:
+      m_Type:
+        m_SerializableType: 
+      m_SerializableObject: 
+  m_Property:
+    name: z
+    m_serializedType:
+      m_SerializableType: System.Single, mscorlib, Version=2.0.0.0, Culture=neutral,
+        PublicKeyToken=b77a5c561934e089
+    attributes: []
+  m_Direction: 0
+  m_LinkedSlots: []
 --- !u!114 &114479939408051490
 MonoBehaviour:
   m_ObjectHideFlags: 0
@@ -2109,22 +2012,83 @@
       m_Tooltip: The size of the box along each axis.
   m_Direction: 0
   m_LinkedSlots: []
---- !u!114 &114510215794566082
-MonoBehaviour:
-  m_ObjectHideFlags: 0
-  m_PrefabParentObject: {fileID: 0}
-  m_PrefabInternal: {fileID: 0}
-  m_GameObject: {fileID: 0}
-  m_Enabled: 1
-  m_EditorHideFlags: 0
-  m_Script: {fileID: 11500000, guid: f780aa281814f9842a7c076d436932e7, type: 3}
-  m_Name: VFXSlotFloat
-  m_EditorClassIdentifier: 
-  m_Parent: {fileID: 114589355148652286}
-  m_Children: []
-  m_UIPosition: {x: 0, y: 0}
-  m_UICollapsed: 1
-  m_MasterSlot: {fileID: 114589355148652286}
+--- !u!114 &114497866101898322
+MonoBehaviour:
+  m_ObjectHideFlags: 0
+  m_PrefabParentObject: {fileID: 0}
+  m_PrefabInternal: {fileID: 0}
+  m_GameObject: {fileID: 0}
+  m_Enabled: 1
+  m_EditorHideFlags: 0
+  m_Script: {fileID: 11500000, guid: f780aa281814f9842a7c076d436932e7, type: 3}
+  m_Name: VFXSlotFloat
+  m_EditorClassIdentifier: 
+  m_Parent: {fileID: 0}
+  m_Children: []
+  m_UIPosition: {x: 0, y: 0}
+  m_UICollapsed: 1
+  m_MasterSlot: {fileID: 114497866101898322}
+  m_MasterData:
+    m_Owner: {fileID: 114653329318426122}
+    m_Value:
+      m_Type:
+        m_SerializableType: System.Single, mscorlib, Version=2.0.0.0, Culture=neutral,
+          PublicKeyToken=b77a5c561934e089
+      m_SerializableObject: 2
+  m_Property:
+    name: Lifetime
+    m_serializedType:
+      m_SerializableType: System.Single, mscorlib, Version=2.0.0.0, Culture=neutral,
+        PublicKeyToken=b77a5c561934e089
+    attributes: []
+  m_Direction: 0
+  m_LinkedSlots: []
+--- !u!114 &114523345798008296
+MonoBehaviour:
+  m_ObjectHideFlags: 0
+  m_PrefabParentObject: {fileID: 0}
+  m_PrefabInternal: {fileID: 0}
+  m_GameObject: {fileID: 0}
+  m_Enabled: 1
+  m_EditorHideFlags: 0
+  m_Script: {fileID: 11500000, guid: f780aa281814f9842a7c076d436932e7, type: 3}
+  m_Name: VFXSlotFloat
+  m_EditorClassIdentifier: 
+  m_Parent: {fileID: 114360070562037672}
+  m_Children: []
+  m_UIPosition: {x: 0, y: 0}
+  m_UICollapsed: 1
+  m_MasterSlot: {fileID: 114360070562037672}
+  m_MasterData:
+    m_Owner: {fileID: 0}
+    m_Value:
+      m_Type:
+        m_SerializableType: 
+      m_SerializableObject: 
+  m_Property:
+    name: z
+    m_serializedType:
+      m_SerializableType: System.Single, mscorlib, Version=2.0.0.0, Culture=neutral,
+        PublicKeyToken=b77a5c561934e089
+    attributes: []
+  m_Direction: 1
+  m_LinkedSlots: []
+--- !u!114 &114525502652300510
+MonoBehaviour:
+  m_ObjectHideFlags: 0
+  m_PrefabParentObject: {fileID: 0}
+  m_PrefabInternal: {fileID: 0}
+  m_GameObject: {fileID: 0}
+  m_Enabled: 1
+  m_EditorHideFlags: 0
+  m_Script: {fileID: 11500000, guid: f780aa281814f9842a7c076d436932e7, type: 3}
+  m_Name: VFXSlotFloat
+  m_EditorClassIdentifier: 
+  m_Parent: {fileID: 114907826563995720}
+  m_Children: []
+  m_UIPosition: {x: 0, y: 0}
+  m_UICollapsed: 1
+  m_MasterSlot: {fileID: 114555564021938684}
   m_MasterData:
     m_Owner: {fileID: 0}
     m_Value:
@@ -2139,116 +2103,36 @@
     attributes: []
   m_Direction: 0
   m_LinkedSlots: []
---- !u!114 &114523345798008296
-MonoBehaviour:
-  m_ObjectHideFlags: 0
-  m_PrefabParentObject: {fileID: 0}
-  m_PrefabInternal: {fileID: 0}
-  m_GameObject: {fileID: 0}
-  m_Enabled: 1
-  m_EditorHideFlags: 0
-  m_Script: {fileID: 11500000, guid: f780aa281814f9842a7c076d436932e7, type: 3}
-  m_Name: VFXSlotFloat
-  m_EditorClassIdentifier: 
-  m_Parent: {fileID: 114360070562037672}
-  m_Children: []
-  m_UIPosition: {x: 0, y: 0}
-  m_UICollapsed: 1
-  m_MasterSlot: {fileID: 114360070562037672}
-  m_MasterData:
-    m_Owner: {fileID: 0}
-    m_Value:
-      m_Type:
-        m_SerializableType: 
-      m_SerializableObject: 
-  m_Property:
-    name: z
+--- !u!114 &114527469453171632
+MonoBehaviour:
+  m_ObjectHideFlags: 0
+  m_PrefabParentObject: {fileID: 0}
+  m_PrefabInternal: {fileID: 0}
+  m_GameObject: {fileID: 0}
+  m_Enabled: 1
+  m_EditorHideFlags: 0
+  m_Script: {fileID: 11500000, guid: f780aa281814f9842a7c076d436932e7, type: 3}
+  m_Name: VFXSlotFloat
+  m_EditorClassIdentifier: 
+  m_Parent: {fileID: 114198201578502666}
+  m_Children: []
+  m_UIPosition: {x: 0, y: 0}
+  m_UICollapsed: 1
+  m_MasterSlot: {fileID: 114198201578502666}
+  m_MasterData:
+    m_Owner: {fileID: 0}
+    m_Value:
+      m_Type:
+        m_SerializableType: 
+      m_SerializableObject: 
+  m_Property:
+    name: y
     m_serializedType:
       m_SerializableType: System.Single, mscorlib, Version=2.0.0.0, Culture=neutral,
         PublicKeyToken=b77a5c561934e089
     attributes: []
   m_Direction: 1
   m_LinkedSlots: []
---- !u!114 &114525502652300510
-MonoBehaviour:
-  m_ObjectHideFlags: 0
-  m_PrefabParentObject: {fileID: 0}
-  m_PrefabInternal: {fileID: 0}
-  m_GameObject: {fileID: 0}
-  m_Enabled: 1
-  m_EditorHideFlags: 0
-  m_Script: {fileID: 11500000, guid: f780aa281814f9842a7c076d436932e7, type: 3}
-  m_Name: VFXSlotFloat
-  m_EditorClassIdentifier: 
-  m_Parent: {fileID: 114907826563995720}
-  m_Children: []
-  m_UIPosition: {x: 0, y: 0}
-  m_UICollapsed: 1
-  m_MasterSlot: {fileID: 114555564021938684}
-  m_MasterData:
-    m_Owner: {fileID: 0}
-    m_Value:
-      m_Type:
-        m_SerializableType: 
-      m_SerializableObject: 
-  m_Property:
-    name: y
-    m_serializedType:
-      m_SerializableType: System.Single, mscorlib, Version=2.0.0.0, Culture=neutral,
-        PublicKeyToken=b77a5c561934e089
-    attributes: []
-  m_Direction: 0
-  m_LinkedSlots: []
---- !u!114 &114527469453171632
-MonoBehaviour:
-  m_ObjectHideFlags: 0
-  m_PrefabParentObject: {fileID: 0}
-  m_PrefabInternal: {fileID: 0}
-  m_GameObject: {fileID: 0}
-  m_Enabled: 1
-  m_EditorHideFlags: 0
-  m_Script: {fileID: 11500000, guid: f780aa281814f9842a7c076d436932e7, type: 3}
-  m_Name: VFXSlotFloat
-  m_EditorClassIdentifier: 
-  m_Parent: {fileID: 114198201578502666}
-  m_Children: []
-  m_UIPosition: {x: 0, y: 0}
-  m_UICollapsed: 1
-  m_MasterSlot: {fileID: 114198201578502666}
-  m_MasterData:
-    m_Owner: {fileID: 0}
-    m_Value:
-      m_Type:
-        m_SerializableType: 
-      m_SerializableObject: 
-  m_Property:
-    name: y
-    m_serializedType:
-      m_SerializableType: System.Single, mscorlib, Version=2.0.0.0, Culture=neutral,
-        PublicKeyToken=b77a5c561934e089
-    attributes: []
-  m_Direction: 1
-  m_LinkedSlots: []
---- !u!114 &114530086241571036
-MonoBehaviour:
-  m_ObjectHideFlags: 0
-  m_PrefabParentObject: {fileID: 0}
-  m_PrefabInternal: {fileID: 0}
-  m_GameObject: {fileID: 0}
-  m_Enabled: 1
-  m_EditorHideFlags: 0
-  m_Script: {fileID: 11500000, guid: 709ca816312218f4ba70763d893c34c9, type: 3}
-  m_Name: VFXSpawnerSetAttribute
-  m_EditorClassIdentifier: 
-  m_Parent: {fileID: 114286887346963352}
-  m_Children: []
-  m_UIPosition: {x: 0, y: 0}
-  m_UICollapsed: 0
-  m_InputSlots:
-  - {fileID: 114784208487562792}
-  m_OutputSlots: []
-  m_Disabled: 0
-  attribute: color
 --- !u!114 &114536684504843046
 MonoBehaviour:
   m_ObjectHideFlags: 0
@@ -2281,36 +2165,6 @@
   m_Direction: 0
   m_LinkedSlots:
   - {fileID: 114838184592889378}
---- !u!114 &114548462183443026
-MonoBehaviour:
-  m_ObjectHideFlags: 0
-  m_PrefabParentObject: {fileID: 0}
-  m_PrefabInternal: {fileID: 0}
-  m_GameObject: {fileID: 0}
-  m_Enabled: 1
-  m_EditorHideFlags: 0
-  m_Script: {fileID: 11500000, guid: f780aa281814f9842a7c076d436932e7, type: 3}
-  m_Name: VFXSlotFloat
-  m_EditorClassIdentifier: 
-  m_Parent: {fileID: 114589355148652286}
-  m_Children: []
-  m_UIPosition: {x: 0, y: 0}
-  m_UICollapsed: 1
-  m_MasterSlot: {fileID: 114589355148652286}
-  m_MasterData:
-    m_Owner: {fileID: 0}
-    m_Value:
-      m_Type:
-        m_SerializableType: 
-      m_SerializableObject: 
-  m_Property:
-    name: x
-    m_serializedType:
-      m_SerializableType: System.Single, mscorlib, Version=2.0.0.0, Culture=neutral,
-        PublicKeyToken=b77a5c561934e089
-    attributes: []
-  m_Direction: 0
-  m_LinkedSlots: []
 --- !u!114 &114549410176159392
 MonoBehaviour:
   m_ObjectHideFlags: 0
@@ -2456,71 +2310,36 @@
     attributes: []
   m_Direction: 0
   m_LinkedSlots: []
---- !u!114 &114578649942638306
-MonoBehaviour:
-  m_ObjectHideFlags: 0
-  m_PrefabParentObject: {fileID: 0}
-  m_PrefabInternal: {fileID: 0}
-  m_GameObject: {fileID: 0}
-  m_Enabled: 1
-  m_EditorHideFlags: 0
-  m_Script: {fileID: 11500000, guid: f780aa281814f9842a7c076d436932e7, type: 3}
-  m_Name: VFXSlotFloat
-  m_EditorClassIdentifier: 
-  m_Parent: {fileID: 114784208487562792}
-  m_Children: []
-  m_UIPosition: {x: 0, y: 0}
-  m_UICollapsed: 1
-  m_MasterSlot: {fileID: 114784208487562792}
-  m_MasterData:
-    m_Owner: {fileID: 0}
-    m_Value:
-      m_Type:
-        m_SerializableType: 
-      m_SerializableObject: 
-  m_Property:
-    name: x
-    m_serializedType:
-      m_SerializableType: System.Single, mscorlib, Version=2.0.0.0, Culture=neutral,
-        PublicKeyToken=b77a5c561934e089
-    attributes: []
-  m_Direction: 0
-  m_LinkedSlots: []
---- !u!114 &114589355148652286
-MonoBehaviour:
-  m_ObjectHideFlags: 0
-  m_PrefabParentObject: {fileID: 0}
-  m_PrefabInternal: {fileID: 0}
-  m_GameObject: {fileID: 0}
-  m_Enabled: 1
-  m_EditorHideFlags: 0
-  m_Script: {fileID: 11500000, guid: ac39bd03fca81b849929b9c966f1836a, type: 3}
-  m_Name: VFXSlotFloat3
-  m_EditorClassIdentifier: 
-  m_Parent: {fileID: 0}
-  m_Children:
-  - {fileID: 114548462183443026}
-  - {fileID: 114510215794566082}
-  - {fileID: 114767757287750024}
-  m_UIPosition: {x: 0, y: 0}
-  m_UICollapsed: 1
-  m_MasterSlot: {fileID: 114589355148652286}
-  m_MasterData:
-    m_Owner: {fileID: 114309207422692912}
-    m_Value:
-      m_Type:
-        m_SerializableType: UnityEngine.Vector3, UnityEngine.CoreModule, Version=0.0.0.0,
-          Culture=neutral, PublicKeyToken=null
-      m_SerializableObject: '{"x":1.0,"y":1.0,"z":1.0}'
-  m_Property:
-    name: color
-    m_serializedType:
-      m_SerializableType: UnityEngine.Vector3, UnityEngine.CoreModule, Version=0.0.0.0,
-        Culture=neutral, PublicKeyToken=null
-    attributes: []
-  m_Direction: 0
-  m_LinkedSlots:
-  - {fileID: 114878721904344626}
+--- !u!114 &114565934734608462
+MonoBehaviour:
+  m_ObjectHideFlags: 0
+  m_PrefabParentObject: {fileID: 0}
+  m_PrefabInternal: {fileID: 0}
+  m_GameObject: {fileID: 0}
+  m_Enabled: 1
+  m_EditorHideFlags: 0
+  m_Script: {fileID: 11500000, guid: f780aa281814f9842a7c076d436932e7, type: 3}
+  m_Name: VFXSlotFloat
+  m_EditorClassIdentifier: 
+  m_Parent: {fileID: 114670725760371396}
+  m_Children: []
+  m_UIPosition: {x: 0, y: 0}
+  m_UICollapsed: 1
+  m_MasterSlot: {fileID: 114670725760371396}
+  m_MasterData:
+    m_Owner: {fileID: 0}
+    m_Value:
+      m_Type:
+        m_SerializableType: 
+      m_SerializableObject: 
+  m_Property:
+    name: y
+    m_serializedType:
+      m_SerializableType: System.Single, mscorlib, Version=2.0.0.0, Culture=neutral,
+        PublicKeyToken=b77a5c561934e089
+    attributes: []
+  m_Direction: 0
+  m_LinkedSlots: []
 --- !u!114 &114594631384984702
 MonoBehaviour:
   m_ObjectHideFlags: 0
@@ -2636,74 +2455,28 @@
     attributes: []
   m_Direction: 0
   m_LinkedSlots: []
---- !u!114 &114628982709531790
-MonoBehaviour:
-  m_ObjectHideFlags: 0
-  m_PrefabParentObject: {fileID: 0}
-  m_PrefabInternal: {fileID: 0}
-  m_GameObject: {fileID: 0}
-  m_Enabled: 1
-  m_EditorHideFlags: 0
-  m_Script: {fileID: 11500000, guid: 1b2b751071c7fc14f9fa503163991826, type: 3}
-  m_Name: VFXSlotFloat2
-  m_EditorClassIdentifier: 
-  m_Parent: {fileID: 0}
-  m_Children:
-  - {fileID: 114303944741074974}
-  - {fileID: 114181795225373440}
-  m_UIPosition: {x: 0, y: 0}
-  m_UICollapsed: 1
-  m_MasterSlot: {fileID: 114628982709531790}
-  m_MasterData:
-    m_Owner: {fileID: 114850080068524230}
-    m_Value:
-      m_Type:
-        m_SerializableType: UnityEngine.Vector2, UnityEngine.CoreModule, Version=0.0.0.0,
-          Culture=neutral, PublicKeyToken=null
-      m_SerializableObject: 
-  m_Property:
-    name: o
-    m_serializedType:
-      m_SerializableType: UnityEngine.Vector2, UnityEngine.CoreModule, Version=0.0.0.0,
-        Culture=neutral, PublicKeyToken=null
-    attributes: []
-  m_Direction: 1
-  m_LinkedSlots:
-  - {fileID: 114646839045739216}
---- !u!114 &114646839045739216
-MonoBehaviour:
-  m_ObjectHideFlags: 0
-  m_PrefabParentObject: {fileID: 0}
-  m_PrefabInternal: {fileID: 0}
-  m_GameObject: {fileID: 0}
-  m_Enabled: 1
-  m_EditorHideFlags: 0
-  m_Script: {fileID: 11500000, guid: 1b2b751071c7fc14f9fa503163991826, type: 3}
-  m_Name: VFXSlotFloat2
-  m_EditorClassIdentifier: 
-  m_Parent: {fileID: 0}
-  m_Children:
-  - {fileID: 114314627827857946}
-  - {fileID: 114443471118058472}
-  m_UIPosition: {x: 0, y: 0}
-  m_UICollapsed: 1
-  m_MasterSlot: {fileID: 114646839045739216}
-  m_MasterData:
-    m_Owner: {fileID: 114041333437305314}
-    m_Value:
-      m_Type:
-        m_SerializableType: UnityEngine.Vector2, UnityEngine.CoreModule, Version=0.0.0.0,
-          Culture=neutral, PublicKeyToken=null
-      m_SerializableObject: '{"x":0.10000000149011612,"y":0.10000000149011612}'
-  m_Property:
-    name: Size
-    m_serializedType:
-      m_SerializableType: UnityEngine.Vector2, UnityEngine.CoreModule, Version=0.0.0.0,
-        Culture=neutral, PublicKeyToken=null
-    attributes: []
-  m_Direction: 0
-  m_LinkedSlots:
-  - {fileID: 114628982709531790}
+--- !u!114 &114653329318426122
+MonoBehaviour:
+  m_ObjectHideFlags: 0
+  m_PrefabParentObject: {fileID: 0}
+  m_PrefabInternal: {fileID: 0}
+  m_GameObject: {fileID: 0}
+  m_Enabled: 1
+  m_EditorHideFlags: 0
+  m_Script: {fileID: 11500000, guid: 4bfc68bea08ee074899e288b438a2e89, type: 3}
+  m_Name: VFXSpawnerCustomWrapper
+  m_EditorClassIdentifier: 
+  m_Parent: {fileID: 114941380225669664}
+  m_Children: []
+  m_UIPosition: {x: 0, y: 0}
+  m_UICollapsed: 0
+  m_InputSlots:
+  - {fileID: 114497866101898322}
+  m_OutputSlots: []
+  m_Disabled: 0
+  m_customType:
+    m_SerializableType: UnityEditor.VFX.VFXCustomSpawnerSetAttributeLifetime, Assembly-CSharp-testable,
+      Version=0.0.0.0, Culture=neutral, PublicKeyToken=null
 --- !u!114 &114663518630121120
 MonoBehaviour:
   m_ObjectHideFlags: 0
@@ -2717,12 +2490,47 @@
   m_EditorClassIdentifier: 
   m_Parent: {fileID: 114452993001197416}
   m_Children: []
-  m_UIPosition: {x: -173.67947, y: -839.1678}
+  m_UIPosition: {x: -346.38, y: -727.50806}
   m_UICollapsed: 0
   m_InputSlots: []
   m_OutputSlots:
   - {fileID: 114198201578502666}
   attribute: color
+--- !u!114 &114670725760371396
+MonoBehaviour:
+  m_ObjectHideFlags: 0
+  m_PrefabParentObject: {fileID: 0}
+  m_PrefabInternal: {fileID: 0}
+  m_GameObject: {fileID: 0}
+  m_Enabled: 1
+  m_EditorHideFlags: 0
+  m_Script: {fileID: 11500000, guid: ac39bd03fca81b849929b9c966f1836a, type: 3}
+  m_Name: VFXSlotFloat3
+  m_EditorClassIdentifier: 
+  m_Parent: {fileID: 0}
+  m_Children:
+  - {fileID: 114287103719162708}
+  - {fileID: 114565934734608462}
+  - {fileID: 114473501797168684}
+  m_UIPosition: {x: 0, y: 0}
+  m_UICollapsed: 1
+  m_MasterSlot: {fileID: 114670725760371396}
+  m_MasterData:
+    m_Owner: {fileID: 114327855820316704}
+    m_Value:
+      m_Type:
+        m_SerializableType: UnityEngine.Vector3, UnityEngine.CoreModule, Version=0.0.0.0,
+          Culture=neutral, PublicKeyToken=null
+      m_SerializableObject: '{"x":1.0,"y":0.0,"z":0.0}'
+  m_Property:
+    name: Color
+    m_serializedType:
+      m_SerializableType: UnityEngine.Vector3, UnityEngine.CoreModule, Version=0.0.0.0,
+        Culture=neutral, PublicKeyToken=null
+    attributes: []
+  m_Direction: 0
+  m_LinkedSlots:
+  - {fileID: 114360070562037672}
 --- !u!114 &114682229108812712
 MonoBehaviour:
   m_ObjectHideFlags: 0
@@ -2743,6 +2551,36 @@
   - {fileID: 114197727730077630}
   m_OutputSlots:
   - {fileID: 114777420860901562}
+--- !u!114 &114725808988053874
+MonoBehaviour:
+  m_ObjectHideFlags: 0
+  m_PrefabParentObject: {fileID: 0}
+  m_PrefabInternal: {fileID: 0}
+  m_GameObject: {fileID: 0}
+  m_Enabled: 1
+  m_EditorHideFlags: 0
+  m_Script: {fileID: 11500000, guid: f780aa281814f9842a7c076d436932e7, type: 3}
+  m_Name: VFXSlotFloat
+  m_EditorClassIdentifier: 
+  m_Parent: {fileID: 114017557262479358}
+  m_Children: []
+  m_UIPosition: {x: 0, y: 0}
+  m_UICollapsed: 1
+  m_MasterSlot: {fileID: 114017557262479358}
+  m_MasterData:
+    m_Owner: {fileID: 0}
+    m_Value:
+      m_Type:
+        m_SerializableType: 
+      m_SerializableObject: 
+  m_Property:
+    name: y
+    m_serializedType:
+      m_SerializableType: System.Single, mscorlib, Version=2.0.0.0, Culture=neutral,
+        PublicKeyToken=b77a5c561934e089
+    attributes: []
+  m_Direction: 0
+  m_LinkedSlots: []
 --- !u!114 &114730406112737162
 MonoBehaviour:
   m_ObjectHideFlags: 0
@@ -2797,36 +2635,6 @@
       m_SerializableObject: 
   m_Property:
     name: x
-    m_serializedType:
-      m_SerializableType: System.Single, mscorlib, Version=2.0.0.0, Culture=neutral,
-        PublicKeyToken=b77a5c561934e089
-    attributes: []
-  m_Direction: 0
-  m_LinkedSlots: []
---- !u!114 &114767757287750024
-MonoBehaviour:
-  m_ObjectHideFlags: 0
-  m_PrefabParentObject: {fileID: 0}
-  m_PrefabInternal: {fileID: 0}
-  m_GameObject: {fileID: 0}
-  m_Enabled: 1
-  m_EditorHideFlags: 0
-  m_Script: {fileID: 11500000, guid: f780aa281814f9842a7c076d436932e7, type: 3}
-  m_Name: VFXSlotFloat
-  m_EditorClassIdentifier: 
-  m_Parent: {fileID: 114589355148652286}
-  m_Children: []
-  m_UIPosition: {x: 0, y: 0}
-  m_UICollapsed: 1
-  m_MasterSlot: {fileID: 114589355148652286}
-  m_MasterData:
-    m_Owner: {fileID: 0}
-    m_Value:
-      m_Type:
-        m_SerializableType: 
-      m_SerializableObject: 
-  m_Property:
-    name: z
     m_serializedType:
       m_SerializableType: System.Single, mscorlib, Version=2.0.0.0, Culture=neutral,
         PublicKeyToken=b77a5c561934e089
@@ -2895,41 +2703,6 @@
     attributes: []
   m_Direction: 0
   m_LinkedSlots: []
---- !u!114 &114784208487562792
-MonoBehaviour:
-  m_ObjectHideFlags: 0
-  m_PrefabParentObject: {fileID: 0}
-  m_PrefabInternal: {fileID: 0}
-  m_GameObject: {fileID: 0}
-  m_Enabled: 1
-  m_EditorHideFlags: 0
-  m_Script: {fileID: 11500000, guid: ac39bd03fca81b849929b9c966f1836a, type: 3}
-  m_Name: VFXSlotFloat3
-  m_EditorClassIdentifier: 
-  m_Parent: {fileID: 0}
-  m_Children:
-  - {fileID: 114578649942638306}
-  - {fileID: 114459579777753904}
-  - {fileID: 114305586717796292}
-  m_UIPosition: {x: 0, y: 0}
-  m_UICollapsed: 1
-  m_MasterSlot: {fileID: 114784208487562792}
-  m_MasterData:
-    m_Owner: {fileID: 114530086241571036}
-    m_Value:
-      m_Type:
-        m_SerializableType: UnityEngine.Vector3, UnityEngine.CoreModule, Version=0.0.0.0,
-          Culture=neutral, PublicKeyToken=null
-      m_SerializableObject: '{"x":1.0,"y":1.0,"z":1.0}'
-  m_Property:
-    name: color
-    m_serializedType:
-      m_SerializableType: UnityEngine.Vector3, UnityEngine.CoreModule, Version=0.0.0.0,
-        Culture=neutral, PublicKeyToken=null
-    attributes: []
-  m_Direction: 0
-  m_LinkedSlots:
-  - {fileID: 114360070562037672}
 --- !u!114 &114789982075815026
 MonoBehaviour:
   m_ObjectHideFlags: 0
@@ -2962,37 +2735,28 @@
   m_Direction: 1
   m_LinkedSlots:
   - {fileID: 114060575342007962}
---- !u!114 &114821881793687596
-MonoBehaviour:
-  m_ObjectHideFlags: 0
-  m_PrefabParentObject: {fileID: 0}
-  m_PrefabInternal: {fileID: 0}
-  m_GameObject: {fileID: 0}
-  m_Enabled: 1
-  m_EditorHideFlags: 0
-  m_Script: {fileID: 11500000, guid: f780aa281814f9842a7c076d436932e7, type: 3}
-  m_Name: VFXSlotFloat
-  m_EditorClassIdentifier: 
-  m_Parent: {fileID: 0}
-  m_Children: []
-  m_UIPosition: {x: 0, y: 0}
-  m_UICollapsed: 1
-  m_MasterSlot: {fileID: 114821881793687596}
-  m_MasterData:
-    m_Owner: {fileID: 114270764582211772}
-    m_Value:
-      m_Type:
-        m_SerializableType: System.Single, mscorlib, Version=2.0.0.0, Culture=neutral,
-          PublicKeyToken=b77a5c561934e089
-      m_SerializableObject: 2
-  m_Property:
-    name: lifetime
-    m_serializedType:
-      m_SerializableType: System.Single, mscorlib, Version=2.0.0.0, Culture=neutral,
-        PublicKeyToken=b77a5c561934e089
-    attributes: []
-  m_Direction: 0
-  m_LinkedSlots: []
+--- !u!114 &114823363187107586
+MonoBehaviour:
+  m_ObjectHideFlags: 0
+  m_PrefabParentObject: {fileID: 0}
+  m_PrefabInternal: {fileID: 0}
+  m_GameObject: {fileID: 0}
+  m_Enabled: 1
+  m_EditorHideFlags: 0
+  m_Script: {fileID: 11500000, guid: 4bfc68bea08ee074899e288b438a2e89, type: 3}
+  m_Name: VFXSpawnerCustomWrapper
+  m_EditorClassIdentifier: 
+  m_Parent: {fileID: 114286887346963352}
+  m_Children: []
+  m_UIPosition: {x: 0, y: 0}
+  m_UICollapsed: 0
+  m_InputSlots:
+  - {fileID: 114981083915185908}
+  m_OutputSlots: []
+  m_Disabled: 0
+  m_customType:
+    m_SerializableType: UnityEditor.VFX.VFXCustomSpawnerSetAttributeLifetime, Assembly-CSharp-testable,
+      Version=0.0.0.0, Culture=neutral, PublicKeyToken=null
 --- !u!114 &114826810809076486
 MonoBehaviour:
   m_ObjectHideFlags: 0
@@ -3017,37 +2781,6 @@
       m_SerializableObject: 
   m_Property:
     name: y
-    m_serializedType:
-      m_SerializableType: System.Single, mscorlib, Version=2.0.0.0, Culture=neutral,
-        PublicKeyToken=b77a5c561934e089
-    attributes: []
-  m_Direction: 0
-  m_LinkedSlots: []
---- !u!114 &114836185885984456
-MonoBehaviour:
-  m_ObjectHideFlags: 0
-  m_PrefabParentObject: {fileID: 0}
-  m_PrefabInternal: {fileID: 0}
-  m_GameObject: {fileID: 0}
-  m_Enabled: 1
-  m_EditorHideFlags: 0
-  m_Script: {fileID: 11500000, guid: f780aa281814f9842a7c076d436932e7, type: 3}
-  m_Name: VFXSlotFloat
-  m_EditorClassIdentifier: 
-  m_Parent: {fileID: 0}
-  m_Children: []
-  m_UIPosition: {x: 0, y: 0}
-  m_UICollapsed: 1
-  m_MasterSlot: {fileID: 114836185885984456}
-  m_MasterData:
-    m_Owner: {fileID: 114455597176732742}
-    m_Value:
-      m_Type:
-        m_SerializableType: System.Single, mscorlib, Version=2.0.0.0, Culture=neutral,
-          PublicKeyToken=b77a5c561934e089
-      m_SerializableObject: 1.5
-  m_Property:
-    name: lifetime
     m_serializedType:
       m_SerializableType: System.Single, mscorlib, Version=2.0.0.0, Culture=neutral,
         PublicKeyToken=b77a5c561934e089
@@ -3149,25 +2882,36 @@
     attributes: []
   m_Direction: 0
   m_LinkedSlots: []
---- !u!114 &114850080068524230
-MonoBehaviour:
-  m_ObjectHideFlags: 0
-  m_PrefabParentObject: {fileID: 0}
-  m_PrefabInternal: {fileID: 0}
-  m_GameObject: {fileID: 0}
-  m_Enabled: 1
-  m_EditorHideFlags: 0
-  m_Script: {fileID: 11500000, guid: b55886297c5c8f841a1bd3ccfe02492c, type: 3}
-  m_Name: VFXSourceAttributeParameter
-  m_EditorClassIdentifier: 
-  m_Parent: {fileID: 114452993001197416}
-  m_Children: []
-  m_UIPosition: {x: -197.00212, y: -583.18536}
-  m_UICollapsed: 0
-  m_InputSlots: []
-  m_OutputSlots:
-  - {fileID: 114628982709531790}
-  attribute: size
+--- !u!114 &114847491831106314
+MonoBehaviour:
+  m_ObjectHideFlags: 0
+  m_PrefabParentObject: {fileID: 0}
+  m_PrefabInternal: {fileID: 0}
+  m_GameObject: {fileID: 0}
+  m_Enabled: 1
+  m_EditorHideFlags: 0
+  m_Script: {fileID: 11500000, guid: f780aa281814f9842a7c076d436932e7, type: 3}
+  m_Name: VFXSlotFloat
+  m_EditorClassIdentifier: 
+  m_Parent: {fileID: 114017557262479358}
+  m_Children: []
+  m_UIPosition: {x: 0, y: 0}
+  m_UICollapsed: 1
+  m_MasterSlot: {fileID: 114017557262479358}
+  m_MasterData:
+    m_Owner: {fileID: 0}
+    m_Value:
+      m_Type:
+        m_SerializableType: 
+      m_SerializableObject: 
+  m_Property:
+    name: z
+    m_serializedType:
+      m_SerializableType: System.Single, mscorlib, Version=2.0.0.0, Culture=neutral,
+        PublicKeyToken=b77a5c561934e089
+    attributes: []
+  m_Direction: 0
+  m_LinkedSlots: []
 --- !u!114 &114860542620991440
 MonoBehaviour:
   m_ObjectHideFlags: 0
@@ -3296,7 +3040,7 @@
     attributes: []
   m_Direction: 1
   m_LinkedSlots:
-  - {fileID: 114589355148652286}
+  - {fileID: 114017557262479358}
 --- !u!114 &114888298648889462
 MonoBehaviour:
   m_ObjectHideFlags: 0
@@ -3490,9 +3234,9 @@
   m_Parent: {fileID: 114452993001197416}
   m_Children:
   - {fileID: 114354992972429990}
-  - {fileID: 114309207422692912}
-  - {fileID: 114270764582211772}
-  m_UIPosition: {x: -83.94525, y: -1659.2205}
+  - {fileID: 114371952240327710}
+  - {fileID: 114653329318426122}
+  m_UIPosition: {x: -113.72122, y: -1535.6504}
   m_UICollapsed: 0
   m_InputSlots: []
   m_OutputSlots: []
@@ -3600,6 +3344,37 @@
   m_Direction: 0
   m_LinkedSlots:
   - {fileID: 114960809432776458}
+--- !u!114 &114981083915185908
+MonoBehaviour:
+  m_ObjectHideFlags: 0
+  m_PrefabParentObject: {fileID: 0}
+  m_PrefabInternal: {fileID: 0}
+  m_GameObject: {fileID: 0}
+  m_Enabled: 1
+  m_EditorHideFlags: 0
+  m_Script: {fileID: 11500000, guid: f780aa281814f9842a7c076d436932e7, type: 3}
+  m_Name: VFXSlotFloat
+  m_EditorClassIdentifier: 
+  m_Parent: {fileID: 0}
+  m_Children: []
+  m_UIPosition: {x: 0, y: 0}
+  m_UICollapsed: 1
+  m_MasterSlot: {fileID: 114981083915185908}
+  m_MasterData:
+    m_Owner: {fileID: 114823363187107586}
+    m_Value:
+      m_Type:
+        m_SerializableType: System.Single, mscorlib, Version=2.0.0.0, Culture=neutral,
+          PublicKeyToken=b77a5c561934e089
+      m_SerializableObject: 1.5
+  m_Property:
+    name: Lifetime
+    m_serializedType:
+      m_SerializableType: System.Single, mscorlib, Version=2.0.0.0, Culture=neutral,
+        PublicKeyToken=b77a5c561934e089
+    attributes: []
+  m_Direction: 0
+  m_LinkedSlots: []
 --- !u!114 &114991293477879918
 MonoBehaviour:
   m_ObjectHideFlags: 0
@@ -4068,9 +3843,6 @@
     m_NeedsLocalToWorld: 0
     m_NeedsWorldToLocal: 0
   m_ExposedExpressions: []
-  m_Bounds:
-    m_Center: {x: 0, y: 0, z: 0}
-    m_Extent: {x: 0, y: 0, z: 0}
   m_PropertySheet:
     m_Float:
       m_Array:
@@ -4249,49 +4021,43 @@
       m_Array: []
   m_Buffers:
   - type: 1
-    size: 1376256
+    size: 1114112
     capacity: 65536
     layout:
     - name: color
       type: 3
       offset:
         bucket: 0
-        structure: 8
+        structure: 4
         element: 0
-    - name: size
-      type: 2
-      offset:
-        bucket: 0
-        structure: 8
-        element: 4
     - name: lifetime
       type: 1
       offset:
-        bucket: 524288
+        bucket: 262144
         structure: 1
         element: 0
     - name: velocity
       type: 3
       offset:
-        bucket: 589824
+        bucket: 327680
         structure: 4
         element: 0
     - name: position
       type: 3
       offset:
-        bucket: 851968
+        bucket: 589824
         structure: 8
         element: 0
     - name: alive
       type: 14
       offset:
-        bucket: 851968
+        bucket: 589824
         structure: 8
         element: 3
     - name: age
       type: 1
       offset:
-        bucket: 851968
+        bucket: 589824
         structure: 8
         element: 4
   - type: 1
@@ -4310,18 +4076,12 @@
         bucket: 0
         structure: 8
         element: 3
-    - name: size
-      type: 2
-      offset:
-        bucket: 0
-        structure: 8
-        element: 4
     - name: lifetime
       type: 1
       offset:
         bucket: 0
         structure: 8
-        element: 6
+        element: 4
   - type: 2
     size: 65536
     capacity: 0
@@ -4332,107 +4092,74 @@
     layout: []
   m_CPUBuffers:
   - capacity: 1
-    stride: 7
+    stride: 5
     layout:
     - name: spawnCount
       type: 1
       offset:
         bucket: 0
-        structure: 7
+        structure: 5
         element: 0
     - name: color
       type: 3
       offset:
         bucket: 0
-        structure: 7
+        structure: 5
         element: 1
     - name: lifetime
       type: 1
       offset:
         bucket: 0
-        structure: 7
+        structure: 5
         element: 4
-<<<<<<< HEAD
-    - name: size
-      type: 2
-      offset:
-        bucket: 0
-        structure: 7
-        element: 5
-    initialData:
-      data: 000000000000803f0000803f0000803f00000000cdcccc3dcdcccc3d
-=======
     initialData:
       data: 000000000000803f0000803f0000803f00000000
->>>>>>> 75d7906e
   - capacity: 1
-    stride: 7
+    stride: 5
     layout:
     - name: spawnCount
       type: 1
       offset:
         bucket: 0
-        structure: 7
+        structure: 5
         element: 0
     - name: color
       type: 3
       offset:
         bucket: 0
-        structure: 7
+        structure: 5
         element: 1
     - name: lifetime
       type: 1
       offset:
         bucket: 0
-        structure: 7
+        structure: 5
         element: 4
-<<<<<<< HEAD
-    - name: size
-      type: 2
-      offset:
-        bucket: 0
-        structure: 7
-        element: 5
-    initialData:
-      data: 000000000000803f0000803f0000803f00000000cdcccc3dcdcccc3d
-=======
     initialData:
       data: 000000000000803f0000803f0000803f00000000
->>>>>>> 75d7906e
   - capacity: 1
-    stride: 7
+    stride: 5
     layout:
     - name: spawnCount
       type: 1
       offset:
         bucket: 0
-        structure: 7
+        structure: 5
         element: 0
     - name: color
       type: 3
       offset:
         bucket: 0
-        structure: 7
+        structure: 5
         element: 1
     - name: lifetime
       type: 1
       offset:
         bucket: 0
-        structure: 7
+        structure: 5
         element: 4
-<<<<<<< HEAD
-    - name: size
-      type: 2
-      offset:
-        bucket: 0
-        structure: 7
-        element: 5
-    initialData:
-      data: 000000000000803f0000803f0000803f00000000cdcccc3dcdcccc3d
-=======
     initialData:
       data: 000000000000803f0000803f0000803f00000000
->>>>>>> 75d7906e
   m_Systems:
   - type: 0
     flags: 0
@@ -4450,18 +4177,18 @@
       - expressionIndex: 53
         nameId: period
       processor: {fileID: 0}
-    - type: 268435488
+    - type: 268435472
       buffers: []
       values:
       - expressionIndex: 54
-        nameId: color
-      processor: {fileID: 0}
-    - type: 268435488
+        nameId: Color
+      processor: {fileID: 11500000, guid: 0e3a0567e36be704dba82dc8f2ab882e, type: 3}
+    - type: 268435472
       buffers: []
       values:
       - expressionIndex: 55
-        nameId: lifetime
-      processor: {fileID: 0}
+        nameId: Lifetime
+      processor: {fileID: 11500000, guid: 561d9bf94443677468c70e633879a3b4, type: 3}
   - type: 0
     flags: 0
     capacity: 0
@@ -4476,18 +4203,18 @@
       - expressionIndex: 59
         nameId: Rate
       processor: {fileID: 0}
-    - type: 268435488
+    - type: 268435472
       buffers: []
       values:
       - expressionIndex: 63
-        nameId: color
-      processor: {fileID: 0}
-    - type: 268435488
+        nameId: Color
+      processor: {fileID: 11500000, guid: 0e3a0567e36be704dba82dc8f2ab882e, type: 3}
+    - type: 268435472
       buffers: []
       values:
       - expressionIndex: 64
-        nameId: lifetime
-      processor: {fileID: 0}
+        nameId: Lifetime
+      processor: {fileID: 11500000, guid: 561d9bf94443677468c70e633879a3b4, type: 3}
   - type: 1
     flags: 1
     capacity: 65536
@@ -4522,25 +4249,20 @@
         nameId: sourceAttributeBuffer
       values:
       - expressionIndex: 65
-        nameId: uniform_Direction_e
+        nameId: uniform_Direction_d
       - expressionIndex: 60
-        nameId: uniform_Speed_e
+        nameId: uniform_Speed_d
       - expressionIndex: 61
-        nameId: uniform_DirectionBlend_e
+        nameId: uniform_DirectionBlend_d
       - expressionIndex: 62
-        nameId: uniform_Box_center_f
+        nameId: uniform_Box_center_e
       - expressionIndex: 49
-        nameId: uniform_Box_size_f
+        nameId: uniform_Box_size_e
       - expressionIndex: 52
-        nameId: uniform_Speed_g
+        nameId: uniform_Speed_f
       - expressionIndex: 51
-<<<<<<< HEAD
-        nameId: uniform_DirectionBlend_g
-      processor: {fileID: 7200000, guid: 48cce3180b47cef4ebaf7129a574dce8, type: 3}
-=======
         nameId: uniform_DirectionBlend_f
       processor: {fileID: 7200000, guid: d3a47f9455d9adf498f9bd3c3fb900f0, type: 3}
->>>>>>> 75d7906e
     - type: 805306368
       buffers:
       - bufferIndex: 0
@@ -4550,11 +4272,7 @@
       values:
       - expressionIndex: 50
         nameId: uniform_deltaTime_b
-<<<<<<< HEAD
-      processor: {fileID: 7200000, guid: 7c8690a525ac2164a854902ebd448ac5, type: 3}
-=======
       processor: {fileID: 7200000, guid: c2d7b2951825f254a9d1a2a7a87bf378, type: 3}
->>>>>>> 75d7906e
     - type: 1073741826
       buffers:
       - bufferIndex: 0
@@ -4568,15 +4286,17 @@
         nameId: uniform_d
       - expressionIndex: 48
         nameId: texture_texture
-<<<<<<< HEAD
-      processor: {fileID: 4800000, guid: 94e2694542c028f4ebbb56069b5d61f7, type: 3}
-=======
       processor: {fileID: 4800000, guid: 67e1e5c79534c5c4c9e426b53b5f94c8, type: 3}
->>>>>>> 75d7906e
   m_Events:
   - name: OnStart
     startSystems: 0000000001000000
     stopSystems: 
   - name: OnStop
     startSystems: 
-    stopSystems: 0000000001000000+    stopSystems: 0000000001000000
+  m_RendererSettings:
+    motionVectorGenerationMode: 0
+    shadowCastingMode: 0
+    receiveShadows: 0
+    reflectionProbeUsage: 0
+    lightProbeUsage: 0