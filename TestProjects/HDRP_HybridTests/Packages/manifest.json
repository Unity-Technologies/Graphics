--- conflicted
+++ resolved
@@ -6,10 +6,6 @@
     "com.unity.analytics": "3.3.5",
     "com.unity.collab-proxy": "1.3.7",
     "com.unity.ext.nunit": "1.0.0",
-<<<<<<< HEAD
-    "com.unity.ide.rider": "2.0.5",
-=======
->>>>>>> 4a53e22b
     "com.unity.ide.visualstudio": "2.0.1",
     "com.unity.ide.vscode": "1.2.0",
     "com.unity.platforms": "0.5.0-preview.2",
