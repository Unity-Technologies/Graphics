--- conflicted
+++ resolved
@@ -65,8 +65,6 @@
   - enabled: 1
     path: Assets/Scenes/104_BokehDepthOfField.unity
     guid: 25cb76fbf82e5924f817e3466acb803a
-<<<<<<< HEAD
-=======
   - enabled: 1
     path: Assets/Scenes/125_CameraStackingVolumes.unity
     guid: 9173c5ffc1365594aa9b927c4cd84c54
@@ -88,5 +86,4 @@
   - enabled: 1
     path: Assets/Scenes/146_MSAA_RenderToBackbuffer.unity
     guid: aee9f891d65e44daf811d30053402efd
->>>>>>> 6ad5501f
   m_configObjects: {}