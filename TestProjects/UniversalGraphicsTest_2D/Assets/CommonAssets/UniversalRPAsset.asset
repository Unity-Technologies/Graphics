%YAML 1.1
%TAG !u! tag:unity3d.com,2011:
--- !u!114 &11400000
MonoBehaviour:
  m_ObjectHideFlags: 0
  m_CorrespondingSourceObject: {fileID: 0}
  m_PrefabInstance: {fileID: 0}
  m_PrefabAsset: {fileID: 0}
  m_GameObject: {fileID: 0}
  m_Enabled: 1
  m_EditorHideFlags: 0
  m_Script: {fileID: 11500000, guid: bf2edee5c58d82540a51f03df9d42094, type: 3}
  m_Name: UniversalRPAsset
  m_EditorClassIdentifier: 
  k_AssetVersion: 8
  k_AssetPreviousVersion: 8
  m_RendererType: 1
  m_RendererData: {fileID: 0}
  m_RendererDataList:
  - {fileID: 11400000, guid: f59607d3476b54858a594ea904187fb5, type: 2}
  - {fileID: 11400000, guid: 676c15eaf197b43079a39998e6c23816, type: 2}
  - {fileID: 11400000, guid: d64ea0335006ff349b4370486ce0a18f, type: 2}
  - {fileID: 11400000, guid: d5955759d603da64a9b41edf667c7011, type: 2}
  - {fileID: 11400000, guid: e46834cadfc4eb241bd46a362765a390, type: 2}
  - {fileID: 11400000, guid: 00d10fe6866821340b490e3b5b5c19f6, type: 2}
  - {fileID: 11400000, guid: 25dd23104304c1c44af89227207beefb, type: 2}
  - {fileID: 11400000, guid: cf6f9a77b024a423386dd9c195cae7cd, type: 2}
  - {fileID: 11400000, guid: 49c4dd4fd60354b50bf12ea3c22e233e, type: 2}
  - {fileID: 11400000, guid: a1279a4e92c2a4dd3b60baa458c01606, type: 2}
  - {fileID: 11400000, guid: 01247c41aba2d4bc0ad94a11af8bdb11, type: 2}
<<<<<<< HEAD
=======
  - {fileID: 11400000, guid: 04618ff2d33c0432a81d00fdee3fae55, type: 2}
>>>>>>> f13befbb
  m_DefaultRendererIndex: 2
  m_RequireDepthTexture: 1
  m_RequireOpaqueTexture: 1
  m_OpaqueDownsampling: 1
  m_SupportsTerrainHoles: 1
  m_SupportsHDR: 1
  m_MSAA: 4
  m_RenderScale: 1
  m_MainLightRenderingMode: 1
  m_MainLightShadowsSupported: 1
  m_MainLightShadowmapResolution: 2048
  m_AdditionalLightsRenderingMode: 1
  m_AdditionalLightsPerObjectLimit: 8
  m_AdditionalLightShadowsSupported: 1
  m_AdditionalLightsShadowmapResolution: 512
  m_AdditionalLightsShadowResolutionTierLow: 256
  m_AdditionalLightsShadowResolutionTierMedium: 512
  m_AdditionalLightsShadowResolutionTierHigh: 1024
  m_ShadowDistance: 56
  m_ShadowCascadeCount: 4
  m_Cascade2Split: 0.25
  m_Cascade3Split: {x: 0.154, y: 0.478}
  m_Cascade4Split: {x: 0.067, y: 0.2, z: 0.467}
  m_CascadeBorder: 0.1
  m_ShadowDepthBias: 1
  m_ShadowNormalBias: 1
  m_SoftShadowsSupported: 1
  m_UseSRPBatcher: 1
  m_SupportsDynamicBatching: 0
  m_MixedLightingSupported: 1
  m_DebugLevel: 0
  m_UseAdaptivePerformance: 1
  m_ColorGradingMode: 0
  m_ColorGradingLutSize: 32
  m_UseFastSRGBLinearConversion: 0
  m_ShadowType: 0
  m_LocalShadowsSupported: 1
  m_LocalShadowsAtlasResolution: 512
  m_MaxPixelLights: 4
  m_ShadowAtlasResolution: 2048
  m_ShaderVariantLogLevel: 0
  m_ShadowCascades: 3<|MERGE_RESOLUTION|>--- conflicted
+++ resolved
@@ -28,10 +28,7 @@
   - {fileID: 11400000, guid: 49c4dd4fd60354b50bf12ea3c22e233e, type: 2}
   - {fileID: 11400000, guid: a1279a4e92c2a4dd3b60baa458c01606, type: 2}
   - {fileID: 11400000, guid: 01247c41aba2d4bc0ad94a11af8bdb11, type: 2}
-<<<<<<< HEAD
-=======
   - {fileID: 11400000, guid: 04618ff2d33c0432a81d00fdee3fae55, type: 2}
->>>>>>> f13befbb
   m_DefaultRendererIndex: 2
   m_RequireDepthTexture: 1
   m_RequireOpaqueTexture: 1
