--- conflicted
+++ resolved
@@ -304,15 +304,11 @@
   - enabled: 1
     path: Assets/Scenes/145_SoftParticlesStackWithPP.unity
     guid: 7b2479971db0f4b1b87c121244585fe5
-<<<<<<< HEAD
+  - enabled: 1
+    path: Assets/Scenes/146_MSAA_RenderToBackbuffer.unity
+    guid: aee9f891d65e44daf811d30053402efd
   m_configObjects:
     com.unity.xr.management.loader_settings: {fileID: 11400000, guid: e8d6f781ac7d8e54986dba190f85fef2,
       type: 2}
     xr.sdk.mock-hmd.settings: {fileID: 11400000, guid: c943e3d2438ac2c43993e9c265f76648,
-      type: 2}
-=======
-  - enabled: 1
-    path: Assets/Scenes/146_MSAA_RenderToBackbuffer.unity
-    guid: aee9f891d65e44daf811d30053402efd
-  m_configObjects: {}
->>>>>>> a903e9ff
+      type: 2}