--- conflicted
+++ resolved
@@ -216,7 +216,6 @@
     GraphicsDevice: 16
     XrSdk: None
     StereoModes: 0
-<<<<<<< HEAD
     Reason: OSX Standalone won't work with back buffer capture
   - FilteredScene: {fileID: 102900000, guid: 8d65e7263d49aea4dad06fbbe0b9f438, type: 3}
     ColorSpace: -1
@@ -267,13 +266,10 @@
     XrSdk: None
     StereoModes: 0
     Reason: iOS tracked regression (125)
-=======
-    Reason: OSX Standalone won't work with back buffer capure
   - FilteredScene: {fileID: 102900000, guid: 716466bc92f8e4eeeb3c138524b04021, type: 3}
     ColorSpace: -1
     BuildPlatform: 13
     GraphicsDevice: 4
     XrSdk: None
     StereoModes: 0
-    Reason: OpenGL shader error in trunk
->>>>>>> 5c3714c5
+    Reason: OpenGL shader error in trunk