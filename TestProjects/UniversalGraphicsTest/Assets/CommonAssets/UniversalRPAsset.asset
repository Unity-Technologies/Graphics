%YAML 1.1
%TAG !u! tag:unity3d.com,2011:
--- !u!114 &11400000
MonoBehaviour:
  m_ObjectHideFlags: 0
  m_CorrespondingSourceObject: {fileID: 0}
  m_PrefabInstance: {fileID: 0}
  m_PrefabAsset: {fileID: 0}
  m_GameObject: {fileID: 0}
  m_Enabled: 1
  m_EditorHideFlags: 0
  m_Script: {fileID: 11500000, guid: bf2edee5c58d82540a51f03df9d42094, type: 3}
  m_Name: UniversalRPAsset
  m_EditorClassIdentifier: 
  k_AssetVersion: 5
  k_AssetPreviousVersion: 5
  m_RendererType: 1
  m_RendererData: {fileID: 0}
  m_RendererDataList:
  - {fileID: 11400000, guid: f59607d3476b54858a594ea904187fb5, type: 2}
  - {fileID: 11400000, guid: 676c15eaf197b43079a39998e6c23816, type: 2}
  - {fileID: 11400000, guid: d64ea0335006ff349b4370486ce0a18f, type: 2}
  - {fileID: 11400000, guid: d5955759d603da64a9b41edf667c7011, type: 2}
  - {fileID: 11400000, guid: e46834cadfc4eb241bd46a362765a390, type: 2}
  - {fileID: 11400000, guid: 00d10fe6866821340b490e3b5b5c19f6, type: 2}
  - {fileID: 11400000, guid: 25dd23104304c1c44af89227207beefb, type: 2}
  - {fileID: 11400000, guid: cf6f9a77b024a423386dd9c195cae7cd, type: 2}
  - {fileID: 11400000, guid: 49c4dd4fd60354b50bf12ea3c22e233e, type: 2}
  - {fileID: 11400000, guid: a1279a4e92c2a4dd3b60baa458c01606, type: 2}
  m_DefaultRendererIndex: 0
  m_RequireDepthTexture: 1
  m_RequireOpaqueTexture: 1
  m_OpaqueDownsampling: 1
  m_SupportsTerrainHoles: 1
  m_SupportsHDR: 1
  m_MSAA: 4
  m_RenderScale: 1
  m_MainLightRenderingMode: 1
  m_MainLightShadowsSupported: 1
  m_MainLightShadowmapResolution: 2048
  m_AdditionalLightsRenderingMode: 1
  m_AdditionalLightsPerObjectLimit: 8
  m_AdditionalLightShadowsSupported: 1
  m_AdditionalLightsShadowmapResolution: 512
<<<<<<< HEAD
  m_ShadowDistance: 60
=======
  m_ShadowDistance: 56
>>>>>>> ab05389a
  m_ShadowCascades: 2
  m_Cascade2Split: 0.25
  m_Cascade4Split: {x: 0.067, y: 0.2, z: 0.467}
  m_ShadowDepthBias: 1
  m_ShadowNormalBias: 1
  m_SoftShadowsSupported: 1
  m_UseSRPBatcher: 1
  m_SupportsDynamicBatching: 0
  m_MixedLightingSupported: 1
  m_DebugLevel: 0
  m_UseAdaptivePerformance: 1
  m_ColorGradingMode: 0
  m_ColorGradingLutSize: 32
  m_ShadowType: 0
  m_LocalShadowsSupported: 1
  m_LocalShadowsAtlasResolution: 512
  m_MaxPixelLights: 4
  m_ShadowAtlasResolution: 2048
  m_ShaderVariantLogLevel: 0<|MERGE_RESOLUTION|>--- conflicted
+++ resolved
@@ -42,11 +42,7 @@
   m_AdditionalLightsPerObjectLimit: 8
   m_AdditionalLightShadowsSupported: 1
   m_AdditionalLightsShadowmapResolution: 512
-<<<<<<< HEAD
-  m_ShadowDistance: 60
-=======
   m_ShadowDistance: 56
->>>>>>> ab05389a
   m_ShadowCascades: 2
   m_Cascade2Split: 0.25
   m_Cascade4Split: {x: 0.067, y: 0.2, z: 0.467}
