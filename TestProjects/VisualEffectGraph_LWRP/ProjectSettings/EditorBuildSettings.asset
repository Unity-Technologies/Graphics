%YAML 1.1
%TAG !u! tag:unity3d.com,2011:
--- !u!1045 &1
EditorBuildSettings:
  m_ObjectHideFlags: 0
  serializedVersion: 2
  m_Scenes:
  - enabled: 1
    path: Packages/com.unity.testing.visualeffectgraph/Scenes/000_MultiOutput.unity
    guid: 0ecaa798eef075e44a2d6079bb6332cb
  - enabled: 1
    path: Packages/com.unity.testing.visualeffectgraph/Scenes/001_Animator.unity
    guid: 5b49c2231e77a894db022592c9c27347
  - enabled: 1
    path: Packages/com.unity.testing.visualeffectgraph/Scenes/002_Gradient.unity
    guid: 8290025b324fadc42a105d81f39d5560
  - enabled: 1
    path: Packages/com.unity.testing.visualeffectgraph/Scenes/003_EventAttribute.unity
    guid: 83e25bb667f35a04aafd184b5c2da7b3
  - enabled: 1
    path: Packages/com.unity.testing.visualeffectgraph/Scenes/004_Bounds.unity
    guid: fc042ee6987609a4b895d96dffef8dff
  - enabled: 1
<<<<<<< HEAD
    path: Packages/com.unity.testing.visualeffectgraph/Coverage/01. Attributes/100_Attributes.unity
    guid: e0d80ac1c9520ce4399d0d688ebec48d
  - enabled: 1
    path: Packages/com.unity.testing.visualeffectgraph/Coverage/02. SpawnAndInitialize/101_Initialize.unity
    guid: ca2333d0ec0c7dd4c95726244c64f3c0
  - enabled: 1
    path: Packages/com.unity.testing.visualeffectgraph/Coverage/02. SpawnAndInitialize/102_Spawning.unity
    guid: f96d343a732933243af8a7a35b578bf1
  - enabled: 1
    path: Packages/com.unity.testing.visualeffectgraph/Coverage/07. Operators - Math/103_Operators - Math.unity
    guid: 720658c67c4bdce40a896fa6fb0e7563
  - enabled: 1
    path: Packages/com.unity.testing.visualeffectgraph/Coverage/08. Operators - Other/104_Operators - Other.unity
    guid: 2075f7345284111468a89d28adbf277b
  - enabled: 1
    path: Packages/com.unity.testing.visualeffectgraph/Coverage/09. Update/105_Update.unity
    guid: b90d05f0426391b40a91843f560e1b71
  - enabled: 0
    path: Packages/com.unity.testing.visualeffectgraph/Coverage/03. Outputs/106_Outputs.unity
    guid: 3beba1ddd4bd1e84b9ea2c49faf04c96
  - enabled: 1
    path: Packages/com.unity.testing.visualeffectgraph/Coverage/04. Outputs - continued/107_Outputs 2.unity
    guid: da400ef71c862d14383ba915ca4f5b09
=======
    path: Packages/com.unity.testing.visualeffectgraph/Scenes/005_PlanarPrimitives.unity
    guid: fd7efe8ee4dbe754084c1edb14955dc7
>>>>>>> ce1c71b7
  m_configObjects: {}<|MERGE_RESOLUTION|>--- conflicted
+++ resolved
@@ -21,7 +21,9 @@
     path: Packages/com.unity.testing.visualeffectgraph/Scenes/004_Bounds.unity
     guid: fc042ee6987609a4b895d96dffef8dff
   - enabled: 1
-<<<<<<< HEAD
+    path: Packages/com.unity.testing.visualeffectgraph/Scenes/005_PlanarPrimitives.unity
+    guid: fd7efe8ee4dbe754084c1edb14955dc7
+  - enabled: 1
     path: Packages/com.unity.testing.visualeffectgraph/Coverage/01. Attributes/100_Attributes.unity
     guid: e0d80ac1c9520ce4399d0d688ebec48d
   - enabled: 1
@@ -45,8 +47,4 @@
   - enabled: 1
     path: Packages/com.unity.testing.visualeffectgraph/Coverage/04. Outputs - continued/107_Outputs 2.unity
     guid: da400ef71c862d14383ba915ca4f5b09
-=======
-    path: Packages/com.unity.testing.visualeffectgraph/Scenes/005_PlanarPrimitives.unity
-    guid: fd7efe8ee4dbe754084c1edb14955dc7
->>>>>>> ce1c71b7
   m_configObjects: {}