# _High Definition Project Template_ #

This template is a good starting point for people focused on high-end graphics that want to develop games for platforms that support Shader Model 5.0 (DX11 and above).
This template utilizes the High Definition Render Pipeline, a modern rendering pipeline that includes advanced material types and a configurable hybrid tile/cluster deferred/forward lighting architecture.
This template also includes the new Shadergraph tool, Post-Processing stack, several Presets to jump start development, and example content.

This Project Template uses the following features:

* High Definition Render Pipeline - For more information, see the [HDRP documentation](https://docs.unity3d.com/Packages/com.unity.render-pipelines.high-definition@latest/index.html).
* Shader Graph tool - This tool allows you to create shaders using a visual node editor instead of writing code. For more information on the Shader Graph, see the [Shader Graph documentation](https://docs.unity3d.com/Packages/com.unity.shadergraph@latest/index.html).
* Post-processing stack - The Post-Processing Stack enables artists and designers to apply full -screen filters to scenes using an artist-friendly interface. For more information, see the <a href="https://github.com/Unity-Technologies/PostProcessing/wiki">wiki</a>  on the Post-Processing GitHub repository.

## Using the _High Definition Project Template_ ##

This Template utilizes the High Definition Render Pipeline.

<<<<<<< HEAD
The High-Definition Render Pipeline prioritizes stunning, high-fidelity visuals and is intended for high-end hardware: GPU-compute-capable consoles, and PC hardware (DX11 and above, Xbox One, PS4, PS5, Metal (macOS), 
=======
The High-Definition Render Pipeline prioritizes stunning, high-fidelity visuals and is intended for high-end hardware: GPU-compute-capable consoles, and PC hardware (DX11 and above, Xbox One, PS4, Metal (macOS),
>>>>>>> f77f7df0
and Vulkan (PC)).

Because this Template was created to deliver great visuals the render pipeline asset, project, lighting, and post-processing settings have been tuned with a high-end experience in mind. This makes it a great starting point
for developers who want to make games with realistic, believable graphics that target high-end platforms and utilize the latest in rendering advancements.

This Template also includes default content intended to showcase how to set up lighting, materials, and post-processing for the best results with the high definition render pipeline. The content itself provides a good reference for how to lightmap your meshes
(for meshes marked as Lightmap Static), place light probes, and author textures for use with the High Definition PBR material.

If you don’t want the example content in the scene you can easily delete it by deleting the ExampleAssets Object in the Hierarchy and ExampleAssets folder in the Project’s asset directory.

![What to Delete](images/what_to_delete.png)

This will remove all the example content without breaking any Post-Processing or lighting settings. From here you can add your own meshes to this scene and have a well-lit asset without any additional work.

By default you will now find a script on the Camera that allows for simple WASD navigation through the scene and the speed of your movement is tunable via the camera inspector.
This allows you to quickly navigate while in Play to inspect your geometry without having to write any C# code.

There are also a number of presets included in the scene and these have been tuned for use with the high definition render pipeline.

The High-Definition Scriptable Render pipeline introduces a lot of new features, some of which you’ll see right away when exploring this Template. These include a new light editor with several additional light properties,
new materials with new options (including several advanced material types such as subsurface and clear coat), volume-based scene settings (these control aspects of your projects such as your sky, fog,
and shadow cascade settings), and a subsurface profile asset that includes examples for skin and foliage.

![What to Delete](images/volumesettings.png)

![What to Delete](images/SSSsettings.png)

Some other new features accessible in this template include a large suite of new debug options, Layered Materials, Decals, and real-time Area Lights.

## Document revision history
|July 17, 2018|Initial Documentation Pass Added|<|MERGE_RESOLUTION|>--- conflicted
+++ resolved
@@ -14,11 +14,7 @@
 
 This Template utilizes the High Definition Render Pipeline.
 
-<<<<<<< HEAD
-The High-Definition Render Pipeline prioritizes stunning, high-fidelity visuals and is intended for high-end hardware: GPU-compute-capable consoles, and PC hardware (DX11 and above, Xbox One, PS4, PS5, Metal (macOS), 
-=======
-The High-Definition Render Pipeline prioritizes stunning, high-fidelity visuals and is intended for high-end hardware: GPU-compute-capable consoles, and PC hardware (DX11 and above, Xbox One, PS4, Metal (macOS),
->>>>>>> f77f7df0
+The High-Definition Render Pipeline prioritizes stunning, high-fidelity visuals and is intended for high-end hardware: GPU-compute-capable consoles, and PC hardware (DX11 and above, Xbox One, PS4, PS5, Metal (macOS),
 and Vulkan (PC)).
 
 Because this Template was created to deliver great visuals the render pipeline asset, project, lighting, and post-processing settings have been tuned with a high-end experience in mind. This makes it a great starting point
