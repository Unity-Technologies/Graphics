--- conflicted
+++ resolved
@@ -56,15 +56,6 @@
                 return false;
             }
 
-            // THOMASI : SELECT ON START DRAG
-            if (canvas.selection.Count == 0)
-            {
-                canvas.AddToSelection(element);
-            }
-<<<<<<< HEAD
-            // END THOMASI
-=======
-
             if (m_UseDragRegion)
             {
                 var dragRegion = ComputeDragRegion(element, true);
@@ -74,7 +65,6 @@
                 }
             }
 
->>>>>>> 0e9249ee
             canvas.StartCapture(this, element);
             e.Use();
 
