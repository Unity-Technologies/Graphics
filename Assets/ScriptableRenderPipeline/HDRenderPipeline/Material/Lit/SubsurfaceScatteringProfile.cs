--- conflicted
+++ resolved
@@ -6,11 +6,6 @@
 namespace UnityEngine.Experimental.Rendering.HDPipeline
 {
     [GenerateHLSL]
-<<<<<<< HEAD
-    public class SSSConstants
-    {
-        public const int SSS_PROFILES_MAX = 8;
-=======
     public class SssConstants
     {
         public const int SSS_N_PROFILES           = 16;  // Max. number of profiles, including the slot taken by the neutral profile
@@ -19,36 +14,11 @@
         public const int SSS_N_SAMPLES_FAR_FIELD  = 32; // Used at a regular distance; must be a power of 2
         public const int SSS_TRSM_MODE_NONE       = 0;
         public const int SSS_TRSM_MODE_THIN       = 1;
->>>>>>> 230c51b9
     }
 
     [Serializable]
     public class SubsurfaceScatteringProfile : ScriptableObject
     {
-<<<<<<< HEAD
-        public enum TexturingMode : int { PreAndPostScatter = 0, PostScatter = 1 };
-
-        public const int numSamples = 11; // Must be an odd number
-
-        [ColorUsage(false, true, 0.05f, 2.0f, 1.0f, 1.0f)]
-        public Color            scatterDistance1;
-        [ColorUsage(false, true, 0.05f, 2.0f, 1.0f, 1.0f)]
-        public Color            scatterDistance2;
-        public float            lerpWeight;
-        public TexturingMode    texturingMode;
-        public bool             enableTransmission;
-        public bool             enableThinObject;
-        public Color            tintColor;
-        public Vector2          thicknessRemap;
-        [HideInInspector]
-        public int              settingsIndex;
-        [SerializeField]
-        Vector4[]               m_FilterKernel;
-        [SerializeField]
-        Vector3[]               m_HalfRcpVariances;
-        [SerializeField]
-        Vector4                 m_HalfRcpWeightedVariances;
-=======
         public enum TexturingMode    : uint { PreAndPostScatter = 0, PostScatter = 1 };
         public enum TransmissionMode : uint { None = SssConstants.SSS_TRSM_MODE_NONE, ThinObject = SssConstants.SSS_TRSM_MODE_THIN, Regular };
 
@@ -68,32 +38,11 @@
         Vector2[]               m_FilterKernelNearField;    // X = radius, Y = reciprocal of the PDF
         [SerializeField]
         Vector2[]               m_FilterKernelFarField;     // X = radius, Y = reciprocal of the PDF
->>>>>>> 230c51b9
 
         // --- Public Methods ---
 
         public SubsurfaceScatteringProfile()
         {
-<<<<<<< HEAD
-            scatterDistance1    = new Color(0.3f, 0.3f, 0.3f, 0.0f);
-            scatterDistance2    = new Color(0.6f, 0.6f, 0.6f, 0.0f);
-            lerpWeight          = 0.5f;
-            texturingMode       = TexturingMode.PreAndPostScatter;
-            enableTransmission  = false;
-            enableThinObject  = false;
-            tintColor           = Color.white;
-            thicknessRemap      = new Vector2(0, 1);
-            settingsIndex       = SubsurfaceScatteringSettings.neutralProfileID; // Updated by SubsurfaceScatteringSettings.OnValidate() once assigned
-
-            UpdateKernelAndVarianceData();
-        }
-
-        public Vector4[] filterKernel
-        {
-            // Set via UpdateKernelAndVarianceData().
-            get { return m_FilterKernel; }
-        }
-=======
             surfaceAlbedo      = Color.white;
             lenVolMeanFreePath = 0.5f;
             texturingMode      = TexturingMode.PreAndPostScatter;
@@ -101,7 +50,6 @@
             thicknessRemap     = new Vector2(0.0f, 5.0f);
             worldScale         = 1.0f;
             settingsIndex      = SssConstants.SSS_NEUTRAL_PROFILE_ID; // Updated by SubsurfaceScatteringSettings.OnValidate() once assigned
->>>>>>> 230c51b9
 
             BuildKernel();
         }
@@ -256,20 +204,6 @@
     [Serializable]
     public class SubsurfaceScatteringSettings : ISerializationCallbackReceiver
     {
-<<<<<<< HEAD
-        public const int neutralProfileID = SSSConstants.SSS_PROFILES_MAX - 1;
-
-        public int                           numProfiles;
-        public SubsurfaceScatteringProfile[] profiles;
-        // Below is the cache filled during OnValidate().
-        [NonSerialized] public int           texturingModeFlags;    // 1 bit/profile; 0 = PreAndPostScatter, 1 = PostScatter
-        [NonSerialized] public float[]       transmissionType;      // TODO: no int array suppport in shader in Unity :(
-        [NonSerialized] public Vector4[]     tintColors;            // For transmission; alpha is unused
-        [NonSerialized] public float[]       thicknessRemaps;       // Remap: 0 = start, 1 = end - start
-        [NonSerialized] public Vector4[]     halfRcpVariancesAndLerpWeights;
-        [NonSerialized] public Vector4[]     halfRcpWeightedVariances;
-        [NonSerialized] public Vector4[]     filterKernels;
-=======
         public int                           numProfiles;               // Excluding the neutral profile
         public SubsurfaceScatteringProfile[] profiles;
         // Below are the cached values.
@@ -281,24 +215,11 @@
         [NonSerialized] public float[]       worldScales;               // Size of the world unit in meters
         [NonSerialized] public float[]       filterKernelsNearField;    // 0 = radius, 1 = reciprocal of the PDF
         [NonSerialized] public float[]       filterKernelsFarField;     // 0 = radius, 1 = reciprocal of the PDF
->>>>>>> 230c51b9
 
         // --- Public Methods ---
 
         public SubsurfaceScatteringSettings()
         {
-<<<<<<< HEAD
-            numProfiles                    = 1;
-            profiles                       = new SubsurfaceScatteringProfile[numProfiles];
-            profiles[0]                    = null;
-            transmissionType                = null;
-            texturingModeFlags             = 0;
-            tintColors                     = null;
-            thicknessRemaps                = null;
-            halfRcpVariancesAndLerpWeights = null;
-            halfRcpWeightedVariances       = null;
-            filterKernels                  = null;
-=======
             numProfiles            = 1;
             profiles               = new SubsurfaceScatteringProfile[numProfiles];
             profiles[0]            = null;
@@ -308,7 +229,6 @@
             shapeParameters        = null;
             filterKernelsNearField = null;
             filterKernelsFarField  = null;
->>>>>>> 230c51b9
 
             UpdateCache();
         }
@@ -316,11 +236,7 @@
         public void OnValidate()
         {
             // Reserve one slot for the neutral profile.
-<<<<<<< HEAD
-            numProfiles = Math.Min(profiles.Length, SSSConstants.SSS_PROFILES_MAX - 1);
-=======
             numProfiles = Math.Min(profiles.Length, SssConstants.SSS_N_PROFILES - 1);
->>>>>>> 230c51b9
 
             if (profiles.Length != numProfiles)
             {
@@ -353,38 +269,6 @@
 
         public void UpdateCache()
         {
-<<<<<<< HEAD
-            texturingModeFlags  = 0;
-
-            if (transmissionType == null || transmissionType.Length != (SSSConstants.SSS_PROFILES_MAX))
-            {
-                transmissionType = new float[SSSConstants.SSS_PROFILES_MAX];
-            }
-
-            if (tintColors == null || tintColors.Length != SSSConstants.SSS_PROFILES_MAX)
-            {
-                tintColors = new Vector4[SSSConstants.SSS_PROFILES_MAX];
-            }
-
-            if (thicknessRemaps == null || thicknessRemaps.Length != (SSSConstants.SSS_PROFILES_MAX * 2))
-            {
-                thicknessRemaps = new float[SSSConstants.SSS_PROFILES_MAX * 2];
-            }
-
-            if (halfRcpVariancesAndLerpWeights == null || halfRcpVariancesAndLerpWeights.Length != (SSSConstants.SSS_PROFILES_MAX * 2))
-            {
-                halfRcpVariancesAndLerpWeights = new Vector4[SSSConstants.SSS_PROFILES_MAX * 2];
-            }
-
-            if (halfRcpWeightedVariances == null || halfRcpWeightedVariances.Length != SSSConstants.SSS_PROFILES_MAX)
-            {
-                halfRcpWeightedVariances = new Vector4[SSSConstants.SSS_PROFILES_MAX];
-            }
-
-            if (filterKernels == null || filterKernels.Length != (SSSConstants.SSS_PROFILES_MAX * SubsurfaceScatteringProfile.numSamples))
-            {
-                filterKernels = new Vector4[SSSConstants.SSS_PROFILES_MAX * SubsurfaceScatteringProfile.numSamples];
-=======
             texturingModeFlags = transmissionFlags = 0;
 
             const int thicknessRemapsLen = SssConstants.SSS_N_PROFILES * 2;
@@ -421,7 +305,6 @@
             if (filterKernelsFarField == null || filterKernelsFarField.Length != filterKernelsFarFieldLen)
             {
                 filterKernelsFarField = new float[filterKernelsFarFieldLen];
->>>>>>> 230c51b9
             }
 
             for (int i = 0; i < numProfiles; i++)
@@ -429,19 +312,7 @@
                 // Skip unassigned profiles.
                 if (profiles[i] == null) continue;
 
-<<<<<<< HEAD
-                texturingModeFlags |= ((int)profiles[i].texturingMode) << i;
-                if (profiles[i].enableTransmission)
-                {
-                    transmissionType[i] = (float)(profiles[i].enableThinObject ? Lit.TransmissionType.ThinObject :Lit.TransmissionType.Regular);
-                }
-                else
-                {
-                    transmissionType[i] = (float)Lit.TransmissionType.None;
-                }
-=======
                 Debug.Assert(numProfiles < 16, "Transmission flags (32-bit integer) cannot support more than 16 profiles.");
->>>>>>> 230c51b9
 
                 texturingModeFlags |= (uint)profiles[i].texturingMode    << i;
                 transmissionFlags  |= (uint)profiles[i].transmissionMode << i * 2;
@@ -557,17 +428,9 @@
                 new GUIContent("Thin Object",  "Choose this mode for thin objects, such as paper or leaves. Transmitted light reuses the shadowing state of the surface."),
                 new GUIContent("Regular",      "Choose this mode for moderately thick objects. For performance reasons, transmitted light ignores occlusion (shadows).")
             };
-<<<<<<< HEAD
-            public readonly GUIContent   sssProfileTransmission    = new GUIContent("Enable Transmission", "Toggles simulation of light passing through thin objects. Depends on the thickness of the material.");
-            public readonly GUIContent   sssProfileTintColor       = new GUIContent("Transmission Tint Color", "Tints transmitted light.");
-            public readonly GUIContent   sssProfileThinObject    = new GUIContent("Enable Thin Object", "Define is the object is thin (paper, leaf) or not. Allow to get cheap transmission and shadow.");
-            public readonly GUIContent   sssProfileMinMaxThickness = new GUIContent("Min-Max Thickness", "Shows the values of the thickness remap below (in centimeters).");
-            public readonly GUIContent   sssProfileThicknessRemap  = new GUIContent("Thickness Remap", "Remaps the thickness parameter from [0, 1] to the desired range (in centimeters).");
-=======
             public readonly GUIContent   sssProfileMinMaxThickness = new GUIContent("Min-Max Thickness", "Shows the values of the thickness remap below (in millimeters).");
             public readonly GUIContent   sssProfileThicknessRemap  = new GUIContent("Thickness Remap", "Remaps the thickness parameter from [0, 1] to the desired range (in millimeters).");
             public readonly GUIContent   sssProfileWorldScale      = new GUIContent("World Scale", "Size of the world unit in meters.");
->>>>>>> 230c51b9
 
             public readonly GUIStyle     centeredMiniBoldLabel     = new GUIStyle(GUI.skin.label);
 
@@ -595,23 +458,6 @@
 
         private RenderTexture      m_ProfileImage, m_TransmittanceImage;
         private Material           m_ProfileMaterial, m_TransmittanceMaterial;
-<<<<<<< HEAD
-        private SerializedProperty m_ScatterDistance1, m_ScatterDistance2, m_LerpWeight, m_TintColor, m_ThinObject,
-                                   m_TexturingMode, m_Transmission, m_ThicknessRemap;
-
-        void OnEnable()
-        {
-            m_ScatterDistance1 = serializedObject.FindProperty("scatterDistance1");
-            m_ScatterDistance2 = serializedObject.FindProperty("scatterDistance2");
-            m_LerpWeight       = serializedObject.FindProperty("lerpWeight");
-            m_TexturingMode    = serializedObject.FindProperty("texturingMode");
-            m_Transmission     = serializedObject.FindProperty("enableTransmission");
-            m_ThinObject     = serializedObject.FindProperty("enableThinObject");
-            m_TintColor        = serializedObject.FindProperty("tintColor");
-            m_ThicknessRemap   = serializedObject.FindProperty("thicknessRemap");
-
-            m_ProfileMaterial       = Utilities.CreateEngineMaterial("Hidden/HDRenderPipeline/DrawGaussianProfile");
-=======
         private SerializedProperty m_LenVolMeanFreePath, m_ScatteringDistance, m_SurfaceAlbedo, m_S,
                                    m_TexturingMode, m_TransmissionMode, m_ThicknessRemap, m_WorldScale;
 
@@ -627,7 +473,6 @@
             m_WorldScale            = serializedObject.FindProperty("worldScale");
 
             m_ProfileMaterial       = Utilities.CreateEngineMaterial("Hidden/HDRenderPipeline/DrawSssProfile");
->>>>>>> 230c51b9
             m_TransmittanceMaterial = Utilities.CreateEngineMaterial("Hidden/HDRenderPipeline/DrawTransmittanceGraph");
 
             m_ProfileImage          = new RenderTexture(256, 256, 0, RenderTextureFormat.DefaultHDR);
@@ -649,8 +494,6 @@
 
                 m_TexturingMode.intValue        = EditorGUILayout.Popup(styles.sssTexturingMode,           m_TexturingMode.intValue,    styles.sssTexturingModeOptions);
                 m_TransmissionMode.intValue     = EditorGUILayout.Popup(styles.sssProfileTransmissionMode, m_TransmissionMode.intValue, styles.sssTransmissionModeOptions);
-
-                EditorGUILayout.PropertyField(m_ThinObject,     styles.sssProfileThinObject);
 
                 EditorGUILayout.PropertyField(m_ThicknessRemap, styles.sssProfileMinMaxThickness);
                 Vector2 thicknessRemap = m_ThicknessRemap.vector2Value;
@@ -686,18 +529,10 @@
             bool transmissionEnabled = m_TransmissionMode.intValue != (int)SubsurfaceScatteringProfile.TransmissionMode.None;
 
             // Draw the transmittance graph.
-<<<<<<< HEAD
-            m_TransmittanceMaterial.SetColor("_StdDev1", stdDev1);
-            m_TransmittanceMaterial.SetColor("_StdDev2", stdDev2);
-            m_TransmittanceMaterial.SetFloat("_LerpWeight", m_LerpWeight.floatValue);
-            m_TransmittanceMaterial.SetVector("_ThicknessRemap", m_ThicknessRemap.vector2Value);
-            m_TransmittanceMaterial.SetVector("_TintColor", m_TintColor.colorValue);
-=======
             m_TransmittanceMaterial.SetFloat("_ScatteringDistance", d);
             m_TransmittanceMaterial.SetVector("_SurfaceAlbedo",     transmissionEnabled ? A : Vector4.zero);
             m_TransmittanceMaterial.SetVector("_ShapeParameter",    S);
             m_TransmittanceMaterial.SetVector("_ThicknessRemap",    R);
->>>>>>> 230c51b9
             EditorGUI.DrawPreviewTexture(GUILayoutUtility.GetRect(16, 16), m_TransmittanceImage, m_TransmittanceMaterial, ScaleMode.ScaleToFit, 16.0f);
 
             serializedObject.ApplyModifiedProperties();
