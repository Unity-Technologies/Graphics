--- conflicted
+++ resolved
@@ -55,18 +55,10 @@
     }
 
     static class VFXLibrary
-<<<<<<< HEAD
-    {
-        public static VFXContextDesc GetContext(string id)      { LoadIfNeeded(); return m_ContextDescs[id]; }
-        public static IEnumerable<VFXContextDesc> GetContexts() { LoadIfNeeded(); return m_ContextDescs.Values; }
-
-        public static IEnumerable<VFXModelDescriptor<VFXBlock>> GetBlocks() { LoadIfNeeded(); return m_BlockDescs; }
-        public static IEnumerable<VFXModelDescriptor<VFXOperator>> GetOperators() { LoadIfNeeded(); return m_OperatorDescs; }
-=======
     {
         public static IEnumerable<VFXModelDescriptor<VFXContext>> GetContexts() { LoadIfNeeded(); return m_ContextDescs; }
         public static IEnumerable<VFXModelDescriptor<VFXBlock>> GetBlocks()     { LoadIfNeeded(); return m_BlockDescs; }
->>>>>>> f816df6f
+        public static IEnumerable<VFXModelDescriptor<VFXOperator>> GetOperators() { LoadIfNeeded(); return m_OperatorDescs; }
 
         public static void LoadIfNeeded()
         {
@@ -83,42 +75,14 @@
         public static void Load()
         {
             lock(m_Lock)
-<<<<<<< HEAD
-            {
-=======
             {
                 m_ContextDescs = LoadModels<VFXContext>();
->>>>>>> f816df6f
                 m_BlockDescs = LoadModels<VFXBlock>();
                 m_OperatorDescs = LoadModels<VFXOperator>();
-                m_ContextDescs = LoadDescs<VFXContextDesc>();
                 m_Loaded = true;
             }
         }
 
-<<<<<<< HEAD
-        private static Dictionary<string, T> LoadDescs<T>()
-        {
-            var contextDescTypes = FindConcreteSubclasses<T>();
-            var contextDescs = new Dictionary<string, T>();
-            foreach (var contextDesc in contextDescTypes)
-            {
-                try
-                {
-                    var instance = (T)contextDesc.Assembly.CreateInstance(contextDesc.FullName);
-                    contextDescs.Add(contextDesc.FullName, instance);
-                }
-                catch (Exception e)
-                {
-                    Debug.LogError("Error while loading context desc from type " + contextDesc.FullName + ": " + e.Message);
-                }
-            }
-
-            return contextDescs;
-        }
-
-=======
->>>>>>> f816df6f
         private static List<VFXModelDescriptor<T>> LoadModels<T>() where T : VFXModel
         {
             var modelTypes = FindConcreteSubclasses<T>();
@@ -162,12 +126,8 @@
             return types.Where(type => type.GetCustomAttributes(typeof(VFXInfoAttribute), false).Length == 1);
         }
 
-<<<<<<< HEAD
-        private static volatile Dictionary<string, VFXContextDesc> m_ContextDescs;
+        private static volatile List<VFXModelDescriptor<VFXContext>> m_ContextDescs;
         private static volatile List<VFXModelDescriptor<VFXOperator>> m_OperatorDescs;
-=======
-        private static volatile List<VFXModelDescriptor<VFXContext>> m_ContextDescs;
->>>>>>> f816df6f
         private static volatile List<VFXModelDescriptor<VFXBlock>> m_BlockDescs;
 
         private static Object m_Lock = new Object();
