<<<<<<< HEAD
using System.Collections.Generic;
using RMGUI.GraphView;
using UnityEngine;
using UnityEngine.RMGUI;
using UnityEngine.RMGUI.StyleSheets;

namespace UnityEditor.VFX.UI
{
    class VFXNodeBlockUI : GraphElement
    {
        static int s_Counter = 0;

	    Label m_Title;
        VisualContainer m_SlotContainer;

        private int m_Index; // tmp

		public VFXNodeBlockUI()
        {
            forceNotififcationOnAdd = true;
            pickingMode = PickingMode.Position;
            classList = ClassList.empty;

            m_SlotContainer = new VisualContainer()
            {
                name = "SlotContainer"
            };

            m_Index = s_Counter++;

		    m_Title = new Label(new GUIContent("")) {name = "Title"};
			AddChild(m_Title);
            AddChild(m_SlotContainer);

			AddManipulator(new SelectionDropper(HandleDropEvent));
        }

		// This function is a placeholder for common stuff to do before we delegate the action to the drop target
		private EventPropagation HandleDropEvent(Event evt, List<ISelectable> selection, IDropTarget dropTarget)
		{
			if (dropTarget == null)
				return EventPropagation.Continue;

			switch (evt.type)
			{
				case EventType.DragUpdated:
					return dropTarget.DragUpdated(evt, selection, dropTarget);
				case EventType.DragExited:
					return dropTarget.DragExited();
				case EventType.DragPerform:
					return dropTarget.DragPerform(evt, selection, dropTarget);
			}

			return EventPropagation.Stop;
		}

        public override EventPropagation Select(VisualContainer selectionContainer, Event evt)
        {
            NodeBlockContainer nodeBlockContainer = selectionContainer as NodeBlockContainer;
			if (nodeBlockContainer == null || nodeBlockContainer != parent || !IsSelectable())
				return EventPropagation.Continue;

            // TODO: Get rid of this hack (parent.parent) to reach contextUI
            // Make sure we select the container context node
            var contextUI = nodeBlockContainer.parent.parent as VFXContextUI;
            if (contextUI != null)
            {
                var gView = this.GetFirstAncestorOfType<GraphView>();
                if (gView != null && !gView.selection.Contains(contextUI))
                {
                    gView.ClearSelection();
                    gView.AddToSelection(contextUI);
                }
            }

            if (nodeBlockContainer.selection.Contains(this))
			{
				if (evt.control)
				{
					nodeBlockContainer.RemoveFromSelection(this);
					return EventPropagation.Stop;
				}
			}

			if (!evt.control)
				nodeBlockContainer.ClearSelection();
			nodeBlockContainer.AddToSelection(this);

            // TODO: Reset to EventPropagation.Continue when Drag&Drop is supported
			return EventPropagation.Continue;
        }

        // On purpose -- until we support Drag&Drop I suppose
		public override void SetPosition(Rect newPos)
		{
		}

        public override void OnDataChanged()
        {
			var presenter = GetPresenter<VFXNodeBlockPresenter>();

			if (presenter == null)
				return;

			if (presenter.selected)
			{
				AddToClassList("selected");
			}
			else
			{
				RemoveFromClassList("selected");
			}

            m_Title.content.text = presenter.Model.Desc.Name + " " + m_Index;

			SetPosition(presenter.position);
		}

        public override void DoRepaint(IStylePainter painter)
        {
            base.DoRepaint(painter);
        }
    }
}
=======
using System.Collections.Generic;
using RMGUI.GraphView;
using UnityEngine;
using UnityEngine.RMGUI;
using UnityEngine.RMGUI.StyleSheets;

namespace UnityEditor.VFX.UI
{
	class VFXNodeBlockUI : GraphElement
	{
		static int s_Counter = 0;

		Label m_Title;
		VisualContainer m_SlotContainer;

		private int m_Index; // tmp

		public VFXNodeBlockUI()
		{
			pickingMode = PickingMode.Position;
			classList = ClassList.empty;

			m_SlotContainer = new VisualContainer()
			{
				name = "SlotContainer"
			};

			m_Index = s_Counter++;

			m_Title = new Label(new GUIContent("")) {name = "Title"};
			AddChild(m_Title);
			AddChild(m_SlotContainer);

			AddManipulator(new SelectionDropper(HandleDropEvent));
		}

		// This function is a placeholder for common stuff to do before we delegate the action to the drop target
		private EventPropagation HandleDropEvent(Event evt, List<ISelectable> selection, IDropTarget dropTarget)
		{
			if (dropTarget == null)
				return EventPropagation.Continue;

			switch (evt.type)
			{
				case EventType.DragUpdated:
					return dropTarget.DragUpdated(evt, selection, dropTarget);
				case EventType.DragExited:
					return dropTarget.DragExited();
				case EventType.DragPerform:
					return dropTarget.DragPerform(evt, selection, dropTarget);
			}

			return EventPropagation.Stop;
		}

		public override EventPropagation Select(VisualContainer selectionContainer, Event evt)
		{
			NodeBlockContainer nodeBlockContainer = selectionContainer as NodeBlockContainer;
			if (nodeBlockContainer == null || nodeBlockContainer != parent || !IsSelectable())
				return EventPropagation.Continue;

			// TODO: Get rid of this hack (parent.parent) to reach contextUI
			// Make sure we select the container context node
			var contextUI = nodeBlockContainer.parent.parent as VFXContextUI;
			if (contextUI != null)
			{
				var gView = this.GetFirstAncestorOfType<GraphView>();
				if (gView != null && !gView.selection.Contains(contextUI))
				{
					gView.ClearSelection();
					gView.AddToSelection(contextUI);
				}
			}

			if (nodeBlockContainer.selection.Contains(this))
			{
				if (evt.control)
				{
					nodeBlockContainer.RemoveFromSelection(this);
					return EventPropagation.Stop;
				}
				return EventPropagation.Continue;
			}

			if (!evt.control)
				nodeBlockContainer.ClearSelection();
			nodeBlockContainer.AddToSelection(this);

			// TODO: Reset to EventPropagation.Continue when Drag&Drop is supported
			return EventPropagation.Continue;
		}

		// On purpose -- until we support Drag&Drop I suppose
		public override void SetPosition(Rect newPos)
		{
		}

		public override void OnDataChanged()
		{
			var presenter = GetPresenter<VFXNodeBlockPresenter>();

			if (presenter == null)
				return;

			if (presenter.selected)
			{
				AddToClassList("selected");
			}
			else
			{
				RemoveFromClassList("selected");
			}

			m_Title.content.text = presenter.Model.Desc.Name + " " + m_Index;

			SetPosition(presenter.position);
		}

		public override void DoRepaint(IStylePainter painter)
		{
			base.DoRepaint(painter);
		}
	}
}
>>>>>>> 9738c36e
<|MERGE_RESOLUTION|>--- conflicted
+++ resolved
@@ -1,190 +1,65 @@
-<<<<<<< HEAD
-using System.Collections.Generic;
-using RMGUI.GraphView;
-using UnityEngine;
-using UnityEngine.RMGUI;
-using UnityEngine.RMGUI.StyleSheets;
-
-namespace UnityEditor.VFX.UI
-{
-    class VFXNodeBlockUI : GraphElement
-    {
-        static int s_Counter = 0;
-
-	    Label m_Title;
-        VisualContainer m_SlotContainer;
-
-        private int m_Index; // tmp
-
-		public VFXNodeBlockUI()
+using System.Collections.Generic;
+using RMGUI.GraphView;
+using UnityEngine;
+using UnityEngine.RMGUI;
+using UnityEngine.RMGUI.StyleSheets;
+
+namespace UnityEditor.VFX.UI
+{
+	class VFXNodeBlockUI : GraphElement
+	{
+		static int s_Counter = 0;
+
+		Label m_Title;
+		VisualContainer m_SlotContainer;
+
+		private int m_Index; // tmp
+
+		public VFXNodeBlockUI()
         {
             forceNotififcationOnAdd = true;
             pickingMode = PickingMode.Position;
             classList = ClassList.empty;
-
-            m_SlotContainer = new VisualContainer()
-            {
-                name = "SlotContainer"
-            };
-
-            m_Index = s_Counter++;
-
-		    m_Title = new Label(new GUIContent("")) {name = "Title"};
-			AddChild(m_Title);
-            AddChild(m_SlotContainer);
-
-			AddManipulator(new SelectionDropper(HandleDropEvent));
-        }
-
-		// This function is a placeholder for common stuff to do before we delegate the action to the drop target
-		private EventPropagation HandleDropEvent(Event evt, List<ISelectable> selection, IDropTarget dropTarget)
-		{
-			if (dropTarget == null)
-				return EventPropagation.Continue;
-
-			switch (evt.type)
-			{
-				case EventType.DragUpdated:
-					return dropTarget.DragUpdated(evt, selection, dropTarget);
-				case EventType.DragExited:
-					return dropTarget.DragExited();
-				case EventType.DragPerform:
-					return dropTarget.DragPerform(evt, selection, dropTarget);
-			}
-
-			return EventPropagation.Stop;
-		}
-
-        public override EventPropagation Select(VisualContainer selectionContainer, Event evt)
-        {
-            NodeBlockContainer nodeBlockContainer = selectionContainer as NodeBlockContainer;
-			if (nodeBlockContainer == null || nodeBlockContainer != parent || !IsSelectable())
-				return EventPropagation.Continue;
-
-            // TODO: Get rid of this hack (parent.parent) to reach contextUI
-            // Make sure we select the container context node
-            var contextUI = nodeBlockContainer.parent.parent as VFXContextUI;
-            if (contextUI != null)
-            {
-                var gView = this.GetFirstAncestorOfType<GraphView>();
-                if (gView != null && !gView.selection.Contains(contextUI))
-                {
-                    gView.ClearSelection();
-                    gView.AddToSelection(contextUI);
-                }
-            }
-
-            if (nodeBlockContainer.selection.Contains(this))
-			{
-				if (evt.control)
-				{
-					nodeBlockContainer.RemoveFromSelection(this);
-					return EventPropagation.Stop;
-				}
-			}
-
-			if (!evt.control)
-				nodeBlockContainer.ClearSelection();
-			nodeBlockContainer.AddToSelection(this);
-
-            // TODO: Reset to EventPropagation.Continue when Drag&Drop is supported
-			return EventPropagation.Continue;
-        }
-
-        // On purpose -- until we support Drag&Drop I suppose
-		public override void SetPosition(Rect newPos)
-		{
-		}
-
-        public override void OnDataChanged()
-        {
-			var presenter = GetPresenter<VFXNodeBlockPresenter>();
-
-			if (presenter == null)
-				return;
-
-			if (presenter.selected)
-			{
-				AddToClassList("selected");
-			}
-			else
-			{
-				RemoveFromClassList("selected");
-			}
-
-            m_Title.content.text = presenter.Model.Desc.Name + " " + m_Index;
-
-			SetPosition(presenter.position);
-		}
-
-        public override void DoRepaint(IStylePainter painter)
-        {
-            base.DoRepaint(painter);
-        }
-    }
-}
-=======
-using System.Collections.Generic;
-using RMGUI.GraphView;
-using UnityEngine;
-using UnityEngine.RMGUI;
-using UnityEngine.RMGUI.StyleSheets;
-
-namespace UnityEditor.VFX.UI
-{
-	class VFXNodeBlockUI : GraphElement
-	{
-		static int s_Counter = 0;
-
-		Label m_Title;
-		VisualContainer m_SlotContainer;
-
-		private int m_Index; // tmp
-
-		public VFXNodeBlockUI()
-		{
-			pickingMode = PickingMode.Position;
-			classList = ClassList.empty;
-
+
 			m_SlotContainer = new VisualContainer()
 			{
 				name = "SlotContainer"
 			};
-
+
 			m_Index = s_Counter++;
-
+
 			m_Title = new Label(new GUIContent("")) {name = "Title"};
-			AddChild(m_Title);
+			AddChild(m_Title);
 			AddChild(m_SlotContainer);
-
-			AddManipulator(new SelectionDropper(HandleDropEvent));
+
+			AddManipulator(new SelectionDropper(HandleDropEvent));
 		}
-
-		// This function is a placeholder for common stuff to do before we delegate the action to the drop target
-		private EventPropagation HandleDropEvent(Event evt, List<ISelectable> selection, IDropTarget dropTarget)
-		{
-			if (dropTarget == null)
-				return EventPropagation.Continue;
-
-			switch (evt.type)
-			{
-				case EventType.DragUpdated:
-					return dropTarget.DragUpdated(evt, selection, dropTarget);
-				case EventType.DragExited:
-					return dropTarget.DragExited();
-				case EventType.DragPerform:
-					return dropTarget.DragPerform(evt, selection, dropTarget);
-			}
-
-			return EventPropagation.Stop;
-		}
-
+
+		// This function is a placeholder for common stuff to do before we delegate the action to the drop target
+		private EventPropagation HandleDropEvent(Event evt, List<ISelectable> selection, IDropTarget dropTarget)
+		{
+			if (dropTarget == null)
+				return EventPropagation.Continue;
+
+			switch (evt.type)
+			{
+				case EventType.DragUpdated:
+					return dropTarget.DragUpdated(evt, selection, dropTarget);
+				case EventType.DragExited:
+					return dropTarget.DragExited();
+				case EventType.DragPerform:
+					return dropTarget.DragPerform(evt, selection, dropTarget);
+			}
+
+			return EventPropagation.Stop;
+		}
+
 		public override EventPropagation Select(VisualContainer selectionContainer, Event evt)
 		{
 			NodeBlockContainer nodeBlockContainer = selectionContainer as NodeBlockContainer;
-			if (nodeBlockContainer == null || nodeBlockContainer != parent || !IsSelectable())
-				return EventPropagation.Continue;
-
+			if (nodeBlockContainer == null || nodeBlockContainer != parent || !IsSelectable())
+				return EventPropagation.Continue;
+
 			// TODO: Get rid of this hack (parent.parent) to reach contextUI
 			// Make sure we select the container context node
 			var contextUI = nodeBlockContainer.parent.parent as VFXContextUI;
@@ -197,55 +72,54 @@
 					gView.AddToSelection(contextUI);
 				}
 			}
-
+
 			if (nodeBlockContainer.selection.Contains(this))
-			{
-				if (evt.control)
-				{
-					nodeBlockContainer.RemoveFromSelection(this);
-					return EventPropagation.Stop;
-				}
+			{
+				if (evt.control)
+				{
+					nodeBlockContainer.RemoveFromSelection(this);
+					return EventPropagation.Stop;
+				}
 				return EventPropagation.Continue;
-			}
-
-			if (!evt.control)
-				nodeBlockContainer.ClearSelection();
-			nodeBlockContainer.AddToSelection(this);
-
+			}
+
+			if (!evt.control)
+				nodeBlockContainer.ClearSelection();
+			nodeBlockContainer.AddToSelection(this);
+
 			// TODO: Reset to EventPropagation.Continue when Drag&Drop is supported
-			return EventPropagation.Continue;
+			return EventPropagation.Continue;
 		}
-
+
 		// On purpose -- until we support Drag&Drop I suppose
-		public override void SetPosition(Rect newPos)
-		{
-		}
-
+		public override void SetPosition(Rect newPos)
+		{
+		}
+
 		public override void OnDataChanged()
 		{
-			var presenter = GetPresenter<VFXNodeBlockPresenter>();
-
-			if (presenter == null)
-				return;
-
-			if (presenter.selected)
-			{
-				AddToClassList("selected");
-			}
-			else
-			{
-				RemoveFromClassList("selected");
-			}
-
+			var presenter = GetPresenter<VFXNodeBlockPresenter>();
+
+			if (presenter == null)
+				return;
+
+			if (presenter.selected)
+			{
+				AddToClassList("selected");
+			}
+			else
+			{
+				RemoveFromClassList("selected");
+			}
+
 			m_Title.content.text = presenter.Model.Desc.Name + " " + m_Index;
-
-			SetPosition(presenter.position);
-		}
-
+
+			SetPosition(presenter.position);
+		}
+
 		public override void DoRepaint(IStylePainter painter)
 		{
 			base.DoRepaint(painter);
 		}
 	}
-}
->>>>>>> 9738c36e
+}