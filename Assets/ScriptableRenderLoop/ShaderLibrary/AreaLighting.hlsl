--- conflicted
+++ resolved
@@ -185,11 +185,7 @@
 float LineFpo(float tLDDL, float lrcpD, float rcpD)
 {
     // Compute: ((l / d) / (d * d + l * l)) + (1.0 / (d * d)) * atan(l / d).
-<<<<<<< HEAD
     return tLDDL + (rcpD * rcpD) * atan(lrcpD);
-=======
-    return tLDDL + Square(rcpD) * atan(lrcpD);
->>>>>>> 7132dbfe
 }
 
 float LineFwt(float tLDDL, float l)
@@ -208,13 +204,8 @@
     float d      = length(normal);
     float l1rcpD = l1 * rcp(d);
     float l2rcpD = l2 * rcp(d);
-<<<<<<< HEAD
     float tLDDL1 = l1rcpD / (d * d + l1 * l1);
     float tLDDL2 = l2rcpD / (d * d + l2 * l2);
-=======
-    float tLDDL1 = l1rcpD * rcp(Square(d) + Square(l1));
-    float tLDDL2 = l2rcpD * rcp(Square(d) + Square(l2));
->>>>>>> 7132dbfe
     float intWt  = LineFwt(tLDDL2, l2) - LineFwt(tLDDL1, l1);
     float intP0  = LineFpo(tLDDL2, l2rcpD, rcp(d)) - LineFpo(tLDDL1, l1rcpD, rcp(d));
     return intP0 * normal.z + intWt * tangent.z;
