Shader "Hidden/HDRenderLoop/DebugViewMaterialGBuffer"
{
    SubShader
    {
        Pass
        {
            ZWrite Off
            Blend SrcAlpha OneMinusSrcAlpha // We will lerp only the values that are valid

            HLSLPROGRAM
            #pragma target 5.0
            #pragma only_renderers d3d11 // TEMP: unitl we go futher in dev

            #pragma vertex Vert
            #pragma fragment Frag

            #include "Common.hlsl"
            #include "Color.hlsl"

            // CAUTION: In case deferred lighting need to support various lighting model statically, we will require to do multicompile with different define like UNITY_MATERIAL_LIT
            #define UNITY_MATERIAL_LIT // Need to be define before including Material.hlsl
            #include "Assets/ScriptableRenderLoop/HDRenderLoop/ShaderConfig.cs.hlsl"
            #include "Assets/ScriptableRenderLoop/HDRenderLoop/ShaderVariables.hlsl"
            #include "Assets/ScriptableRenderLoop/HDRenderLoop/Debug/DebugViewMaterial.cs.hlsl"    
            #include "Assets/ScriptableRenderLoop/HDRenderLoop/Material/Material.hlsl"
        
            float4x4 _InvViewProjMatrix;

            DECLARE_GBUFFER_TEXTURE(_GBufferTexture);

            TEXTURE2D(_CameraDepthTexture);
            SAMPLER2D(sampler_CameraDepthTexture);
            int         _DebugViewMaterial;

            struct Attributes
            {
                float3 positionOS : POSITION;
            };

            struct Varyings
            {
                float4 positionCS : SV_POSITION;
            };

            Varyings Vert(Attributes input)
            {
                // TODO: implement SV_vertexID full screen quad
                Varyings output;
                float3 positionWS = TransformObjectToWorld(input.positionOS);
                output.positionCS = TransformWorldToHClip(positionWS);

                return output;
            }

            float4 Frag(Varyings input) : SV_Target
            {
<<<<<<< HEAD
				// input.positionCS is SV_Position
                PositionInputs posInput = GetPositionInput(input.positionCS.xy, _ScreenSize.zw);
                float depth = LOAD_TEXTURE2D(_CameraDepthTexture, posInput.unPositionSS).x;
                UpdatePositionInput(depth, _InvViewProjMatrix, GetWorldToViewMatrix(), posInput);
=======
                float4 unPositionSS = input.positionCS; // as input we have the vpos
                Coordinate coord = GetCoordinate(unPositionSS.xy, _ScreenSize.zw);
>>>>>>> 8b52b7bb

                FETCH_GBUFFER(gbuffer, _GBufferTexture, posInput.unPositionSS);
                BSDFData bsdfData;
                float3 bakeDiffuseLighting;
                DECODE_FROM_GBUFFER(gbuffer, bsdfData, bakeDiffuseLighting);

                // Init to not expected value
                float3 result = float3(-666.0, 0.0, 0.0);
                bool needLinearToSRGB = false;

                if (_DebugViewMaterial == DEBUGVIEWGBUFFER_DEPTH)
                {
                    float linearDepth = frac(posInput.depthVS * 0.1);
                    result = linearDepth.xxx;
                }
                else if (_DebugViewMaterial == DEBUGVIEWGBUFFER_BAKE_DIFFUSE_LIGHTING)
                {
                    result = bakeDiffuseLighting;
                }

                GetBSDFDataDebug(_DebugViewMaterial, bsdfData, result, needLinearToSRGB);

                // f we haven't touch result, we don't blend it. This allow to have the GBuffer debug pass working with the regular forward debug pass.
                // The forward debug pass will write its value and then the deferred will overwrite only touched texels.
                if (result.x == -666.0)
                {
                    return float4(0.0, 0.0, 0.0, 0.0);
                }
                else
                {
                    // TEMP!
                    // For now, the final blit in the backbuffer performs an sRGB write
                    // So in the meantime we apply the inverse transform to linear data to compensate.
                    if (!needLinearToSRGB)
                        result = SRGBToLinear(max(0, result));

                    return float4(result, 1.0);
                }
            }

            ENDHLSL
        }

    }
    Fallback Off
}<|MERGE_RESOLUTION|>--- conflicted
+++ resolved
@@ -54,15 +54,10 @@
 
             float4 Frag(Varyings input) : SV_Target
             {
-<<<<<<< HEAD
 				// input.positionCS is SV_Position
                 PositionInputs posInput = GetPositionInput(input.positionCS.xy, _ScreenSize.zw);
                 float depth = LOAD_TEXTURE2D(_CameraDepthTexture, posInput.unPositionSS).x;
                 UpdatePositionInput(depth, _InvViewProjMatrix, GetWorldToViewMatrix(), posInput);
-=======
-                float4 unPositionSS = input.positionCS; // as input we have the vpos
-                Coordinate coord = GetCoordinate(unPositionSS.xy, _ScreenSize.zw);
->>>>>>> 8b52b7bb
 
                 FETCH_GBUFFER(gbuffer, _GBufferTexture, posInput.unPositionSS);
                 BSDFData bsdfData;
